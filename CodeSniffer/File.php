--- conflicted
+++ resolved
@@ -309,7 +309,6 @@
         array $restrictions,
         PHP_CodeSniffer $phpcs
     ) {
-<<<<<<< HEAD
         $this->_file      = trim($file);
         $this->_listeners = $listeners;
         $this->tokenizers = $tokenizers;
@@ -317,14 +316,6 @@
         $this->restrictions = $restrictions;
         $this->phpcs      = $phpcs;
         $this->fixer      = new PHP_CodeSniffer_Fixer();
-=======
-        $this->_file        = trim($file);
-        $this->_listeners   = $listeners;
-        $this->tokenizers   = $tokenizers;
-        $this->ruleset      = $ruleset;
-        $this->restrictions = $restrictions;
-        $this->phpcs        = $phpcs;
->>>>>>> e240bf7c
 
         $cliValues = $phpcs->cli->getCommandLineValues();
         if (isset($cliValues['showSources']) === true
@@ -825,11 +816,7 @@
             && in_array($sniffCode, $this->restrictions) === false
             && in_array($sniff, $this->restrictions) === false
         ) {
-<<<<<<< HEAD
             return false;
-=======
-            return;
->>>>>>> e240bf7c
         }
 
         // Make sure this message type has not been set to "warning".
@@ -975,11 +962,7 @@
             && in_array($sniffCode, $this->restrictions) === false
             && in_array($sniff, $this->restrictions) === false
         ) {
-<<<<<<< HEAD
             return false;
-=======
-            return;
->>>>>>> e240bf7c
         }
 
         // Make sure this message type has not been set to "error".
