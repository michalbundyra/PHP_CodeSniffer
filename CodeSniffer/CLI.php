<?php
/**
 * A class to process command line phpcs scripts.
 *
 * PHP version 5
 *
 * @category  PHP
 * @package   PHP_CodeSniffer
 * @author    Greg Sherwood <gsherwood@squiz.net>
 * @copyright 2006-2014 Squiz Pty Ltd (ABN 77 084 670 600)
 * @license   https://github.com/squizlabs/PHP_CodeSniffer/blob/master/licence.txt BSD Licence
 * @link      http://pear.php.net/package/PHP_CodeSniffer
 */

error_reporting(E_ALL | E_STRICT);

// Make sure version id constant is available.
if (defined('PHP_VERSION_ID') === false) {
    $version = explode('.', PHP_VERSION);
    define('PHP_VERSION_ID', (int) (($version[0] * 10000) + ($version[1] * 100) + $version[2]));
    unset($version);
}

// Make sure that we autoload all dependencies if running via Composer.
if (PHP_VERSION_ID >= 50302) {
    if (file_exists($a = dirname(__FILE__).'/../../../autoload.php') === true) {
        include_once $a;
    } else if (file_exists($a = dirname(__FILE__).'/../vendor/autoload.php') === true) {
        include_once $a;
    }
}

if (file_exists($a = dirname(__FILE__).'/../CodeSniffer.php') === true) {
    // Running from a git clone.
    include_once $a;
} else {
    // PEAR installed.
    include_once 'PHP/CodeSniffer.php';
}

/**
 * A class to process command line phpcs scripts.
 *
 * @category  PHP
 * @package   PHP_CodeSniffer
 * @author    Greg Sherwood <gsherwood@squiz.net>
 * @copyright 2006-2014 Squiz Pty Ltd (ABN 77 084 670 600)
 * @license   https://github.com/squizlabs/PHP_CodeSniffer/blob/master/licence.txt BSD Licence
 * @version   Release: @package_version@
 * @link      http://pear.php.net/package/PHP_CodeSniffer
 */
class PHP_CodeSniffer_CLI
{

    /**
     * An array of all values specified on the command line.
     *
     * @var array
     */
    protected $values = array();

    /**
     * The minimum severity level errors must have to be displayed.
     *
     * @var bool
     */
    public $errorSeverity = 0;

    /**
     * The minimum severity level warnings must have to be displayed.
     *
     * @var bool
     */
    public $warningSeverity = 0;

    /**
     * Whether or not to kill the process when an unknown command line arg is found.
     *
     * If FALSE, arguments that are not command line options or file/directory paths
     * will be ignored and execution will continue.
     *
     * @var bool
     */
    public $dieOnUnknownArg = true;

    /**
     * An array of the current command line arguments we are processing.
     *
     * @var array
     */
    private $_cliArgs = array();


    /**
     * Run the PHPCS script.
     *
     * @return array
     */
    public function runphpcs()
    {
        if (defined('PHP_CODESNIFFER_CBF') === false) {
            define('PHP_CODESNIFFER_CBF', false);
        }

        if (is_file(dirname(__FILE__).'/../CodeSniffer/Reporting.php') === true) {
            include_once dirname(__FILE__).'/../CodeSniffer/Reporting.php';
        } else {
            include_once 'PHP/CodeSniffer/Reporting.php';
        }

        PHP_CodeSniffer_Reporting::startTiming();
        $this->checkRequirements();
        $numErrors = $this->process();
        if ($numErrors === 0) {
            exit(0);
        } else {
            exit(1);
        }

    }//end runphpcs()


    /**
     * Run the PHPCBF script.
     *
     * @return array
     */
    public function runphpcbf()
    {
        if (defined('PHP_CODESNIFFER_CBF') === false) {
            define('PHP_CODESNIFFER_CBF', true);
        }

        if (is_file(dirname(__FILE__).'/../CodeSniffer/Reporting.php') === true) {
            include_once dirname(__FILE__).'/../CodeSniffer/Reporting.php';
        } else {
            include_once 'PHP/CodeSniffer/Reporting.php';
        }

        PHP_CodeSniffer_Reporting::startTiming();
        $this->checkRequirements();

        $this->dieOnUnknownArg = false;

        // Override some of the command line settings that might break the fixes.
        $cliValues = $this->getCommandLineValues();
        $cliValues['verbosity']    = 0;
        $cliValues['showProgress'] = false;
        $cliValues['generator']    = '';
        $cliValues['explain']      = false;
        $cliValues['interactive']  = false;
        $cliValues['showSources']  = false;
        $cliValues['reportFile']   = null;
        $cliValues['reports']      = array();

        $suffix = '';
        if (isset($cliValues['suffix']) === true) {
            $suffix = $cliValues['suffix'];
        }

        $allowPatch = true;
        if (isset($cliValues['no-patch']) === true || empty($cliValues['files']) === true) {
            // They either asked for this,
            // or they are using STDIN, which can't use diff.
            $allowPatch = false;
        }

        if ($suffix === '' && $allowPatch === true) {
            // Using the diff/patch tools.
            $diffFile = getcwd().'/phpcbf-fixed.diff';
            $cliValues['reports'] = array('diff' => $diffFile);
            if (file_exists($diffFile) === true) {
                unlink($diffFile);
            }
        } else {
            // Replace the file without the patch command
            // or writing to a file with a new suffix.
            $cliValues['reports']       = array('cbf' => null);
            $cliValues['phpcbf-suffix'] = $suffix;
        }

        $numErrors = $this->process($cliValues);

        if ($suffix === '' && $allowPatch === true) {
            if (file_exists($diffFile) === false) {
                // Nothing to fix.
                if ($numErrors === 0) {
                    // And no errors reported.
                    $exit = 0;
                } else {
                    // Errors we can't fix.
                    $exit = 2;
                }
            } else {
                if (filesize($diffFile) < 10) {
                    // Empty or bad diff file.
                    if ($numErrors === 0) {
                        // And no errors reported.
                        $exit = 0;
                    } else {
                        // Errors we can't fix.
                        $exit = 2;
                    }
                } else {
                    $cmd    = "patch -p0 -ui \"$diffFile\"";
                    $output = array();
                    $retVal = null;
                    exec($cmd, $output, $retVal);

                    if ($retVal === 0) {
                        // Everything went well.
                        $filesPatched = count($output);
                        echo "Patched $filesPatched file";
                        if ($filesPatched > 1) {
                            echo 's';
                        }

                        echo PHP_EOL;
                        $exit = 1;
                    } else {
                        print_r($output);
                        echo "Returned: $retVal".PHP_EOL;
                        $exit = 3;
                    }
                }//end if

                unlink($diffFile);
            }//end if
        } else {
            // File are being patched manually, so we can't tell
            // how many errors were fixed.
            $exit = 1;
        }//end if

        if ($exit === 0) {
            echo 'No fixable errors were found'.PHP_EOL;
        } else if ($exit === 2) {
            echo 'PHPCBF could not fix all the errors found'.PHP_EOL;
        }

        PHP_CodeSniffer_Reporting::printRunTime();
        exit($exit);

    }//end runphpcbf()


    /**
     * Exits if the minimum requirements of PHP_CodSniffer are not met.
     *
     * @return array
     */
    public function checkRequirements()
    {
        // Check the PHP version.
        if (PHP_VERSION_ID < 50102) {
            echo 'ERROR: PHP_CodeSniffer requires PHP version 5.1.2 or greater.'.PHP_EOL;
            exit(2);
        }

        if (extension_loaded('tokenizer') === false) {
            echo 'ERROR: PHP_CodeSniffer requires the tokenizer extension to be enabled.'.PHP_EOL;
            exit(2);
        }

    }//end checkRequirements()


    /**
     * Get a list of default values for all possible command line arguments.
     *
     * @return array
     */
    public function getDefaults()
    {
        if (defined('PHP_CODESNIFFER_IN_TESTS') === true) {
            return array();
        }

        // The default values for config settings.
        $defaults['files']           = array();
        $defaults['standard']        = null;
        $defaults['verbosity']       = 0;
        $defaults['interactive']     = false;
        $defaults['colors']          = false;
        $defaults['explain']         = false;
        $defaults['local']           = false;
        $defaults['showSources']     = false;
        $defaults['extensions']      = array();
        $defaults['sniffs']          = array();
        $defaults['exclude']         = array();
        $defaults['ignored']         = array();
        $defaults['reportFile']      = null;
        $defaults['generator']       = '';
        $defaults['reports']         = array();
        $defaults['bootstrap']       = array();
        $defaults['errorSeverity']   = null;
        $defaults['warningSeverity'] = null;
        $defaults['stdin']           = null;
        $defaults['stdinPath']       = '';

        $reportFormat = PHP_CodeSniffer::getConfigData('report_format');
        if ($reportFormat !== null) {
            $defaults['reports'][$reportFormat] = null;
        }

        $tabWidth = PHP_CodeSniffer::getConfigData('tab_width');
        if ($tabWidth === null) {
            $defaults['tabWidth'] = 0;
        } else {
            $defaults['tabWidth'] = (int) $tabWidth;
        }

        $encoding = PHP_CodeSniffer::getConfigData('encoding');
        if ($encoding === null) {
            $defaults['encoding'] = 'iso-8859-1';
        } else {
            $defaults['encoding'] = strtolower($encoding);
        }

        $severity = PHP_CodeSniffer::getConfigData('severity');
        if ($severity !== null) {
            $defaults['errorSeverity']   = (int) $severity;
            $defaults['warningSeverity'] = (int) $severity;
        }

        $severity = PHP_CodeSniffer::getConfigData('error_severity');
        if ($severity !== null) {
            $defaults['errorSeverity'] = (int) $severity;
        }

        $severity = PHP_CodeSniffer::getConfigData('warning_severity');
        if ($severity !== null) {
            $defaults['warningSeverity'] = (int) $severity;
        }

        $showWarnings = PHP_CodeSniffer::getConfigData('show_warnings');
        if ($showWarnings !== null) {
            $showWarnings = (bool) $showWarnings;
            if ($showWarnings === false) {
                $defaults['warningSeverity'] = 0;
            }
        }

        $reportWidth = PHP_CodeSniffer::getConfigData('report_width');
        if ($reportWidth !== null) {
            $defaults['reportWidth'] = $this->_validateReportWidth($reportWidth);
        } else {
            // Use function defaults.
            $defaults['reportWidth'] = null;
        }

        $showProgress = PHP_CodeSniffer::getConfigData('show_progress');
        if ($showProgress === null) {
            $defaults['showProgress'] = false;
        } else {
            $defaults['showProgress'] = (bool) $showProgress;
        }

        $quiet = PHP_CodeSniffer::getConfigData('quiet');
        if ($quiet === null) {
            $defaults['quiet'] = false;
        } else {
            $defaults['quiet'] = (bool) $quiet;
        }

        $colors = PHP_CodeSniffer::getConfigData('colors');
        if ($colors === null) {
            $defaults['colors'] = false;
        } else {
            $defaults['colors'] = (bool) $colors;
        }

        if (PHP_CodeSniffer::isPharFile(dirname(dirname(__FILE__))) === true) {
            // If this is a phar file, check for the standard in the config.
            $standard = PHP_CodeSniffer::getConfigData('standard');
            if ($standard !== null) {
                $defaults['standard'] = $standard;
            }
        }

        return $defaults;

    }//end getDefaults()


    /**
     * Gets the processed command line values.
     *
     * If the values have not yet been set, the values will be sourced
     * from the command line arguments.
     *
     * @return array
     */
    public function getCommandLineValues()
    {
        if (empty($this->values) === false) {
            return $this->values;
        }

        $args = $_SERVER['argv'];
        array_shift($args);

        $this->setCommandLineValues($args);

        // Check for content on STDIN.
        $handle = fopen('php://stdin', 'r');
        if (stream_set_blocking($handle, false) === true) {
            $fileContents = '';
            while (($line = fgets($handle)) !== false) {
                $fileContents .= $line;
                usleep(10);
            }

            stream_set_blocking($handle, true);
            fclose($handle);
            if (trim($fileContents) !== '') {
                $this->values['stdin'] = $fileContents;
            }
        }

        return $this->values;

    }//end getCommandLineValues()


    /**
     * Set the command line values.
     *
     * @param array $args An array of command line arguments to process.
     *
     * @return void
     */
    public function setCommandLineValues($args)
    {
        if (defined('PHP_CODESNIFFER_IN_TESTS') === true) {
            $this->values = array(
                             'stdin' => null,
                             'quiet' => true,
                            );
        } else if (empty($this->values) === true) {
            $this->values = $this->getDefaults();
        }

        $this->_cliArgs = $args;
        $numArgs        = count($args);

        for ($i = 0; $i < $numArgs; $i++) {
            $arg = $this->_cliArgs[$i];
            if ($arg === '') {
                continue;
            }

            if ($arg{0} === '-') {
                if ($arg === '-' || $arg === '--') {
                    // Empty argument, ignore it.
                    continue;
                }

                if ($arg{1} === '-') {
                    $this->processLongArgument(substr($arg, 2), $i);
                } else {
                    $switches = str_split($arg);
                    foreach ($switches as $switch) {
                        if ($switch === '-') {
                            continue;
                        }

                        $this->processShortArgument($switch, $i);
                    }
                }
            } else {
                $this->processUnknownArgument($arg, $i);
            }//end if
        }//end for

    }//end setCommandLineValues()


    /**
     * Processes a short (-e) command line argument.
     *
     * @param string $arg The command line argument.
     * @param int    $pos The position of the argument on the command line.
     *
     * @return void
     */
    public function processShortArgument($arg, $pos)
    {
        switch ($arg) {
        case 'h':
        case '?':
            $this->printUsage();
            exit(0);
        case 'i' :
            $this->printInstalledStandards();
            exit(0);
        case 'v' :
            if ($this->values['quiet'] === true) {
                // Ignore when quiet mode is enabled.
                break;
            }

            if (isset($this->values['verbosity']) === false) {
                $this->values['verbosity'] = 1;
            } else {
                $this->values['verbosity']++;
            }
            break;
        case 'l' :
            $this->values['local'] = true;
            break;
        case 's' :
            $this->values['showSources'] = true;
            break;
        case 'a' :
            $this->values['interactive'] = true;
            break;
        case 'e':
            $this->values['explain'] = true;
            break;
        case 'p' :
            if ($this->values['quiet'] === true) {
                // Ignore when quiet mode is enabled.
                break;
            }

            $this->values['showProgress'] = true;
            break;
        case 'q' :
            // Quiet mode disables a few other settings as well.
            $this->values['quiet']        = true;
            $this->values['showProgress'] = false;
            $this->values['verbosity']    = 0;
            break;
        case 'd' :
            $ini = explode('=', $this->_cliArgs[($pos + 1)]);
            $this->_cliArgs[($pos + 1)] = '';
            if (isset($ini[1]) === true) {
                ini_set($ini[0], $ini[1]);
            } else {
                ini_set($ini[0], true);
            }
            break;
        case 'n' :
            $this->values['warningSeverity'] = 0;
            break;
        case 'w' :
            $this->values['warningSeverity'] = null;
            break;
        default:
            if ($this->dieOnUnknownArg === false) {
                $this->values[$arg] = $arg;
            } else {
                $this->processUnknownArgument('-'.$arg, $pos);
            }
        }//end switch

    }//end processShortArgument()


    /**
     * Processes a long (--example) command line argument.
     *
     * @param string $arg The command line argument.
     * @param int    $pos The position of the argument on the command line.
     *
     * @return void
     */
    public function processLongArgument($arg, $pos)
    {
        switch ($arg) {
        case 'help':
            $this->printUsage();
            exit(0);
        case 'version':
            echo 'PHP_CodeSniffer version '.PHP_CodeSniffer::VERSION.' ('.PHP_CodeSniffer::STABILITY.') ';
            echo 'by Squiz (http://www.squiz.net)'.PHP_EOL;
            exit(0);
        case 'colors':
            $this->values['colors'] = true;
            break;
        case 'no-colors':
            $this->values['colors'] = false;
            break;
        case 'config-set':
            if (isset($this->_cliArgs[($pos + 1)]) === false
                || isset($this->_cliArgs[($pos + 2)]) === false
            ) {
                echo 'ERROR: Setting a config option requires a name and value'.PHP_EOL.PHP_EOL;
                $this->printUsage();
                exit(0);
            }

            $key     = $this->_cliArgs[($pos + 1)];
            $value   = $this->_cliArgs[($pos + 2)];
            $current = PHP_CodeSniffer::getConfigData($key);

            try {
                PHP_CodeSniffer::setConfigData($key, $value);
            } catch (Exception $e) {
                echo $e->getMessage().PHP_EOL;
                exit(2);
            }

            if ($current === null) {
                echo "Config value \"$key\" added successfully".PHP_EOL;
            } else {
                echo "Config value \"$key\" updated successfully; old value was \"$current\"".PHP_EOL;
            }
            exit(0);
        case 'config-delete':
            if (isset($this->_cliArgs[($pos + 1)]) === false) {
                echo 'ERROR: Deleting a config option requires the name of the option'.PHP_EOL.PHP_EOL;
                $this->printUsage();
                exit(0);
            }

            $key     = $this->_cliArgs[($pos + 1)];
            $current = PHP_CodeSniffer::getConfigData($key);
            if ($current === null) {
                echo "Config value \"$key\" has not been set".PHP_EOL;
            } else {
                try {
                    PHP_CodeSniffer::setConfigData($key, null);
                } catch (Exception $e) {
                    echo $e->getMessage().PHP_EOL;
                    exit(2);
                }

                echo "Config value \"$key\" removed successfully; old value was \"$current\"".PHP_EOL;
            }
            exit(0);
        case 'config-show':
            $data = PHP_CodeSniffer::getAllConfigData();
            $this->printConfigData($data);
            exit(0);
        case 'runtime-set':
            if (isset($this->_cliArgs[($pos + 1)]) === false
                || isset($this->_cliArgs[($pos + 2)]) === false
            ) {
                echo 'ERROR: Setting a runtime config option requires a name and value'.PHP_EOL.PHP_EOL;
                $this->printUsage();
                exit(0);
            }

            $key   = $this->_cliArgs[($pos + 1)];
            $value = $this->_cliArgs[($pos + 2)];
            $this->_cliArgs[($pos + 1)] = '';
            $this->_cliArgs[($pos + 2)] = '';
            PHP_CodeSniffer::setConfigData($key, $value, true);
            break;
        case 'file-list':
            if (isset($this->_cliArgs[($pos + 1)]) === false) {
                echo 'ERROR: Specifying a file list requires a value'.PHP_EOL.PHP_EOL;
                $this->printUsage();
                exit(0);
            }

            $fileList = $this->_cliArgs[($pos + 1)];

            if (file_exists($fileList) === false) {
                echo 'File list file "'.$fileList.'" does not exist'.PHP_EOL.PHP_EOL;
                $this->printUsage();
                exit(2);
            }

            $files = file($fileList);
            foreach ($files as $inputFile) {
                $inputFile = trim($inputFile);
                // Skip empty lines.
                if ($inputFile === '') {
                    continue;
                }

                $realFile = PHP_CodeSniffer::realpath($inputFile);
                if ($realFile === false) {
                    echo 'ERROR: The specified file "'.$inputFile.'" does not exist'.PHP_EOL.PHP_EOL;
                    $this->printUsage();
                    exit(2);
                }

                $this->values['files'][] = $realFile;
            }
            break;
        default:
            if (substr($arg, 0, 7) === 'sniffs=') {
                $sniffs = explode(',', substr($arg, 7));
                foreach ($sniffs as $sniff) {
                    if (substr_count($sniff, '.') !== 2) {
                        echo 'ERROR: The specified sniff code "'.$sniff.'" is invalid'.PHP_EOL.PHP_EOL;
                        $this->printUsage();
                        exit(2);
                    }
                }

                $this->values['sniffs'] = $sniffs;
            } else if (substr($arg, 0, 8) === 'exclude=') {
                $sniffs = explode(',', substr($arg, 8));
                foreach ($sniffs as $sniff) {
                    if (substr_count($sniff, '.') !== 2) {
                        echo 'ERROR: The specified sniff code "'.$sniff.'" is invalid'.PHP_EOL.PHP_EOL;
                        $this->printUsage();
                        exit(2);
                    }
                }

                $this->values['exclude'] = $sniffs;
            } else if (substr($arg, 0, 10) === 'bootstrap=') {
                $files = explode(',', substr($arg, 10));
                foreach ($files as $file) {
                    $path = PHP_CodeSniffer::realpath($file);
                    if ($path === false) {
                        echo 'ERROR: The specified bootstrap file "'.$file.'" does not exist'.PHP_EOL.PHP_EOL;
                        $this->printUsage();
                        exit(2);
                    }

                    $this->values['bootstrap'][] = $path;
                }
            } else if (substr($arg, 0, 11) === 'stdin-path=') {
                $this->values['stdinPath'] = PHP_CodeSniffer::realpath(substr($arg, 11));

                // It may not exist and return false instead, so just use whatever they gave us.
                if ($this->values['stdinPath'] === false) {
                    $this->values['stdinPath'] = trim(substr($arg, 11));
                }
            } else if (substr($arg, 0, 12) === 'report-file=') {
                $this->values['reportFile'] = PHP_CodeSniffer::realpath(substr($arg, 12));

                // It may not exist and return false instead.
                if ($this->values['reportFile'] === false) {
                    $this->values['reportFile'] = substr($arg, 12);

                    $dir = dirname($this->values['reportFile']);
                    if (is_dir($dir) === false) {
                        echo 'ERROR: The specified report file path "'.$this->values['reportFile'].'" points to a non-existent directory'.PHP_EOL.PHP_EOL;
                        $this->printUsage();
                        exit(2);
                    }

                    if ($dir === '.') {
                        // Passed report file is a file in the current directory.
                        $this->values['reportFile'] = getcwd().'/'.basename($this->values['reportFile']);
                    } else {
                        $dir = PHP_CodeSniffer::realpath(getcwd().'/'.$dir);
                        if ($dir !== false) {
                            // Report file path is relative.
                            $this->values['reportFile'] = $dir.'/'.basename($this->values['reportFile']);
                        }
                    }
                }//end if

                if (is_dir($this->values['reportFile']) === true) {
                    echo 'ERROR: The specified report file path "'.$this->values['reportFile'].'" is a directory'.PHP_EOL.PHP_EOL;
                    $this->printUsage();
                    exit(2);
                }
            } else if (substr($arg, 0, 13) === 'report-width=') {
                $this->values['reportWidth'] = $this->_validateReportWidth(substr($arg, 13));
            } else if (substr($arg, 0, 7) === 'report='
                || substr($arg, 0, 7) === 'report-'
            ) {
                if ($arg[6] === '-') {
                    // This is a report with file output.
                    $split = strpos($arg, '=');
                    if ($split === false) {
                        $report = substr($arg, 7);
                        $output = null;
                    } else {
                        $report = substr($arg, 7, ($split - 7));
                        $output = substr($arg, ($split + 1));
                        if ($output === false) {
                            $output = null;
                        } else {
                            $dir = dirname($output);
                            if ($dir === '.') {
                                // Passed report file is a filename in the current directory.
                                $output = getcwd().'/'.basename($output);
                            } else {
                                $dir = PHP_CodeSniffer::realpath(getcwd().'/'.$dir);
                                if ($dir !== false) {
                                    // Report file path is relative.
                                    $output = $dir.'/'.basename($output);
                                }
                            }
                        }//end if
                    }//end if
                } else {
                    // This is a single report.
                    $report = substr($arg, 7);
                    $output = null;
                }//end if

                $this->values['reports'][$report] = $output;
            } else if (substr($arg, 0, 9) === 'standard=') {
                $standards = trim(substr($arg, 9));
                if ($standards !== '') {
                    $this->values['standard'] = explode(',', $standards);
                }
            } else if (substr($arg, 0, 11) === 'extensions=') {
                if (isset($this->values['extensions']) === false) {
                    $this->values['extensions'] = array();
                }

                $this->values['extensions'] = array_merge($this->values['extensions'], explode(',', substr($arg, 11)));
            } else if (substr($arg, 0, 9) === 'severity=') {
                $this->values['errorSeverity']   = (int) substr($arg, 9);
                $this->values['warningSeverity'] = $this->values['errorSeverity'];
            } else if (substr($arg, 0, 15) === 'error-severity=') {
                $this->values['errorSeverity'] = (int) substr($arg, 15);
            } else if (substr($arg, 0, 17) === 'warning-severity=') {
                $this->values['warningSeverity'] = (int) substr($arg, 17);
            } else if (substr($arg, 0, 7) === 'ignore=') {
                // Split the ignore string on commas, unless the comma is escaped
                // using 1 or 3 slashes (\, or \\\,).
                $ignored = preg_split(
                    '/(?<=(?<!\\\\)\\\\\\\\),|(?<!\\\\),/',
                    substr($arg, 7)
                );
                foreach ($ignored as $pattern) {
                    $pattern = trim($pattern);
                    if ($pattern === '') {
                        continue;
                    }

                    $this->values['ignored'][$pattern] = 'absolute';
                }
            } else if (substr($arg, 0, 10) === 'generator=') {
                $this->values['generator'] = substr($arg, 10);
            } else if (substr($arg, 0, 9) === 'encoding=') {
                $this->values['encoding'] = strtolower(substr($arg, 9));
            } else if (substr($arg, 0, 10) === 'tab-width=') {
                $this->values['tabWidth'] = (int) substr($arg, 10);
            } else {
                if ($this->dieOnUnknownArg === false) {
                    $eqPos = strpos($arg, '=');
                    if ($eqPos === false) {
                        $this->values[$arg] = $arg;
                    } else {
                        $value = substr($arg, ($eqPos + 1));
                        $arg   = substr($arg, 0, $eqPos);
                        $this->values[$arg] = $value;
                    }
                } else {
                    $this->processUnknownArgument('--'.$arg, $pos);
                }
            }//end if

            break;
        }//end switch

    }//end processLongArgument()


    /**
     * Processes an unknown command line argument.
     *
     * Assumes all unknown arguments are files and folders to check.
     *
     * @param string $arg The command line argument.
     * @param int    $pos The position of the argument on the command line.
     *
     * @return void
     */
    public function processUnknownArgument($arg, $pos)
    {
        // We don't know about any additional switches; just files.
        if ($arg{0} === '-') {
            if ($this->dieOnUnknownArg === false) {
                return;
            }

            echo 'ERROR: option "'.$arg.'" not known.'.PHP_EOL.PHP_EOL;
            $this->printUsage();
            exit(2);
        }

        $file = PHP_CodeSniffer::realpath($arg);
        if (file_exists($file) === false) {
            if ($this->dieOnUnknownArg === false) {
                return;
            }

            echo 'ERROR: The file "'.$arg.'" does not exist.'.PHP_EOL.PHP_EOL;
            $this->printUsage();
            exit(2);
        } else {
            $this->values['files'][] = $file;
        }

    }//end processUnknownArgument()


    /**
     * Runs PHP_CodeSniffer over files and directories.
     *
     * @param array $values An array of values determined from CLI args.
     *
     * @return int The number of error and warning messages shown.
     * @see    getCommandLineValues()
     */
    public function process($values=array())
    {
        if (empty($values) === true) {
            $values = $this->getCommandLineValues();
        } else {
            $values       = array_merge($this->getDefaults(), $values);
            $this->values = $values;
        }

        if ($values['generator'] !== '') {
            $phpcs = new PHP_CodeSniffer($values['verbosity']);
            if ($values['standard'] === null) {
                $values['standard'] = $this->validateStandard(null);
            }

            foreach ($values['standard'] as $standard) {
                $phpcs->generateDocs(
                    $standard,
                    $values['sniffs'],
                    $values['generator']
                );
            }

            exit(0);
        }

        // If no standard is supplied, get the default.
        $values['standard'] = $this->validateStandard($values['standard']);
        foreach ($values['standard'] as $standard) {
            if (PHP_CodeSniffer::isInstalledStandard($standard) === false) {
                // They didn't select a valid coding standard, so help them
                // out by letting them know which standards are installed.
                echo 'ERROR: the "'.$standard.'" coding standard is not installed. ';
                $this->printInstalledStandards();
                exit(2);
            }
        }

        if ($values['explain'] === true) {
            foreach ($values['standard'] as $standard) {
                $this->explainStandard($standard);
            }

            exit(0);
        }

        $phpcs = new PHP_CodeSniffer($values['verbosity'], null, null, null);
        $phpcs->setCli($this);
        $phpcs->initStandard($values['standard'], $values['sniffs'], $values['exclude']);
        $values = $this->values;

        $phpcs->setTabWidth($values['tabWidth']);
        $phpcs->setEncoding($values['encoding']);
        $phpcs->setInteractive($values['interactive']);

        // Set file extensions if they were specified. Otherwise,
        // let PHP_CodeSniffer decide on the defaults.
        if (empty($values['extensions']) === false) {
            $phpcs->setAllowedFileExtensions($values['extensions']);
        }

        // Set ignore patterns if they were specified.
        if (empty($values['ignored']) === false) {
            $ignorePatterns = array_merge($phpcs->getIgnorePatterns(), $values['ignored']);
            $phpcs->setIgnorePatterns($ignorePatterns);
        }

        // Set some convenience member vars.
        if ($values['errorSeverity'] === null) {
            $this->errorSeverity = PHPCS_DEFAULT_ERROR_SEV;
        } else {
            $this->errorSeverity = $values['errorSeverity'];
        }

        if ($values['warningSeverity'] === null) {
            $this->warningSeverity = PHPCS_DEFAULT_WARN_SEV;
        } else {
            $this->warningSeverity = $values['warningSeverity'];
        }

        if (empty($values['reports']) === true) {
            $values['reports']['full'] = $values['reportFile'];
            $this->values['reports']   = $values['reports'];
        }

        // Include bootstrap files.
        foreach ($values['bootstrap'] as $bootstrap) {
            include $bootstrap;
        }

        $phpcs->processFiles($values['files'], $values['local']);

        if (empty($values['files']) === true || $values['stdin'] !== null) {
            $fileContents = $values['stdin'];
            if ($fileContents === null) {
                // Check if they are passing in the file contents.
                $handle = fopen('php://stdin', 'r');
                stream_set_blocking($handle, true);
                $fileContents = stream_get_contents($handle);
                fclose($handle);
            }

            if ($fileContents === '') {
                // No files and no content passed in.
                echo 'ERROR: You must supply at least one file or directory to process.'.PHP_EOL.PHP_EOL;
                $this->printUsage();
                exit(2);
            } else {
                $phpcs->processFile('STDIN', $fileContents);
            }
        }

        // Interactive runs don't require a final report and it doesn't really
        // matter what the retun value is because we know it isn't being read
        // by a script.
        if ($values['interactive'] === true) {
            return 0;
        }

        return $this->printErrorReport(
            $phpcs,
            $values['reports'],
            $values['showSources'],
            $values['reportFile'],
            $values['reportWidth']
        );

    }//end process()


    /**
     * Prints the error report for the run.
     *
     * Note that this function may actually print multiple reports
     * as the user may have specified a number of output formats.
     *
     * @param PHP_CodeSniffer $phpcs       The PHP_CodeSniffer object containing
     *                                     the errors.
     * @param array           $reports     A list of reports to print.
     * @param bool            $showSources TRUE if report should show error sources
     *                                     (not used by all reports).
     * @param string          $reportFile  A default file to log report output to.
     * @param int             $reportWidth How wide the screen reports should be.
     *
     * @return int The number of error and warning messages shown.
     */
    public function printErrorReport(
        PHP_CodeSniffer $phpcs,
        $reports,
        $showSources,
        $reportFile,
        $reportWidth
    ) {
        if (empty($reports) === true) {
            $reports['full'] = $reportFile;
        }

        $errors   = 0;
        $warnings = 0;
        $toScreen = false;

        foreach ($reports as $report => $output) {
            if ($output === null) {
                $output = $reportFile;
            }

            if ($reportFile === null) {
                $toScreen = true;
            }

            // We don't add errors here because the number of
            // errors reported by each report type will always be the
            // same, so we really just need 1 number.
            $result = $phpcs->reporting->printReport(
                $report,
                $showSources,
                $this->values,
                $output,
                $reportWidth
            );

            $errors   = $result['errors'];
            $warnings = $result['warnings'];
        }//end foreach

        // Only print timer output if no reports were
        // printed to the screen so we don't put additional output
        // in something like an XML report. If we are printing to screen,
        // the report types would have already worked out who should
        // print the timer info.
        if (PHP_CODESNIFFER_INTERACTIVE === false
            && ($toScreen === false
            || (($errors + $warnings) === 0 && $this->values['showProgress'] === true))
        ) {
            PHP_CodeSniffer_Reporting::printRunTime();
        }

        // They should all return the same value, so it
        // doesn't matter which return value we end up using.
        $ignoreWarnings = PHP_CodeSniffer::getConfigData('ignore_warnings_on_exit');
        $ignoreErrors   = PHP_CodeSniffer::getConfigData('ignore_errors_on_exit');

        $return = ($errors + $warnings);
        if ($ignoreErrors !== null) {
            $ignoreErrors = (bool) $ignoreErrors;
            if ($ignoreErrors === true) {
                $return -= $errors;
            }
        }

        if ($ignoreWarnings !== null) {
            $ignoreWarnings = (bool) $ignoreWarnings;
            if ($ignoreWarnings === true) {
                $return -= $warnings;
            }
        }

        return $return;

    }//end printErrorReport()


    /**
     * Convert the passed standards into valid standards.
     *
     * Checks things like default values and case.
     *
     * @param array $standards The standards to validate.
     *
     * @return array
     */
    public function validateStandard($standards)
    {
        if ($standards === null) {
            // They did not supply a standard to use.
            // Look for a default ruleset in the current directory or higher.
            $currentDir = getcwd();

            do {
                $default = $currentDir.DIRECTORY_SEPARATOR.'phpcs.xml';
                if (is_file($default) === true) {
                    return array($default);
                }

                $default = $currentDir.DIRECTORY_SEPARATOR.'phpcs.xml.dist';
                if (is_file($default) === true) {
                    return array($default);
                }

                $lastDir    = $currentDir;
                $currentDir = dirname($currentDir);
            } while ($currentDir !== '.' && $currentDir !== $lastDir);

            // Try to get the default from the config system.
            $standard = PHP_CodeSniffer::getConfigData('default_standard');
            if ($standard === null) {
                // Product default standard.
                $standard = 'PEAR';
            }

            return explode(',', $standard);
        }//end if

        $cleaned   = array();
        $standards = (array) $standards;

        // Check if the standard name is valid, or if the case is invalid.
        $installedStandards = PHP_CodeSniffer::getInstalledStandards();
        foreach ($standards as $standard) {
            foreach ($installedStandards as $validStandard) {
                if (strtolower($standard) === strtolower($validStandard)) {
                    $standard = $validStandard;
                    break;
                }
            }

            $cleaned[] = $standard;
        }

        return $cleaned;

    }//end validateStandard()


    /**
     * Prints a report showing the sniffs contained in a standard.
     *
     * @param string $standard The standard to validate.
     *
     * @return void
     */
    public function explainStandard($standard)
    {
        $phpcs = new PHP_CodeSniffer();
        $phpcs->process(array(), $standard);
        $sniffs = $phpcs->getSniffs();
        $sniffs = array_keys($sniffs);
        sort($sniffs);

        ob_start();

        $lastStandard = '';
        $lastCount    = '';
        $sniffCount   = count($sniffs);
        $sniffs[]     = '___';

        echo PHP_EOL."The $standard standard contains $sniffCount sniffs".PHP_EOL;

        ob_start();

        foreach ($sniffs as $sniff) {
            $parts = explode('_', str_replace('\\', '_', $sniff));
            if ($lastStandard === '') {
                $lastStandard = $parts[0];
            }

            if ($parts[0] !== $lastStandard) {
                $sniffList = ob_get_contents();
                ob_end_clean();

                echo PHP_EOL.$lastStandard.' ('.$lastCount.' sniffs)'.PHP_EOL;
                echo str_repeat('-', (strlen($lastStandard.$lastCount) + 10));
                echo PHP_EOL;
                echo $sniffList;

                $lastStandard = $parts[0];
                $lastCount    = 0;

                ob_start();
            }

            echo '  '.$parts[0].'.'.$parts[2].'.'.substr($parts[3], 0, -5).PHP_EOL;
            $lastCount++;
        }//end foreach

        ob_end_clean();

    }//end explainStandard()


    /**
     * Prints out the gathered config data.
     *
     * @param array $data The config data to print.
     *
     * @return void
     */
    public function printConfigData($data)
    {
        $max  = 0;
        $keys = array_keys($data);
        foreach ($keys as $key) {
            $len = strlen($key);
            if (strlen($key) > $max) {
                $max = $len;
            }
        }

        if ($max === 0) {
            return;
        }

        $max += 2;
        ksort($data);
        foreach ($data as $name => $value) {
            echo str_pad($name.': ', $max).$value.PHP_EOL;
        }

    }//end printConfigData()


    /**
     * Prints out the usage information for this script.
     *
     * @return void
     */
    public function printUsage()
    {
        if (PHP_CODESNIFFER_CBF === true) {
            $this->printPHPCBFUsage();
        } else {
            $this->printPHPCSUsage();
        }

    }//end printUsage()


    /**
     * Prints out the usage information for PHPCS.
     *
     * @return void
     */
    public function printPHPCSUsage()
    {
        echo 'Usage: phpcs [-nwlsaepqvi] [-d key[=value]] [--colors] [--no-colors] [--stdin-path=<stdinPath>]'.PHP_EOL;
        echo '    [--report=<report>] [--report-file=<reportFile>] [--report-<report>=<reportFile>] ...'.PHP_EOL;
        echo '    [--report-width=<reportWidth>] [--generator=<generator>] [--tab-width=<tabWidth>]'.PHP_EOL;
        echo '    [--severity=<severity>] [--error-severity=<severity>] [--warning-severity=<severity>]'.PHP_EOL;
        echo '    [--runtime-set key value] [--config-set key value] [--config-delete key] [--config-show]'.PHP_EOL;
<<<<<<< HEAD
        echo '    [--standard=<standard>] [--sniffs=<sniffs>] [--exclude=<sniffs>] [--encoding=<encoding>]'.PHP_EOL;
        echo '    [--extensions=<extensions>] [--ignore=<patterns>] [--bootstrap=<bootstrap>] <file> ...'.PHP_EOL;
=======
        echo '    [--standard=<standard>] [--sniffs=<sniffs>] [--encoding=<encoding>]'.PHP_EOL;
        echo '    [--extensions=<extensions>] [--ignore=<patterns>] [--bootstrap=<bootstrap>] [--file-list=<fileList>] <file> ...'.PHP_EOL;
>>>>>>> abda8a05
        echo '                      Set runtime value (see --config-set) '.PHP_EOL;
        echo '        -n            Do not print warnings (shortcut for --warning-severity=0)'.PHP_EOL;
        echo '        -w            Print both warnings and errors (this is the default)'.PHP_EOL;
        echo '        -l            Local directory only, no recursion'.PHP_EOL;
        echo '        -s            Show sniff codes in all reports'.PHP_EOL;
        echo '        -a            Run interactively'.PHP_EOL;
        echo '        -e            Explain a standard by showing the sniffs it includes'.PHP_EOL;
        echo '        -p            Show progress of the run'.PHP_EOL;
        echo '        -q            Quiet mode; disables progress and verbose output'.PHP_EOL;
        echo '        -v[v][v]      Print verbose output'.PHP_EOL;
        echo '        -i            Show a list of installed coding standards'.PHP_EOL;
        echo '        -d            Set the [key] php.ini value to [value] or [true] if value is omitted'.PHP_EOL;
        echo '        --help        Print this help message'.PHP_EOL;
        echo '        --version     Print version information'.PHP_EOL;
        echo '        --colors      Use colors in output'.PHP_EOL;
        echo '        --no-colors   Do not use colors in output (this is the default)'.PHP_EOL;
        echo '        <file>        One or more files and/or directories to check'.PHP_EOL;
        echo '        <stdinPath>   If processing STDIN, the file path that STDIN will be processed as '.PHP_EOL;
        echo '        <bootstrap>   A comma separated list of files to run before processing starts'.PHP_EOL;
        echo '        <encoding>    The encoding of the files being checked (default is iso-8859-1)'.PHP_EOL;
        echo '        <extensions>  A comma separated list of file extensions to check'.PHP_EOL;
        echo '                      (extension filtering only valid when checking a directory)'.PHP_EOL;
        echo '                      The type of the file can be specified using: ext/type'.PHP_EOL;
        echo '                      e.g., module/php,es/js'.PHP_EOL;
        echo '        <generator>   Uses either the "HTML", "Markdown" or "Text" generator'.PHP_EOL;
        echo '                      (forces documentation generation instead of checking)'.PHP_EOL;
        echo '        <patterns>    A comma separated list of patterns to ignore files and directories'.PHP_EOL;
        echo '        <report>      Print either the "full", "xml", "checkstyle", "csv"'.PHP_EOL;
        echo '                      "json", "emacs", "source", "summary", "diff", "junit"'.PHP_EOL;
        echo '                      "svnblame", "gitblame", "hgblame" or "notifysend" report'.PHP_EOL;
        echo '                      (the "full" report is printed by default)'.PHP_EOL;
        echo '        <reportFile>  Write the report to the specified file path'.PHP_EOL;
        echo '        <reportWidth> How many columns wide screen reports should be printed'.PHP_EOL;
        echo '                      or set to "auto" to use current screen width, where supported'.PHP_EOL;
        echo '        <sniffs>      A comma separated list of sniff codes to include or exclude during checking'.PHP_EOL;
        echo '                      (all sniffs must be part of the specified standard)'.PHP_EOL;
        echo '        <severity>    The minimum severity required to display an error or warning'.PHP_EOL;
        echo '        <standard>    The name or path of the coding standard to use'.PHP_EOL;
        echo '        <tabWidth>    The number of spaces each tab represents'.PHP_EOL;
        echo '        <fileList>    File containing a list of files to use as input'.PHP_EOL;
        echo '                      (one file path on each line)'.PHP_EOL;

    }//end printPHPCSUsage()


    /**
     * Prints out the usage information for PHPCBF.
     *
     * @return void
     */
    public function printPHPCBFUsage()
    {
        echo 'Usage: phpcbf [-nwli] [-d key[=value]] [--stdin-path=<stdinPath>]'.PHP_EOL;
        echo '    [--standard=<standard>] [--sniffs=<sniffs>] [--exclude=<sniffs>] [--suffix=<suffix>]'.PHP_EOL;
        echo '    [--severity=<severity>] [--error-severity=<severity>] [--warning-severity=<severity>]'.PHP_EOL;
        echo '    [--tab-width=<tabWidth>] [--encoding=<encoding>]'.PHP_EOL;
        echo '    [--extensions=<extensions>] [--ignore=<patterns>] [--bootstrap=<bootstrap>] [--file-list=<fileList>] <file> ...'.PHP_EOL;
        echo '        -n            Do not fix warnings (shortcut for --warning-severity=0)'.PHP_EOL;
        echo '        -w            Fix both warnings and errors (on by default)'.PHP_EOL;
        echo '        -l            Local directory only, no recursion'.PHP_EOL;
        echo '        -i            Show a list of installed coding standards'.PHP_EOL;
        echo '        -d            Set the [key] php.ini value to [value] or [true] if value is omitted'.PHP_EOL;
        echo '        --help        Print this help message'.PHP_EOL;
        echo '        --version     Print version information'.PHP_EOL;
        echo '        --no-patch    Do not make use of the "diff" or "patch" programs'.PHP_EOL;
        echo '        <file>        One or more files and/or directories to fix'.PHP_EOL;
        echo '        <stdinPath>   If processing STDIN, the file path that STDIN will be processed as '.PHP_EOL;
        echo '        <bootstrap>   A comma separated list of files to run before processing starts'.PHP_EOL;
        echo '        <encoding>    The encoding of the files being fixed (default is iso-8859-1)'.PHP_EOL;
        echo '        <extensions>  A comma separated list of file extensions to fix'.PHP_EOL;
        echo '                      (extension filtering only valid when checking a directory)'.PHP_EOL;
        echo '                      The type of the file can be specified using: ext/type'.PHP_EOL;
        echo '                      e.g., module/php,es/js'.PHP_EOL;
        echo '        <patterns>    A comma separated list of patterns to ignore files and directories'.PHP_EOL;
        echo '        <sniffs>      A comma separated list of sniff codes to include or exclude during fixing'.PHP_EOL;
        echo '                      (all sniffs must be part of the specified standard)'.PHP_EOL;
        echo '        <severity>    The minimum severity required to fix an error or warning'.PHP_EOL;
        echo '        <standard>    The name or path of the coding standard to use'.PHP_EOL;
        echo '        <suffix>      Write modified files to a filename using this suffix'.PHP_EOL;
        echo '                      ("diff" and "patch" are not used in this mode)'.PHP_EOL;
        echo '        <tabWidth>    The number of spaces each tab represents'.PHP_EOL;
        echo '        <fileList>    File containing a list of files to use as input'.PHP_EOL;
        echo '                      (one file path on each line)'.PHP_EOL;

    }//end printPHPCBFUsage()


    /**
     * Prints out a list of installed coding standards.
     *
     * @return void
     */
    public function printInstalledStandards()
    {
        $installedStandards = PHP_CodeSniffer::getInstalledStandards();
        $numStandards       = count($installedStandards);

        if ($numStandards === 0) {
            echo 'No coding standards are installed.'.PHP_EOL;
        } else {
            $lastStandard = array_pop($installedStandards);
            if ($numStandards === 1) {
                echo "The only coding standard installed is $lastStandard".PHP_EOL;
            } else {
                $standardList  = implode(', ', $installedStandards);
                $standardList .= ' and '.$lastStandard;
                echo 'The installed coding standards are '.$standardList.PHP_EOL;
            }
        }

    }//end printInstalledStandards()


    /**
     * Set report width based on terminal width.
     *
     * @param int $width The width of the report. If "auto" then will
     *                   be replaced by the terminal width.
     *
     * @return int
     */
    private function _validateReportWidth($width)
    {
        if ($width === 'auto'
            && preg_match('|\d+ (\d+)|', shell_exec('stty size 2>&1'), $matches) === 1
        ) {
            return (int) $matches[1];
        }

        return (int) $width;

    }//end _validateReportWidth()


}//end class<|MERGE_RESOLUTION|>--- conflicted
+++ resolved
@@ -649,39 +649,6 @@
             $this->_cliArgs[($pos + 2)] = '';
             PHP_CodeSniffer::setConfigData($key, $value, true);
             break;
-        case 'file-list':
-            if (isset($this->_cliArgs[($pos + 1)]) === false) {
-                echo 'ERROR: Specifying a file list requires a value'.PHP_EOL.PHP_EOL;
-                $this->printUsage();
-                exit(0);
-            }
-
-            $fileList = $this->_cliArgs[($pos + 1)];
-
-            if (file_exists($fileList) === false) {
-                echo 'File list file "'.$fileList.'" does not exist'.PHP_EOL.PHP_EOL;
-                $this->printUsage();
-                exit(2);
-            }
-
-            $files = file($fileList);
-            foreach ($files as $inputFile) {
-                $inputFile = trim($inputFile);
-                // Skip empty lines.
-                if ($inputFile === '') {
-                    continue;
-                }
-
-                $realFile = PHP_CodeSniffer::realpath($inputFile);
-                if ($realFile === false) {
-                    echo 'ERROR: The specified file "'.$inputFile.'" does not exist'.PHP_EOL.PHP_EOL;
-                    $this->printUsage();
-                    exit(2);
-                }
-
-                $this->values['files'][] = $realFile;
-            }
-            break;
         default:
             if (substr($arg, 0, 7) === 'sniffs=') {
                 $sniffs = explode(',', substr($arg, 7));
@@ -716,6 +683,33 @@
                     }
 
                     $this->values['bootstrap'][] = $path;
+                }
+            } else if (substr($arg, 0, 10) === 'file-list=') {
+                $fileList = substr($arg, 10);
+                $path     = PHP_CodeSniffer::realpath($fileList);
+                if ($path === false) {
+                    echo 'ERROR: The specified file list "'.$file.'" does not exist'.PHP_EOL.PHP_EOL;
+                    $this->printUsage();
+                    exit(2);
+                }
+
+                $files = file($path);
+                foreach ($files as $inputFile) {
+                    $inputFile = trim($inputFile);
+
+                    // Skip empty lines.
+                    if ($inputFile === '') {
+                        continue;
+                    }
+
+                    $realFile = PHP_CodeSniffer::realpath($inputFile);
+                    if ($realFile === false) {
+                        echo 'ERROR: The specified file "'.$inputFile.'" does not exist'.PHP_EOL.PHP_EOL;
+                        $this->printUsage();
+                        exit(2);
+                    }
+
+                    $this->values['files'][] = $realFile;
                 }
             } else if (substr($arg, 0, 11) === 'stdin-path=') {
                 $this->values['stdinPath'] = PHP_CodeSniffer::realpath(substr($arg, 11));
@@ -1298,13 +1292,9 @@
         echo '    [--report-width=<reportWidth>] [--generator=<generator>] [--tab-width=<tabWidth>]'.PHP_EOL;
         echo '    [--severity=<severity>] [--error-severity=<severity>] [--warning-severity=<severity>]'.PHP_EOL;
         echo '    [--runtime-set key value] [--config-set key value] [--config-delete key] [--config-show]'.PHP_EOL;
-<<<<<<< HEAD
         echo '    [--standard=<standard>] [--sniffs=<sniffs>] [--exclude=<sniffs>] [--encoding=<encoding>]'.PHP_EOL;
-        echo '    [--extensions=<extensions>] [--ignore=<patterns>] [--bootstrap=<bootstrap>] <file> ...'.PHP_EOL;
-=======
-        echo '    [--standard=<standard>] [--sniffs=<sniffs>] [--encoding=<encoding>]'.PHP_EOL;
-        echo '    [--extensions=<extensions>] [--ignore=<patterns>] [--bootstrap=<bootstrap>] [--file-list=<fileList>] <file> ...'.PHP_EOL;
->>>>>>> abda8a05
+        echo '    [--extensions=<extensions>] [--ignore=<patterns>] [--bootstrap=<bootstrap>]'.PHP_EOL;
+        echo '    [--file-list=<fileList>] <file> ...'.PHP_EOL;
         echo '                      Set runtime value (see --config-set) '.PHP_EOL;
         echo '        -n            Do not print warnings (shortcut for --warning-severity=0)'.PHP_EOL;
         echo '        -w            Print both warnings and errors (this is the default)'.PHP_EOL;
@@ -1322,6 +1312,7 @@
         echo '        --colors      Use colors in output'.PHP_EOL;
         echo '        --no-colors   Do not use colors in output (this is the default)'.PHP_EOL;
         echo '        <file>        One or more files and/or directories to check'.PHP_EOL;
+        echo '        <fileList>    A file containing a list of files and/or directories to check (one per line)'.PHP_EOL;
         echo '        <stdinPath>   If processing STDIN, the file path that STDIN will be processed as '.PHP_EOL;
         echo '        <bootstrap>   A comma separated list of files to run before processing starts'.PHP_EOL;
         echo '        <encoding>    The encoding of the files being checked (default is iso-8859-1)'.PHP_EOL;
@@ -1344,8 +1335,6 @@
         echo '        <severity>    The minimum severity required to display an error or warning'.PHP_EOL;
         echo '        <standard>    The name or path of the coding standard to use'.PHP_EOL;
         echo '        <tabWidth>    The number of spaces each tab represents'.PHP_EOL;
-        echo '        <fileList>    File containing a list of files to use as input'.PHP_EOL;
-        echo '                      (one file path on each line)'.PHP_EOL;
 
     }//end printPHPCSUsage()
 
@@ -1361,7 +1350,8 @@
         echo '    [--standard=<standard>] [--sniffs=<sniffs>] [--exclude=<sniffs>] [--suffix=<suffix>]'.PHP_EOL;
         echo '    [--severity=<severity>] [--error-severity=<severity>] [--warning-severity=<severity>]'.PHP_EOL;
         echo '    [--tab-width=<tabWidth>] [--encoding=<encoding>]'.PHP_EOL;
-        echo '    [--extensions=<extensions>] [--ignore=<patterns>] [--bootstrap=<bootstrap>] [--file-list=<fileList>] <file> ...'.PHP_EOL;
+        echo '    [--extensions=<extensions>] [--ignore=<patterns>] [--bootstrap=<bootstrap>]'.PHP_EOL;
+        echo '    [--file-list=<fileList>] <file> ...'.PHP_EOL;
         echo '        -n            Do not fix warnings (shortcut for --warning-severity=0)'.PHP_EOL;
         echo '        -w            Fix both warnings and errors (on by default)'.PHP_EOL;
         echo '        -l            Local directory only, no recursion'.PHP_EOL;
@@ -1371,6 +1361,7 @@
         echo '        --version     Print version information'.PHP_EOL;
         echo '        --no-patch    Do not make use of the "diff" or "patch" programs'.PHP_EOL;
         echo '        <file>        One or more files and/or directories to fix'.PHP_EOL;
+        echo '        <fileList>    A file containing a list of files and/or directories to fix (one per line)'.PHP_EOL;
         echo '        <stdinPath>   If processing STDIN, the file path that STDIN will be processed as '.PHP_EOL;
         echo '        <bootstrap>   A comma separated list of files to run before processing starts'.PHP_EOL;
         echo '        <encoding>    The encoding of the files being fixed (default is iso-8859-1)'.PHP_EOL;
@@ -1386,8 +1377,6 @@
         echo '        <suffix>      Write modified files to a filename using this suffix'.PHP_EOL;
         echo '                      ("diff" and "patch" are not used in this mode)'.PHP_EOL;
         echo '        <tabWidth>    The number of spaces each tab represents'.PHP_EOL;
-        echo '        <fileList>    File containing a list of files to use as input'.PHP_EOL;
-        echo '                      (one file path on each line)'.PHP_EOL;
 
     }//end printPHPCBFUsage()
 
