<?php
/**
 * Version control report base class for PHP_CodeSniffer.
 *
 * PHP version 5
 *
 * @category  PHP
 * @package   PHP_CodeSniffer
 * @author    Ben Selby <benmatselby@gmail.com>
 * @copyright 2009 SQLI <www.sqli.com>
 * @copyright 2006-2012 Squiz Pty Ltd (ABN 77 084 670 600)
 * @license   https://github.com/squizlabs/PHP_CodeSniffer/blob/master/licence.txt BSD Licence
 * @link      http://pear.php.net/package/PHP_CodeSniffer
 */

/**
 * Version control report base class for PHP_CodeSniffer.
 *
 * PHP version 5
 *
 * @category  PHP
 * @package   PHP_CodeSniffer
 * @author    Ben Selby <benmatselby@gmail.com>
 * @copyright 2009 SQLI <www.sqli.com>
 * @copyright 2006-2012 Squiz Pty Ltd (ABN 77 084 670 600)
 * @license   https://github.com/squizlabs/PHP_CodeSniffer/blob/master/licence.txt BSD Licence
 * @version   Release: 1.2.2
 * @link      http://pear.php.net/package/PHP_CodeSniffer
 */
abstract class PHP_CodeSniffer_Reports_VersionControl implements PHP_CodeSniffer_Report
{

    /**
     * The name of the report we want in the output.
     *
     * @var string
     */
    protected $reportName = 'VERSION CONTROL';

    /**
     * A cache of author stats collected during the run.
     *
     * @var array
     */
    private $_authorCache = array();

    /**
     * A cache of blame stats collected during the run.
     *
     * @var array
     */
    private $_praiseCache = array();

    /**
     * A cache of source stats collected during the run.
     *
     * @var array
     */
    private $_sourceCache = array();


    /**
     * Generate a partial report for a single processed file.
     *
     * Function should return TRUE if it printed or stored data about the file
     * and FALSE if it ignored the file. Returning TRUE indicates that the file and
     * its data should be counted in the grand totals.
     *
     * @param array                $report      Prepared report data.
     * @param PHP_CodeSniffer_File $phpcsFile   The file being reported on.
     * @param boolean              $showSources Show sources?
     * @param int                  $width       Maximum allowed line width.
     *
     * @return boolean
     */
    public function generateFileReport(
        $report,
        PHP_CodeSniffer_File $phpcsFile,
        $showSources=false,
        $width=80
    ) {
        $blames = $this->getBlameContent($report['filename']);

        foreach ($report['messages'] as $line => $lineErrors) {
<<<<<<< HEAD
            if (isset($blames[($line - 1)]) === true) {
                $author = $this->getAuthor($blames[($line - 1)]);
                if ($author === false) {
                    $author = 'Unknown author';
                }
            } else {
                $author = 'Unknown author';
=======
            $author = 'Unknown';
            if (isset($blames[($line - 1)]) === true) {
                $blameAuthor = $this->getAuthor($blames[($line - 1)]);
                if ($blameAuthor !== false) {
                    $author = $blameAuthor;
                }
>>>>>>> e5bdaad2
            }

            if (isset($this->_authorCache[$author]) === false) {
                $this->_authorCache[$author] = 0;
                $this->_praiseCache[$author] = array(
                                                'good' => 0,
                                                'bad'  => 0,
                                               );
            }

            $this->_praiseCache[$author]['bad']++;

            foreach ($lineErrors as $column => $colErrors) {
                foreach ($colErrors as $error) {
                    $this->_authorCache[$author]++;

                    if ($showSources === true) {
                        $source = $error['source'];
                        if (isset($this->_sourceCache[$author][$source]) === false) {
                            $this->_sourceCache[$author][$source] = 1;
                        } else {
                            $this->_sourceCache[$author][$source]++;
                        }
                    }
                }
            }

            unset($blames[($line - 1)]);
        }//end foreach

        // No go through and give the authors some credit for
        // all the lines that do not have errors.
        foreach ($blames as $line) {
            $author = $this->getAuthor($line);
            if ($author === false) {
                $author = 'Unknown';
            }

            if (isset($this->_authorCache[$author]) === false) {
                // This author doesn't have any errors.
                if (PHP_CODESNIFFER_VERBOSITY === 0) {
                    continue;
                }

                $this->_authorCache[$author] = 0;
                $this->_praiseCache[$author] = array(
                                                'good' => 0,
                                                'bad'  => 0,
                                               );
            }

            $this->_praiseCache[$author]['good']++;
        }//end foreach

        return true;

    }//end generateFileReport()


    /**
     * Prints the author of all errors and warnings, as given by "version control blame".
     *
     * @param string  $cachedData    Any partial report data that was returned from
     *                               generateFileReport during the run.
     * @param int     $totalFiles    Total number of files processed during the run.
     * @param int     $totalErrors   Total number of errors found during the run.
     * @param int     $totalWarnings Total number of warnings found during the run.
     * @param int     $totalFixable  Total number of problems that can be fixed.
     * @param boolean $showSources   Show sources?
     * @param int     $width         Maximum allowed line width.
     * @param boolean $toScreen      Is the report being printed to screen?
     *
     * @return void
     */
    public function generate(
        $cachedData,
        $totalFiles,
        $totalErrors,
        $totalWarnings,
        $totalFixable,
        $showSources=false,
        $width=80,
        $toScreen=true
    ) {
        $errorsShown = ($totalErrors + $totalWarnings);
        if ($errorsShown === 0) {
            // Nothing to show.
            return;
        }

        $width = max($width, 70);
        arsort($this->_authorCache);

        echo PHP_EOL.'PHP CODE SNIFFER '.$this->reportName.' BLAME SUMMARY'.PHP_EOL;
        echo str_repeat('-', $width).PHP_EOL;
        if ($showSources === true) {
            echo 'AUTHOR   SOURCE'.str_repeat(' ', ($width - 43)).'(Author %) (Overall %) COUNT'.PHP_EOL;
            echo str_repeat('-', $width).PHP_EOL;
        } else {
            echo 'AUTHOR'.str_repeat(' ', ($width - 34)).'(Author %) (Overall %) COUNT'.PHP_EOL;
            echo str_repeat('-', $width).PHP_EOL;
        }

        foreach ($this->_authorCache as $author => $count) {
            if ($this->_praiseCache[$author]['good'] === 0) {
                $percent = 0;
            } else {
                $total   = ($this->_praiseCache[$author]['bad'] + $this->_praiseCache[$author]['good']);
                $percent = round(($this->_praiseCache[$author]['bad'] / $total * 100), 2);
            }

            $overallPercent = '('.round((($count / $errorsShown) * 100), 2).')';
            $authorPercent  = '('.$percent.')';
            $line = str_repeat(' ', (6 - strlen($count))).$count;
            $line = str_repeat(' ', (12 - strlen($overallPercent))).$overallPercent.$line;
            $line = str_repeat(' ', (11 - strlen($authorPercent))).$authorPercent.$line;
            $line = $author.str_repeat(' ', ($width - strlen($author) - strlen($line))).$line;

            echo $line.PHP_EOL;

            if ($showSources === true && isset($this->_sourceCache[$author]) === true) {
                $errors = $this->_sourceCache[$author];
                asort($errors);
                $errors = array_reverse($errors);

                foreach ($errors as $source => $count) {
                    if ($source === 'count') {
                        continue;
                    }

                    $line = str_repeat(' ', (5 - strlen($count))).$count;
                    echo '         '.$source.str_repeat(' ', ($width - 14 - strlen($source))).$line.PHP_EOL;
                }
            }
        }//end foreach

        echo str_repeat('-', $width).PHP_EOL;
        echo 'A TOTAL OF '.$errorsShown.' SNIFF VIOLATION';
        if ($errorsShown !== 1) {
            echo 'S';
        }

        echo ' WERE COMMITTED BY '.count($this->_authorCache).' AUTHOR';
        if (count($this->_authorCache) !== 1) {
            echo 'S';
        }

        if ($totalFixable > 0) {
            echo PHP_EOL.str_repeat('-', $width).PHP_EOL;
            echo 'PHPCBF CAN FIX '.$totalFixable.' OF THESE SNIFF VIOLATIONS AUTOMATICALLY';
        }

        echo PHP_EOL.str_repeat('-', $width).PHP_EOL.PHP_EOL;

        if ($toScreen === true
            && PHP_CODESNIFFER_INTERACTIVE === false
            && class_exists('PHP_Timer', false) === true
        ) {
            echo PHP_Timer::resourceUsage().PHP_EOL.PHP_EOL;
        }

    }//end generate()


    /**
     * Extract the author from a blame line.
     *
     * @param string $line Line to parse.
     *
     * @return mixed string or false if impossible to recover.
     */
    abstract protected function getAuthor($line);


    /**
     * Gets the blame output.
     *
     * @param string $filename File to blame.
     *
     * @return array
     */
    abstract protected function getBlameContent($filename);


}//end class

?><|MERGE_RESOLUTION|>--- conflicted
+++ resolved
@@ -82,22 +82,12 @@
         $blames = $this->getBlameContent($report['filename']);
 
         foreach ($report['messages'] as $line => $lineErrors) {
-<<<<<<< HEAD
-            if (isset($blames[($line - 1)]) === true) {
-                $author = $this->getAuthor($blames[($line - 1)]);
-                if ($author === false) {
-                    $author = 'Unknown author';
-                }
-            } else {
-                $author = 'Unknown author';
-=======
             $author = 'Unknown';
             if (isset($blames[($line - 1)]) === true) {
                 $blameAuthor = $this->getAuthor($blames[($line - 1)]);
                 if ($blameAuthor !== false) {
                     $author = $blameAuthor;
                 }
->>>>>>> e5bdaad2
             }
 
             if (isset($this->_authorCache[$author]) === false) {
