<?php
/**
 * Xml report for PHP_CodeSniffer.
 *
 * PHP version 5
 *
 * @category  PHP
 * @package   PHP_CodeSniffer
 * @author    Gabriele Santini <gsantini@sqli.com>
 * @author    Greg Sherwood <gsherwood@squiz.net>
 * @copyright 2009 SQLI <www.sqli.com>
 * @copyright 2006-2012 Squiz Pty Ltd (ABN 77 084 670 600)
 * @license   https://github.com/squizlabs/PHP_CodeSniffer/blob/master/licence.txt BSD Licence
 * @link      http://pear.php.net/package/PHP_CodeSniffer
 */

/**
 * Xml report for PHP_CodeSniffer.
 *
 * PHP version 5
 *
 * @category  PHP
 * @package   PHP_CodeSniffer
 * @author    Gabriele Santini <gsantini@sqli.com>
 * @author    Greg Sherwood <gsherwood@squiz.net>
 * @copyright 2009 SQLI <www.sqli.com>
 * @copyright 2006-2012 Squiz Pty Ltd (ABN 77 084 670 600)
 * @license   https://github.com/squizlabs/PHP_CodeSniffer/blob/master/licence.txt BSD Licence
 * @version   Release: @package_version@
 * @link      http://pear.php.net/package/PHP_CodeSniffer
 */
class PHP_CodeSniffer_Reports_Xml implements PHP_CodeSniffer_Report
{


    /**
     * Generate a partial report for a single processed file.
     *
     * Function should return TRUE if it printed or stored data about the file
     * and FALSE if it ignored the file. Returning TRUE indicates that the file and
     * its data should be counted in the grand totals.
     *
     * @param array   $report      Prepared report data.
     * @param boolean $showSources Show sources?
     * @param int     $width       Maximum allowed line width.
     *
     * @return boolean
     */
    public function generateFileReport(
        $report,
        $showSources=false,
        $width=80
    ) {
        $out = new XMLWriter;
        $out->openMemory();
        $out->setIndent(true);
<<<<<<< HEAD
=======
        $out->startDocument('1.0', 'UTF-8');
        $out->startElement('phpcs');
        $out->writeAttribute('version', PHP_CodeSniffer::VERSION);

        $errorsShown = 0;
>>>>>>> 4b615f4e

        if ($report['errors'] === 0 && $report['warnings'] === 0) {
            // Nothing to print.
            return false;
        }

        $out->startElement('file');
        $out->writeAttribute('name', $report['filename']);
        $out->writeAttribute('errors', $report['errors']);
        $out->writeAttribute('warnings', $report['warnings']);

        foreach ($report['messages'] as $line => $lineErrors) {
            foreach ($lineErrors as $column => $colErrors) {
                foreach ($colErrors as $error) {
                    $error['type'] = strtolower($error['type']);
                    if (PHP_CODESNIFFER_ENCODING !== 'utf-8') {
                        $error['message'] = iconv(PHP_CODESNIFFER_ENCODING, 'utf-8', $error['message']);
                    }

                    $out->startElement($error['type']);
                    $out->writeAttribute('line', $line);
                    $out->writeAttribute('column', $column);
                    $out->writeAttribute('source', $error['source']);
                    $out->writeAttribute('severity', $error['severity']);
                    $out->text($error['message']);
                    $out->endElement();
                }
            }
        }//end foreach

        $out->endElement();
        echo $out->flush();

        return true;

    }//end generateFileReport()


    /**
     * Prints all violations for processed files, in a proprietary XML format.
     *
     * @param string  $cachedData    Any partial report data that was returned from
     *                               generateFileReport during the run.
     * @param int     $totalFiles    Total number of files processed during the run.
     * @param int     $totalErrors   Total number of errors found during the run.
     * @param int     $totalWarnings Total number of warnings found during the run.
     * @param boolean $showSources   Show sources?
     * @param int     $width         Maximum allowed line width.
     * @param boolean $toScreen      Is the report being printed to screen?
     *
     * @return void
     */
    public function generate(
        $cachedData,
        $totalFiles,
        $totalErrors,
        $totalWarnings,
        $showSources=false,
        $width=80,
        $toScreen=true
    ) {
        $phpcs = new PHP_CodeSniffer;
        echo '<?xml version="1.0" encoding="UTF-8"?>'.PHP_EOL;
        echo '<phpcs version="'.$phpcs::VERSION.'">'.PHP_EOL;
        echo $cachedData;
        echo '</phpcs>'.PHP_EOL;

    }//end generate()


}//end class

?><|MERGE_RESOLUTION|>--- conflicted
+++ resolved
@@ -54,14 +54,6 @@
         $out = new XMLWriter;
         $out->openMemory();
         $out->setIndent(true);
-<<<<<<< HEAD
-=======
-        $out->startDocument('1.0', 'UTF-8');
-        $out->startElement('phpcs');
-        $out->writeAttribute('version', PHP_CodeSniffer::VERSION);
-
-        $errorsShown = 0;
->>>>>>> 4b615f4e
 
         if ($report['errors'] === 0 && $report['warnings'] === 0) {
             // Nothing to print.
@@ -123,9 +115,8 @@
         $width=80,
         $toScreen=true
     ) {
-        $phpcs = new PHP_CodeSniffer;
         echo '<?xml version="1.0" encoding="UTF-8"?>'.PHP_EOL;
-        echo '<phpcs version="'.$phpcs::VERSION.'">'.PHP_EOL;
+        echo '<phpcs version="'.PHP_CodeSniffer::VERSION.'">'.PHP_EOL;
         echo $cachedData;
         echo '</phpcs>'.PHP_EOL;
 
