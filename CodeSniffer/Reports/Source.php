<?php
/**
 * Source report for PHP_CodeSniffer.
 *
 * PHP version 5
 *
 * @category  PHP
 * @package   PHP_CodeSniffer
 * @author    Gabriele Santini <gsantini@sqli.com>
 * @author    Greg Sherwood <gsherwood@squiz.net>
 * @copyright 2009-2014 SQLI <www.sqli.com>
 * @copyright 2006-2014 Squiz Pty Ltd (ABN 77 084 670 600)
 * @license   https://github.com/squizlabs/PHP_CodeSniffer/blob/master/licence.txt BSD Licence
 * @link      http://pear.php.net/package/PHP_CodeSniffer
 */

/**
 * Source report for PHP_CodeSniffer.
 *
 * PHP version 5
 *
 * @category  PHP
 * @package   PHP_CodeSniffer
 * @author    Gabriele Santini <gsantini@sqli.com>
 * @author    Greg Sherwood <gsherwood@squiz.net>
 * @copyright 2009-2014 SQLI <www.sqli.com>
 * @copyright 2006-2014 Squiz Pty Ltd (ABN 77 084 670 600)
 * @license   https://github.com/squizlabs/PHP_CodeSniffer/blob/master/licence.txt BSD Licence
 * @version   Release: @package_version@
 * @link      http://pear.php.net/package/PHP_CodeSniffer
 */
class PHP_CodeSniffer_Reports_Source implements PHP_CodeSniffer_Report
{

    /**
     * A cache of source stats collected during the run.
     *
     * @var array
     */
    private $_sourceCache = array();


    /**
     * Generate a partial report for a single processed file.
     *
     * Function should return TRUE if it printed or stored data about the file
     * and FALSE if it ignored the file. Returning TRUE indicates that the file and
     * its data should be counted in the grand totals.
     *
     * @param array                $report      Prepared report data.
     * @param PHP_CodeSniffer_File $phpcsFile   The file being reported on.
     * @param boolean              $showSources Show sources?
     * @param int                  $width       Maximum allowed line width.
     *
     * @return boolean
     */
    public function generateFileReport(
        $report,
        PHP_CodeSniffer_File $phpcsFile,
        $showSources=false,
        $width=80
    ) {
        if ($report['errors'] === 0 && $report['warnings'] === 0) {
            // Nothing to print.
            return false;
        }

        foreach ($report['messages'] as $line => $lineErrors) {
            foreach ($lineErrors as $column => $colErrors) {
                foreach ($colErrors as $error) {
                    $source = $error['source'];
                    if (isset($this->_sourceCache[$source]) === false) {
                        $this->_sourceCache[$source] = array(
                                                        'count'   => 1,
                                                        'fixable' => $error['fixable'],
                                                       );
                    } else {
                        $this->_sourceCache[$source]['count']++;
                    }
                }
            }
        }

        return true;

    }//end generateFileReport()


    /**
     * Prints the source of all errors and warnings.
     *
     * @param string  $cachedData    Any partial report data that was returned from
     *                               generateFileReport during the run.
     * @param int     $totalFiles    Total number of files processed during the run.
     * @param int     $totalErrors   Total number of errors found during the run.
     * @param int     $totalWarnings Total number of warnings found during the run.
     * @param int     $totalFixable  Total number of problems that can be fixed.
     * @param boolean $showSources   Show sources?
     * @param int     $width         Maximum allowed line width.
     * @param boolean $toScreen      Is the report being printed to screen?
     *
     * @return void
     */
    public function generate(
        $cachedData,
        $totalFiles,
        $totalErrors,
        $totalWarnings,
        $totalFixable,
        $showSources=false,
        $width=80,
        $toScreen=true
    ) {
        $width = max($width, 70);

        if (empty($this->_sourceCache) === true) {
            // Nothing to show.
            return;
        }

        asort($this->_sourceCache);
        $this->_sourceCache = array_reverse($this->_sourceCache);

        echo PHP_EOL.'PHP CODE SNIFFER VIOLATION SOURCE SUMMARY'.PHP_EOL;
        echo str_repeat('-', $width).PHP_EOL;
        if ($showSources === true) {
            if ($totalFixable > 0) {
                echo '    SOURCE'.str_repeat(' ', ($width - 15)).'COUNT'.PHP_EOL;
            } else {
                echo 'SOURCE'.str_repeat(' ', ($width - 11)).'COUNT'.PHP_EOL;
            }
        } else {
            if ($totalFixable > 0) {
                echo '    STANDARD  CATEGORY            SNIFF'.str_repeat(' ', ($width - 44)).'COUNT'.PHP_EOL;
            } else {
                echo 'STANDARD  CATEGORY            SNIFF'.str_repeat(' ', ($width - 40)).'COUNT'.PHP_EOL;
            }
        }

        echo str_repeat('-', $width).PHP_EOL;

        $fixableSources = 0;
        $maxSniffWidth  = 37;
        if ($totalFixable > 0) {
            $maxSniffWidth += 4;
        }

        foreach ($this->_sourceCache as $source => $sourceData) {
            if ($totalFixable > 0) {
                echo '[';
                if ($sourceData['fixable'] === true) {
                    echo 'x';
                    $fixableSources++;
                } else {
                    echo ' ';
                }

                echo '] ';
            }

            if ($showSources === true) {
                echo $source;
                if ($totalFixable > 0) {
                    echo str_repeat(' ', ($width - 9 - strlen($source)));
                } else {
                    echo str_repeat(' ', ($width - 5 - strlen($source)));
                }
            } else {
                $parts = explode('.', $source);
                if ($parts[0] === 'Internal') {
                    $parts[2] = $parts[1];
                    $parts[1] = '';
                }

                if (strlen($parts[0]) > 8) {
                    $parts[0] = substr($parts[0], 0, ((strlen($parts[0]) - 8) * -1));
                }

                echo $parts[0].str_repeat(' ', (10 - strlen($parts[0])));

                $category = $this->makeFriendlyName($parts[1]);
                if (strlen($category) > 18) {
                    $category = substr($category, 0, ((strlen($category) - 18) * -1));
                }

                echo $category.str_repeat(' ', (20 - strlen($category)));

                $sniff = $this->makeFriendlyName($parts[2]);
                if (isset($parts[3]) === true) {
                    $name    = $this->makeFriendlyName($parts[3]);
                    $name[0] = strtolower($name[0]);
                    $sniff  .= ' '.$name;
                }

                if (strlen($sniff) > ($width - $maxSniffWidth)) {
                    $sniff = substr($sniff, 0, ($width - $maxSniffWidth - strlen($sniff)));
                }

                if ($totalFixable > 0) {
                    echo $sniff.str_repeat(' ', ($width - 39 - strlen($sniff)));
                } else {
                    echo $sniff.str_repeat(' ', ($width - 35 - strlen($sniff)));
                }
            }//end if

            echo $sourceData['count'].PHP_EOL;
        }//end foreach

        echo str_repeat('-', $width).PHP_EOL;
        echo 'A TOTAL OF '.($totalErrors + $totalWarnings).' SNIFF VIOLATION';
        if (($totalErrors + $totalWarnings) > 1) {
            echo 'S';
        }

        echo ' WERE FOUND IN '.count($this->_sourceCache).' SOURCE';
        if (count($this->_sourceCache) !== 1) {
            echo 'S';
        }

        if ($totalFixable > 0) {
            echo PHP_EOL.str_repeat('-', $width).PHP_EOL;
            echo "PHPCBF CAN FIX THE $fixableSources MARKED SOURCES AUTOMATICALLY ($totalFixable VIOLATIONS IN TOTAL)";
        }

        echo PHP_EOL.str_repeat('-', $width).PHP_EOL.PHP_EOL;

        if ($toScreen === true && PHP_CODESNIFFER_INTERACTIVE === false) {
            PHP_CodeSniffer_Reporting::printRunTime();
        }

    }//end generate()


    /**
     * Converts a camel caps name into a readable string.
     *
     * @param string $name The camel caps name to convert.
     *
     * @return string
     */
    public function makeFriendlyName($name)
    {
        if (trim($name) === '') {
            return '';
        }

        $friendlyName = '';
        $length       = strlen($name);

        $lastWasUpper   = false;
        $lastWasNumeric = false;
        for ($i = 0; $i < $length; $i++) {
            if (is_numeric($name[$i]) === true) {
                if ($lastWasNumeric === false) {
                    $friendlyName .= ' ';
                }

                $lastWasUpper   = false;
                $lastWasNumeric = true;
            } else {
                $lastWasNumeric = false;

                $char = strtolower($name[$i]);
                if ($char === $name[$i]) {
                    // Lowercase.
                    $lastWasUpper = false;
                } else {
                    // Uppercase.
                    if ($lastWasUpper === false) {
                        $friendlyName .= ' ';
<<<<<<< HEAD
                        $next          = $name[($i + 1)];
                        if (strtolower($next) === $next) {
                            // Next char is lowercase so it is a word boundary.
                            $name[$i] = strtolower($name[$i]);
=======
                        if ($i < ($length - 1)) {
                            $next = $name[($i + 1)];
                            if (strtolower($next) === $next) {
                                // Next char is lowercase so it is a word boundary.
                                $name[$i] = strtolower($name[$i]);
                            }
>>>>>>> 808204b2
                        }
                    }

                    $lastWasUpper = true;
                }
            }//end if

            $friendlyName .= $name[$i];
        }//end for

        $friendlyName    = trim($friendlyName);
        $friendlyName[0] = strtoupper($friendlyName[0]);

        return $friendlyName;

    }//end makeFriendlyName()


}//end class<|MERGE_RESOLUTION|>--- conflicted
+++ resolved
@@ -268,19 +268,12 @@
                     // Uppercase.
                     if ($lastWasUpper === false) {
                         $friendlyName .= ' ';
-<<<<<<< HEAD
-                        $next          = $name[($i + 1)];
-                        if (strtolower($next) === $next) {
-                            // Next char is lowercase so it is a word boundary.
-                            $name[$i] = strtolower($name[$i]);
-=======
                         if ($i < ($length - 1)) {
                             $next = $name[($i + 1)];
                             if (strtolower($next) === $next) {
                                 // Next char is lowercase so it is a word boundary.
                                 $name[$i] = strtolower($name[$i]);
                             }
->>>>>>> 808204b2
                         }
                     }
 
