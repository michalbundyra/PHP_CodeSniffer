--- conflicted
+++ resolved
@@ -95,85 +95,7 @@
                 return;
             }
 
-<<<<<<< HEAD
-            if ($tokens[$functionKeyword]['code'] === T_CONST) {
-                // This is a class constant.
-                if (strtoupper($constName) !== $constName) {
-                    $error = 'Class constants must be uppercase; expected %s but found %s';
-                    $data  = array(
-                              strtoupper($constName),
-                              $constName,
-                             );
-                    $phpcsFile->addError($error, $stackPtr, 'ClassConstantNotUpperCase', $data);
-                }
-
-                return;
-            }
-
-            // Is this a class name?
-            $nextPtr = $phpcsFile->findNext(T_WHITESPACE, ($stackPtr + 1), null, true);
-            if ($tokens[$nextPtr]['code'] === T_DOUBLE_COLON) {
-                return;
-            }
-
-            // Is this a namespace name?
-            if ($tokens[$nextPtr]['code'] === T_NS_SEPARATOR) {
-                return;
-            }
-
-            // Is this an insteadof name?
-            if ($tokens[$nextPtr]['code'] === T_INSTEADOF) {
-                return;
-            }
-
-            // Is this an as name?
-            if ($tokens[$nextPtr]['code'] === T_AS) {
-                return;
-            }
-
-            // Is this a type hint?
-            if ($tokens[$nextPtr]['code'] === T_VARIABLE
-                || $phpcsFile->isReference($nextPtr) === true
-            ) {
-                return;
-            }
-
-            // Is this a member var name?
-            $prevPtr = $phpcsFile->findPrevious(T_WHITESPACE, ($stackPtr - 1), null, true);
-            if ($tokens[$prevPtr]['code'] === T_OBJECT_OPERATOR) {
-                return;
-            }
-
-            // Is this a variable name, in the form ${varname} ?
-            if ($tokens[$prevPtr]['code'] === T_OPEN_CURLY_BRACKET) {
-                $nextPtr = $phpcsFile->findNext(T_WHITESPACE, ($stackPtr + 1), null, true);
-                if ($tokens[$nextPtr]['code'] === T_CLOSE_CURLY_BRACKET) {
-                    return;
-                }
-            }
-
-            // Is this a namespace name?
-            if ($tokens[$prevPtr]['code'] === T_NS_SEPARATOR) {
-                return;
-            }
-
-            // Is this an instance of declare() ?
-            $prevPtrDeclare = $phpcsFile->findPrevious(array(T_WHITESPACE, T_OPEN_PARENTHESIS), ($stackPtr - 1), null, true);
-            if ($tokens[$prevPtrDeclare]['code'] === T_DECLARE) {
-                return;
-            }
-
-            // Is this a goto label target?
-            if ($tokens[$nextPtr]['code'] === T_COLON) {
-                if (in_array($tokens[$prevPtr]['code'], array(T_SEMICOLON, T_OPEN_CURLY_BRACKET, T_COLON), true)) {
-                    return;
-                }
-            }
-
-            // This is a real constant.
-=======
             // This is a class constant.
->>>>>>> 1d416db9
             if (strtoupper($constName) !== $constName) {
                 $error = 'Class constants must be uppercase; expected %s but found %s';
                 $data  = array(
