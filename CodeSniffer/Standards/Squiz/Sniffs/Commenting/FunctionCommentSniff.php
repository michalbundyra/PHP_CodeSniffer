--- conflicted
+++ resolved
@@ -75,7 +75,9 @@
 
         $methodName      = $phpcsFile->getDeclarationName($stackPtr);
         $isSpecialMethod = ($methodName === '__construct' || $methodName === '__destruct');
-        $methodName      = strtolower(ltrim($methodName, '_'));
+        if ($methodName !== '_') {
+            $methodName = strtolower(ltrim($methodName, '_'));
+        }
 
         $return = null;
         foreach ($tokens[$commentStart]['comment_tags'] as $tag) {
@@ -90,114 +92,6 @@
             }
         }
 
-<<<<<<< HEAD
-=======
-        // Short description must be single line and end with a full stop.
-        $testShort = trim($short);
-        $lastChar  = $testShort[(strlen($testShort) - 1)];
-        if (substr_count($testShort, $phpcsFile->eolChar) !== 0) {
-            $error = 'Function comment short description must be on a single line';
-            $phpcsFile->addError($error, ($commentStart + 1), 'ShortSingleLine');
-        }
-
-        if (preg_match('|\p{Lu}|u', $testShort[0]) === 0) {
-            $error = 'Function comment short description must start with a capital letter';
-            $phpcsFile->addError($error, ($commentStart + 1), 'ShortNotCapital');
-        }
-
-        if ($lastChar !== '.') {
-            $error = 'Function comment short description must end with a full stop';
-            $phpcsFile->addError($error, ($commentStart + 1), 'ShortFullStop');
-        }
-
-        // Check for unknown/deprecated tags.
-        $this->processUnknownTags($commentStart, $commentEnd);
-
-        // The last content should be a newline and the content before
-        // that should not be blank. If there is more blank space
-        // then they have additional blank lines at the end of the comment.
-        $words   = $this->commentParser->getWords();
-        $lastPos = (count($words) - 1);
-        if (trim($words[($lastPos - 1)]) !== ''
-            || strpos($words[($lastPos - 1)], $this->currentFile->eolChar) === false
-            || trim($words[($lastPos - 2)]) === ''
-        ) {
-            $error = 'Additional blank lines found at end of function comment';
-            $this->currentFile->addError($error, $commentEnd, 'SpacingAfter');
-        }
-
-    }//end process()
-
-
-    /**
-     * Process the see tags.
-     *
-     * @param int $commentStart The position in the stack where the comment started.
-     *
-     * @return void
-     */
-    protected function processSees($commentStart)
-    {
-        $sees = $this->commentParser->getSees();
-        if (empty($sees) === false) {
-            $tagOrder = $this->commentParser->getTagOrders();
-            $index    = array_keys($this->commentParser->getTagOrders(), 'see');
-            foreach ($sees as $i => $see) {
-                $errorPos = ($commentStart + $see->getLine());
-                $since    = array_keys($tagOrder, 'since');
-                if (count($since) === 1 && $this->_tagIndex !== 0) {
-                    $this->_tagIndex++;
-                    if ($index[$i] !== $this->_tagIndex) {
-                        $error = 'The @see tag is in the wrong order; the tag precedes @return';
-                        $this->currentFile->addError($error, $errorPos, 'SeeOrder');
-                    }
-                }
-
-                $content = $see->getContent();
-                if (empty($content) === true) {
-                    $error = 'Content missing for @see tag in function comment';
-                    $this->currentFile->addError($error, $errorPos, 'EmptySee');
-                    continue;
-                }
-
-                $spacing = substr_count($see->getWhitespaceBeforeContent(), ' ');
-                if ($spacing !== 4) {
-                    $error = '@see tag indented incorrectly; expected 4 spaces but found %s';
-                    $data  = array($spacing);
-                    $this->currentFile->addError($error, $errorPos, 'SeeIndent', $data);
-                }
-            }//end foreach
-        }//end if
-
-    }//end processSees()
-
-
-    /**
-     * Process the return comment of this function comment.
-     *
-     * @param int $commentStart The position in the stack where the comment started.
-     * @param int $commentEnd   The position in the stack where the comment ended.
-     *
-     * @return void
-     */
-    protected function processReturn($commentStart, $commentEnd)
-    {
-        // Skip constructor and destructor.
-        $className = '';
-        if ($this->_classToken !== null) {
-            $className = $this->currentFile->getDeclarationName($this->_classToken);
-            $className = strtolower(ltrim($className, '_'));
-        }
-
-        $methodName = strtolower(ltrim($this->_methodName, '_'));
-        if ($methodName === '') {
-            $methodName = $this->_methodName;
-        }
-
-        $isSpecialMethod = ($this->_methodName === '__construct' || $this->_methodName === '__destruct');
-        $return          = $this->commentParser->getReturn();
-
->>>>>>> 2c57d10b
         if ($isSpecialMethod === false && $methodName !== $className) {
             if ($return !== null) {
                 $content = $tokens[($return + 2)]['content'];
