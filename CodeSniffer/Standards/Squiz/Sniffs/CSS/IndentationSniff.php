<?php
/**
 * Squiz_Sniffs_CSS_IndentationSniff.
 *
 * PHP version 5
 *
 * @category  PHP
 * @package   PHP_CodeSniffer
 * @author    Greg Sherwood <gsherwood@squiz.net>
 * @copyright 2006-2012 Squiz Pty Ltd (ABN 77 084 670 600)
 * @license   https://github.com/squizlabs/PHP_CodeSniffer/blob/master/licence.txt BSD Licence
 * @link      http://pear.php.net/package/PHP_CodeSniffer
 */

/**
 * Squiz_Sniffs_CSS_IndentationSniff.
 *
 * Ensures styles are indented 4 spaces.
 *
 * @category  PHP
 * @package   PHP_CodeSniffer
 * @author    Greg Sherwood <gsherwood@squiz.net>
 * @copyright 2006-2012 Squiz Pty Ltd (ABN 77 084 670 600)
 * @license   https://github.com/squizlabs/PHP_CodeSniffer/blob/master/licence.txt BSD Licence
 * @version   Release: @package_version@
 * @link      http://pear.php.net/package/PHP_CodeSniffer
 */
class Squiz_Sniffs_CSS_IndentationSniff implements PHP_CodeSniffer_Sniff
{

    /**
     * A list of tokenizers this sniff supports.
     *
     * @var array
     */
    public $supportedTokenizers = array('CSS');

    /**
    * The number of spaces code should be indented.
    *
    * @var int
    */
    public $indent = 4;


    /**
     * Returns the token types that this sniff is interested in.
     *
     * @return array(int)
     */
    public function register()
    {
        return array(T_OPEN_TAG);

    }//end register()


    /**
     * Processes the tokens that this sniff is interested in.
     *
     * @param PHP_CodeSniffer_File $phpcsFile The file where the token was found.
     * @param int                  $stackPtr  The position in the stack where
     *                                        the token was found.
     *
     * @return void
     */
    public function process(PHP_CodeSniffer_File $phpcsFile, $stackPtr)
    {
        $tokens = $phpcsFile->getTokens();

        $numTokens    = (count($tokens) - 2);
        $indentLevel  = 0;
        $nestingLevel = 0;
        for ($i = 1; $i < $numTokens; $i++) {
            if ($tokens[$i]['code'] === T_COMMENT) {
                // Don't check the indent of comments.
                continue;
            }

            if ($tokens[$i]['code'] === T_OPEN_CURLY_BRACKET) {
                $indentLevel++;

                // Check for nested class definitions.
                $found = $phpcsFile->findNext(
                    T_OPEN_CURLY_BRACKET,
                    ($i + 1),
                    $tokens[$i]['bracket_closer']
                );

                if ($found !== false) {
                    $nestingLevel = $indentLevel;
                }
            }

            if (($tokens[$i]['code'] === T_CLOSE_CURLY_BRACKET
                && $tokens[$i]['line'] !== $tokens[($i - 1)]['line'])
                || ($tokens[($i + 1)]['code'] === T_CLOSE_CURLY_BRACKET
                && $tokens[$i]['line'] === $tokens[($i + 1)]['line'])
            ) {
                $indentLevel--;
                if ($indentLevel === 0) {
                    $nestingLevel = 0;
                }
            }

            if ($tokens[$i]['column'] !== 1) {
                continue;
            }

            // We started a new line, so check indent.
            if ($tokens[$i]['code'] === T_WHITESPACE) {
                $content     = str_replace($phpcsFile->eolChar, '', $tokens[$i]['content']);
                $foundIndent = strlen($content);
            } else {
                $foundIndent = 0;
            }

            $expectedIndent = ($indentLevel * $this->indent);
            if ($expectedIndent > 0
                && strpos($tokens[$i]['content'], $phpcsFile->eolChar) !== false
            ) {
                if ($nestingLevel !== $indentLevel) {
                    $error = 'Blank lines are not allowed in class definitions';
                    $fix   = $phpcsFile->addFixableError($error, $i, 'BlankLine');
                    if ($fix === true && $phpcsFile->fixer->enabled === true) {
                        $phpcsFile->fixer->replaceToken($i, '');
                    }
                }
            } else if ($foundIndent !== $expectedIndent) {
                $error = 'Line indented incorrectly; expected %s spaces, found %s';
                $data  = array(
                          $expectedIndent,
                          $foundIndent,
                         );
<<<<<<< HEAD

                $fix = $phpcsFile->addFixableError($error, $i, 'Incorrect', $data);
                if ($fix === true && $phpcsFile->fixer->enabled === true) {
                    $indent = str_repeat(' ', $expectedIndent);
                    if ($foundIndent === 0) {
                        $phpcsFile->fixer->addContentBefore($i, $indent);
                    } else {
                        $phpcsFile->fixer->replaceToken($i, $indent);
                    }
                }
            }//end if

            $currentLine = $tokens[$i]['line'];
        }//end for
=======
                $phpcsFile->addError($error, $i, 'Incorrect', $data);
            }
        }//end foreach
>>>>>>> 23a89269
    }//end process()

}//end class
?><|MERGE_RESOLUTION|>--- conflicted
+++ resolved
@@ -132,7 +132,6 @@
                           $expectedIndent,
                           $foundIndent,
                          );
-<<<<<<< HEAD
 
                 $fix = $phpcsFile->addFixableError($error, $i, 'Incorrect', $data);
                 if ($fix === true && $phpcsFile->fixer->enabled === true) {
@@ -144,14 +143,7 @@
                     }
                 }
             }//end if
-
-            $currentLine = $tokens[$i]['line'];
         }//end for
-=======
-                $phpcsFile->addError($error, $i, 'Incorrect', $data);
-            }
-        }//end foreach
->>>>>>> 23a89269
     }//end process()
 
 }//end class
