<?php
/**
 * Verifies that control statements conform to their coding standards.
 *
 * PHP version 5
 *
 * @category  PHP
 * @package   PHP_CodeSniffer
 * @author    Greg Sherwood <gsherwood@squiz.net>
 * @copyright 2006-2014 Squiz Pty Ltd (ABN 77 084 670 600)
 * @license   https://github.com/squizlabs/PHP_CodeSniffer/blob/master/licence.txt BSD Licence
 * @link      http://pear.php.net/package/PHP_CodeSniffer
 */

/**
 * Verifies that control statements conform to their coding standards.
 *
 * @category  PHP
 * @package   PHP_CodeSniffer
 * @author    Greg Sherwood <gsherwood@squiz.net>
 * @copyright 2006-2014 Squiz Pty Ltd (ABN 77 084 670 600)
 * @license   https://github.com/squizlabs/PHP_CodeSniffer/blob/master/licence.txt BSD Licence
 * @version   Release: @package_version@
 * @link      http://pear.php.net/package/PHP_CodeSniffer
 */
class Squiz_Sniffs_ControlStructures_ControlSignatureSniff implements PHP_CodeSniffer_Sniff
{

    /**
     * A list of tokenizers this sniff supports.
     *
     * @var array
     */
    public $supportedTokenizers = array(
                                   'PHP',
                                   'JS',
                                  );


    /**
     * Returns an array of tokens this test wants to listen for.
     *
<<<<<<< HEAD
     * @return array
=======
     * @return string[]
>>>>>>> e744a204
     */
    public function register()
    {
        return array(
                T_TRY,
                T_CATCH,
                T_DO,
                T_WHILE,
                T_FOR,
                T_IF,
                T_FOREACH,
                T_ELSE,
                T_ELSEIF,
               );

    }//end register()

    /**
     * Processes this test, when one of its tokens is encountered.
     *
     * @param PHP_CodeSniffer_File $phpcsFile The file being scanned.
     * @param int                  $stackPtr  The position of the current token in the
     *                                        stack passed in $tokens.
     *
     * @return void
     */
    public function process(PHP_CodeSniffer_File $phpcsFile, $stackPtr)
    {
        $tokens = $phpcsFile->getTokens();

        // Single space after the keyword.
        $found = 1;
        if ($tokens[($stackPtr + 1)]['code'] !== T_WHITESPACE) {
            $found = 0;
        } else if ($tokens[($stackPtr + 1)]['content'] !== ' ') {
            if (strpos($tokens[($stackPtr + 1)]['content'], $phpcsFile->eolChar) !== false) {
                $found = 'newline';
            } else {
                $found = strlen($tokens[($stackPtr + 1)]['content']);
            }
        }

        if ($found !== 1) {
            $error = 'Expected 1 space after %s keyword; %s found';
            $data  = array(
                      strtoupper($tokens[$stackPtr]['content']),
                      $found,
                     );

            $fix = $phpcsFile->addFixableError($error, $stackPtr, 'SpaceAfterKeyword', $data);
            if ($fix === true && $phpcsFile->fixer->enabled === true) {
                if ($found === 0) {
                    $phpcsFile->fixer->addContent($stackPtr, ' ');
                } else {
                    $phpcsFile->fixer->replaceToken(($stackPtr + 1), ' ');
                }
            }
        }

        // Single space after closing parenthesis.
        if (isset($tokens[$stackPtr]['parenthesis_closer']) === true
            && isset($tokens[$stackPtr]['scope_opener']) === true
        ) {
            $closer  = $tokens[$stackPtr]['parenthesis_closer'];
            $opener  = $tokens[$stackPtr]['scope_opener'];
            $content = $phpcsFile->getTokensAsString(($closer + 1), ($opener - $closer - 1));

            if ($content !== ' ') {
                $error = 'Expected 1 space after closing parenthesis; found "%s"';
                $data  = array(str_replace($phpcsFile->eolChar, '\n', $content));
                $fix   = $phpcsFile->addFixableError($error, $closer, 'SpaceAfterCloseParenthesis', $data);
                if ($fix === true && $phpcsFile->fixer->enabled === true) {
                    if ($closer === ($opener - 1)) {
                        $phpcsFile->fixer->addContent($closer, ' ');
                    } else {
                        $phpcsFile->fixer->beginChangeset();
                        for ($i = ($closer + 1); $i < $opener; $i++) {
                            $phpcsFile->fixer->replaceToken($i, '');
                        }

                        $phpcsFile->fixer->addContent($closer, ' ');
                        $phpcsFile->fixer->endChangeset();
                    }
                }
            }
        }//end if

        // Single newline after opening brace.
        if (isset($tokens[$stackPtr]['scope_opener']) === true) {
            $opener = $tokens[$stackPtr]['scope_opener'];
            $next   = $phpcsFile->findNext(T_WHITESPACE, ($opener + 1), null, true);
            $found  = ($tokens[$next]['line'] - $tokens[$opener]['line']);
            if ($found !== 1) {
                $error = 'Expected 1 newline after opening brace; %s found';
                $data  = array($found);
                $fix   = $phpcsFile->addFixableError($error, $opener, 'NewlineAfterOpenBrace', $data);
                if ($fix === true && $phpcsFile->fixer->enabled === true) {
                    $phpcsFile->fixer->beginChangeset();
                    for ($i = ($opener + 1); $i < $next; $i++) {
                        $phpcsFile->fixer->replaceToken($i, '');
                    }

                    $phpcsFile->fixer->addContent($opener, $phpcsFile->eolChar);
                    $phpcsFile->fixer->endChangeset();
                }
            }
        } else if ($tokens[$stackPtr]['code'] === T_WHILE) {
            // Zero spaces after parenthesis closer.
            $closer = $tokens[$stackPtr]['parenthesis_closer'];
            $found  = 0;
            if ($tokens[($closer + 1)]['code'] === T_WHITESPACE) {
                if (strpos($tokens[($closer + 1)]['content'], $phpcsFile->eolChar) !== false) {
                    $found = 'newline';
                } else {
                    $found = strlen($tokens[($closer + 1)]['content']);
                }
            }

            if ($found !== 0) {
                $error = 'Expected 0 spaces before semicolon; %s found';
                $data  = array($found);
                $fix   = $phpcsFile->addFixableError($error, $closer, 'SpaceBeforeSemicolon', $data);
                if ($fix === true && $phpcsFile->fixer->enabled === true) {
                    $phpcsFile->fixer->replaceToken(($closer + 1), '');
                }
            }
        }//end if

        // Only want to check multi-keyword structures from here on.
        if ($tokens[$stackPtr]['code'] === T_TRY
            || $tokens[$stackPtr]['code'] === T_DO
        ) {
            $closer = $tokens[$stackPtr]['scope_closer'];
        } else if ($tokens[$stackPtr]['code'] === T_ELSE
            || $tokens[$stackPtr]['code'] === T_ELSEIF
        ) {
            $closer = $phpcsFile->findPrevious(T_CLOSE_CURLY_BRACKET, ($stackPtr - 1));
        } else {
            return;
        }

        // Single space after closing brace.
        $found = 1;
        if ($tokens[($closer + 1)]['code'] !== T_WHITESPACE) {
            $found = 0;
        } else if ($tokens[($closer + 1)]['content'] !== ' ') {
            if (strpos($tokens[($closer + 1)]['content'], $phpcsFile->eolChar) !== false) {
                $found = 'newline';
            } else {
                $found = strlen($tokens[($closer + 1)]['content']);
            }
        }

        if ($found !== 1) {
            $error = 'Expected 1 space after closing brace; %s found';
            $data  = array($found);
            $fix   = $phpcsFile->addFixableError($error, $closer, 'SpaceAfterCloseBrace', $data);
            if ($fix === true && $phpcsFile->fixer->enabled === true) {
                if ($found === 0) {
                    $phpcsFile->fixer->addContent($closer, ' ');
                } else {
                    $phpcsFile->fixer->replaceToken(($closer + 1), ' ');
                }
            }
        }

    }//end process()


}//end class<|MERGE_RESOLUTION|>--- conflicted
+++ resolved
@@ -40,11 +40,7 @@
     /**
      * Returns an array of tokens this test wants to listen for.
      *
-<<<<<<< HEAD
-     * @return array
-=======
-     * @return string[]
->>>>>>> e744a204
+     * @return int[]
      */
     public function register()
     {
