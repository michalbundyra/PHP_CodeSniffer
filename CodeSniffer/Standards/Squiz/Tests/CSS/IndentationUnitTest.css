--- conflicted
+++ resolved
@@ -45,15 +45,14 @@
 
 }
 
-<<<<<<< HEAD
 td {
     margin: 40px;
 
     padding: 20px;
 
 
-=======
+}
+
 .GUIFileUpload {
 /*     opacity: 0.25; */
->>>>>>> 23a89269
 }