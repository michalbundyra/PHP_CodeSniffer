value = (one + two);
value = one + two;

value = (one - two);
value = one - two;

value = (one * two);
value = one * two;

value = (one / two);
value = one / two;

value = (one % two);
value = one % two;

value = (one + two + three);
value = one + two + three;
value = (one + (two + three));
value = one + (two + three);

value++;
value--;
value = -1;
value = - 1;

value = (1 + 2);
value = 1 + 2;

value = (1 - 2);
value = 1 - 2;

value = (1 * 2);
value = 1 * 2;

value = (1 / 2);
value = 1 / 2;

value = (1 % 2);
value = 1 % 2;

value = (1 + 2 + 3);
value = 1 + 2 + 3;
value = (1 + (2 + 3));
value = 1 + (2 + 3);

value = one + 2 + 3 - (four * five * (6 + 7)) + nine + 2;
value = myFunction(tokens[stackPtr - 1]);

for (i = 1 + 2; i < 4 + 5; i++) {
}

function myFunction()
{
    value = (one + 1) + (two + 2) + (myFunction() + 2);
    value = myFunction() + 2;
    value = (myFunction(mvar) + myFunction2(mvar));
    return -1;
}

params['mode'] = id.replace(/WidgetType/, '');

if (index < -1) index = 0;
if (index < - 1) index = 0;

var classN = prvId.replace(/\./g, '-');

three = myFunction(one / two);
three = myFunction((one / two) / four);
three = myFunction(one / (two / four));

four = -0.25;

id = id.replace(/row\/:/gi, '');
return /MSIE/.test(navigator.userAgent);

var re = new RegExp(/<\/?(\w+)((\s+\w+(\s*=\s*(?:".*?"|'.*?'|[^'">\s]+))?)+\s*|\s*)\/?>/gim);

var options = {
    minVal: -1,
    maxVal: -1
};

stepWidth = Math.round(this.width / 5);

date.setMonth(d[2] - 1);

switch (number % 10) {
    case -1:
        suffix = 'st';
    break;
}

var pathSplit = ipt.value.split(/\/|\\/);

if (pairs[i].search(/=/) !== -1) {
}

if (urlValue.search(/[a-zA-z]+:\/\//) !== 0) {
}

if (urlValue.search(/[a-zA-z]+:\/\/*/) !== 0) {
}

if (!value || /^\s*$/.test(value)) {
    return true;
}

<<<<<<< HEAD
parseInt(dfx.attr(selectors[idx], 'elemOffsetTop'), 10) - scrollCoords.y + 'px'
=======
if (something === true
    ^ somethingElse === true
) {
    return false;
}
>>>>>>> 2b221d00
<|MERGE_RESOLUTION|>--- conflicted
+++ resolved
@@ -105,12 +105,10 @@
     return true;
 }
 
-<<<<<<< HEAD
 parseInt(dfx.attr(selectors[idx], 'elemOffsetTop'), 10) - scrollCoords.y + 'px'
-=======
+
 if (something === true
     ^ somethingElse === true
 ) {
     return false;
-}
->>>>>>> 2b221d00
+}