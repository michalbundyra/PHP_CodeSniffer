<?php
if ($something) {
}
foreach ($this as $that) {
}
while (true) {
    for ($i = 0; $i < 10; $i++) {
    }
    if ($something) {
    }

    foreach ($this as $that) {
        do {
        } while (true);

    }
}

if ($one) {
} else ($two) {
} else if ($three) {
} elseif ($four) {
}
if ($one) {
} else ($two) {
} else if ($three) {
} elseif ($four) {
}
?>
<table>
    <tr>
        <td align="center" valign="center">
        <?php
        foreach ($this->children as $child) {
            // There should be no error after this
            // foreach, because it is followed by a
            // close PHP tag.
        }
        ?>
        </td>
    </tr>
</table>
<?php

switch ($blah) {
    case 'one':
        if ($blah) {
            // There are no spaces before break.
        }
    break;

    default:
        if ($blah) {
            // There are no spaces before break.
        }
    break;
}

switch ($blah) {
    case 'one':
        if ($blah) {
            // There are no spaces before break.
        }
    break;

    default:
        if ($blah) {
            // Code here.
        }
}

foreach ($blah as $var) {
    if ($blah) {
    }
    break;
}

while (true) {
    for ($i = 0; $i < 10; $i++) {

        if ($something) {
        }

    }

    foreach ($this as $that) {
        do {

            echo $i;
        } while (true);
    }
}

function myFunction()
{
    if ($blah) {
    }

}//end myFunction()

foreach ($this->children as $child) {
    echo $child;

}

if ($defaultPageDesign === 0
    && $defaultCascade === TRUE
    && $defaultChildDesign === 0
) {
    $settingsUpdated = FALSE;
}

foreach ( $blah as $var ) {
    if (  $blah    ) {
    }
}

if (
    $defaultPageDesign === 0
    && $defaultCascade === TRUE
    && $defaultChildDesign === 0
) {
    $settingsUpdated = FALSE;
}

$moo = 'blar';
switch ($moo)
{
    case 'blar':
        if ($moo === 'blar2') {
            $moo = 'blar'
        }
    return $moo;

    default:
        $moo = 'moo';
    break;
}

<<<<<<< HEAD
do {
}
while (true);

try {
    // Something
} catch (Exception $e) {
    // Something
}

try {

    // Something

} catch (Exception $e) {

    // Something

=======
if ($one) {
}
elseif ($two) {
}
// else if something
else if ($three) {
} // else do something
else {
>>>>>>> 623905ce
}<|MERGE_RESOLUTION|>--- conflicted
+++ resolved
@@ -137,7 +137,6 @@
     break;
 }
 
-<<<<<<< HEAD
 do {
 }
 while (true);
@@ -156,7 +155,8 @@
 
     // Something
 
-=======
+}
+
 if ($one) {
 }
 elseif ($two) {
@@ -165,5 +165,4 @@
 else if ($three) {
 } // else do something
 else {
->>>>>>> 623905ce
 }