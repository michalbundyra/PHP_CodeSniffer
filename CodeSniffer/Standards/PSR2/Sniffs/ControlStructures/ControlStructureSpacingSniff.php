<?php
/**
 * PSR2_Sniffs_WhiteSpace_ControlStructureSpacingSniff.
 *
 * PHP version 5
 *
 * @category  PHP
 * @package   PHP_CodeSniffer
 * @author    Greg Sherwood <gsherwood@squiz.net>
 * @copyright 2006-2014 Squiz Pty Ltd (ABN 77 084 670 600)
 * @license   https://github.com/squizlabs/PHP_CodeSniffer/blob/master/licence.txt BSD Licence
 * @link      http://pear.php.net/package/PHP_CodeSniffer
 */

/**
 * PSR2_Sniffs_WhiteSpace_ControlStructureSpacingSniff.
 *
 * Checks that control structures have the correct spacing around brackets.
 *
 * @category  PHP
 * @package   PHP_CodeSniffer
 * @author    Greg Sherwood <gsherwood@squiz.net>
 * @copyright 2006-2014 Squiz Pty Ltd (ABN 77 084 670 600)
 * @license   https://github.com/squizlabs/PHP_CodeSniffer/blob/master/licence.txt BSD Licence
 * @version   Release: @package_version@
 * @link      http://pear.php.net/package/PHP_CodeSniffer
 */
class PSR2_Sniffs_ControlStructures_ControlStructureSpacingSniff implements PHP_CodeSniffer_Sniff
{


    /**
     * How many spaces should follow the opening bracket.
     *
     * @var int
     */
    public $requiredSpacesAfterOpen = 0;

    /**
     * How many spaces should precede the closing bracket.
     *
     * @var int
     */
    public $requiredSpacesBeforeClose = 0;


    /**
     * Returns an array of tokens this test wants to listen for.
     *
     * @return array
     */
    public function register()
    {
        return array(
                T_IF,
                T_WHILE,
                T_FOREACH,
                T_FOR,
                T_SWITCH,
                T_DO,
                T_ELSE,
                T_ELSEIF,
                T_TRY,
                T_CATCH,
               );

    }//end register()


    /**
     * Processes this test, when one of its tokens is encountered.
     *
     * @param PHP_CodeSniffer_File $phpcsFile The file being scanned.
     * @param int                  $stackPtr  The position of the current token
     *                                        in the stack passed in $tokens.
     *
     * @return void
     */
    public function process(PHP_CodeSniffer_File $phpcsFile, $stackPtr)
    {
        $this->requiredSpacesAfterOpen   = (int) $this->requiredSpacesAfterOpen;
        $this->requiredSpacesBeforeClose = (int) $this->requiredSpacesBeforeClose;
        $tokens = $phpcsFile->getTokens();

<<<<<<< HEAD
        if (isset($tokens[$stackPtr]['parenthesis_opener']) === false) {
            return;
        }

        $parenOpener    = $tokens[$stackPtr]['parenthesis_opener'];
        $parenCloser    = $tokens[$stackPtr]['parenthesis_closer'];
        $spaceAfterOpen = 0;
        if ($tokens[($parenOpener + 1)]['code'] === T_WHITESPACE) {
            $spaceAfterOpen = strlen(rtrim($tokens[($parenOpener + 1)]['content'], $phpcsFile->eolChar));
        }

        $phpcsFile->recordMetric($stackPtr, 'Spaces after control structure open parenthesis', $spaceAfterOpen);

        if ($spaceAfterOpen !== $this->requiredSpacesAfterOpen) {
            $error = 'Expected %s spaces after opening bracket; %s found';
            $data  = array(
                      $this->requiredSpacesAfterOpen,
                      $spaceAfterOpen,
                     );
            $fix   = $phpcsFile->addFixableError($error, ($parenOpener + 1), 'SpacingAfterOpenBrace', $data);
            if ($fix === true) {
                $padding = str_repeat(' ', $this->requiredSpacesAfterOpen);
                if ($spaceAfterOpen === 0) {
                    $phpcsFile->fixer->addContent($parenOpener, $padding);
                } else {
                    $phpcsFile->fixer->replaceToken(($parenOpener + 1), $padding);
                }
=======
        if (isset($tokens[$stackPtr]['parenthesis_opener']) === true
            && isset($tokens[$stackPtr]['parenthesis_closer']) === true
        ) {
            $parenOpener    = $tokens[$stackPtr]['parenthesis_opener'];
            $parenCloser    = $tokens[$stackPtr]['parenthesis_closer'];
            $spaceAfterOpen = 0;
            if ($tokens[($parenOpener + 1)]['code'] === T_WHITESPACE) {
                $spaceAfterOpen = strlen(rtrim($tokens[($parenOpener + 1)]['content'], $phpcsFile->eolChar));
>>>>>>> 0e42098d
            }
        }

        if ($tokens[$parenOpener]['line'] === $tokens[$parenCloser]['line']) {
            $spaceBeforeClose = 0;
            if ($tokens[($parenCloser - 1)]['code'] === T_WHITESPACE) {
                $spaceBeforeClose = strlen(ltrim($tokens[($parenCloser - 1)]['content'], $phpcsFile->eolChar));
            }

            $phpcsFile->recordMetric($stackPtr, 'Spaces before control structure close parenthesis', $spaceBeforeClose);

            if ($spaceBeforeClose !== $this->requiredSpacesBeforeClose) {
                $error = 'Expected %s spaces before closing bracket; %s found';
                $data  = array(
                          $this->requiredSpacesBeforeClose,
                          $spaceBeforeClose,
                         );
                $fix   = $phpcsFile->addFixableError($error, ($parenCloser - 1), 'SpaceBeforeCloseBrace', $data);
                if ($fix === true) {
                    $padding = str_repeat(' ', $this->requiredSpacesBeforeClose);
                    if ($spaceBeforeClose === 0) {
                        $phpcsFile->fixer->addContentBefore($parenCloser, $padding);
                    } else {
                        $phpcsFile->fixer->replaceToken(($parenCloser - 1), $padding);
                    }
                }
            }
        }//end if

    }//end process()


}//end class<|MERGE_RESOLUTION|>--- conflicted
+++ resolved
@@ -82,8 +82,9 @@
         $this->requiredSpacesBeforeClose = (int) $this->requiredSpacesBeforeClose;
         $tokens = $phpcsFile->getTokens();
 
-<<<<<<< HEAD
-        if (isset($tokens[$stackPtr]['parenthesis_opener']) === false) {
+        if (isset($tokens[$stackPtr]['parenthesis_opener']) === false
+            || isset($tokens[$stackPtr]['parenthesis_closer']) === false
+        ) {
             return;
         }
 
@@ -110,16 +111,6 @@
                 } else {
                     $phpcsFile->fixer->replaceToken(($parenOpener + 1), $padding);
                 }
-=======
-        if (isset($tokens[$stackPtr]['parenthesis_opener']) === true
-            && isset($tokens[$stackPtr]['parenthesis_closer']) === true
-        ) {
-            $parenOpener    = $tokens[$stackPtr]['parenthesis_opener'];
-            $parenCloser    = $tokens[$stackPtr]['parenthesis_closer'];
-            $spaceAfterOpen = 0;
-            if ($tokens[($parenOpener + 1)]['code'] === T_WHITESPACE) {
-                $spaceAfterOpen = strlen(rtrim($tokens[($parenOpener + 1)]['content'], $phpcsFile->eolChar));
->>>>>>> 0e42098d
             }
         }
 
