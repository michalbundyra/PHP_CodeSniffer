<?php
/**
 * PSR2_Sniffs_WhiteSpace_ControlStructureSpacingSniff.
 *
 * PHP version 5
 *
 * @category  PHP
 * @package   PHP_CodeSniffer
 * @author    Greg Sherwood <gsherwood@squiz.net>
 * @copyright 2006-2012 Squiz Pty Ltd (ABN 77 084 670 600)
 * @license   https://github.com/squizlabs/PHP_CodeSniffer/blob/master/licence.txt BSD Licence
 * @link      http://pear.php.net/package/PHP_CodeSniffer
 */

/**
 * PSR2_Sniffs_WhiteSpace_ControlStructureSpacingSniff.
 *
 * Checks that control structures have the correct spacing around brackets.
 *
 * @category  PHP
 * @package   PHP_CodeSniffer
 * @author    Greg Sherwood <gsherwood@squiz.net>
 * @copyright 2006-2012 Squiz Pty Ltd (ABN 77 084 670 600)
 * @license   https://github.com/squizlabs/PHP_CodeSniffer/blob/master/licence.txt BSD Licence
 * @version   Release: @package_version@
 * @link      http://pear.php.net/package/PHP_CodeSniffer
 */
class PSR2_Sniffs_ControlStructures_ControlStructureSpacingSniff implements PHP_CodeSniffer_Sniff
{


    /**
     * How many spaces should follow the opening bracket.
     *
     * @var int
     */
    public $requiredSpacesAfterOpen = 0;

    /**
     * How many spaces should precede the closing bracket.
     *
     * @var int
     */
    public $requiredSpacesBeforeClose = 0;


    /**
     * Returns an array of tokens this test wants to listen for.
     *
     * @return array
     */
    public function register()
    {
        return array(
                T_IF,
                T_WHILE,
                T_FOREACH,
                T_FOR,
                T_SWITCH,
                T_DO,
                T_ELSE,
                T_ELSEIF,
               );

    }//end register()


    /**
     * Processes this test, when one of its tokens is encountered.
     *
     * @param PHP_CodeSniffer_File $phpcsFile The file being scanned.
     * @param int                  $stackPtr  The position of the current token
     *                                        in the stack passed in $tokens.
     *
     * @return void
     */
    public function process(PHP_CodeSniffer_File $phpcsFile, $stackPtr)
    {
        $this->requiredSpacesAfterOpen   = (int) $this->requiredSpacesAfterOpen;
        $this->requiredSpacesBeforeClose = (int) $this->requiredSpacesBeforeClose;
        $tokens = $phpcsFile->getTokens();

        if (isset($tokens[$stackPtr]['parenthesis_opener']) === true) {
            $parenOpener    = $tokens[$stackPtr]['parenthesis_opener'];
            $parenCloser    = $tokens[$stackPtr]['parenthesis_closer'];
            $spaceAfterOpen = 0;
            if ($tokens[($parenOpener + 1)]['code'] === T_WHITESPACE) {
<<<<<<< HEAD
                $gap   = strlen($tokens[($parenOpener + 1)]['content']);
                $error = 'Expected 0 spaces after opening bracket; %s found';
                $data  = array($gap);
                $fix   = $phpcsFile->addFixableError($error, ($parenOpener + 1), 'SpacingAfterOpenBrace', $data);
                if ($fix === true && $phpcsFile->fixer->enabled === true) {
                    $phpcsFile->fixer->replaceToken(($parenOpener + 1), '');
                }
            }

            if ($tokens[$parenOpener]['line'] === $tokens[$parenCloser]['line']
                && $tokens[($parenCloser - 1)]['code'] === T_WHITESPACE
            ) {
                $gap   = strlen($tokens[($parenCloser - 1)]['content']);
                $error = 'Expected 0 spaces before closing bracket; %s found';
                $data  = array($gap);
                $fix   = $phpcsFile->addFixableError($error, ($parenCloser - 1), 'SpaceBeforeCloseBrace', $data);
                if ($fix === true && $phpcsFile->fixer->enabled === true) {
                    $phpcsFile->fixer->replaceToken(($parenCloser - 1), '');
=======
                $spaceAfterOpen = strlen($tokens[($parenOpener + 1)]['content']);
            }

            if ($spaceAfterOpen !== $this->requiredSpacesAfterOpen) {
                $error = 'Expected %s spaces after opening bracket; %s found';
                $data  = array(
                          $this->requiredSpacesAfterOpen,
                          $spaceAfterOpen,
                         );
                $phpcsFile->addError($error, ($parenOpener + 1), 'SpacingAfterOpenBrace', $data);
            }

            if ($tokens[$parenOpener]['line'] === $tokens[$parenCloser]['line'] ) {
                $spaceBeforeClose = 0;
                if ($tokens[($parenCloser - 1)]['code'] === T_WHITESPACE) {
                    $spaceBeforeClose = strlen($tokens[($parenCloser - 1)]['content']);
                }

                if ($spaceBeforeClose !== $this->requiredSpacesBeforeClose) {
                    $error = 'Expected %s spaces before closing bracket; %s found';
                    $data  = array(
                              $this->requiredSpacesBeforeClose,
                              $spaceBeforeClose,
                             );
                    $phpcsFile->addError($error, ($parenCloser - 1), 'SpaceBeforeCloseBrace', $data);
>>>>>>> 72af7c07
                }
            }
        }//end if

    }//end process()


}//end class<|MERGE_RESOLUTION|>--- conflicted
+++ resolved
@@ -85,26 +85,6 @@
             $parenCloser    = $tokens[$stackPtr]['parenthesis_closer'];
             $spaceAfterOpen = 0;
             if ($tokens[($parenOpener + 1)]['code'] === T_WHITESPACE) {
-<<<<<<< HEAD
-                $gap   = strlen($tokens[($parenOpener + 1)]['content']);
-                $error = 'Expected 0 spaces after opening bracket; %s found';
-                $data  = array($gap);
-                $fix   = $phpcsFile->addFixableError($error, ($parenOpener + 1), 'SpacingAfterOpenBrace', $data);
-                if ($fix === true && $phpcsFile->fixer->enabled === true) {
-                    $phpcsFile->fixer->replaceToken(($parenOpener + 1), '');
-                }
-            }
-
-            if ($tokens[$parenOpener]['line'] === $tokens[$parenCloser]['line']
-                && $tokens[($parenCloser - 1)]['code'] === T_WHITESPACE
-            ) {
-                $gap   = strlen($tokens[($parenCloser - 1)]['content']);
-                $error = 'Expected 0 spaces before closing bracket; %s found';
-                $data  = array($gap);
-                $fix   = $phpcsFile->addFixableError($error, ($parenCloser - 1), 'SpaceBeforeCloseBrace', $data);
-                if ($fix === true && $phpcsFile->fixer->enabled === true) {
-                    $phpcsFile->fixer->replaceToken(($parenCloser - 1), '');
-=======
                 $spaceAfterOpen = strlen($tokens[($parenOpener + 1)]['content']);
             }
 
@@ -114,7 +94,10 @@
                           $this->requiredSpacesAfterOpen,
                           $spaceAfterOpen,
                          );
-                $phpcsFile->addError($error, ($parenOpener + 1), 'SpacingAfterOpenBrace', $data);
+                $fix   = $phpcsFile->addFixableError($error, ($parenOpener + 1), 'SpacingAfterOpenBrace', $data);
+                if ($fix === true && $phpcsFile->fixer->enabled === true) {
+                    $phpcsFile->fixer->replaceToken(($parenOpener + 1), '');
+                }
             }
 
             if ($tokens[$parenOpener]['line'] === $tokens[$parenCloser]['line'] ) {
@@ -129,8 +112,10 @@
                               $this->requiredSpacesBeforeClose,
                               $spaceBeforeClose,
                              );
-                    $phpcsFile->addError($error, ($parenCloser - 1), 'SpaceBeforeCloseBrace', $data);
->>>>>>> 72af7c07
+                    $fix   = $phpcsFile->addFixableError($error, ($parenCloser - 1), 'SpaceBeforeCloseBrace', $data);
+                    if ($fix === true && $phpcsFile->fixer->enabled === true) {
+                        $phpcsFile->fixer->replaceToken(($parenCloser - 1), '');
+                    }
                 }
             }
         }//end if
