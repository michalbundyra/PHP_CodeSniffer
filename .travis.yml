sudo: false
language: php
<<<<<<< HEAD

php:
  - 5.4
  - 5.5
  - 5.6
  - 7.0
  - 7.1
  - hhvm
  - nightly
=======
dist: trusty
>>>>>>> 6746d9c9

matrix:
  fast_finish: true
  include:
    - php: 5.3
      dist: precise
    - php: 5.4
    - php: 5.5
    - php: 5.6
    - php: 7.0
    - php: 7.1
    - php: nightly
    - php: hhvm

  allow_failures:
    # Allow failures for unstable builds.
    - php: nightly
    - php: hhvm

before_script:
  - if [[ ${TRAVIS_PHP_VERSION:0:1} != "7" && $TRAVIS_PHP_VERSION != "nightly" && $TRAVIS_PHP_VERSION != hhv* ]]; then phpenv config-add php5-testingConfig.ini; fi
  - if [[ ${TRAVIS_PHP_VERSION:0:1} == "7" || $TRAVIS_PHP_VERSION == "nightly" ]]; then phpenv config-add php7-testingConfig.ini; fi

script:
<<<<<<< HEAD
  - composer install
  - if [ $TRAVIS_PHP_VERSION != "hhvm" ]; then php bin/phpcs --config-set php_path php; fi
  - phpunit tests/AllTests.php
  - php bin/phpcs --no-cache --parallel=1
  - if [[ $TRAVIS_PHP_VERSION != "hhvm" && $TRAVIS_PHP_VERSION != "nightly" ]]; then pear package-validate package.xml; fi
  - if [ $TRAVIS_PHP_VERSION != "hhvm" ]; then php scripts/build-phar.php; fi
  - if [ $TRAVIS_PHP_VERSION != "hhvm" ]; then php phpcs.phar; fi
=======
  - if [[ $TRAVIS_PHP_VERSION != hhv* ]]; then php scripts/phpcs --config-set php_path php; fi
  - phpunit tests/AllTests.php
  - php scripts/phpcs CodeSniffer.php CodeSniffer --standard=PHPCS --report=full -np
  - if [[ $TRAVIS_PHP_VERSION != hhv* && ${TRAVIS_PHP_VERSION:0:1} != "7" ]]; then pear package-validate package.xml; fi
  - if [[ $TRAVIS_PHP_VERSION != hhv* ]]; then php scripts/build-phar.php; fi
  - if [[ $TRAVIS_PHP_VERSION != hhv* ]]; then php phpcs.phar CodeSniffer.php CodeSniffer --standard=PHPCS --report=full -np; fi
>>>>>>> 6746d9c9
<|MERGE_RESOLUTION|>--- conflicted
+++ resolved
@@ -1,24 +1,10 @@
 sudo: false
 language: php
-<<<<<<< HEAD
-
-php:
-  - 5.4
-  - 5.5
-  - 5.6
-  - 7.0
-  - 7.1
-  - hhvm
-  - nightly
-=======
 dist: trusty
->>>>>>> 6746d9c9
 
 matrix:
   fast_finish: true
   include:
-    - php: 5.3
-      dist: precise
     - php: 5.4
     - php: 5.5
     - php: 5.6
@@ -28,28 +14,18 @@
     - php: hhvm
 
   allow_failures:
-    # Allow failures for unstable builds.
     - php: nightly
     - php: hhvm
 
 before_script:
-  - if [[ ${TRAVIS_PHP_VERSION:0:1} != "7" && $TRAVIS_PHP_VERSION != "nightly" && $TRAVIS_PHP_VERSION != hhv* ]]; then phpenv config-add php5-testingConfig.ini; fi
+  - if [[ ${TRAVIS_PHP_VERSION:0:1} != "7" && $TRAVIS_PHP_VERSION != "nightly" && $TRAVIS_PHP_VERSION != "hhv*" ]]; then phpenv config-add php5-testingConfig.ini; fi
   - if [[ ${TRAVIS_PHP_VERSION:0:1} == "7" || $TRAVIS_PHP_VERSION == "nightly" ]]; then phpenv config-add php7-testingConfig.ini; fi
 
 script:
-<<<<<<< HEAD
   - composer install
-  - if [ $TRAVIS_PHP_VERSION != "hhvm" ]; then php bin/phpcs --config-set php_path php; fi
+  - if [[ $TRAVIS_PHP_VERSION != "hhv*" ]]; then php bin/phpcs --config-set php_path php; fi
   - phpunit tests/AllTests.php
   - php bin/phpcs --no-cache --parallel=1
-  - if [[ $TRAVIS_PHP_VERSION != "hhvm" && $TRAVIS_PHP_VERSION != "nightly" ]]; then pear package-validate package.xml; fi
-  - if [ $TRAVIS_PHP_VERSION != "hhvm" ]; then php scripts/build-phar.php; fi
-  - if [ $TRAVIS_PHP_VERSION != "hhvm" ]; then php phpcs.phar; fi
-=======
-  - if [[ $TRAVIS_PHP_VERSION != hhv* ]]; then php scripts/phpcs --config-set php_path php; fi
-  - phpunit tests/AllTests.php
-  - php scripts/phpcs CodeSniffer.php CodeSniffer --standard=PHPCS --report=full -np
-  - if [[ $TRAVIS_PHP_VERSION != hhv* && ${TRAVIS_PHP_VERSION:0:1} != "7" ]]; then pear package-validate package.xml; fi
-  - if [[ $TRAVIS_PHP_VERSION != hhv* ]]; then php scripts/build-phar.php; fi
-  - if [[ $TRAVIS_PHP_VERSION != hhv* ]]; then php phpcs.phar CodeSniffer.php CodeSniffer --standard=PHPCS --report=full -np; fi
->>>>>>> 6746d9c9
+  - if [[ $TRAVIS_PHP_VERSION != "hhv*" && $TRAVIS_PHP_VERSION != "nightly" ]]; then pear package-validate package.xml; fi
+  - if [[ $TRAVIS_PHP_VERSION != "hhv*" ]]; then php scripts/build-phar.php; fi
+  - if [[ $TRAVIS_PHP_VERSION != "hhv*" ]]; then php phpcs.phar; fi