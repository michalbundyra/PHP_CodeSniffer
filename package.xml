--- conflicted
+++ resolved
@@ -62,11 +62,8 @@
   - Squiz ClassFileNameSniff no longer throws errors when checking STDIN
   - Squiz CSS sniffs no longer generate errors for IE filters
   - Squiz LogicalOperatorSpacingSniff now ignores whitespace at the end of a line
-<<<<<<< HEAD
   - Error code Squiz.Strings.ConcatenationSpacing.Missing has been changed to Squiz.Strings.ConcatenationSpacing.PaddingFound
-=======
   - The PSR2 standard no longer throws errors for additional spacing after a type hint
->>>>>>> ed7a4bf6
   - Fixed bug #20026 : Check for multi-line arrays that should be single-line is slightly wrong
     -- Adds new error message for single-line arrays that end with a comma
   - Fixed bug #20029 : ForbiddenFunction sniff incorrectly recognizes methods in USE clauses
