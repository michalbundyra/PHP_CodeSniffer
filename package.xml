--- conflicted
+++ resolved
@@ -17,82 +17,17 @@
  <date>2013-09-26</date>
  <time>10:09:00</time>
  <version>
-<<<<<<< HEAD
-  <release>1.6.0a1</release>
-  <api>1.6.0a1</api>
-=======
-  <release>1.5.0RC5</release>
-  <api>1.5.0RC5</api>
->>>>>>> a7da0378
+  <release>1.6.0a2</release>
+  <api>1.6.0a2</api>
  </version>
  <stability>
-  <release>beta</release>
-  <api>beta</api>
+  <release>alpha</release>
+  <api>alpha</api>
  </stability>
  <license uri="https://github.com/squizlabs/PHP_CodeSniffer/blob/master/licence.txt">BSD 3-Clause License</license>
  <notes>
-<<<<<<< HEAD
-  - The --report argument now allows for custom reports to be used
-    -- Use the full path to your custom report class as the report name
-  - You can now restrict violations to individual sniff codes using the --sniffs command line argument
-   -- Previously, this only restricted violations to an entire sniff and not individual messages
-   -- If you have scripts calling PHP_CodeSniffer::process() or creating PHP_CodeSniffer_File objects, you must update your code
-   -- The array of restrictions passed to PHP_CodeSniffer::process() must now be an array of sniff codes instead of class names
-   -- The PHP_CodeSniffer_File::__construct() method now requires an array of restrictions to be passed
-  - Doc generation is now working again
-  - Progress information now shows the percentage complete at the end of each line
-  - Added report type --report=junit to show the error list in a JUnit compatible format
-    -- Thanks to Oleg Lobach for the contribution
-  - Added support for the PHP 5.4 callable type hint
-  - Fixed problem where some file content could be ignored when checking STDIN
-  - Version information is now printed when installed via composer or run from a Git clone (request #20050)
-  - Added Squiz DisallowBooleanStatementSniff to ban boolean operators outside of control structure conditions
-  - The CSS tokenizer is now more reliable when encountering 'list' and 'break' strings
-  - Coding standard ignore comments can now appear instead doc blocks as well as inline comments
-    -- Thanks to Stuart Langley for the patch
-  - Generic LineLengthSniff now ignores SVN URL and Head URL comments
-    -- Thanks to Karl DeBisschop for the patch
-  - PEAR MultiLineConditionSniff now has a setting to specify how many spaces code should be indented
-    -- Default remains at 4; override the 'indent' setting in a ruleset.xml file to change
-    -- Thanks to Szabolcs Sulik for the patch
-  - PEAR MultiLineAssignmentSniff now has a setting to specify how many spaces code should be indented
-    -- Default remains at 4; override the 'indent' setting in a ruleset.xml file to change
-    -- Thanks to Szabolcs Sulik for the patch
-  - PEAR FunctionDeclarationSniff now has a setting to specify how many spaces code should be indented
-    -- Default remains at 4; override the 'indent' setting in a ruleset.xml file to change
-    -- Thanks to Szabolcs Sulik for the patch
-  - Squiz SwitchDeclarationSniff now has a setting to specify how many spaces code should be indented
-    -- Default remains at 4; override the 'indent' setting in a ruleset.xml file to change
-    -- Thanks to Szabolcs Sulik for the patch
-  - Squiz CSS IndentationSniff now has a setting to specify how many spaces code should be indented
-    -- Default remains at 4; override the 'indent' setting in a ruleset.xml file to change
-    -- Thanks to Hugo Fonseca for the patch
-  - Squiz and MySource File and Function comment sniffs now allow all tags and don't require a particular licence
-  - Squiz standard now allows lines to be 120 characters long before warning; up from 85
-  - Squiz LowercaseStyleDefinitionSniff no longer throws errors for class names in nested style definitions
-  - Squiz ClassFileNameSniff no longer throws errors when checking STDIN
-  - Squiz CSS sniffs no longer generate errors for IE filters
-  - Squiz CSS IndentationSniff no longer sees comments as blank lines
-  - Squiz LogicalOperatorSpacingSniff now ignores whitespace at the end of a line
-  - Error code Squiz.Strings.ConcatenationSpacing.Missing has been changed to Squiz.Strings.ConcatenationSpacing.PaddingFound
-  - Squiz.Scope.MethodScope.Missing error message now mentions 'visibility' instead of 'scope modifier'
-    -- Thanks to Renat Akhmedyanov for the patch
-  - Added support for the PSR2 multi-line arguments errata
-  - The PSR2 standard no longer throws errors for additional spacing after a type hint
-  - PSR UseDeclarationSniff no longer throws errors for USE statements inside TRAITs
-  - Fixed cases where code was incorrectly assigned the T_GOTO_LABEL token when used in a complex CASE condition
-  - Fixed bug #20026 : Check for multi-line arrays that should be single-line is slightly wrong
-    -- Adds new error message for single-line arrays that end with a comma
-  - Fixed bug #20029 : ForbiddenFunction sniff incorrectly recognizes methods in USE clauses
-  - Fixed bug #20043 : Mis-interpretation of Foo::class
-  - Fixed bug #20044 : PSR1 camelCase check does not ignore leading underscores
-  - Fixed bug #20045 : Errors about indentation for closures with multi-line 'use' in functions
-  - Fixed bug #20051 : Undefined index: scope_opener / scope_closer
-    -- Thanks to Anthon Pang for the patch
-=======
   - Fixed bug #20093 : Bug with ternary operator token
   - Fixed bug #20100 : incorrect Function mysql() has been deprecated report
->>>>>>> a7da0378
  </notes>
  <contents>
   <dir name="/">
