--- conflicted
+++ resolved
@@ -63,11 +63,8 @@
   - Fixed bug #20213 : Invalid error, Inline IF must be declared on single line
   - Fixed bug #20225 : array_merge() that takes more than one line generates error
   - Fixed bug #20230 : Squiz ControlStructureSpacing sniff assumes specific condition formatting
-<<<<<<< HEAD
   - Fixed bug #20234 : phpcbf patch command absolute paths
-=======
   - Fixed bug #20252 : Unitialized string offset when package name starts with underscore
->>>>>>> 3415069b
  </notes>
  <contents>
   <dir name="/">
