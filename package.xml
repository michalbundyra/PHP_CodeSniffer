--- conflicted
+++ resolved
@@ -33,16 +33,13 @@
     -- Thanks to Alex Slobodiskiy for the patch
   - Standards can now be located within hidden directories (further fix for bug #20323)
     -- Thanks to Klaus Purer for the patch
-<<<<<<< HEAD
   - Sniff ignore patterns now replace Win dir seperators like file ignore patterns already did
   - Exclude patterns now use backtick delimiters, allowing all special characters to work correctly again
     -- Thanks to Jeremy Edgell for the patch
   - Squiz ConcatenationSpacingSniff now has a setting to specify how many spaces there should around concat operators
       -- Default remains at 0
       -- Override the "spacing" setting in a ruleset.xml file to change
-=======
   - Fixed bug #20373 : Inline comment sniff tab handling way
->>>>>>> a6ed904a
  </notes>
  <contents>
   <dir name="/">
