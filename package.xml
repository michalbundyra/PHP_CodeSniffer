<?xml version="1.0" encoding="UTF-8"?>
<package packagerversion="1.4.10" version="2.0" xmlns="http://pear.php.net/dtd/package-2.0" xmlns:tasks="http://pear.php.net/dtd/tasks-1.0" xmlns:xsi="http://www.w3.org/2001/XMLSchema-instance" xsi:schemaLocation="http://pear.php.net/dtd/tasks-1.0
http://pear.php.net/dtd/tasks-1.0.xsd
http://pear.php.net/dtd/package-2.0
http://pear.php.net/dtd/package-2.0.xsd">
 <name>PHP_CodeSniffer</name>
 <channel>pear.php.net</channel>
 <summary>PHP_CodeSniffer tokenizes PHP, JavaScript and CSS files to detect and fix violations of a defined set of coding standards.</summary>
 <description>PHP_CodeSniffer is a set of two PHP scripts; the main phpcs script that tokenizes PHP, JavaScript and CSS files to detect violations of a defined coding standard, and a second phpcbf script to automatically correct coding standard violations. PHP_CodeSniffer is an essential development tool that ensures your code remains clean and consistent.
 </description>
 <lead>
  <name>Greg Sherwood</name>
  <user>squiz</user>
  <email>gsherwood@squiz.net</email>
  <active>yes</active>
 </lead>
 <date>2016-05-31</date>
 <time>10:19:00</time>
 <version>
  <release>3.0.0</release>
  <api>3.0.0</api>
 </version>
 <stability>
  <release>stable</release>
  <api>stable</api>
 </stability>
 <license uri="https://github.com/squizlabs/PHP_CodeSniffer/blob/master/licence.txt">BSD 3-Clause License</license>
 <notes>
<<<<<<< HEAD
  - Caching between runs (--cache, --no-cache and "cache" config var) (request #530)
    -- Use --cache=/path/to/cacheFile to use a specific file
  - Check files in parallel (--parallel=1 for off, --parallel=100 etc) (request #421)
  - Added a new "code" report type to show a code snippet for each error (request #419)
    -- The line containing the error is printed, with 2 lines above and below
    -- The location of the errors is underlined in the code
    -- Use --report=code to try it out
  - Added support for custom filtering of the file list
    -- use --filter=/path/to/filter.php to filter the list
    -- extend \PHP_CodeSniffer\Filters\Filter to also get the basic PHPCS ext/path filtering
    -- extend \PHP_CodeSniffer\Filters\ExactMatch to get the basic filtering + ability to use blacklists and whitelists
    -- included filter \PHP_CodeSniffer\Filters\GitModified is a good example of an ExactMatch filter
    -- use --filter=gitmodified to only check modified and added files in a git repo
  - Automatic discovery of executable paths (request #571)
    -- Thanks to Sergey Morozov for the patch
  - Must pass '-' on the cli to have PHPCS wait for STDIN
    -- Can still pass content on STDIN as normal
  - All sniff errors are now exceptions and caught to stop infinite loops
  - Sniff codes are no longer optional - use them with addError/Warning/Fixable
  - installed_paths config setting can now point directly to a standard instead of the dir above
  - --report=full,summary,info instead of --report=full --report=summary --report=info
  - Can now set severity, message type and exclude patterns for entire sniff, category or standard
  - Can include a single sniff code, which will exclude all other codes from that sniff
    -- if the sniff is already included by an imported standard, set sniff severity to 0 and include the specific message you want
  - phpcbf no longer uses patch - files are always overwritten (--no-patch option has been removed)
  - Added --basepath option to strip a directory from the front of file paths in output (request #470)
    -- the basepath is absolute or relative to the current directory
    -- to make paths relative to current dir, use --basepath=.
  - Ignore rules are now checked when using STDIN (request #733)
  - Added include-pattern tag to include a sniff for specific files and folders only (request #656)
    -- exact opposite of the exclude-pattern tag
    -- only useable within sniffs, not globally like exclude-patterns are
  - Added -m option to stop error messages from being recorded, which saves a lot of memory
    -- PHPCBF always uses this setting to reduce memory
    -- Setting $recordErrors in custom reports no longer supported

=======
  - Added a new --exclude CLI argument to exclude a list of sniffs from checking and fixing (request #904)
    -- Accepts the same sniff codes as the --sniffs command line argument, but provides the opposite functionality
>>>>>>> c287c990
  - Generic LineLength sniff no longer errors for comments that cannot be broken out onto a new line (request #766)
    -- A typical case is a comment that contains a very long URL
    -- The comment is ignored if putting the URL on a indented new comment line would be longer than the allowed length
  - Settings extensions in a ruleset no longer causes PHP notices during unit testing
    -- Thanks to Klaus Purer for the patch
  - Fixed bug #908 : PSR2 standard is not checking that closing brace is on line following the body
  - Fixed bug #945 : Incorrect indent behavior using deep-nested function and arrays
  - Fixed bug #961 : Two anonymous functions passed as function/method arguments cause indentation false positive
  - Fixed bug #1005 : Using global composer vendor autoload breaks PHP lowercase built-in function sniff
    -- Thanks to Michael Butler for the patch
  - Fixed bug #1007 : Squiz Unreachable code detection is not working properly with a closure inside a case
  - Fixed bug #1023 : PSR2.Classes.ClassDeclaration fails if class extends base class and "implements" is on trailing line
  - Fixed bug #1026 : Arrays in comma delimited class properties cause ScopeIndent to increase indent
  - Fixed bug #1028 : Squiz ArrayDeclaration incorrectly fixes multi-line array where end bracket is not on a new line
  - Fixed bug #1034 : Squiz FunctionDeclarationArgumentSpacing gives incorrect error when first arg is a variadic
  - Fixed bug #1036 : Adjacent assignments aligned analysis statement wrong
  - Fixed bug #21050 : PEAR MultiLineCondition sniff suppresses errors on last condition line
 </notes>
 <contents>
  <dir name="/">
   <file baseinstalldir="PHP" name="CodeSniffer.php" role="php">
    <tasks:replace from="@package_version@" to="version" type="package-info" />
    <tasks:replace from="@data_dir@" to="data_dir" type="pear-config" />
   </file>
   <file baseinstalldir="PHP" name="CodeSniffer.conf.dist" role="data" />
   <file baseinstalldir="PHP" name="README.md" role="doc" />
   <file baseinstalldir="PHP" name="CONTRIBUTING.md" role="doc" />
   <file baseinstalldir="PHP" name="licence.txt" role="doc" />
   <dir name="scripts">
    <file baseinstalldir="" name="phpcbf" role="script">
     <tasks:replace from="/usr/bin/env php" to="php_bin" type="pear-config" />
    </file>
    <file baseinstalldir="" name="phpcs" role="script">
     <tasks:replace from="/usr/bin/env php" to="php_bin" type="pear-config" />
    </file>
    <file baseinstalldir="" name="phpcs-svn-pre-commit" role="script">
     <tasks:replace from="@php_bin@" to="php_bin" type="pear-config" />
     <tasks:replace from="@package_version@" to="version" type="package-info" />
    </file>
    <file baseinstalldir="" name="phpcs.bat" role="script">
     <tasks:replace from="@php_bin@" to="php_bin" type="pear-config" />
     <tasks:replace from="@bin_dir@" to="bin_dir" type="pear-config" />
     <tasks:replace from="@php_dir@" to="php_dir" type="pear-config" />
    </file>
    <file baseinstalldir="" name="phpcbf.bat" role="script">
     <tasks:replace from="@php_bin@" to="php_bin" type="pear-config" />
     <tasks:replace from="@bin_dir@" to="bin_dir" type="pear-config" />
     <tasks:replace from="@php_dir@" to="php_dir" type="pear-config" />
    </file>
   </dir>
   <dir name="tests">
    <dir name="Core">
     <dir name="File">
      <file baseinstalldir="" name="GetMethodParametersTest.php" role="test">
       <tasks:replace from="@package_version@" to="version" type="package-info" />
      </file>
     </dir>
     <file baseinstalldir="" name="AllTests.php" role="test">
      <tasks:replace from="@package_version@" to="version" type="package-info" />
     </file>
     <file baseinstalldir="" name="ErrorSuppressionTest.php" role="test">
      <tasks:replace from="@package_version@" to="version" type="package-info" />
     </file>
     <file baseinstalldir="" name="IsCamelCapsTest.php" role="test">
      <tasks:replace from="@package_version@" to="version" type="package-info" />
     </file>
    </dir>
    <dir name="Standards">
     <file baseinstalldir="" name="AbstractSniffUnitTest.php" role="test">
      <tasks:replace from="@package_version@" to="version" type="package-info" />
     </file>
     <file baseinstalldir="" name="AllSniffs.php" role="test">
      <tasks:replace from="@package_version@" to="version" type="package-info" />
     </file>
    </dir>
    <file baseinstalldir="" name="AllTests.php" role="test">
     <tasks:replace from="@package_version@" to="version" type="package-info" />
    </file>
    <file baseinstalldir="" name="TestSuite.php" role="test">
     <tasks:replace from="@package_version@" to="version" type="package-info" />
    </file>
   </dir>
   <dir name="CodeSniffer">
    <dir name="DocGenerators">
     <file baseinstalldir="PHP" name="Generator.php" role="php">
      <tasks:replace from="@package_version@" to="version" type="package-info" />
     </file>
     <file baseinstalldir="PHP" name="HTML.php" role="php">
      <tasks:replace from="@package_version@" to="version" type="package-info" />
     </file>
     <file baseinstalldir="PHP" name="Markdown.php" role="php">
      <tasks:replace from="@package_version@" to="version" type="package-info" />
     </file>
     <file baseinstalldir="PHP" name="Text.php" role="php">
      <tasks:replace from="@package_version@" to="version" type="package-info" />
     </file>
    </dir>
    <dir name="Reports">
     <file baseinstalldir="PHP" name="Cbf.php" role="php">
      <tasks:replace from="@package_version@" to="version" type="package-info" />
     </file>
     <file baseinstalldir="PHP" name="Checkstyle.php" role="php">
      <tasks:replace from="@package_version@" to="version" type="package-info" />
     </file>
     <file baseinstalldir="PHP" name="Csv.php" role="php">
      <tasks:replace from="@package_version@" to="version" type="package-info" />
     </file>
     <file baseinstalldir="PHP" name="Diff.php" role="php">
      <tasks:replace from="@package_version@" to="version" type="package-info" />
     </file>
     <file baseinstalldir="PHP" name="Emacs.php" role="php">
      <tasks:replace from="@package_version@" to="version" type="package-info" />
     </file>
     <file baseinstalldir="PHP" name="Full.php" role="php">
      <tasks:replace from="@package_version@" to="version" type="package-info" />
     </file>
     <file baseinstalldir="PHP" name="Gitblame.php" role="php">
      <tasks:replace from="@package_version@" to="version" type="package-info" />
     </file>
     <file baseinstalldir="PHP" name="Hgblame.php" role="php">
      <tasks:replace from="@package_version@" to="version" type="package-info" />
     </file>
     <file baseinstalldir="PHP" name="Info.php" role="php">
      <tasks:replace from="@package_version@" to="version" type="package-info" />
     </file>
     <file baseinstalldir="PHP" name="Json.php" role="php">
      <tasks:replace from="@package_version@" to="version" type="package-info" />
     </file>
     <file baseinstalldir="PHP" name="Junit.php" role="php">
      <tasks:replace from="@package_version@" to="version" type="package-info" />
     </file>
     <file baseinstalldir="PHP" name="Notifysend.php" role="php">
      <tasks:replace from="@package_version@" to="version" type="package-info" />
     </file>
     <file baseinstalldir="PHP" name="Source.php" role="php">
      <tasks:replace from="@package_version@" to="version" type="package-info" />
     </file>
     <file baseinstalldir="PHP" name="Summary.php" role="php">
      <tasks:replace from="@package_version@" to="version" type="package-info" />
     </file>
     <file baseinstalldir="PHP" name="Svnblame.php" role="php">
      <tasks:replace from="@package_version@" to="version" type="package-info" />
     </file>
     <file baseinstalldir="PHP" name="VersionControl.php" role="php">
      <tasks:replace from="@package_version@" to="version" type="package-info" />
     </file>
     <file baseinstalldir="PHP" name="Xml.php" role="php">
      <tasks:replace from="@package_version@" to="version" type="package-info" />
     </file>
    </dir>
    <dir name="Standards">
     <dir name="Generic">
      <dir name="Docs">
       <dir name="Classes">
        <file baseinstalldir="PHP" name="DuplicateClassNameStandard.xml" role="php" />
       </dir>
       <dir name="Debug">
        <file baseinstalldir="PHP" name="CSSLintStandard.xml" role="php" />
        <file baseinstalldir="PHP" name="ClosureLinterStandard.xml" role="php" />
        <file baseinstalldir="PHP" name="JSHintStandard.xml" role="php" />
       </dir>
       <dir name="Commenting">
        <file baseinstalldir="PHP" name="FixmeStandard.xml" role="php" />
        <file baseinstalldir="PHP" name="TodoStandard.xml" role="php" />
       </dir>
       <dir name="CodeAnalysis">
        <file baseinstalldir="PHP" name="JumbledIncrementerStandard.xml" role="php" />
        <file baseinstalldir="PHP" name="UnusedFunctionParameterStandard.xml" role="php" />
       </dir>
       <dir name="ControlStructures">
        <file baseinstalldir="PHP" name="InlineControlStructureStandard.xml" role="php" />
       </dir>
       <dir name="CodeAnalysis">
        <file baseinstalldir="PHP" name="EmptyStatementStandard.xml" role="php" />
        <file baseinstalldir="PHP" name="ForLoopShouldBeWhileLoopStandard.xml" role="php" />
        <file baseinstalldir="PHP" name="ForLoopWithTestFunctionCallStandard.xml" role="php" />
        <file baseinstalldir="PHP" name="UnconditionalIfStatementStandard.xml" role="php" />
        <file baseinstalldir="PHP" name="UnnecessaryFinalModifierStandard.xml" role="php" />
        <file baseinstalldir="PHP" name="UselessOverridingMethodStandard.xml" role="php" />
       </dir>
       <dir name="Files">
        <file baseinstalldir="PHP" name="ByteOrderMarkStandard.xml" role="php" />
        <file baseinstalldir="PHP" name="EndFileNewlineStandard.xml" role="php" />
        <file baseinstalldir="PHP" name="EndFileNoNewlineStandard.xml" role="php" />
        <file baseinstalldir="PHP" name="InlineHTMLStandard.xml" role="php" />
        <file baseinstalldir="PHP" name="LineEndingsStandard.xml" role="php" />
        <file baseinstalldir="PHP" name="LineLengthStandard.xml" role="php" />
        <file baseinstalldir="PHP" name="LowercasedFilenameStandard.xml" role="php" />
        <file baseinstalldir="PHP" name="OneClassPerFileStandard.xml" role="php" />
        <file baseinstalldir="PHP" name="OneInterfacePerFileStandard.xml" role="php" />
       </dir>
       <dir name="Formatting">
        <file baseinstalldir="PHP" name="DisallowMultipleStatementsStandard.xml" role="php" />
        <file baseinstalldir="PHP" name="MultipleStatementAlignmentStandard.xml" role="php" />
        <file baseinstalldir="PHP" name="NoSpaceAfterCastStandard.xml" role="php" />
        <file baseinstalldir="PHP" name="SpaceAfterCastStandard.xml" role="php" />
       </dir>
       <dir name="Functions">
        <file baseinstalldir="PHP" name="CallTimePassByReferenceStandard.xml" role="php" />
        <file baseinstalldir="PHP" name="FunctionCallArgumentSpacingStandard.xml" role="php" />
        <file baseinstalldir="PHP" name="OpeningFunctionBraceBsdAllmanStandard.xml" role="php" />
        <file baseinstalldir="PHP" name="OpeningFunctionBraceKernighanRitchieStandard.xml" role="php" />
       </dir>
       <dir name="Metrics">
        <file baseinstalldir="PHP" name="CyclomaticComplexityStandard.xml" role="php" />
        <file baseinstalldir="PHP" name="NestingLevelStandard.xml" role="php" />
       </dir>
       <dir name="NamingConventions">
        <file baseinstalldir="PHP" name="CamelCapsFunctionNameStandard.xml" role="php" />
        <file baseinstalldir="PHP" name="ConstructorNameStandard.xml" role="php" />
        <file baseinstalldir="PHP" name="UpperCaseConstantNameStandard.xml" role="php" />
       </dir>
       <dir name="PHP">
        <file baseinstalldir="PHP" name="CharacterBeforePHPOpeningTagStandard.xml" role="php" />
        <file baseinstalldir="PHP" name="ClosingPHPTagStandard.xml" role="php" />
        <file baseinstalldir="PHP" name="DeprecatedFunctionsStandard.xml" role="php" />
        <file baseinstalldir="PHP" name="DisallowShortOpenTagStandard.xml" role="php" />
        <file baseinstalldir="PHP" name="ForbiddenFunctionsStandard.xml" role="php" />
        <file baseinstalldir="PHP" name="LowerCaseConstantStandard.xml" role="php" />
        <file baseinstalldir="PHP" name="LowerCaseKeywordStandard.xml" role="php" />
        <file baseinstalldir="PHP" name="NoSilencedErrorsStandard.xml" role="php" />
        <file baseinstalldir="PHP" name="SAPIUsageStandard.xml" role="php" />
        <file baseinstalldir="PHP" name="UpperCaseConstantStandard.xml" role="php" />
       </dir>
       <dir name="Strings">
        <file baseinstalldir="PHP" name="UnnecessaryStringConcatStandard.xml" role="php" />
       </dir>
       <dir name="VersionControl">
        <file baseinstalldir="PHP" name="SubversionPropertiesStandard.xml" role="php" />
       </dir>
       <dir name="WhiteSpace">
        <file baseinstalldir="PHP" name="DisallowSpaceIndentStandard.xml" role="php" />
        <file baseinstalldir="PHP" name="DisallowTabIndentStandard.xml" role="php" />
        <file baseinstalldir="PHP" name="ScopeIndentStandard.xml" role="php" />
       </dir>
      </dir>
      <dir name="Sniffs">
       <dir name="Arrays">
        <file baseinstalldir="PHP" name="DisallowLongArraySyntaxSniff.php" role="php">
         <tasks:replace from="@package_version@" to="version" type="package-info" />
        </file>
        <file baseinstalldir="PHP" name="DisallowShortArraySyntaxSniff.php" role="php">
         <tasks:replace from="@package_version@" to="version" type="package-info" />
        </file>
       </dir>
       <dir name="Classes">
        <file baseinstalldir="PHP" name="DuplicateClassNameSniff.php" role="php">
         <tasks:replace from="@package_version@" to="version" type="package-info" />
        </file>
       </dir>
       <dir name="CodeAnalysis">
        <file baseinstalldir="PHP" name="EmptyStatementSniff.php" role="php">
         <tasks:replace from="@package_version@" to="version" type="package-info" />
        </file>
        <file baseinstalldir="PHP" name="ForLoopShouldBeWhileLoopSniff.php" role="php">
         <tasks:replace from="@package_version@" to="version" type="package-info" />
        </file>
        <file baseinstalldir="PHP" name="ForLoopWithTestFunctionCallSniff.php" role="php">
         <tasks:replace from="@package_version@" to="version" type="package-info" />
        </file>
        <file baseinstalldir="PHP" name="JumbledIncrementerSniff.php" role="php">
         <tasks:replace from="@package_version@" to="version" type="package-info" />
        </file>
        <file baseinstalldir="PHP" name="UnconditionalIfStatementSniff.php" role="php">
         <tasks:replace from="@package_version@" to="version" type="package-info" />
        </file>
        <file baseinstalldir="PHP" name="UnnecessaryFinalModifierSniff.php" role="php">
         <tasks:replace from="@package_version@" to="version" type="package-info" />
        </file>
        <file baseinstalldir="PHP" name="UnusedFunctionParameterSniff.php" role="php">
         <tasks:replace from="@package_version@" to="version" type="package-info" />
        </file>
        <file baseinstalldir="PHP" name="UselessOverridingMethodSniff.php" role="php">
         <tasks:replace from="@package_version@" to="version" type="package-info" />
        </file>
       </dir>
       <dir name="Commenting">
        <file baseinstalldir="PHP" name="DocCommentSniff.php" role="php">
         <tasks:replace from="@package_version@" to="version" type="package-info" />
        </file>
        <file baseinstalldir="PHP" name="FixmeSniff.php" role="php">
         <tasks:replace from="@package_version@" to="version" type="package-info" />
        </file>
        <file baseinstalldir="PHP" name="TodoSniff.php" role="php">
         <tasks:replace from="@package_version@" to="version" type="package-info" />
        </file>
       </dir>
       <dir name="ControlStructures">
        <file baseinstalldir="PHP" name="InlineControlStructureSniff.php" role="php">
         <tasks:replace from="@package_version@" to="version" type="package-info" />
        </file>
       </dir>
       <dir name="Debug">
        <file baseinstalldir="PHP" name="ClosureLinterSniff.php" role="php">
         <tasks:replace from="@package_version@" to="version" type="package-info" />
        </file>
        <file baseinstalldir="PHP" name="CSSLintSniff.php" role="php">
         <tasks:replace from="@package_version@" to="version" type="package-info" />
        </file>
        <file baseinstalldir="PHP" name="JSHintSniff.php" role="php">
         <tasks:replace from="@package_version@" to="version" type="package-info" />
        </file>
       </dir>
       <dir name="Files">
        <file baseinstalldir="PHP" name="ByteOrderMarkSniff.php" role="php">
         <tasks:replace from="@package_version@" to="version" type="package-info" />
        </file>
        <file baseinstalldir="PHP" name="EndFileNewlineSniff.php" role="php">
         <tasks:replace from="@package_version@" to="version" type="package-info" />
        </file>
        <file baseinstalldir="PHP" name="EndFileNoNewlineSniff.php" role="php">
         <tasks:replace from="@package_version@" to="version" type="package-info" />
        </file>
        <file baseinstalldir="PHP" name="InlineHTMLSniff.php" role="php">
         <tasks:replace from="@package_version@" to="version" type="package-info" />
        </file>
        <file baseinstalldir="PHP" name="LineEndingsSniff.php" role="php">
         <tasks:replace from="@package_version@" to="version" type="package-info" />
        </file>
        <file baseinstalldir="PHP" name="LineLengthSniff.php" role="php">
         <tasks:replace from="@package_version@" to="version" type="package-info" />
        </file>
        <file baseinstalldir="PHP" name="LowercasedFilenameSniff.php" role="php">
         <tasks:replace from="@package_version@" to="version" type="package-info" />
        </file>
        <file baseinstalldir="PHP" name="OneClassPerFileSniff.php" role="php">
         <tasks:replace from="@package_version@" to="version" type="package-info" />
        </file>
        <file baseinstalldir="PHP" name="OneInterfacePerFileSniff.php" role="php">
         <tasks:replace from="@package_version@" to="version" type="package-info" />
        </file>
        <file baseinstalldir="PHP" name="OneTraitPerFileSniff.php" role="php">
         <tasks:replace from="@package_version@" to="version" type="package-info" />
        </file>
       </dir>
       <dir name="Formatting">
        <file baseinstalldir="PHP" name="DisallowMultipleStatementsSniff.php" role="php">
         <tasks:replace from="@package_version@" to="version" type="package-info" />
        </file>
        <file baseinstalldir="PHP" name="MultipleStatementAlignmentSniff.php" role="php">
         <tasks:replace from="@package_version@" to="version" type="package-info" />
        </file>
        <file baseinstalldir="PHP" name="NoSpaceAfterCastSniff.php" role="php">
         <tasks:replace from="@package_version@" to="version" type="package-info" />
        </file>
        <file baseinstalldir="PHP" name="SpaceAfterCastSniff.php" role="php">
         <tasks:replace from="@package_version@" to="version" type="package-info" />
        </file>
       </dir>
       <dir name="Functions">
        <file baseinstalldir="PHP" name="CallTimePassByReferenceSniff.php" role="php">
         <tasks:replace from="@package_version@" to="version" type="package-info" />
        </file>
        <file baseinstalldir="PHP" name="FunctionCallArgumentSpacingSniff.php" role="php">
         <tasks:replace from="@package_version@" to="version" type="package-info" />
        </file>
        <file baseinstalldir="PHP" name="OpeningFunctionBraceBsdAllmanSniff.php" role="php">
         <tasks:replace from="@package_version@" to="version" type="package-info" />
        </file>
        <file baseinstalldir="PHP" name="OpeningFunctionBraceKernighanRitchieSniff.php" role="php">
         <tasks:replace from="@package_version@" to="version" type="package-info" />
        </file>
       </dir>
       <dir name="Metrics">
        <file baseinstalldir="PHP" name="CyclomaticComplexitySniff.php" role="php">
         <tasks:replace from="@package_version@" to="version" type="package-info" />
        </file>
        <file baseinstalldir="PHP" name="NestingLevelSniff.php" role="php">
         <tasks:replace from="@package_version@" to="version" type="package-info" />
        </file>
       </dir>
       <dir name="NamingConventions">
        <file baseinstalldir="PHP" name="CamelCapsFunctionNameSniff.php" role="php">
         <tasks:replace from="@package_version@" to="version" type="package-info" />
        </file>
        <file baseinstalldir="PHP" name="ConstructorNameSniff.php" role="php">
         <tasks:replace from="@package_version@" to="version" type="package-info" />
        </file>
        <file baseinstalldir="PHP" name="UpperCaseConstantNameSniff.php" role="php">
         <tasks:replace from="@package_version@" to="version" type="package-info" />
        </file>
       </dir>
       <dir name="PHP">
        <file baseinstalldir="PHP" name="CharacterBeforePHPOpeningTagSniff.php" role="php">
         <tasks:replace from="@package_version@" to="version" type="package-info" />
        </file>
        <file baseinstalldir="PHP" name="ClosingPHPTagSniff.php" role="php">
         <tasks:replace from="@package_version@" to="version" type="package-info" />
        </file>
        <file baseinstalldir="PHP" name="DeprecatedFunctionsSniff.php" role="php">
         <tasks:replace from="@package_version@" to="version" type="package-info" />
        </file>
        <file baseinstalldir="PHP" name="DisallowShortOpenTagSniff.php" role="php">
         <tasks:replace from="@package_version@" to="version" type="package-info" />
        </file>
        <file baseinstalldir="PHP" name="ForbiddenFunctionsSniff.php" role="php">
         <tasks:replace from="@package_version@" to="version" type="package-info" />
        </file>
        <file baseinstalldir="PHP" name="LowerCaseConstantSniff.php" role="php">
         <tasks:replace from="@package_version@" to="version" type="package-info" />
        </file>
        <file baseinstalldir="PHP" name="LowerCaseKeywordSniff.php" role="php">
         <tasks:replace from="@package_version@" to="version" type="package-info" />
        </file>
        <file baseinstalldir="PHP" name="NoSilencedErrorsSniff.php" role="php">
         <tasks:replace from="@package_version@" to="version" type="package-info" />
        </file>
        <file baseinstalldir="PHP" name="SAPIUsageSniff.php" role="php">
         <tasks:replace from="@package_version@" to="version" type="package-info" />
        </file>
        <file baseinstalldir="PHP" name="SyntaxSniff.php" role="php">
         <tasks:replace from="@package_version@" to="version" type="package-info" />
        </file>
        <file baseinstalldir="PHP" name="UpperCaseConstantSniff.php" role="php">
         <tasks:replace from="@package_version@" to="version" type="package-info" />
        </file>
       </dir>
       <dir name="Strings">
        <file baseinstalldir="PHP" name="UnnecessaryStringConcatSniff.php" role="php">
         <tasks:replace from="@package_version@" to="version" type="package-info" />
        </file>
       </dir>
       <dir name="VersionControl">
        <file baseinstalldir="PHP" name="SubversionPropertiesSniff.php" role="php">
         <tasks:replace from="@package_version@" to="version" type="package-info" />
        </file>
       </dir>
       <dir name="WhiteSpace">
        <file baseinstalldir="PHP" name="DisallowSpaceIndentSniff.php" role="php">
         <tasks:replace from="@package_version@" to="version" type="package-info" />
        </file>
        <file baseinstalldir="PHP" name="DisallowTabIndentSniff.php" role="php">
         <tasks:replace from="@package_version@" to="version" type="package-info" />
        </file>
        <file baseinstalldir="PHP" name="ScopeIndentSniff.php" role="php">
         <tasks:replace from="@package_version@" to="version" type="package-info" />
        </file>
       </dir>
      </dir>
      <dir name="Tests">
       <dir name="Arrays">
        <file baseinstalldir="PHP" name="DisallowLongArraySyntaxUnitTest.inc" role="test" />
        <file baseinstalldir="PHP" name="DisallowLongArraySyntaxUnitTest.inc.fixed" role="test" />
        <file baseinstalldir="PHP" name="DisallowLongArraySyntaxUnitTest.php" role="test">
         <tasks:replace from="@package_version@" to="version" type="package-info" />
        </file>
        <file baseinstalldir="PHP" name="DisallowShortArraySyntaxUnitTest.inc" role="test" />
        <file baseinstalldir="PHP" name="DisallowShortArraySyntaxUnitTest.inc.fixed" role="test" />
        <file baseinstalldir="PHP" name="DisallowShortArraySyntaxUnitTest.php" role="test">
         <tasks:replace from="@package_version@" to="version" type="package-info" />
        </file>
       </dir>
       <dir name="Classes">
        <file baseinstalldir="PHP" name="DuplicateClassNameUnitTest.1.inc" role="test" />
        <file baseinstalldir="PHP" name="DuplicateClassNameUnitTest.2.inc" role="test" />
        <file baseinstalldir="PHP" name="DuplicateClassNameUnitTest.3.inc" role="test" />
        <file baseinstalldir="PHP" name="DuplicateClassNameUnitTest.4.inc" role="test" />
        <file baseinstalldir="PHP" name="DuplicateClassNameUnitTest.5.inc" role="test" />
        <file baseinstalldir="PHP" name="DuplicateClassNameUnitTest.6.inc" role="test" />
        <file baseinstalldir="PHP" name="DuplicateClassNameUnitTest.php" role="test">
         <tasks:replace from="@package_version@" to="version" type="package-info" />
        </file>
       </dir>
       <dir name="CodeAnalysis">
        <file baseinstalldir="PHP" name="EmptyStatementUnitTest.inc" role="test" />
        <file baseinstalldir="PHP" name="EmptyStatementUnitTest.php" role="test">
         <tasks:replace from="@package_version@" to="version" type="package-info" />
        </file>
        <file baseinstalldir="PHP" name="ForLoopShouldBeWhileLoopUnitTest.inc" role="test" />
        <file baseinstalldir="PHP" name="ForLoopShouldBeWhileLoopUnitTest.php" role="test">
         <tasks:replace from="@package_version@" to="version" type="package-info" />
        </file>
        <file baseinstalldir="PHP" name="ForLoopWithTestFunctionCallUnitTest.inc" role="test" />
        <file baseinstalldir="PHP" name="ForLoopWithTestFunctionCallUnitTest.php" role="test">
         <tasks:replace from="@package_version@" to="version" type="package-info" />
        </file>
        <file baseinstalldir="PHP" name="JumbledIncrementerUnitTest.inc" role="test" />
        <file baseinstalldir="PHP" name="JumbledIncrementerUnitTest.php" role="test">
         <tasks:replace from="@package_version@" to="version" type="package-info" />
        </file>
        <file baseinstalldir="PHP" name="UnconditionalIfStatementUnitTest.inc" role="test" />
        <file baseinstalldir="PHP" name="UnconditionalIfStatementUnitTest.php" role="test">
         <tasks:replace from="@package_version@" to="version" type="package-info" />
        </file>
        <file baseinstalldir="PHP" name="UnnecessaryFinalModifierUnitTest.inc" role="test" />
        <file baseinstalldir="PHP" name="UnnecessaryFinalModifierUnitTest.php" role="test">
         <tasks:replace from="@package_version@" to="version" type="package-info" />
        </file>
        <file baseinstalldir="PHP" name="UnusedFunctionParameterUnitTest.inc" role="test" />
        <file baseinstalldir="PHP" name="UnusedFunctionParameterUnitTest.php" role="test">
         <tasks:replace from="@package_version@" to="version" type="package-info" />
        </file>
        <file baseinstalldir="PHP" name="UselessOverridingMethodUnitTest.inc" role="test" />
        <file baseinstalldir="PHP" name="UselessOverridingMethodUnitTest.php" role="test">
         <tasks:replace from="@package_version@" to="version" type="package-info" />
        </file>
       </dir>
       <dir name="Commenting">
        <file baseinstalldir="PHP" name="DocCommentUnitTest.inc" role="test" />
        <file baseinstalldir="PHP" name="DocCommentUnitTest.js" role="test" />
        <file baseinstalldir="PHP" name="DocCommentUnitTest.php" role="test">
         <tasks:replace from="@package_version@" to="version" type="package-info" />
        </file>
        <file baseinstalldir="PHP" name="FixmeUnitTest.inc" role="test" />
        <file baseinstalldir="PHP" name="FixmeUnitTest.js" role="test" />
        <file baseinstalldir="PHP" name="FixmeUnitTest.php" role="test">
         <tasks:replace from="@package_version@" to="version" type="package-info" />
        </file>
        <file baseinstalldir="PHP" name="TodoUnitTest.inc" role="test" />
        <file baseinstalldir="PHP" name="TodoUnitTest.js" role="test" />
        <file baseinstalldir="PHP" name="TodoUnitTest.php" role="test">
         <tasks:replace from="@package_version@" to="version" type="package-info" />
        </file>
       </dir>
       <dir name="ControlStructures">
        <file baseinstalldir="PHP" name="InlineControlStructureUnitTest.inc" role="test" />
        <file baseinstalldir="PHP" name="InlineControlStructureUnitTest.inc.fixed" role="test" />
        <file baseinstalldir="PHP" name="InlineControlStructureUnitTest.js" role="test" />
        <file baseinstalldir="PHP" name="InlineControlStructureUnitTest.js.fixed" role="test" />
        <file baseinstalldir="PHP" name="InlineControlStructureUnitTest.php" role="test">
         <tasks:replace from="@package_version@" to="version" type="package-info" />
        </file>
       </dir>
       <dir name="Files">
        <file baseinstalldir="PHP" name="ByteOrderMarkUnitTest.inc" role="test" />
        <file baseinstalldir="PHP" name="ByteOrderMarkUnitTest.php" role="test">
         <tasks:replace from="@package_version@" to="version" type="package-info" />
        </file>
        <file baseinstalldir="PHP" name="EndFileNewlineUnitTest.1.css" role="test" />
        <file baseinstalldir="PHP" name="EndFileNewlineUnitTest.1.js" role="test" />
        <file baseinstalldir="PHP" name="EndFileNewlineUnitTest.1.inc" role="test" />
        <file baseinstalldir="PHP" name="EndFileNewlineUnitTest.2.css" role="test" />
        <file baseinstalldir="PHP" name="EndFileNewlineUnitTest.2.js" role="test" />
        <file baseinstalldir="PHP" name="EndFileNewlineUnitTest.2.inc" role="test" />
        <file baseinstalldir="PHP" name="EndFileNewlineUnitTest.3.css" role="test" />
        <file baseinstalldir="PHP" name="EndFileNewlineUnitTest.3.js" role="test" />
        <file baseinstalldir="PHP" name="EndFileNewlineUnitTest.3.inc" role="test" />
        <file baseinstalldir="PHP" name="EndFileNewlineUnitTest.php" role="test">
         <tasks:replace from="@package_version@" to="version" type="package-info" />
        </file>
        <file baseinstalldir="PHP" name="EndFileNoNewlineUnitTest.1.css" role="test" />
        <file baseinstalldir="PHP" name="EndFileNoNewlineUnitTest.1.js" role="test" />
        <file baseinstalldir="PHP" name="EndFileNoNewlineUnitTest.1.inc" role="test" />
        <file baseinstalldir="PHP" name="EndFileNoNewlineUnitTest.2.css" role="test" />
        <file baseinstalldir="PHP" name="EndFileNoNewlineUnitTest.2.js" role="test" />
        <file baseinstalldir="PHP" name="EndFileNoNewlineUnitTest.2.inc" role="test" />
        <file baseinstalldir="PHP" name="EndFileNoNewlineUnitTest.3.css" role="test" />
        <file baseinstalldir="PHP" name="EndFileNoNewlineUnitTest.3.js" role="test" />
        <file baseinstalldir="PHP" name="EndFileNoNewlineUnitTest.3.inc" role="test" />
        <file baseinstalldir="PHP" name="EndFileNoNewlineUnitTest.4.inc" role="test" />
        <file baseinstalldir="PHP" name="EndFileNoNewlineUnitTest.php" role="test">
         <tasks:replace from="@package_version@" to="version" type="package-info" />
        </file>
        <file baseinstalldir="PHP" name="InlineHTMLUnitTest.1.inc" role="test" />
        <file baseinstalldir="PHP" name="InlineHTMLUnitTest.2.inc" role="test" />
        <file baseinstalldir="PHP" name="InlineHTMLUnitTest.3.inc" role="test" />
        <file baseinstalldir="PHP" name="InlineHTMLUnitTest.4.inc" role="test" />
        <file baseinstalldir="PHP" name="InlineHTMLUnitTest.5.inc" role="test" />
        <file baseinstalldir="PHP" name="InlineHTMLUnitTest.php" role="test">
         <tasks:replace from="@package_version@" to="version" type="package-info" />
        </file>
        <file baseinstalldir="PHP" name="LineEndingsUnitTest.css" role="test" />
        <file baseinstalldir="PHP" name="LineEndingsUnitTest.inc" role="test" />
        <file baseinstalldir="PHP" name="LineEndingsUnitTest.js" role="test" />
        <file baseinstalldir="PHP" name="LineEndingsUnitTest.php" role="test">
         <tasks:replace from="@package_version@" to="version" type="package-info" />
        </file>
        <file baseinstalldir="PHP" name="LineLengthUnitTest.inc" role="test" />
        <file baseinstalldir="PHP" name="LineLengthUnitTest.php" role="test">
         <tasks:replace from="@package_version@" to="version" type="package-info" />
        </file>
        <file baseinstalldir="PHP" name="LowercasedFilenameUnitTest.inc" role="test" />
        <file baseinstalldir="PHP" name="LowercasedFilenameUnitTest.php" role="test">
         <tasks:replace from="@package_version@" to="version" type="package-info" />
        </file>
        <file baseinstalldir="PHP" name="OneClassPerFileUnitTest.inc" role="test" />
        <file baseinstalldir="PHP" name="OneClassPerFileUnitTest.php" role="test">
         <tasks:replace from="@package_version@" to="version" type="package-info" />
        </file>
        <file baseinstalldir="PHP" name="OneInterfacePerFileUnitTest.inc" role="test" />
        <file baseinstalldir="PHP" name="OneInterfacePerFileUnitTest.php" role="test">
         <tasks:replace from="@package_version@" to="version" type="package-info" />
        </file>
        <file baseinstalldir="PHP" name="OneTraitPerFileUnitTest.inc" role="test" />
        <file baseinstalldir="PHP" name="OneTraitPerFileUnitTest.php" role="test">
         <tasks:replace from="@package_version@" to="version" type="package-info" />
        </file>
       </dir>
       <dir name="Formatting">
        <file baseinstalldir="PHP" name="DisallowMultipleStatementsUnitTest.inc" role="test" />
        <file baseinstalldir="PHP" name="DisallowMultipleStatementsUnitTest.php" role="test">
         <tasks:replace from="@package_version@" to="version" type="package-info" />
        </file>
        <file baseinstalldir="PHP" name="MultipleStatementAlignmentUnitTest.inc" role="test" />
        <file baseinstalldir="PHP" name="MultipleStatementAlignmentUnitTest.inc.fixed" role="test" />
        <file baseinstalldir="PHP" name="MultipleStatementAlignmentUnitTest.js" role="test" />
        <file baseinstalldir="PHP" name="MultipleStatementAlignmentUnitTest.js.fixed" role="test" />
        <file baseinstalldir="PHP" name="MultipleStatementAlignmentUnitTest.php" role="test">
         <tasks:replace from="@package_version@" to="version" type="package-info" />
        </file>
        <file baseinstalldir="PHP" name="NoSpaceAfterCastUnitTest.inc" role="test" />
        <file baseinstalldir="PHP" name="NoSpaceAfterCastUnitTest.php" role="test">
         <tasks:replace from="@package_version@" to="version" type="package-info" />
        </file>
        <file baseinstalldir="PHP" name="SpaceAfterCastUnitTest.inc" role="test" />
        <file baseinstalldir="PHP" name="SpaceAfterCastUnitTest.php" role="test">
         <tasks:replace from="@package_version@" to="version" type="package-info" />
        </file>
       </dir>
       <dir name="Functions">
        <file baseinstalldir="PHP" name="CallTimePassByReferenceUnitTest.inc" role="test" />
        <file baseinstalldir="PHP" name="CallTimePassByReferenceUnitTest.php" role="test">
         <tasks:replace from="@package_version@" to="version" type="package-info" />
        </file>
        <file baseinstalldir="PHP" name="FunctionCallArgumentSpacingUnitTest.inc" role="test" />
        <file baseinstalldir="PHP" name="FunctionCallArgumentSpacingUnitTest.inc.fixed" role="test" />
        <file baseinstalldir="PHP" name="FunctionCallArgumentSpacingUnitTest.php" role="test">
         <tasks:replace from="@package_version@" to="version" type="package-info" />
        </file>
        <file baseinstalldir="PHP" name="OpeningFunctionBraceBsdAllmanUnitTest.inc" role="test" />
        <file baseinstalldir="PHP" name="OpeningFunctionBraceBsdAllmanUnitTest.inc.fixed" role="test" />
        <file baseinstalldir="PHP" name="OpeningFunctionBraceBsdAllmanUnitTest.php" role="test">
         <tasks:replace from="@package_version@" to="version" type="package-info" />
        </file>
        <file baseinstalldir="PHP" name="OpeningFunctionBraceKernighanRitchieUnitTest.inc" role="test" />
        <file baseinstalldir="PHP" name="OpeningFunctionBraceKernighanRitchieUnitTest.inc.fixed" role="test" />
        <file baseinstalldir="PHP" name="OpeningFunctionBraceKernighanRitchieUnitTest.php" role="test">
         <tasks:replace from="@package_version@" to="version" type="package-info" />
        </file>
       </dir>
       <dir name="Metrics">
        <file baseinstalldir="PHP" name="CyclomaticComplexityUnitTest.inc" role="test" />
        <file baseinstalldir="PHP" name="CyclomaticComplexityUnitTest.php" role="test">
         <tasks:replace from="@package_version@" to="version" type="package-info" />
        </file>
        <file baseinstalldir="PHP" name="NestingLevelUnitTest.inc" role="test" />
        <file baseinstalldir="PHP" name="NestingLevelUnitTest.php" role="test">
         <tasks:replace from="@package_version@" to="version" type="package-info" />
        </file>
       </dir>
       <dir name="NamingConventions">
        <file baseinstalldir="PHP" name="CamelCapsFunctionNameUnitTest.inc" role="test" />
        <file baseinstalldir="PHP" name="CamelCapsFunctionNameUnitTest.php" role="test">
         <tasks:replace from="@package_version@" to="version" type="package-info" />
        </file>
        <file baseinstalldir="PHP" name="ConstructorNameUnitTest.inc" role="test" />
        <file baseinstalldir="PHP" name="ConstructorNameUnitTest.php" role="test">
         <tasks:replace from="@package_version@" to="version" type="package-info" />
        </file>
        <file baseinstalldir="PHP" name="UpperCaseConstantNameUnitTest.inc" role="test" />
        <file baseinstalldir="PHP" name="UpperCaseConstantNameUnitTest.php" role="test">
         <tasks:replace from="@package_version@" to="version" type="package-info" />
        </file>
       </dir>
       <dir name="PHP">
        <file baseinstalldir="PHP" name="CharacterBeforePHPOpeningTagUnitTest.1.inc" role="test" />
        <file baseinstalldir="PHP" name="CharacterBeforePHPOpeningTagUnitTest.2.inc" role="test" />
        <file baseinstalldir="PHP" name="CharacterBeforePHPOpeningTagUnitTest.php" role="test">
         <tasks:replace from="@package_version@" to="version" type="package-info" />
        </file>
        <file baseinstalldir="PHP" name="ClosingPHPTagUnitTest.inc" role="test" />
        <file baseinstalldir="PHP" name="ClosingPHPTagUnitTest.php" role="test">
         <tasks:replace from="@package_version@" to="version" type="package-info" />
        </file>
        <file baseinstalldir="PHP" name="DisallowShortOpenTagUnitTest.inc" role="test" />
        <file baseinstalldir="PHP" name="DisallowShortOpenTagUnitTest.php" role="test">
         <tasks:replace from="@package_version@" to="version" type="package-info" />
        </file>
        <file baseinstalldir="PHP" name="ForbiddenFunctionsUnitTest.inc" role="test" />
        <file baseinstalldir="PHP" name="ForbiddenFunctionsUnitTest.php" role="test">
         <tasks:replace from="@package_version@" to="version" type="package-info" />
        </file>
        <file baseinstalldir="PHP" name="LowerCaseConstantUnitTest.inc" role="test" />
        <file baseinstalldir="PHP" name="LowerCaseConstantUnitTest.inc.fixed" role="test" />
        <file baseinstalldir="PHP" name="LowerCaseConstantUnitTest.js" role="test" />
        <file baseinstalldir="PHP" name="LowerCaseConstantUnitTest.js.fixed" role="test" />
        <file baseinstalldir="PHP" name="LowerCaseConstantUnitTest.php" role="test">
         <tasks:replace from="@package_version@" to="version" type="package-info" />
        </file>
        <file baseinstalldir="PHP" name="LowerCaseKeywordUnitTest.inc" role="test" />
        <file baseinstalldir="PHP" name="LowerCaseKeywordUnitTest.inc.fixed" role="test" />
        <file baseinstalldir="PHP" name="LowerCaseKeywordUnitTest.php" role="test">
         <tasks:replace from="@package_version@" to="version" type="package-info" />
        </file>
        <file baseinstalldir="PHP" name="NoSilencedErrorsUnitTest.inc" role="test" />
        <file baseinstalldir="PHP" name="NoSilencedErrorsUnitTest.php" role="test">
         <tasks:replace from="@package_version@" to="version" type="package-info" />
        </file>
        <file baseinstalldir="PHP" name="SAPIUsageUnitTest.inc" role="test" />
        <file baseinstalldir="PHP" name="SAPIUsageUnitTest.php" role="test">
         <tasks:replace from="@package_version@" to="version" type="package-info" />
        </file>
        <file baseinstalldir="PHP" name="SyntaxUnitTest.inc" role="test" />
        <file baseinstalldir="PHP" name="SyntaxUnitTest.php" role="test">
         <tasks:replace from="@package_version@" to="version" type="package-info" />
        </file>
        <file baseinstalldir="PHP" name="UpperCaseConstantUnitTest.inc" role="test" />
        <file baseinstalldir="PHP" name="UpperCaseConstantUnitTest.inc.fixed" role="test" />
        <file baseinstalldir="PHP" name="UpperCaseConstantUnitTest.php" role="test">
         <tasks:replace from="@package_version@" to="version" type="package-info" />
        </file>
       </dir>
       <dir name="Strings">
        <file baseinstalldir="PHP" name="UnnecessaryStringConcatUnitTest.inc" role="test" />
        <file baseinstalldir="PHP" name="UnnecessaryStringConcatUnitTest.js" role="test" />
        <file baseinstalldir="PHP" name="UnnecessaryStringConcatUnitTest.php" role="test">
         <tasks:replace from="@package_version@" to="version" type="package-info" />
        </file>
       </dir>
       <dir name="WhiteSpace">
        <file baseinstalldir="PHP" name="DisallowSpaceIndentUnitTest.css" role="test" />
        <file baseinstalldir="PHP" name="DisallowSpaceIndentUnitTest.inc" role="test" />
        <file baseinstalldir="PHP" name="DisallowSpaceIndentUnitTest.inc.fixed" role="test" />
        <file baseinstalldir="PHP" name="DisallowSpaceIndentUnitTest.js" role="test" />
        <file baseinstalldir="PHP" name="DisallowSpaceIndentUnitTest.php" role="test">
         <tasks:replace from="@package_version@" to="version" type="package-info" />
        </file>
        <file baseinstalldir="PHP" name="DisallowTabIndentUnitTest.css" role="test" />
        <file baseinstalldir="PHP" name="DisallowTabIndentUnitTest.css.fixed" role="test" />
        <file baseinstalldir="PHP" name="DisallowTabIndentUnitTest.inc" role="test" />
        <file baseinstalldir="PHP" name="DisallowTabIndentUnitTest.inc.fixed" role="test" />
        <file baseinstalldir="PHP" name="DisallowTabIndentUnitTest.js" role="test" />
        <file baseinstalldir="PHP" name="DisallowTabIndentUnitTest.js.fixed" role="test" />
        <file baseinstalldir="PHP" name="DisallowTabIndentUnitTest.php" role="test">
         <tasks:replace from="@package_version@" to="version" type="package-info" />
        </file>
        <file baseinstalldir="PHP" name="ScopeIndentUnitTest.1.inc" role="test" />
        <file baseinstalldir="PHP" name="ScopeIndentUnitTest.1.inc.fixed" role="test" />
        <file baseinstalldir="PHP" name="ScopeIndentUnitTest.1.js" role="test" />
        <file baseinstalldir="PHP" name="ScopeIndentUnitTest.1.js.fixed" role="test" />
        <file baseinstalldir="PHP" name="ScopeIndentUnitTest.2.inc" role="test" />
        <file baseinstalldir="PHP" name="ScopeIndentUnitTest.2.inc.fixed" role="test" />
        <file baseinstalldir="PHP" name="ScopeIndentUnitTest.3.inc" role="test" />
        <file baseinstalldir="PHP" name="ScopeIndentUnitTest.3.inc.fixed" role="test" />
        <file baseinstalldir="PHP" name="ScopeIndentUnitTest.php" role="test">
         <tasks:replace from="@package_version@" to="version" type="package-info" />
        </file>
       </dir>
      </dir>
      <file baseinstalldir="PHP" name="ruleset.xml" role="php" />
     </dir>
     <dir name="MySource">
      <dir name="Sniffs">
       <dir name="Channels">
        <file baseinstalldir="PHP" name="DisallowSelfActionsSniff.php" role="php">
         <tasks:replace from="@package_version@" to="version" type="package-info" />
        </file>
        <file baseinstalldir="PHP" name="IncludeOwnSystemSniff.php" role="php">
         <tasks:replace from="@package_version@" to="version" type="package-info" />
        </file>
        <file baseinstalldir="PHP" name="IncludeSystemSniff.php" role="php">
         <tasks:replace from="@package_version@" to="version" type="package-info" />
        </file>
        <file baseinstalldir="PHP" name="UnusedSystemSniff.php" role="php">
         <tasks:replace from="@package_version@" to="version" type="package-info" />
        </file>
       </dir>
       <dir name="Commenting">
        <file baseinstalldir="PHP" name="FunctionCommentSniff.php" role="php">
         <tasks:replace from="@package_version@" to="version" type="package-info" />
        </file>
       </dir>
       <dir name="CSS">
        <file baseinstalldir="PHP" name="BrowserSpecificStylesSniff.php" role="php">
         <tasks:replace from="@package_version@" to="version" type="package-info" />
        </file>
       </dir>
       <dir name="Debug">
        <file baseinstalldir="PHP" name="DebugCodeSniff.php" role="php">
         <tasks:replace from="@package_version@" to="version" type="package-info" />
        </file>
        <file baseinstalldir="PHP" name="FirebugConsoleSniff.php" role="php">
         <tasks:replace from="@package_version@" to="version" type="package-info" />
        </file>
       </dir>
       <dir name="Objects">
        <file baseinstalldir="PHP" name="AssignThisSniff.php" role="php">
         <tasks:replace from="@package_version@" to="version" type="package-info" />
        </file>
        <file baseinstalldir="PHP" name="CreateWidgetTypeCallbackSniff.php" role="php">
         <tasks:replace from="@package_version@" to="version" type="package-info" />
        </file>
        <file baseinstalldir="PHP" name="DisallowNewWidgetSniff.php" role="php">
         <tasks:replace from="@package_version@" to="version" type="package-info" />
        </file>
       </dir>
       <dir name="PHP">
        <file baseinstalldir="PHP" name="AjaxNullComparisonSniff.php" role="php">
         <tasks:replace from="@package_version@" to="version" type="package-info" />
        </file>
        <file baseinstalldir="PHP" name="EvalObjectFactorySniff.php" role="php">
         <tasks:replace from="@package_version@" to="version" type="package-info" />
        </file>
        <file baseinstalldir="PHP" name="GetRequestDataSniff.php" role="php">
         <tasks:replace from="@package_version@" to="version" type="package-info" />
        </file>
        <file baseinstalldir="PHP" name="ReturnFunctionValueSniff.php" role="php">
         <tasks:replace from="@package_version@" to="version" type="package-info" />
        </file>
       </dir>
       <dir name="Strings">
        <file baseinstalldir="PHP" name="JoinStringsSniff.php" role="php">
         <tasks:replace from="@package_version@" to="version" type="package-info" />
        </file>
       </dir>
      </dir>
      <dir name="Tests">
       <dir name="Channels">
        <file baseinstalldir="PHP" name="DisallowSelfActionsUnitTest.inc" role="test" />
        <file baseinstalldir="PHP" name="DisallowSelfActionsUnitTest.php" role="test">
         <tasks:replace from="@package_version@" to="version" type="package-info" />
        </file>
        <file baseinstalldir="PHP" name="IncludeSystemUnitTest.inc" role="test" />
        <file baseinstalldir="PHP" name="IncludeSystemUnitTest.php" role="test">
         <tasks:replace from="@package_version@" to="version" type="package-info" />
        </file>
        <file baseinstalldir="PHP" name="UnusedSystemUnitTest.inc" role="test" />
        <file baseinstalldir="PHP" name="UnusedSystemUnitTest.php" role="test">
         <tasks:replace from="@package_version@" to="version" type="package-info" />
        </file>
       </dir>
       <dir name="Commenting">
        <file baseinstalldir="PHP" name="FunctionCommentUnitTest.inc" role="test" />
        <file baseinstalldir="PHP" name="FunctionCommentUnitTest.php" role="test">
         <tasks:replace from="@package_version@" to="version" type="package-info" />
        </file>
       </dir>
       <dir name="CSS">
        <file baseinstalldir="PHP" name="BrowserSpecificStylesUnitTest.css" role="test" />
        <file baseinstalldir="PHP" name="BrowserSpecificStylesUnitTest.php" role="test">
         <tasks:replace from="@package_version@" to="version" type="package-info" />
        </file>
       </dir>
       <dir name="Debug">
        <file baseinstalldir="PHP" name="DebugCodeUnitTest.inc" role="test" />
        <file baseinstalldir="PHP" name="DebugCodeUnitTest.php" role="test">
         <tasks:replace from="@package_version@" to="version" type="package-info" />
        </file>
        <file baseinstalldir="PHP" name="FirebugConsoleUnitTest.js" role="test" />
        <file baseinstalldir="PHP" name="FirebugConsoleUnitTest.php" role="test">
         <tasks:replace from="@package_version@" to="version" type="package-info" />
        </file>
       </dir>
       <dir name="Objects">
        <file baseinstalldir="PHP" name="AssignThisUnitTest.js" role="test" />
        <file baseinstalldir="PHP" name="AssignThisUnitTest.php" role="test">
         <tasks:replace from="@package_version@" to="version" type="package-info" />
        </file>
        <file baseinstalldir="PHP" name="CreateWidgetTypeCallbackUnitTest.js" role="test" />
        <file baseinstalldir="PHP" name="CreateWidgetTypeCallbackUnitTest.php" role="test">
         <tasks:replace from="@package_version@" to="version" type="package-info" />
        </file>
        <file baseinstalldir="PHP" name="DisallowNewWidgetUnitTest.inc" role="test" />
        <file baseinstalldir="PHP" name="DisallowNewWidgetUnitTest.php" role="test">
         <tasks:replace from="@package_version@" to="version" type="package-info" />
        </file>
       </dir>
       <dir name="PHP">
        <file baseinstalldir="PHP" name="AjaxNullComparisonUnitTest.inc" role="test" />
        <file baseinstalldir="PHP" name="AjaxNullComparisonUnitTest.php" role="test">
         <tasks:replace from="@package_version@" to="version" type="package-info" />
        </file>
        <file baseinstalldir="PHP" name="EvalObjectFactoryUnitTest.inc" role="test" />
        <file baseinstalldir="PHP" name="EvalObjectFactoryUnitTest.php" role="test">
         <tasks:replace from="@package_version@" to="version" type="package-info" />
        </file>
        <file baseinstalldir="PHP" name="GetRequestDataUnitTest.inc" role="test" />
        <file baseinstalldir="PHP" name="GetRequestDataUnitTest.php" role="test">
         <tasks:replace from="@package_version@" to="version" type="package-info" />
        </file>
        <file baseinstalldir="PHP" name="ReturnFunctionValueUnitTest.inc" role="test" />
        <file baseinstalldir="PHP" name="ReturnFunctionValueUnitTest.php" role="test">
         <tasks:replace from="@package_version@" to="version" type="package-info" />
        </file>
       </dir>
       <dir name="Strings">
        <file baseinstalldir="PHP" name="JoinStringsUnitTest.js" role="test" />
        <file baseinstalldir="PHP" name="JoinStringsUnitTest.php" role="test">
         <tasks:replace from="@package_version@" to="version" type="package-info" />
        </file>
       </dir>
      </dir>
      <file baseinstalldir="PHP" name="ruleset.xml" role="php" />
     </dir>
     <dir name="PEAR">
      <dir name="Docs">
       <dir name="Classes">
        <file baseinstalldir="PHP" name="ClassDeclarationStandard.xml" role="php" />
       </dir>
       <dir name="Commenting">
        <file baseinstalldir="PHP" name="ClassCommentStandard.xml" role="php" />
        <file baseinstalldir="PHP" name="FileCommentStandard.xml" role="php" />
        <file baseinstalldir="PHP" name="FunctionCommentStandard.xml" role="php" />
        <file baseinstalldir="PHP" name="InlineCommentStandard.xml" role="php" />
       </dir>
       <dir name="ControlStructures">
        <file baseinstalldir="PHP" name="ControlSignatureStandard.xml" role="php" />
        <file baseinstalldir="PHP" name="MultiLineConditionStandard.xml" role="php" />
       </dir>
       <dir name="Files">
        <file baseinstalldir="PHP" name="IncludingFileStandard.xml" role="php" />
        <file baseinstalldir="PHP" name="LineLengthStandard.xml" role="php" />
       </dir>
       <dir name="Formatting">
        <file baseinstalldir="PHP" name="MultiLineAssignmentStandard.xml" role="php" />
       </dir>
       <dir name="Functions">
        <file baseinstalldir="PHP" name="FunctionCallSignatureStandard.xml" role="php" />
        <file baseinstalldir="PHP" name="FunctionDeclarationStandard.xml" role="php" />
        <file baseinstalldir="PHP" name="ValidDefaultValueStandard.xml" role="php" />
       </dir>
       <dir name="NamingConventions">
        <file baseinstalldir="PHP" name="ValidClassNameStandard.xml" role="php" />
        <file baseinstalldir="PHP" name="ValidFunctionNameStandard.xml" role="php" />
        <file baseinstalldir="PHP" name="ValidVariableNameStandard.xml" role="php" />
       </dir>
       <dir name="WhiteSpace">
        <file baseinstalldir="PHP" name="ScopeClosingBraceStandard.xml" role="php" />
        <file baseinstalldir="PHP" name="ScopeIndentStandard.xml" role="php" />
        <file baseinstalldir="PHP" name="ObjectOperatorIndentStandard.xml" role="php" />
       </dir>
      </dir>
      <dir name="Sniffs">
       <dir name="Classes">
        <file baseinstalldir="PHP" name="ClassDeclarationSniff.php" role="php">
         <tasks:replace from="@package_version@" to="version" type="package-info" />
        </file>
       </dir>
       <dir name="Commenting">
        <file baseinstalldir="PHP" name="ClassCommentSniff.php" role="php">
         <tasks:replace from="@package_version@" to="version" type="package-info" />
        </file>
        <file baseinstalldir="PHP" name="FileCommentSniff.php" role="php">
         <tasks:replace from="@package_version@" to="version" type="package-info" />
        </file>
        <file baseinstalldir="PHP" name="FunctionCommentSniff.php" role="php">
         <tasks:replace from="@package_version@" to="version" type="package-info" />
        </file>
        <file baseinstalldir="PHP" name="InlineCommentSniff.php" role="php">
         <tasks:replace from="@package_version@" to="version" type="package-info" />
        </file>
       </dir>
       <dir name="ControlStructures">
        <file baseinstalldir="PHP" name="ControlSignatureSniff.php" role="php">
         <tasks:replace from="@package_version@" to="version" type="package-info" />
        </file>
        <file baseinstalldir="PHP" name="MultiLineConditionSniff.php" role="php">
         <tasks:replace from="@package_version@" to="version" type="package-info" />
        </file>
       </dir>
       <dir name="Files">
        <file baseinstalldir="PHP" name="IncludingFileSniff.php" role="php">
         <tasks:replace from="@package_version@" to="version" type="package-info" />
        </file>
       </dir>
       <dir name="Formatting">
        <file baseinstalldir="PHP" name="MultiLineAssignmentSniff.php" role="php">
         <tasks:replace from="@package_version@" to="version" type="package-info" />
        </file>
       </dir>
       <dir name="Functions">
        <file baseinstalldir="PHP" name="FunctionCallSignatureSniff.php" role="php">
         <tasks:replace from="@package_version@" to="version" type="package-info" />
        </file>
        <file baseinstalldir="PHP" name="FunctionDeclarationSniff.php" role="php">
         <tasks:replace from="@package_version@" to="version" type="package-info" />
        </file>
        <file baseinstalldir="PHP" name="ValidDefaultValueSniff.php" role="php">
         <tasks:replace from="@package_version@" to="version" type="package-info" />
        </file>
       </dir>
       <dir name="NamingConventions">
        <file baseinstalldir="PHP" name="ValidClassNameSniff.php" role="php">
         <tasks:replace from="@package_version@" to="version" type="package-info" />
        </file>
        <file baseinstalldir="PHP" name="ValidFunctionNameSniff.php" role="php">
         <tasks:replace from="@package_version@" to="version" type="package-info" />
        </file>
        <file baseinstalldir="PHP" name="ValidVariableNameSniff.php" role="php">
         <tasks:replace from="@package_version@" to="version" type="package-info" />
        </file>
       </dir>
       <dir name="WhiteSpace">
        <file baseinstalldir="PHP" name="ObjectOperatorIndentSniff.php" role="php">
         <tasks:replace from="@package_version@" to="version" type="package-info" />
        </file>
        <file baseinstalldir="PHP" name="ScopeClosingBraceSniff.php" role="php">
         <tasks:replace from="@package_version@" to="version" type="package-info" />
        </file>
        <file baseinstalldir="PHP" name="ScopeIndentSniff.php" role="php">
         <tasks:replace from="@package_version@" to="version" type="package-info" />
        </file>
       </dir>
      </dir>
      <dir name="Tests">
       <dir name="Classes">
        <file baseinstalldir="PHP" name="ClassDeclarationUnitTest.inc" role="test" />
        <file baseinstalldir="PHP" name="ClassDeclarationUnitTest.php" role="test">
         <tasks:replace from="@package_version@" to="version" type="package-info" />
        </file>
       </dir>
       <dir name="Commenting">
        <file baseinstalldir="PHP" name="ClassCommentUnitTest.inc" role="test" />
        <file baseinstalldir="PHP" name="ClassCommentUnitTest.php" role="test">
         <tasks:replace from="@package_version@" to="version" type="package-info" />
        </file>
        <file baseinstalldir="PHP" name="FileCommentUnitTest.inc" role="test" />
        <file baseinstalldir="PHP" name="FileCommentUnitTest.php" role="test">
         <tasks:replace from="@package_version@" to="version" type="package-info" />
        </file>
        <file baseinstalldir="PHP" name="FunctionCommentUnitTest.inc" role="test" />
        <file baseinstalldir="PHP" name="FunctionCommentUnitTest.php" role="test">
         <tasks:replace from="@package_version@" to="version" type="package-info" />
        </file>
        <file baseinstalldir="PHP" name="InlineCommentUnitTest.inc" role="test" />
        <file baseinstalldir="PHP" name="InlineCommentUnitTest.inc.fixed" role="test" />
        <file baseinstalldir="PHP" name="InlineCommentUnitTest.php" role="test">
         <tasks:replace from="@package_version@" to="version" type="package-info" />
        </file>
       </dir>
       <dir name="ControlStructures">
        <file baseinstalldir="PHP" name="ControlSignatureUnitTest.inc" role="test" />
        <file baseinstalldir="PHP" name="ControlSignatureUnitTest.php" role="test">
         <tasks:replace from="@package_version@" to="version" type="package-info" />
        </file>
        <file baseinstalldir="PHP" name="MultiLineConditionUnitTest.inc" role="test" />
        <file baseinstalldir="PHP" name="MultiLineConditionUnitTest.inc.fixed" role="test" />
        <file baseinstalldir="PHP" name="MultiLineConditionUnitTest.js" role="test" />
        <file baseinstalldir="PHP" name="MultiLineConditionUnitTest.js.fixed" role="test" />
        <file baseinstalldir="PHP" name="MultiLineConditionUnitTest.php" role="test">
         <tasks:replace from="@package_version@" to="version" type="package-info" />
        </file>
       </dir>
       <dir name="Files">
        <file baseinstalldir="PHP" name="IncludingFileUnitTest.inc" role="test" />
        <file baseinstalldir="PHP" name="IncludingFileUnitTest.inc.fixed" role="test" />
        <file baseinstalldir="PHP" name="IncludingFileUnitTest.php" role="test">
         <tasks:replace from="@package_version@" to="version" type="package-info" />
        </file>
       </dir>
       <dir name="Formatting">
        <file baseinstalldir="PHP" name="MultiLineAssignmentUnitTest.inc" role="test" />
        <file baseinstalldir="PHP" name="MultiLineAssignmentUnitTest.php" role="test">
         <tasks:replace from="@package_version@" to="version" type="package-info" />
        </file>
       </dir>
       <dir name="Functions">
        <file baseinstalldir="PHP" name="FunctionCallSignatureUnitTest.inc" role="test" />
        <file baseinstalldir="PHP" name="FunctionCallSignatureUnitTest.inc.fixed" role="test" />
        <file baseinstalldir="PHP" name="FunctionCallSignatureUnitTest.js" role="test" />
        <file baseinstalldir="PHP" name="FunctionCallSignatureUnitTest.js.fixed" role="test" />
        <file baseinstalldir="PHP" name="FunctionCallSignatureUnitTest.php" role="test">
         <tasks:replace from="@package_version@" to="version" type="package-info" />
        </file>
        <file baseinstalldir="PHP" name="FunctionDeclarationUnitTest.inc" role="test" />
        <file baseinstalldir="PHP" name="FunctionDeclarationUnitTest.inc.fixed" role="test" />
        <file baseinstalldir="PHP" name="FunctionDeclarationUnitTest.php" role="test">
         <tasks:replace from="@package_version@" to="version" type="package-info" />
        </file>
        <file baseinstalldir="PHP" name="ValidDefaultValueUnitTest.inc" role="test" />
        <file baseinstalldir="PHP" name="ValidDefaultValueUnitTest.php" role="test">
         <tasks:replace from="@package_version@" to="version" type="package-info" />
        </file>
       </dir>
       <dir name="NamingConventions">
        <file baseinstalldir="PHP" name="ValidClassNameUnitTest.inc" role="test" />
        <file baseinstalldir="PHP" name="ValidClassNameUnitTest.php" role="test">
         <tasks:replace from="@package_version@" to="version" type="package-info" />
        </file>
        <file baseinstalldir="PHP" name="ValidFunctionNameUnitTest.inc" role="test" />
        <file baseinstalldir="PHP" name="ValidFunctionNameUnitTest.php" role="test">
         <tasks:replace from="@package_version@" to="version" type="package-info" />
        </file>
        <file baseinstalldir="PHP" name="ValidVariableNameUnitTest.inc" role="test" />
        <file baseinstalldir="PHP" name="ValidVariableNameUnitTest.php" role="test">
         <tasks:replace from="@package_version@" to="version" type="package-info" />
        </file>
       </dir>
       <dir name="WhiteSpace">
        <file baseinstalldir="PHP" name="ObjectOperatorIndentUnitTest.inc" role="test" />
        <file baseinstalldir="PHP" name="ObjectOperatorIndentUnitTest.php" role="test">
         <tasks:replace from="@package_version@" to="version" type="package-info" />
        </file>
        <file baseinstalldir="PHP" name="ScopeClosingBraceUnitTest.inc" role="test" />
        <file baseinstalldir="PHP" name="ScopeClosingBraceUnitTest.inc.fixed" role="test" />
        <file baseinstalldir="PHP" name="ScopeClosingBraceUnitTest.php" role="test">
         <tasks:replace from="@package_version@" to="version" type="package-info" />
        </file>
        <file baseinstalldir="PHP" name="ScopeIndentUnitTest.inc" role="test" />
        <file baseinstalldir="PHP" name="ScopeIndentUnitTest.php" role="test">
         <tasks:replace from="@package_version@" to="version" type="package-info" />
        </file>
       </dir>
      </dir>
      <file baseinstalldir="PHP" name="ruleset.xml" role="php" />
     </dir>
     <dir name="PHPCS">
      <file baseinstalldir="PHP" name="ruleset.xml" role="php" />
     </dir>
     <dir name="PSR1">
      <dir name="Docs">
       <dir name="Classes">
        <file baseinstalldir="PHP" name="ClassDeclarationStandard.xml" role="php" />
       </dir>
       <dir name="Files">
        <file baseinstalldir="PHP" name="SideEffectsStandard.xml" role="php" />
       </dir>
      </dir>
      <dir name="Sniffs">
       <dir name="Classes">
        <file baseinstalldir="PHP" name="ClassDeclarationSniff.php" role="php">
         <tasks:replace from="@package_version@" to="version" type="package-info" />
        </file>
       </dir>
       <dir name="Files">
        <file baseinstalldir="PHP" name="SideEffectsSniff.php" role="php">
         <tasks:replace from="@package_version@" to="version" type="package-info" />
        </file>
       </dir>
       <dir name="Methods">
        <file baseinstalldir="PHP" name="CamelCapsMethodNameSniff.php" role="php">
         <tasks:replace from="@package_version@" to="version" type="package-info" />
        </file>
       </dir>
      </dir>
      <dir name="Tests">
       <dir name="Classes">
        <file baseinstalldir="PHP" name="ClassDeclarationUnitTest.1.inc" role="test" />
        <file baseinstalldir="PHP" name="ClassDeclarationUnitTest.2.inc" role="test" />
        <file baseinstalldir="PHP" name="ClassDeclarationUnitTest.php" role="test">
         <tasks:replace from="@package_version@" to="version" type="package-info" />
        </file>
       </dir>
       <dir name="Files">
        <file baseinstalldir="PHP" name="SideEffectsUnitTest.1.inc" role="test" />
        <file baseinstalldir="PHP" name="SideEffectsUnitTest.2.inc" role="test" />
        <file baseinstalldir="PHP" name="SideEffectsUnitTest.3.inc" role="test" />
        <file baseinstalldir="PHP" name="SideEffectsUnitTest.4.inc" role="test" />
        <file baseinstalldir="PHP" name="SideEffectsUnitTest.5.inc" role="test" />
        <file baseinstalldir="PHP" name="SideEffectsUnitTest.6.inc" role="test" />
        <file baseinstalldir="PHP" name="SideEffectsUnitTest.7.inc" role="test" />
        <file baseinstalldir="PHP" name="SideEffectsUnitTest.php" role="test">
         <tasks:replace from="@package_version@" to="version" type="package-info" />
        </file>
       </dir>
       <dir name="Methods">
        <file baseinstalldir="PHP" name="CamelCapsMethodNameUnitTest.inc" role="test" />
        <file baseinstalldir="PHP" name="CamelCapsMethodNameUnitTest.php" role="test">
         <tasks:replace from="@package_version@" to="version" type="package-info" />
        </file>
       </dir>
      </dir>
      <file baseinstalldir="PHP" name="ruleset.xml" role="php" />
     </dir>
     <dir name="PSR2">
      <dir name="Docs">
       <dir name="Classes">
        <file baseinstalldir="PHP" name="ClassDeclarationStandard.xml" role="php" />
        <file baseinstalldir="PHP" name="PropertyDeclarationStandard.xml" role="php" />
       </dir>
       <dir name="ControlStructures">
        <file baseinstalldir="PHP" name="ControlStructureSpacingStandard.xml" role="php" />
        <file baseinstalldir="PHP" name="ElseIfDeclarationStandard.xml" role="php" />
        <file baseinstalldir="PHP" name="SwitchDeclarationStandard.xml" role="php" />
       </dir>
       <dir name="Files">
        <file baseinstalldir="PHP" name="EndFileNewlineStandard.xml" role="php" />
       </dir>
       <dir name="Methods">
        <file baseinstalldir="PHP" name="MethodDeclarationStandard.xml" role="php" />
       </dir>
       <dir name="Namespaces">
        <file baseinstalldir="PHP" name="NamespaceDeclarationStandard.xml" role="php" />
        <file baseinstalldir="PHP" name="UseDeclarationStandard.xml" role="php" />
       </dir>
      </dir>
      <dir name="Sniffs">
       <dir name="Classes">
        <file baseinstalldir="PHP" name="ClassDeclarationSniff.php" role="php">
         <tasks:replace from="@package_version@" to="version" type="package-info" />
        </file>
        <file baseinstalldir="PHP" name="PropertyDeclarationSniff.php" role="php">
         <tasks:replace from="@package_version@" to="version" type="package-info" />
        </file>
       </dir>
       <dir name="ControlStructures">
        <file baseinstalldir="PHP" name="ControlStructureSpacingSniff.php" role="php">
         <tasks:replace from="@package_version@" to="version" type="package-info" />
        </file>
        <file baseinstalldir="PHP" name="ElseIfDeclarationSniff.php" role="php">
         <tasks:replace from="@package_version@" to="version" type="package-info" />
        </file>
        <file baseinstalldir="PHP" name="SwitchDeclarationSniff.php" role="php">
         <tasks:replace from="@package_version@" to="version" type="package-info" />
        </file>
       </dir>
       <dir name="Files">
        <file baseinstalldir="PHP" name="ClosingTagSniff.php" role="php">
         <tasks:replace from="@package_version@" to="version" type="package-info" />
        </file>
        <file baseinstalldir="PHP" name="EndFileNewlineSniff.php" role="php">
         <tasks:replace from="@package_version@" to="version" type="package-info" />
        </file>
       </dir>
       <dir name="Methods">
        <file baseinstalldir="PHP" name="FunctionCallSignatureSniff.php" role="php">
         <tasks:replace from="@package_version@" to="version" type="package-info" />
        </file>
        <file baseinstalldir="PHP" name="FunctionClosingBraceSniff.php" role="php">
         <tasks:replace from="@package_version@" to="version" type="package-info" />
        </file>
        <file baseinstalldir="PHP" name="MethodDeclarationSniff.php" role="php">
         <tasks:replace from="@package_version@" to="version" type="package-info" />
        </file>
       </dir>
       <dir name="Namespaces">
        <file baseinstalldir="PHP" name="NamespaceDeclarationSniff.php" role="php">
         <tasks:replace from="@package_version@" to="version" type="package-info" />
        </file>
        <file baseinstalldir="PHP" name="UseDeclarationSniff.php" role="php">
         <tasks:replace from="@package_version@" to="version" type="package-info" />
        </file>
       </dir>
      </dir>
      <dir name="Tests">
       <dir name="Classes">
        <file baseinstalldir="PHP" name="ClassDeclarationUnitTest.inc" role="test" />
        <file baseinstalldir="PHP" name="ClassDeclarationUnitTest.inc.fixed" role="test" />
        <file baseinstalldir="PHP" name="ClassDeclarationUnitTest.php" role="test">
         <tasks:replace from="@package_version@" to="version" type="package-info" />
        </file>
        <file baseinstalldir="PHP" name="PropertyDeclarationUnitTest.inc" role="test" />
        <file baseinstalldir="PHP" name="PropertyDeclarationUnitTest.php" role="test">
         <tasks:replace from="@package_version@" to="version" type="package-info" />
        </file>
       </dir>
       <dir name="ControlStructures">
        <file baseinstalldir="PHP" name="ControlStructureSpacingUnitTest.inc" role="test" />
        <file baseinstalldir="PHP" name="ControlStructureSpacingUnitTest.inc.fixed" role="test" />
        <file baseinstalldir="PHP" name="ControlStructureSpacingUnitTest.php" role="test">
         <tasks:replace from="@package_version@" to="version" type="package-info" />
        </file>
        <file baseinstalldir="PHP" name="ElseIfDeclarationUnitTest.inc" role="test" />
        <file baseinstalldir="PHP" name="ElseIfDeclarationUnitTest.inc.fixed" role="test" />
        <file baseinstalldir="PHP" name="ElseIfDeclarationUnitTest.php" role="test">
         <tasks:replace from="@package_version@" to="version" type="package-info" />
        </file>
        <file baseinstalldir="PHP" name="SwitchDeclarationUnitTest.inc" role="test" />
        <file baseinstalldir="PHP" name="SwitchDeclarationUnitTest.inc.fixed" role="test" />
        <file baseinstalldir="PHP" name="SwitchDeclarationUnitTest.php" role="test">
         <tasks:replace from="@package_version@" to="version" type="package-info" />
        </file>
       </dir>
       <dir name="Files">
        <file baseinstalldir="PHP" name="ClosingTagUnitTest.1.inc" role="test" />
        <file baseinstalldir="PHP" name="ClosingTagUnitTest.1.inc.fixed" role="test" />
        <file baseinstalldir="PHP" name="ClosingTagUnitTest.2.inc" role="test" />
        <file baseinstalldir="PHP" name="ClosingTagUnitTest.3.inc" role="test" />
        <file baseinstalldir="PHP" name="ClosingTagUnitTest.4.inc" role="test" />
        <file baseinstalldir="PHP" name="ClosingTagUnitTest.4.inc.fixed" role="test" />
        <file baseinstalldir="PHP" name="ClosingTagUnitTest.5.inc" role="test" />
        <file baseinstalldir="PHP" name="ClosingTagUnitTest.php" role="test">
         <tasks:replace from="@package_version@" to="version" type="package-info" />
        </file>
        <file baseinstalldir="PHP" name="EndFileNewlineUnitTest.1.inc" role="test" />
        <file baseinstalldir="PHP" name="EndFileNewlineUnitTest.2.inc" role="test" />
        <file baseinstalldir="PHP" name="EndFileNewlineUnitTest.3.inc" role="test" />
        <file baseinstalldir="PHP" name="EndFileNewlineUnitTest.4.inc" role="test" />
        <file baseinstalldir="PHP" name="EndFileNewlineUnitTest.5.inc" role="test" />
        <file baseinstalldir="PHP" name="EndFileNewlineUnitTest.php" role="test">
         <tasks:replace from="@package_version@" to="version" type="package-info" />
        </file>
       </dir>
       <dir name="Methods">
        <file baseinstalldir="PHP" name="FunctionCallSignatureUnitTest.inc" role="test" />
        <file baseinstalldir="PHP" name="FunctionCallSignatureUnitTest.inc.fixed" role="test" />
        <file baseinstalldir="PHP" name="FunctionCallSignatureUnitTest.php" role="test">
         <tasks:replace from="@package_version@" to="version" type="package-info" />
        </file>
        <file baseinstalldir="PHP" name="FunctionClosingBraceUnitTest.inc" role="test" />
        <file baseinstalldir="PHP" name="FunctionClosingBraceUnitTest.inc.fixed" role="test" />
        <file baseinstalldir="PHP" name="FunctionClosingBraceUnitTest.php" role="test">
         <tasks:replace from="@package_version@" to="version" type="package-info" />
        </file>
        <file baseinstalldir="PHP" name="MethodDeclarationUnitTest.inc" role="test" />
        <file baseinstalldir="PHP" name="MethodDeclarationUnitTest.inc.fixed" role="test" />
        <file baseinstalldir="PHP" name="MethodDeclarationUnitTest.php" role="test">
         <tasks:replace from="@package_version@" to="version" type="package-info" />
        </file>
       </dir>
       <dir name="Namespaces">
        <file baseinstalldir="PHP" name="NamespaceDeclarationUnitTest.inc" role="test" />
        <file baseinstalldir="PHP" name="NamespaceDeclarationUnitTest.inc.fixed" role="test" />
        <file baseinstalldir="PHP" name="NamespaceDeclarationUnitTest.php" role="test">
         <tasks:replace from="@package_version@" to="version" type="package-info" />
        </file>
        <file baseinstalldir="PHP" name="UseDeclarationUnitTest.1.inc" role="test" />
        <file baseinstalldir="PHP" name="UseDeclarationUnitTest.2.inc" role="test" />
        <file baseinstalldir="PHP" name="UseDeclarationUnitTest.2.inc.fixed" role="test" />
        <file baseinstalldir="PHP" name="UseDeclarationUnitTest.3.inc" role="test" />
        <file baseinstalldir="PHP" name="UseDeclarationUnitTest.3.inc.fixed" role="test" />
        <file baseinstalldir="PHP" name="UseDeclarationUnitTest.4.inc" role="test" />
        <file baseinstalldir="PHP" name="UseDeclarationUnitTest.php" role="test">
         <tasks:replace from="@package_version@" to="version" type="package-info" />
        </file>
       </dir>
      </dir>
      <file baseinstalldir="PHP" name="ruleset.xml" role="php" />
     </dir>
     <dir name="Squiz">
      <dir name="Docs">
       <dir name="Arrays">
        <file baseinstalldir="PHP" name="ArrayBracketSpacingStandard.xml" role="php" />
        <file baseinstalldir="PHP" name="ArrayDeclarationStandard.xml" role="php" />
       </dir>
       <dir name="Classes">
        <file baseinstalldir="PHP" name="LowercaseClassKeywordsStandard.xml" role="php" />
        <file baseinstalldir="PHP" name="SelfMemberReferenceStandard.xml" role="php" />
       </dir>
       <dir name="Commenting">
        <file baseinstalldir="PHP" name="DocCommentAlignmentStandard.xml" role="php" />
        <file baseinstalldir="PHP" name="FunctionCommentThrowTagStandard.xml" role="php" />
       </dir>
       <dir name="ControlStructures">
        <file baseinstalldir="PHP" name="ForEachLoopDeclarationStandard.xml" role="php" />
        <file baseinstalldir="PHP" name="ForLoopDeclarationStandard.xml" role="php" />
        <file baseinstalldir="PHP" name="LowercaseDeclarationStandard.xml" role="php" />
       </dir>
       <dir name="Functions">
        <file baseinstalldir="PHP" name="FunctionDuplicateArgumentStandard.xml" role="php" />
        <file baseinstalldir="PHP" name="LowercaseFunctionKeywordsStandard.xml" role="php" />
       </dir>
       <dir name="Scope">
        <file baseinstalldir="PHP" name="StaticThisUsageStandard.xml" role="php" />
       </dir>
       <dir name="Strings">
        <file baseinstalldir="PHP" name="EchoedStringsStandard.xml" role="php" />
       </dir>
       <dir name="WhiteSpace">
        <file baseinstalldir="PHP" name="CastSpacingStandard.xml" role="php" />
        <file baseinstalldir="PHP" name="FunctionOpeningBraceStandard.xml" role="php" />
        <file baseinstalldir="PHP" name="LanguageConstructSpacingStandard.xml" role="php" />
        <file baseinstalldir="PHP" name="ObjectOperatorSpacingStandard.xml" role="php" />
        <file baseinstalldir="PHP" name="ScopeKeywordSpacingStandard.xml" role="php" />
        <file baseinstalldir="PHP" name="SemicolonSpacingStandard.xml" role="php" />
       </dir>
      </dir>
      <dir name="Sniffs">
       <dir name="Arrays">
        <file baseinstalldir="PHP" name="ArrayBracketSpacingSniff.php" role="php">
         <tasks:replace from="@package_version@" to="version" type="package-info" />
        </file>
        <file baseinstalldir="PHP" name="ArrayDeclarationSniff.php" role="php">
         <tasks:replace from="@package_version@" to="version" type="package-info" />
        </file>
       </dir>
       <dir name="Classes">
        <file baseinstalldir="PHP" name="ClassDeclarationSniff.php" role="php">
         <tasks:replace from="@package_version@" to="version" type="package-info" />
        </file>
        <file baseinstalldir="PHP" name="ClassFileNameSniff.php" role="php">
         <tasks:replace from="@package_version@" to="version" type="package-info" />
        </file>
        <file baseinstalldir="PHP" name="DuplicatePropertySniff.php" role="php">
         <tasks:replace from="@package_version@" to="version" type="package-info" />
        </file>
        <file baseinstalldir="PHP" name="LowercaseClassKeywordsSniff.php" role="php">
         <tasks:replace from="@package_version@" to="version" type="package-info" />
        </file>
        <file baseinstalldir="PHP" name="SelfMemberReferenceSniff.php" role="php">
         <tasks:replace from="@package_version@" to="version" type="package-info" />
        </file>
        <file baseinstalldir="PHP" name="ValidClassNameSniff.php" role="php">
         <tasks:replace from="@package_version@" to="version" type="package-info" />
        </file>
       </dir>
       <dir name="Commenting">
        <file baseinstalldir="PHP" name="BlockCommentSniff.php" role="php">
         <tasks:replace from="@package_version@" to="version" type="package-info" />
        </file>
        <file baseinstalldir="PHP" name="ClassCommentSniff.php" role="php">
         <tasks:replace from="@package_version@" to="version" type="package-info" />
        </file>
        <file baseinstalldir="PHP" name="ClosingDeclarationCommentSniff.php" role="php">
         <tasks:replace from="@package_version@" to="version" type="package-info" />
        </file>
        <file baseinstalldir="PHP" name="DocCommentAlignmentSniff.php" role="php">
         <tasks:replace from="@package_version@" to="version" type="package-info" />
        </file>
        <file baseinstalldir="PHP" name="EmptyCatchCommentSniff.php" role="php">
         <tasks:replace from="@package_version@" to="version" type="package-info" />
        </file>
        <file baseinstalldir="PHP" name="FileCommentSniff.php" role="php">
         <tasks:replace from="@package_version@" to="version" type="package-info" />
        </file>
        <file baseinstalldir="PHP" name="FunctionCommentThrowTagSniff.php" role="php">
         <tasks:replace from="@package_version@" to="version" type="package-info" />
        </file>
        <file baseinstalldir="PHP" name="FunctionCommentSniff.php" role="php">
         <tasks:replace from="@package_version@" to="version" type="package-info" />
        </file>
        <file baseinstalldir="PHP" name="InlineCommentSniff.php" role="php">
         <tasks:replace from="@package_version@" to="version" type="package-info" />
        </file>
        <file baseinstalldir="PHP" name="LongConditionClosingCommentSniff.php" role="php">
         <tasks:replace from="@package_version@" to="version" type="package-info" />
        </file>
        <file baseinstalldir="PHP" name="PostStatementCommentSniff.php" role="php">
         <tasks:replace from="@package_version@" to="version" type="package-info" />
        </file>
        <file baseinstalldir="PHP" name="VariableCommentSniff.php" role="php">
         <tasks:replace from="@package_version@" to="version" type="package-info" />
        </file>
       </dir>
       <dir name="ControlStructures">
        <file baseinstalldir="PHP" name="ControlSignatureSniff.php" role="php">
         <tasks:replace from="@package_version@" to="version" type="package-info" />
        </file>
        <file baseinstalldir="PHP" name="ElseIfDeclarationSniff.php" role="php">
         <tasks:replace from="@package_version@" to="version" type="package-info" />
        </file>
        <file baseinstalldir="PHP" name="ForEachLoopDeclarationSniff.php" role="php">
         <tasks:replace from="@package_version@" to="version" type="package-info" />
        </file>
        <file baseinstalldir="PHP" name="ForLoopDeclarationSniff.php" role="php">
         <tasks:replace from="@package_version@" to="version" type="package-info" />
        </file>
        <file baseinstalldir="PHP" name="InlineIfDeclarationSniff.php" role="php">
         <tasks:replace from="@package_version@" to="version" type="package-info" />
        </file>
        <file baseinstalldir="PHP" name="LowercaseDeclarationSniff.php" role="php">
         <tasks:replace from="@package_version@" to="version" type="package-info" />
        </file>
        <file baseinstalldir="PHP" name="SwitchDeclarationSniff.php" role="php">
         <tasks:replace from="@package_version@" to="version" type="package-info" />
        </file>
       </dir>
       <dir name="CSS">
        <file baseinstalldir="PHP" name="ClassDefinitionClosingBraceSpaceSniff.php" role="php">
         <tasks:replace from="@package_version@" to="version" type="package-info" />
        </file>
        <file baseinstalldir="PHP" name="ClassDefinitionNameSpacingSniff.php" role="php">
         <tasks:replace from="@package_version@" to="version" type="package-info" />
        </file>
        <file baseinstalldir="PHP" name="ClassDefinitionOpeningBraceSpaceSniff.php" role="php">
         <tasks:replace from="@package_version@" to="version" type="package-info" />
        </file>
        <file baseinstalldir="PHP" name="ColonSpacingSniff.php" role="php">
         <tasks:replace from="@package_version@" to="version" type="package-info" />
        </file>
        <file baseinstalldir="PHP" name="ColourDefinitionSniff.php" role="php">
         <tasks:replace from="@package_version@" to="version" type="package-info" />
        </file>
        <file baseinstalldir="PHP" name="DisallowMultipleStyleDefinitionsSniff.php" role="php">
         <tasks:replace from="@package_version@" to="version" type="package-info" />
        </file>
        <file baseinstalldir="PHP" name="DuplicateClassDefinitionSniff.php" role="php">
         <tasks:replace from="@package_version@" to="version" type="package-info" />
        </file>
        <file baseinstalldir="PHP" name="DuplicateStyleDefinitionSniff.php" role="php">
         <tasks:replace from="@package_version@" to="version" type="package-info" />
        </file>
        <file baseinstalldir="PHP" name="EmptyClassDefinitionSniff.php" role="php">
         <tasks:replace from="@package_version@" to="version" type="package-info" />
        </file>
        <file baseinstalldir="PHP" name="EmptyStyleDefinitionSniff.php" role="php">
         <tasks:replace from="@package_version@" to="version" type="package-info" />
        </file>
        <file baseinstalldir="PHP" name="ForbiddenStylesSniff.php" role="php">
         <tasks:replace from="@package_version@" to="version" type="package-info" />
        </file>
        <file baseinstalldir="PHP" name="IndentationSniff.php" role="php">
         <tasks:replace from="@package_version@" to="version" type="package-info" />
        </file>
        <file baseinstalldir="PHP" name="LowercaseStyleDefinitionSniff.php" role="php">
         <tasks:replace from="@package_version@" to="version" type="package-info" />
        </file>
        <file baseinstalldir="PHP" name="MissingColonSniff.php" role="php">
         <tasks:replace from="@package_version@" to="version" type="package-info" />
        </file>
        <file baseinstalldir="PHP" name="NamedColoursSniff.php" role="php">
         <tasks:replace from="@package_version@" to="version" type="package-info" />
        </file>
        <file baseinstalldir="PHP" name="OpacitySniff.php" role="php">
         <tasks:replace from="@package_version@" to="version" type="package-info" />
        </file>
        <file baseinstalldir="PHP" name="SemicolonSpacingSniff.php" role="php">
         <tasks:replace from="@package_version@" to="version" type="package-info" />
        </file>
        <file baseinstalldir="PHP" name="ShorthandSizeSniff.php" role="php">
         <tasks:replace from="@package_version@" to="version" type="package-info" />
        </file>
       </dir>
       <dir name="Debug">
        <file baseinstalldir="PHP" name="JavaScriptLintSniff.php" role="php">
         <tasks:replace from="@package_version@" to="version" type="package-info" />
        </file>
        <file baseinstalldir="PHP" name="JSLintSniff.php" role="php">
         <tasks:replace from="@package_version@" to="version" type="package-info" />
        </file>
       </dir>
       <dir name="Files">
        <file baseinstalldir="PHP" name="FileExtensionSniff.php" role="php">
         <tasks:replace from="@package_version@" to="version" type="package-info" />
        </file>
       </dir>
       <dir name="Formatting">
        <file baseinstalldir="PHP" name="OperatorBracketSniff.php" role="php">
         <tasks:replace from="@package_version@" to="version" type="package-info" />
        </file>
       </dir>
       <dir name="Functions">
        <file baseinstalldir="PHP" name="FunctionDeclarationArgumentSpacingSniff.php" role="php">
         <tasks:replace from="@package_version@" to="version" type="package-info" />
        </file>
        <file baseinstalldir="PHP" name="FunctionDeclarationSniff.php" role="php">
         <tasks:replace from="@package_version@" to="version" type="package-info" />
        </file>
        <file baseinstalldir="PHP" name="FunctionDuplicateArgumentSniff.php" role="php">
         <tasks:replace from="@package_version@" to="version" type="package-info" />
        </file>
        <file baseinstalldir="PHP" name="GlobalFunctionSniff.php" role="php">
         <tasks:replace from="@package_version@" to="version" type="package-info" />
        </file>
        <file baseinstalldir="PHP" name="LowercaseFunctionKeywordsSniff.php" role="php">
         <tasks:replace from="@package_version@" to="version" type="package-info" />
        </file>
        <file baseinstalldir="PHP" name="MultiLineFunctionDeclarationSniff.php" role="php">
         <tasks:replace from="@package_version@" to="version" type="package-info" />
        </file>
       </dir>
       <dir name="NamingConventions">
        <file baseinstalldir="PHP" name="ValidFunctionNameSniff.php" role="php">
         <tasks:replace from="@package_version@" to="version" type="package-info" />
        </file>
        <file baseinstalldir="PHP" name="ValidVariableNameSniff.php" role="php">
         <tasks:replace from="@package_version@" to="version" type="package-info" />
        </file>
       </dir>
       <dir name="Objects">
        <file baseinstalldir="PHP" name="DisallowObjectStringIndexSniff.php" role="php">
         <tasks:replace from="@package_version@" to="version" type="package-info" />
        </file>
        <file baseinstalldir="PHP" name="ObjectInstantiationSniff.php" role="php">
         <tasks:replace from="@package_version@" to="version" type="package-info" />
        </file>
        <file baseinstalldir="PHP" name="ObjectMemberCommaSniff.php" role="php">
         <tasks:replace from="@package_version@" to="version" type="package-info" />
        </file>
       </dir>
       <dir name="Operators">
        <file baseinstalldir="PHP" name="ComparisonOperatorUsageSniff.php" role="php">
         <tasks:replace from="@package_version@" to="version" type="package-info" />
        </file>
        <file baseinstalldir="PHP" name="IncrementDecrementUsageSniff.php" role="php">
         <tasks:replace from="@package_version@" to="version" type="package-info" />
        </file>
        <file baseinstalldir="PHP" name="ValidLogicalOperatorsSniff.php" role="php">
         <tasks:replace from="@package_version@" to="version" type="package-info" />
        </file>
       </dir>
       <dir name="PHP">
        <file baseinstalldir="PHP" name="CommentedOutCodeSniff.php" role="php">
         <tasks:replace from="@package_version@" to="version" type="package-info" />
        </file>
        <file baseinstalldir="PHP" name="DisallowBooleanStatementSniff.php" role="php">
         <tasks:replace from="@package_version@" to="version" type="package-info" />
        </file>
        <file baseinstalldir="PHP" name="DisallowComparisonAssignmentSniff.php" role="php">
         <tasks:replace from="@package_version@" to="version" type="package-info" />
        </file>
        <file baseinstalldir="PHP" name="DisallowInlineIfSniff.php" role="php">
         <tasks:replace from="@package_version@" to="version" type="package-info" />
        </file>
        <file baseinstalldir="PHP" name="DisallowMultipleAssignmentsSniff.php" role="php">
         <tasks:replace from="@package_version@" to="version" type="package-info" />
        </file>
        <file baseinstalldir="PHP" name="DisallowObEndFlushSniff.php" role="php">
         <tasks:replace from="@package_version@" to="version" type="package-info" />
        </file>
        <file baseinstalldir="PHP" name="DisallowSizeFunctionsInLoopsSniff.php" role="php">
         <tasks:replace from="@package_version@" to="version" type="package-info" />
        </file>
        <file baseinstalldir="PHP" name="DiscouragedFunctionsSniff.php" role="php">
         <tasks:replace from="@package_version@" to="version" type="package-info" />
        </file>
        <file baseinstalldir="PHP" name="EmbeddedPhpSniff.php" role="php">
         <tasks:replace from="@package_version@" to="version" type="package-info" />
        </file>
        <file baseinstalldir="PHP" name="EvalSniff.php" role="php">
         <tasks:replace from="@package_version@" to="version" type="package-info" />
        </file>
        <file baseinstalldir="PHP" name="ForbiddenFunctionsSniff.php" role="php">
         <tasks:replace from="@package_version@" to="version" type="package-info" />
        </file>
        <file baseinstalldir="PHP" name="GlobalKeywordSniff.php" role="php">
         <tasks:replace from="@package_version@" to="version" type="package-info" />
        </file>
        <file baseinstalldir="PHP" name="HeredocSniff.php" role="php">
         <tasks:replace from="@package_version@" to="version" type="package-info" />
        </file>
        <file baseinstalldir="PHP" name="InnerFunctionsSniff.php" role="php">
         <tasks:replace from="@package_version@" to="version" type="package-info" />
        </file>
        <file baseinstalldir="PHP" name="LowercasePHPFunctionsSniff.php" role="php">
         <tasks:replace from="@package_version@" to="version" type="package-info" />
        </file>
        <file baseinstalldir="PHP" name="NonExecutableCodeSniff.php" role="php">
         <tasks:replace from="@package_version@" to="version" type="package-info" />
        </file>
       </dir>
       <dir name="Scope">
        <file baseinstalldir="PHP" name="MemberVarScopeSniff.php" role="php">
         <tasks:replace from="@package_version@" to="version" type="package-info" />
        </file>
        <file baseinstalldir="PHP" name="MethodScopeSniff.php" role="php">
         <tasks:replace from="@package_version@" to="version" type="package-info" />
        </file>
        <file baseinstalldir="PHP" name="StaticThisUsageSniff.php" role="php">
         <tasks:replace from="@package_version@" to="version" type="package-info" />
        </file>
       </dir>
       <dir name="Strings">
        <file baseinstalldir="PHP" name="ConcatenationSpacingSniff.php" role="php">
         <tasks:replace from="@package_version@" to="version" type="package-info" />
        </file>
        <file baseinstalldir="PHP" name="DoubleQuoteUsageSniff.php" role="php">
         <tasks:replace from="@package_version@" to="version" type="package-info" />
        </file>
        <file baseinstalldir="PHP" name="EchoedStringsSniff.php" role="php">
         <tasks:replace from="@package_version@" to="version" type="package-info" />
        </file>
       </dir>
       <dir name="WhiteSpace">
        <file baseinstalldir="PHP" name="CastSpacingSniff.php" role="php">
         <tasks:replace from="@package_version@" to="version" type="package-info" />
        </file>
        <file baseinstalldir="PHP" name="ControlStructureSpacingSniff.php" role="php">
         <tasks:replace from="@package_version@" to="version" type="package-info" />
        </file>
        <file baseinstalldir="PHP" name="FunctionClosingBraceSpaceSniff.php" role="php">
         <tasks:replace from="@package_version@" to="version" type="package-info" />
        </file>
        <file baseinstalldir="PHP" name="FunctionOpeningBraceSpaceSniff.php" role="php">
         <tasks:replace from="@package_version@" to="version" type="package-info" />
        </file>
        <file baseinstalldir="PHP" name="FunctionSpacingSniff.php" role="php">
         <tasks:replace from="@package_version@" to="version" type="package-info" />
        </file>
        <file baseinstalldir="PHP" name="LanguageConstructSpacingSniff.php" role="php">
         <tasks:replace from="@package_version@" to="version" type="package-info" />
        </file>
        <file baseinstalldir="PHP" name="LogicalOperatorSpacingSniff.php" role="php">
         <tasks:replace from="@package_version@" to="version" type="package-info" />
        </file>
        <file baseinstalldir="PHP" name="MemberVarSpacingSniff.php" role="php">
         <tasks:replace from="@package_version@" to="version" type="package-info" />
        </file>
        <file baseinstalldir="PHP" name="ObjectOperatorSpacingSniff.php" role="php">
         <tasks:replace from="@package_version@" to="version" type="package-info" />
        </file>
        <file baseinstalldir="PHP" name="OperatorSpacingSniff.php" role="php">
         <tasks:replace from="@package_version@" to="version" type="package-info" />
        </file>
        <file baseinstalldir="PHP" name="PropertyLabelSpacingSniff.php" role="php">
         <tasks:replace from="@package_version@" to="version" type="package-info" />
        </file>
        <file baseinstalldir="PHP" name="ScopeClosingBraceSniff.php" role="php">
         <tasks:replace from="@package_version@" to="version" type="package-info" />
        </file>
        <file baseinstalldir="PHP" name="ScopeKeywordSpacingSniff.php" role="php">
         <tasks:replace from="@package_version@" to="version" type="package-info" />
        </file>
        <file baseinstalldir="PHP" name="SemicolonSpacingSniff.php" role="php">
         <tasks:replace from="@package_version@" to="version" type="package-info" />
        </file>
        <file baseinstalldir="PHP" name="SuperfluousWhitespaceSniff.php" role="php">
         <tasks:replace from="@package_version@" to="version" type="package-info" />
        </file>
       </dir>
      </dir>
      <dir name="Tests">
       <dir name="Arrays">
        <file baseinstalldir="PHP" name="ArrayBracketSpacingUnitTest.inc" role="test" />
        <file baseinstalldir="PHP" name="ArrayBracketSpacingUnitTest.php" role="test">
         <tasks:replace from="@package_version@" to="version" type="package-info" />
        </file>
        <file baseinstalldir="PHP" name="ArrayDeclarationUnitTest.1.inc" role="test" />
        <file baseinstalldir="PHP" name="ArrayDeclarationUnitTest.1.inc.fixed" role="test" />
        <file baseinstalldir="PHP" name="ArrayDeclarationUnitTest.2.inc" role="test" />
        <file baseinstalldir="PHP" name="ArrayDeclarationUnitTest.2.inc.fixed" role="test" />
        <file baseinstalldir="PHP" name="ArrayDeclarationUnitTest.php" role="test">
         <tasks:replace from="@package_version@" to="version" type="package-info" />
        </file>
       </dir>
       <dir name="Classes">
        <file baseinstalldir="PHP" name="ClassDeclarationUnitTest.inc" role="test" />
        <file baseinstalldir="PHP" name="ClassDeclarationUnitTest.inc.fixed" role="test" />
        <file baseinstalldir="PHP" name="ClassDeclarationUnitTest.php" role="test">
         <tasks:replace from="@package_version@" to="version" type="package-info" />
        </file>
        <file baseinstalldir="PHP" name="ClassFileNameUnitTest.inc" role="test" />
        <file baseinstalldir="PHP" name="ClassFileNameUnitTest.php" role="test">
         <tasks:replace from="@package_version@" to="version" type="package-info" />
        </file>
        <file baseinstalldir="PHP" name="DuplicatePropertyUnitTest.js" role="test" />
        <file baseinstalldir="PHP" name="DuplicatePropertyUnitTest.php" role="test">
         <tasks:replace from="@package_version@" to="version" type="package-info" />
        </file>
        <file baseinstalldir="PHP" name="LowercaseClassKeywordsUnitTest.inc" role="test" />
        <file baseinstalldir="PHP" name="LowercaseClassKeywordsUnitTest.php" role="test">
         <tasks:replace from="@package_version@" to="version" type="package-info" />
        </file>
        <file baseinstalldir="PHP" name="SelfMemberReferenceUnitTest.inc" role="test" />
        <file baseinstalldir="PHP" name="SelfMemberReferenceUnitTest.php" role="test">
         <tasks:replace from="@package_version@" to="version" type="package-info" />
        </file>
        <file baseinstalldir="PHP" name="ValidClassNameUnitTest.inc" role="test" />
        <file baseinstalldir="PHP" name="ValidClassNameUnitTest.php" role="test">
         <tasks:replace from="@package_version@" to="version" type="package-info" />
        </file>
       </dir>
       <dir name="Commenting">
        <file baseinstalldir="PHP" name="BlockCommentUnitTest.inc" role="test" />
        <file baseinstalldir="PHP" name="BlockCommentUnitTest.inc.fixed" role="test" />
        <file baseinstalldir="PHP" name="BlockCommentUnitTest.php" role="test">
         <tasks:replace from="@package_version@" to="version" type="package-info" />
        </file>
        <file baseinstalldir="PHP" name="ClassCommentUnitTest.inc" role="test" />
        <file baseinstalldir="PHP" name="ClassCommentUnitTest.php" role="test">
         <tasks:replace from="@package_version@" to="version" type="package-info" />
        </file>
        <file baseinstalldir="PHP" name="ClosingDeclarationCommentUnitTest.inc" role="test" />
        <file baseinstalldir="PHP" name="ClosingDeclarationCommentUnitTest.php" role="test">
         <tasks:replace from="@package_version@" to="version" type="package-info" />
        </file>
        <file baseinstalldir="PHP" name="DocCommentAlignmentUnitTest.inc" role="test" />
        <file baseinstalldir="PHP" name="DocCommentAlignmentUnitTest.inc.fixed" role="test" />
        <file baseinstalldir="PHP" name="DocCommentAlignmentUnitTest.js" role="test" />
        <file baseinstalldir="PHP" name="DocCommentAlignmentUnitTest.js.fixed" role="test" />
        <file baseinstalldir="PHP" name="DocCommentAlignmentUnitTest.php" role="test">
         <tasks:replace from="@package_version@" to="version" type="package-info" />
        </file>
        <file baseinstalldir="PHP" name="EmptyCatchCommentUnitTest.inc" role="test" />
        <file baseinstalldir="PHP" name="EmptyCatchCommentUnitTest.php" role="test">
         <tasks:replace from="@package_version@" to="version" type="package-info" />
        </file>
        <file baseinstalldir="PHP" name="FileCommentUnitTest.inc" role="test" />
        <file baseinstalldir="PHP" name="FileCommentUnitTest.1.inc" role="test" />
        <file baseinstalldir="PHP" name="FileCommentUnitTest.js" role="test" />
        <file baseinstalldir="PHP" name="FileCommentUnitTest.1.js" role="test" />
        <file baseinstalldir="PHP" name="FileCommentUnitTest.php" role="test">
         <tasks:replace from="@package_version@" to="version" type="package-info" />
        </file>
        <file baseinstalldir="PHP" name="FunctionCommentThrowTagUnitTest.inc" role="test" />
        <file baseinstalldir="PHP" name="FunctionCommentThrowTagUnitTest.php" role="test">
         <tasks:replace from="@package_version@" to="version" type="package-info" />
        </file>
        <file baseinstalldir="PHP" name="FunctionCommentUnitTest.inc" role="test" />
        <file baseinstalldir="PHP" name="FunctionCommentUnitTest.php" role="test">
         <tasks:replace from="@package_version@" to="version" type="package-info" />
        </file>
        <file baseinstalldir="PHP" name="InlineCommentUnitTest.inc" role="test" />
        <file baseinstalldir="PHP" name="InlineCommentUnitTest.inc.fixed" role="test" />
        <file baseinstalldir="PHP" name="InlineCommentUnitTest.js" role="test" />
        <file baseinstalldir="PHP" name="InlineCommentUnitTest.php" role="test">
         <tasks:replace from="@package_version@" to="version" type="package-info" />
        </file>
        <file baseinstalldir="PHP" name="LongConditionClosingCommentUnitTest.inc" role="test" />
        <file baseinstalldir="PHP" name="LongConditionClosingCommentUnitTest.js" role="test" />
        <file baseinstalldir="PHP" name="LongConditionClosingCommentUnitTest.php" role="test">
         <tasks:replace from="@package_version@" to="version" type="package-info" />
        </file>
        <file baseinstalldir="PHP" name="PostStatementCommentUnitTest.inc" role="test" />
        <file baseinstalldir="PHP" name="PostStatementCommentUnitTest.js" role="test" />
        <file baseinstalldir="PHP" name="PostStatementCommentUnitTest.php" role="test">
         <tasks:replace from="@package_version@" to="version" type="package-info" />
        </file>
        <file baseinstalldir="PHP" name="VariableCommentUnitTest.inc" role="test" />
        <file baseinstalldir="PHP" name="VariableCommentUnitTest.php" role="test">
         <tasks:replace from="@package_version@" to="version" type="package-info" />
        </file>
       </dir>
       <dir name="ControlStructures">
        <file baseinstalldir="PHP" name="ControlSignatureUnitTest.inc" role="test" />
        <file baseinstalldir="PHP" name="ControlSignatureUnitTest.inc.fixed" role="test" />
        <file baseinstalldir="PHP" name="ControlSignatureUnitTest.js" role="test" />
        <file baseinstalldir="PHP" name="ControlSignatureUnitTest.js.fixed" role="test" />
        <file baseinstalldir="PHP" name="ControlSignatureUnitTest.php" role="test">
         <tasks:replace from="@package_version@" to="version" type="package-info" />
        </file>
        <file baseinstalldir="PHP" name="ElseIfDeclarationUnitTest.inc" role="test" />
        <file baseinstalldir="PHP" name="ElseIfDeclarationUnitTest.php" role="test">
         <tasks:replace from="@package_version@" to="version" type="package-info" />
        </file>
        <file baseinstalldir="PHP" name="ForEachLoopDeclarationUnitTest.inc" role="test" />
        <file baseinstalldir="PHP" name="ForEachLoopDeclarationUnitTest.inc.fixed" role="test" />
        <file baseinstalldir="PHP" name="ForEachLoopDeclarationUnitTest.php" role="test">
         <tasks:replace from="@package_version@" to="version" type="package-info" />
        </file>
        <file baseinstalldir="PHP" name="ForLoopDeclarationUnitTest.inc" role="test" />
        <file baseinstalldir="PHP" name="ForLoopDeclarationUnitTest.js" role="test" />
        <file baseinstalldir="PHP" name="ForLoopDeclarationUnitTest.php" role="test">
         <tasks:replace from="@package_version@" to="version" type="package-info" />
        </file>
        <file baseinstalldir="PHP" name="InlineIfDeclarationUnitTest.inc" role="test" />
        <file baseinstalldir="PHP" name="InlineIfDeclarationUnitTest.php" role="test">
         <tasks:replace from="@package_version@" to="version" type="package-info" />
        </file>
        <file baseinstalldir="PHP" name="LowercaseDeclarationUnitTest.inc" role="test" />
        <file baseinstalldir="PHP" name="LowercaseDeclarationUnitTest.php" role="test">
         <tasks:replace from="@package_version@" to="version" type="package-info" />
        </file>
        <file baseinstalldir="PHP" name="SwitchDeclarationUnitTest.inc" role="test" />
        <file baseinstalldir="PHP" name="SwitchDeclarationUnitTest.js" role="test" />
        <file baseinstalldir="PHP" name="SwitchDeclarationUnitTest.php" role="test">
         <tasks:replace from="@package_version@" to="version" type="package-info" />
        </file>
       </dir>
       <dir name="CSS">
        <file baseinstalldir="PHP" name="ClassDefinitionClosingBraceSpaceUnitTest.css" role="test" />
        <file baseinstalldir="PHP" name="ClassDefinitionClosingBraceSpaceUnitTest.php" role="test">
         <tasks:replace from="@package_version@" to="version" type="package-info" />
        </file>
        <file baseinstalldir="PHP" name="ClassDefinitionNameSpacingUnitTest.css" role="test" />
        <file baseinstalldir="PHP" name="ClassDefinitionNameSpacingUnitTest.php" role="test">
         <tasks:replace from="@package_version@" to="version" type="package-info" />
        </file>
        <file baseinstalldir="PHP" name="ClassDefinitionOpeningBraceSpaceUnitTest.css" role="test" />
        <file baseinstalldir="PHP" name="ClassDefinitionOpeningBraceSpaceUnitTest.php" role="test">
         <tasks:replace from="@package_version@" to="version" type="package-info" />
        </file>
        <file baseinstalldir="PHP" name="ColonSpacingUnitTest.css" role="test" />
        <file baseinstalldir="PHP" name="ColonSpacingUnitTest.php" role="test">
         <tasks:replace from="@package_version@" to="version" type="package-info" />
        </file>
        <file baseinstalldir="PHP" name="ColourDefinitionUnitTest.css" role="test" />
        <file baseinstalldir="PHP" name="ColourDefinitionUnitTest.php" role="test">
         <tasks:replace from="@package_version@" to="version" type="package-info" />
        </file>
        <file baseinstalldir="PHP" name="DisallowMultipleStyleDefinitionsUnitTest.css" role="test" />
        <file baseinstalldir="PHP" name="DisallowMultipleStyleDefinitionsUnitTest.php" role="test">
         <tasks:replace from="@package_version@" to="version" type="package-info" />
        </file>
        <file baseinstalldir="PHP" name="DuplicateClassDefinitionUnitTest.css" role="test" />
        <file baseinstalldir="PHP" name="DuplicateClassDefinitionUnitTest.php" role="test">
         <tasks:replace from="@package_version@" to="version" type="package-info" />
        </file>
        <file baseinstalldir="PHP" name="DuplicateStyleDefinitionUnitTest.css" role="test" />
        <file baseinstalldir="PHP" name="DuplicateStyleDefinitionUnitTest.php" role="test">
         <tasks:replace from="@package_version@" to="version" type="package-info" />
        </file>
        <file baseinstalldir="PHP" name="EmptyClassDefinitionUnitTest.css" role="test" />
        <file baseinstalldir="PHP" name="EmptyClassDefinitionUnitTest.php" role="test">
         <tasks:replace from="@package_version@" to="version" type="package-info" />
        </file>
        <file baseinstalldir="PHP" name="EmptyStyleDefinitionUnitTest.css" role="test" />
        <file baseinstalldir="PHP" name="EmptyStyleDefinitionUnitTest.php" role="test">
         <tasks:replace from="@package_version@" to="version" type="package-info" />
        </file>
        <file baseinstalldir="PHP" name="ForbiddenStylesUnitTest.css" role="test" />
        <file baseinstalldir="PHP" name="ForbiddenStylesUnitTest.php" role="test">
         <tasks:replace from="@package_version@" to="version" type="package-info" />
        </file>
        <file baseinstalldir="PHP" name="IndentationUnitTest.css" role="test" />
        <file baseinstalldir="PHP" name="IndentationUnitTest.css.fixed" role="test" />
        <file baseinstalldir="PHP" name="IndentationUnitTest.php" role="test">
         <tasks:replace from="@package_version@" to="version" type="package-info" />
        </file>
        <file baseinstalldir="PHP" name="LowercaseStyleDefinitionUnitTest.css" role="test" />
        <file baseinstalldir="PHP" name="LowercaseStyleDefinitionUnitTest.php" role="test">
         <tasks:replace from="@package_version@" to="version" type="package-info" />
        </file>
        <file baseinstalldir="PHP" name="MissingColonUnitTest.css" role="test" />
        <file baseinstalldir="PHP" name="MissingColonUnitTest.php" role="test">
         <tasks:replace from="@package_version@" to="version" type="package-info" />
        </file>
        <file baseinstalldir="PHP" name="NamedColoursUnitTest.css" role="test" />
        <file baseinstalldir="PHP" name="NamedColoursUnitTest.php" role="test">
         <tasks:replace from="@package_version@" to="version" type="package-info" />
        </file>
        <file baseinstalldir="PHP" name="OpacityUnitTest.css" role="test" />
        <file baseinstalldir="PHP" name="OpacityUnitTest.php" role="test">
         <tasks:replace from="@package_version@" to="version" type="package-info" />
        </file>
        <file baseinstalldir="PHP" name="SemicolonSpacingUnitTest.css" role="test" />
        <file baseinstalldir="PHP" name="SemicolonSpacingUnitTest.php" role="test">
         <tasks:replace from="@package_version@" to="version" type="package-info" />
        </file>
        <file baseinstalldir="PHP" name="ShorthandSizeUnitTest.css" role="test" />
        <file baseinstalldir="PHP" name="ShorthandSizeUnitTest.php" role="test">
         <tasks:replace from="@package_version@" to="version" type="package-info" />
        </file>
       </dir>
       <dir name="Debug">
        <file baseinstalldir="PHP" name="JavaScriptLintUnitTest.js" role="test" />
        <file baseinstalldir="PHP" name="JavaScriptLintUnitTest.php" role="test">
         <tasks:replace from="@package_version@" to="version" type="package-info" />
        </file>
        <file baseinstalldir="PHP" name="JSLintUnitTest.js" role="test" />
        <file baseinstalldir="PHP" name="JSLintUnitTest.php" role="test">
         <tasks:replace from="@package_version@" to="version" type="package-info" />
        </file>
       </dir>
       <dir name="Files">
        <file baseinstalldir="PHP" name="FileExtensionUnitTest.1.inc" role="test" />
        <file baseinstalldir="PHP" name="FileExtensionUnitTest.2.inc" role="test" />
        <file baseinstalldir="PHP" name="FileExtensionUnitTest.3.inc" role="test" />
        <file baseinstalldir="PHP" name="FileExtensionUnitTest.4.inc" role="test" />
        <file baseinstalldir="PHP" name="FileExtensionUnitTest.php" role="test">
         <tasks:replace from="@package_version@" to="version" type="package-info" />
        </file>
       </dir>
       <dir name="Formatting">
        <file baseinstalldir="PHP" name="OperatorBracketUnitTest.inc" role="test" />
        <file baseinstalldir="PHP" name="OperatorBracketUnitTest.js" role="test" />
        <file baseinstalldir="PHP" name="OperatorBracketUnitTest.php" role="test">
         <tasks:replace from="@package_version@" to="version" type="package-info" />
        </file>
       </dir>
       <dir name="Functions">
        <file baseinstalldir="PHP" name="FunctionDeclarationArgumentSpacingUnitTest.inc" role="test" />
        <file baseinstalldir="PHP" name="FunctionDeclarationArgumentSpacingUnitTest.inc.fixed" role="test" />
        <file baseinstalldir="PHP" name="FunctionDeclarationArgumentSpacingUnitTest.php" role="test">
         <tasks:replace from="@package_version@" to="version" type="package-info" />
        </file>
        <file baseinstalldir="PHP" name="FunctionDeclarationUnitTest.inc" role="test" />
        <file baseinstalldir="PHP" name="FunctionDeclarationUnitTest.php" role="test">
         <tasks:replace from="@package_version@" to="version" type="package-info" />
        </file>
        <file baseinstalldir="PHP" name="FunctionDuplicateArgumentUnitTest.inc" role="test" />
        <file baseinstalldir="PHP" name="FunctionDuplicateArgumentUnitTest.php" role="test">
         <tasks:replace from="@package_version@" to="version" type="package-info" />
        </file>
        <file baseinstalldir="PHP" name="GlobalFunctionUnitTest.inc" role="test" />
        <file baseinstalldir="PHP" name="GlobalFunctionUnitTest.php" role="test">
         <tasks:replace from="@package_version@" to="version" type="package-info" />
        </file>
        <file baseinstalldir="PHP" name="LowercaseFunctionKeywordsUnitTest.inc" role="test" />
        <file baseinstalldir="PHP" name="LowercaseFunctionKeywordsUnitTest.php" role="test">
         <tasks:replace from="@package_version@" to="version" type="package-info" />
        </file>
        <file baseinstalldir="PHP" name="MultiLineFunctionDeclarationUnitTest.inc" role="test" />
        <file baseinstalldir="PHP" name="MultiLineFunctionDeclarationUnitTest.js" role="test" />
        <file baseinstalldir="PHP" name="MultiLineFunctionDeclarationUnitTest.php" role="test">
         <tasks:replace from="@package_version@" to="version" type="package-info" />
        </file>
       </dir>
       <dir name="NamingConventions">
        <file baseinstalldir="PHP" name="ValidFunctionNameUnitTest.inc" role="test" />
        <file baseinstalldir="PHP" name="ValidFunctionNameUnitTest.php" role="test">
         <tasks:replace from="@package_version@" to="version" type="package-info" />
        </file>
        <file baseinstalldir="PHP" name="ValidVariableNameUnitTest.inc" role="test" />
        <file baseinstalldir="PHP" name="ValidVariableNameUnitTest.php" role="test">
         <tasks:replace from="@package_version@" to="version" type="package-info" />
        </file>
       </dir>
       <dir name="Objects">
        <file baseinstalldir="PHP" name="DisallowObjectStringIndexUnitTest.js" role="test" />
        <file baseinstalldir="PHP" name="DisallowObjectStringIndexUnitTest.php" role="test">
         <tasks:replace from="@package_version@" to="version" type="package-info" />
        </file>
        <file baseinstalldir="PHP" name="ObjectInstantiationUnitTest.inc" role="test" />
        <file baseinstalldir="PHP" name="ObjectInstantiationUnitTest.php" role="test">
         <tasks:replace from="@package_version@" to="version" type="package-info" />
        </file>
        <file baseinstalldir="PHP" name="ObjectMemberCommaUnitTest.js" role="test" />
        <file baseinstalldir="PHP" name="ObjectMemberCommaUnitTest.php" role="test">
         <tasks:replace from="@package_version@" to="version" type="package-info" />
        </file>
       </dir>
       <dir name="Operators">
        <file baseinstalldir="PHP" name="ComparisonOperatorUsageUnitTest.inc" role="test" />
        <file baseinstalldir="PHP" name="ComparisonOperatorUsageUnitTest.js" role="test" />
        <file baseinstalldir="PHP" name="ComparisonOperatorUsageUnitTest.php" role="test">
         <tasks:replace from="@package_version@" to="version" type="package-info" />
        </file>
        <file baseinstalldir="PHP" name="IncrementDecrementUsageUnitTest.inc" role="test" />
        <file baseinstalldir="PHP" name="IncrementDecrementUsageUnitTest.php" role="test">
         <tasks:replace from="@package_version@" to="version" type="package-info" />
        </file>
        <file baseinstalldir="PHP" name="ValidLogicalOperatorsUnitTest.inc" role="test" />
        <file baseinstalldir="PHP" name="ValidLogicalOperatorsUnitTest.php" role="test">
         <tasks:replace from="@package_version@" to="version" type="package-info" />
        </file>
       </dir>
       <dir name="PHP">
        <file baseinstalldir="PHP" name="CommentedOutCodeUnitTest.css" role="test" />
        <file baseinstalldir="PHP" name="CommentedOutCodeUnitTest.inc" role="test" />
        <file baseinstalldir="PHP" name="CommentedOutCodeUnitTest.php" role="test">
         <tasks:replace from="@package_version@" to="version" type="package-info" />
        </file>
        <file baseinstalldir="PHP" name="DisallowBooleanStatementUnitTest.inc" role="test" />
        <file baseinstalldir="PHP" name="DisallowBooleanStatementUnitTest.php" role="test">
         <tasks:replace from="@package_version@" to="version" type="package-info" />
        </file>
        <file baseinstalldir="PHP" name="DisallowComparisonAssignmentUnitTest.inc" role="test" />
        <file baseinstalldir="PHP" name="DisallowComparisonAssignmentUnitTest.php" role="test">
         <tasks:replace from="@package_version@" to="version" type="package-info" />
        </file>
        <file baseinstalldir="PHP" name="DisallowInlineIfUnitTest.inc" role="test" />
        <file baseinstalldir="PHP" name="DisallowInlineIfUnitTest.js" role="test" />
        <file baseinstalldir="PHP" name="DisallowInlineIfUnitTest.php" role="test">
         <tasks:replace from="@package_version@" to="version" type="package-info" />
        </file>
        <file baseinstalldir="PHP" name="DisallowMultipleAssignmentsUnitTest.inc" role="test" />
        <file baseinstalldir="PHP" name="DisallowMultipleAssignmentsUnitTest.php" role="test">
         <tasks:replace from="@package_version@" to="version" type="package-info" />
        </file>
        <file baseinstalldir="PHP" name="DisallowObEndFlushUnitTest.inc" role="test" />
        <file baseinstalldir="PHP" name="DisallowObEndFlushUnitTest.php" role="test">
         <tasks:replace from="@package_version@" to="version" type="package-info" />
        </file>
        <file baseinstalldir="PHP" name="DisallowSizeFunctionsInLoopsUnitTest.inc" role="test" />
        <file baseinstalldir="PHP" name="DisallowSizeFunctionsInLoopsUnitTest.js" role="test" />
        <file baseinstalldir="PHP" name="DisallowSizeFunctionsInLoopsUnitTest.php" role="test">
         <tasks:replace from="@package_version@" to="version" type="package-info" />
        </file>
        <file baseinstalldir="PHP" name="DiscouragedFunctionsUnitTest.inc" role="test" />
        <file baseinstalldir="PHP" name="DiscouragedFunctionsUnitTest.php" role="test">
         <tasks:replace from="@package_version@" to="version" type="package-info" />
        </file>
        <file baseinstalldir="PHP" name="EmbeddedPhpUnitTest.inc" role="test" />
        <file baseinstalldir="PHP" name="EmbeddedPhpUnitTest.inc.fixed" role="test" />
        <file baseinstalldir="PHP" name="EmbeddedPhpUnitTest.php" role="test">
         <tasks:replace from="@package_version@" to="version" type="package-info" />
        </file>
        <file baseinstalldir="PHP" name="EvalUnitTest.inc" role="test" />
        <file baseinstalldir="PHP" name="EvalUnitTest.php" role="test">
         <tasks:replace from="@package_version@" to="version" type="package-info" />
        </file>
        <file baseinstalldir="PHP" name="ForbiddenFunctionsUnitTest.inc" role="test" />
        <file baseinstalldir="PHP" name="ForbiddenFunctionsUnitTest.php" role="test">
         <tasks:replace from="@package_version@" to="version" type="package-info" />
        </file>
        <file baseinstalldir="PHP" name="GlobalKeywordUnitTest.inc" role="test" />
        <file baseinstalldir="PHP" name="GlobalKeywordUnitTest.php" role="test">
         <tasks:replace from="@package_version@" to="version" type="package-info" />
        </file>
        <file baseinstalldir="PHP" name="HeredocUnitTest.inc" role="test" />
        <file baseinstalldir="PHP" name="HeredocUnitTest.php" role="test">
         <tasks:replace from="@package_version@" to="version" type="package-info" />
        </file>
        <file baseinstalldir="PHP" name="InnerFunctionsUnitTest.inc" role="test" />
        <file baseinstalldir="PHP" name="InnerFunctionsUnitTest.php" role="test">
         <tasks:replace from="@package_version@" to="version" type="package-info" />
        </file>
        <file baseinstalldir="PHP" name="LowercasePHPFunctionsUnitTest.inc" role="test" />
        <file baseinstalldir="PHP" name="LowercasePHPFunctionsUnitTest.php" role="test">
         <tasks:replace from="@package_version@" to="version" type="package-info" />
        </file>
        <file baseinstalldir="PHP" name="NonExecutableCodeUnitTest.inc" role="test" />
        <file baseinstalldir="PHP" name="NonExecutableCodeUnitTest.php" role="test">
         <tasks:replace from="@package_version@" to="version" type="package-info" />
        </file>
       </dir>
       <dir name="Scope">
        <file baseinstalldir="PHP" name="MemberVarScopeUnitTest.inc" role="test" />
        <file baseinstalldir="PHP" name="MemberVarScopeUnitTest.php" role="test">
         <tasks:replace from="@package_version@" to="version" type="package-info" />
        </file>
        <file baseinstalldir="PHP" name="MethodScopeUnitTest.inc" role="test" />
        <file baseinstalldir="PHP" name="MethodScopeUnitTest.php" role="test">
         <tasks:replace from="@package_version@" to="version" type="package-info" />
        </file>
        <file baseinstalldir="PHP" name="StaticThisUsageUnitTest.inc" role="test" />
        <file baseinstalldir="PHP" name="StaticThisUsageUnitTest.php" role="test">
         <tasks:replace from="@package_version@" to="version" type="package-info" />
        </file>
       </dir>
       <dir name="Strings">
        <file baseinstalldir="PHP" name="ConcatenationSpacingUnitTest.inc" role="test" />
        <file baseinstalldir="PHP" name="ConcatenationSpacingUnitTest.inc.fixed" role="test" />
        <file baseinstalldir="PHP" name="ConcatenationSpacingUnitTest.php" role="test">
         <tasks:replace from="@package_version@" to="version" type="package-info" />
        </file>
        <file baseinstalldir="PHP" name="DoubleQuoteUsageUnitTest.inc" role="test" />
        <file baseinstalldir="PHP" name="DoubleQuoteUsageUnitTest.inc.fixed" role="test" />
        <file baseinstalldir="PHP" name="DoubleQuoteUsageUnitTest.php" role="test">
         <tasks:replace from="@package_version@" to="version" type="package-info" />
        </file>
        <file baseinstalldir="PHP" name="EchoedStringsUnitTest.inc" role="test" />
        <file baseinstalldir="PHP" name="EchoedStringsUnitTest.php" role="test">
         <tasks:replace from="@package_version@" to="version" type="package-info" />
        </file>
       </dir>
       <dir name="WhiteSpace">
        <file baseinstalldir="PHP" name="CastSpacingUnitTest.inc" role="test" />
        <file baseinstalldir="PHP" name="CastSpacingUnitTest.php" role="test">
         <tasks:replace from="@package_version@" to="version" type="package-info" />
        </file>
        <file baseinstalldir="PHP" name="ControlStructureSpacingUnitTest.inc" role="test" />
        <file baseinstalldir="PHP" name="ControlStructureSpacingUnitTest.js" role="test" />
        <file baseinstalldir="PHP" name="ControlStructureSpacingUnitTest.php" role="test">
         <tasks:replace from="@package_version@" to="version" type="package-info" />
        </file>
        <file baseinstalldir="PHP" name="FunctionClosingBraceSpaceUnitTest.inc" role="test" />
        <file baseinstalldir="PHP" name="FunctionClosingBraceSpaceUnitTest.inc.fixed" role="test" />
        <file baseinstalldir="PHP" name="FunctionClosingBraceSpaceUnitTest.js" role="test" />
        <file baseinstalldir="PHP" name="FunctionClosingBraceSpaceUnitTest.js.fixed" role="test" />
        <file baseinstalldir="PHP" name="FunctionClosingBraceSpaceUnitTest.php" role="test">
         <tasks:replace from="@package_version@" to="version" type="package-info" />
        </file>
        <file baseinstalldir="PHP" name="FunctionOpeningBraceSpaceUnitTest.inc" role="test" />
        <file baseinstalldir="PHP" name="FunctionOpeningBraceSpaceUnitTest.js" role="test" />
        <file baseinstalldir="PHP" name="FunctionOpeningBraceSpaceUnitTest.php" role="test">
         <tasks:replace from="@package_version@" to="version" type="package-info" />
        </file>
        <file baseinstalldir="PHP" name="FunctionSpacingUnitTest.inc" role="test" />
        <file baseinstalldir="PHP" name="FunctionSpacingUnitTest.inc.fixed" role="test" />
        <file baseinstalldir="PHP" name="FunctionSpacingUnitTest.php" role="test">
         <tasks:replace from="@package_version@" to="version" type="package-info" />
        </file>
        <file baseinstalldir="PHP" name="LanguageConstructSpacingUnitTest.inc" role="test" />
        <file baseinstalldir="PHP" name="LanguageConstructSpacingUnitTest.php" role="test">
         <tasks:replace from="@package_version@" to="version" type="package-info" />
        </file>
        <file baseinstalldir="PHP" name="LogicalOperatorSpacingUnitTest.inc" role="test" />
        <file baseinstalldir="PHP" name="LogicalOperatorSpacingUnitTest.js" role="test" />
        <file baseinstalldir="PHP" name="LogicalOperatorSpacingUnitTest.php" role="test">
         <tasks:replace from="@package_version@" to="version" type="package-info" />
        </file>
        <file baseinstalldir="PHP" name="MemberVarSpacingUnitTest.inc" role="test" />
        <file baseinstalldir="PHP" name="MemberVarSpacingUnitTest.inc.fixed" role="test" />
        <file baseinstalldir="PHP" name="MemberVarSpacingUnitTest.php" role="test">
         <tasks:replace from="@package_version@" to="version" type="package-info" />
        </file>
        <file baseinstalldir="PHP" name="ObjectOperatorSpacingUnitTest.inc" role="test" />
        <file baseinstalldir="PHP" name="ObjectOperatorSpacingUnitTest.php" role="test">
         <tasks:replace from="@package_version@" to="version" type="package-info" />
        </file>
        <file baseinstalldir="PHP" name="OperatorSpacingUnitTest.inc" role="test" />
        <file baseinstalldir="PHP" name="OperatorSpacingUnitTest.inc.fixed" role="test" />
        <file baseinstalldir="PHP" name="OperatorSpacingUnitTest.js" role="test" />
        <file baseinstalldir="PHP" name="OperatorSpacingUnitTest.js.fixed" role="test" />
        <file baseinstalldir="PHP" name="OperatorSpacingUnitTest.php" role="test">
         <tasks:replace from="@package_version@" to="version" type="package-info" />
        </file>
        <file baseinstalldir="PHP" name="PropertyLabelSpacingUnitTest.js" role="test" />
        <file baseinstalldir="PHP" name="PropertyLabelSpacingUnitTest.js.fixed" role="test" />
        <file baseinstalldir="PHP" name="PropertyLabelSpacingUnitTest.php" role="test">
         <tasks:replace from="@package_version@" to="version" type="package-info" />
        </file>
        <file baseinstalldir="PHP" name="ScopeClosingBraceUnitTest.inc" role="test" />
        <file baseinstalldir="PHP" name="ScopeClosingBraceUnitTest.php" role="test">
         <tasks:replace from="@package_version@" to="version" type="package-info" />
        </file>
        <file baseinstalldir="PHP" name="ScopeKeywordSpacingUnitTest.inc" role="test" />
        <file baseinstalldir="PHP" name="ScopeKeywordSpacingUnitTest.php" role="test">
         <tasks:replace from="@package_version@" to="version" type="package-info" />
        </file>
        <file baseinstalldir="PHP" name="SemicolonSpacingUnitTest.inc" role="test" />
        <file baseinstalldir="PHP" name="SemicolonSpacingUnitTest.js" role="test" />
        <file baseinstalldir="PHP" name="SemicolonSpacingUnitTest.php" role="test">
         <tasks:replace from="@package_version@" to="version" type="package-info" />
        </file>
        <file baseinstalldir="PHP" name="SuperfluousWhitespaceUnitTest.1.css" role="test" />
        <file baseinstalldir="PHP" name="SuperfluousWhitespaceUnitTest.1.css.fixed" role="test" />
        <file baseinstalldir="PHP" name="SuperfluousWhitespaceUnitTest.1.js" role="test" />
        <file baseinstalldir="PHP" name="SuperfluousWhitespaceUnitTest.1.js.fixed" role="test" />
        <file baseinstalldir="PHP" name="SuperfluousWhitespaceUnitTest.2.css" role="test" />
        <file baseinstalldir="PHP" name="SuperfluousWhitespaceUnitTest.2.css.fixed" role="test" />
        <file baseinstalldir="PHP" name="SuperfluousWhitespaceUnitTest.2.js" role="test" />
        <file baseinstalldir="PHP" name="SuperfluousWhitespaceUnitTest.2.js.fixed" role="test" />
        <file baseinstalldir="PHP" name="SuperfluousWhitespaceUnitTest.3.css" role="test" />
        <file baseinstalldir="PHP" name="SuperfluousWhitespaceUnitTest.3.css.fixed" role="test" />
        <file baseinstalldir="PHP" name="SuperfluousWhitespaceUnitTest.3.js" role="test" />
        <file baseinstalldir="PHP" name="SuperfluousWhitespaceUnitTest.3.js.fixed" role="test" />
        <file baseinstalldir="PHP" name="SuperfluousWhitespaceUnitTest.inc" role="test" />
        <file baseinstalldir="PHP" name="SuperfluousWhitespaceUnitTest.inc.fixed" role="test" />
        <file baseinstalldir="PHP" name="SuperfluousWhitespaceUnitTest.php" role="test">
         <tasks:replace from="@package_version@" to="version" type="package-info" />
        </file>
       </dir>
      </dir>
      <file baseinstalldir="PHP" name="ruleset.xml" role="php" />
     </dir>
     <dir name="Zend">
      <dir name="Docs">
       <dir name="Debug">
        <file baseinstalldir="PHP" name="CodeAnalyzerStandard.xml" role="php" />
       </dir>
       <dir name="Files">
        <file baseinstalldir="PHP" name="ClosingTagStandard.xml" role="php" />
       </dir>
       <dir name="NamingConventions">
        <file baseinstalldir="PHP" name="ValidVariableNameStandard.xml" role="php" />
       </dir>
      </dir>
      <dir name="Sniffs">
       <dir name="Debug">
        <file baseinstalldir="PHP" name="CodeAnalyzerSniff.php" role="php">
         <tasks:replace from="@package_version@" to="version" type="package-info" />
        </file>
       </dir>
       <dir name="Files">
        <file baseinstalldir="PHP" name="ClosingTagSniff.php" role="php">
         <tasks:replace from="@package_version@" to="version" type="package-info" />
        </file>
       </dir>
       <dir name="NamingConventions">
        <file baseinstalldir="PHP" name="ValidVariableNameSniff.php" role="php">
         <tasks:replace from="@package_version@" to="version" type="package-info" />
        </file>
       </dir>
      </dir>
      <dir name="Tests">
       <dir name="Debug">
        <file baseinstalldir="PHP" name="CodeAnalyzerUnitTest.inc" role="test" />
        <file baseinstalldir="PHP" name="CodeAnalyzerUnitTest.php" role="test">
         <tasks:replace from="@package_version@" to="version" type="package-info" />
        </file>
       </dir>
       <dir name="Files">
        <file baseinstalldir="PHP" name="ClosingTagUnitTest.1.inc" role="test" />
        <file baseinstalldir="PHP" name="ClosingTagUnitTest.2.inc" role="test" />
        <file baseinstalldir="PHP" name="ClosingTagUnitTest.php" role="test">
         <tasks:replace from="@package_version@" to="version" type="package-info" />
        </file>
       </dir>
       <dir name="NamingConventions">
        <file baseinstalldir="PHP" name="ValidVariableNameUnitTest.inc" role="test" />
        <file baseinstalldir="PHP" name="ValidVariableNameUnitTest.php" role="test">
         <tasks:replace from="@package_version@" to="version" type="package-info" />
        </file>
       </dir>
      </dir>
      <file baseinstalldir="PHP" name="ruleset.xml" role="php" />
     </dir>
     <file baseinstalldir="PHP" name="AbstractPatternSniff.php" role="php">
      <tasks:replace from="@package_version@" to="version" type="package-info" />
     </file>
     <file baseinstalldir="PHP" name="AbstractScopeSniff.php" role="php">
      <tasks:replace from="@package_version@" to="version" type="package-info" />
     </file>
     <file baseinstalldir="PHP" name="AbstractVariableSniff.php" role="php">
      <tasks:replace from="@package_version@" to="version" type="package-info" />
     </file>
     <file baseinstalldir="PHP" name="IncorrectPatternException.php" role="php">
      <tasks:replace from="@package_version@" to="version" type="package-info" />
     </file>
    </dir>
    <dir name="Tokenizers">
     <file baseinstalldir="PHP" name="Comment.php" role="php">
      <tasks:replace from="@package_version@" to="version" type="package-info" />
     </file>
     <file baseinstalldir="PHP" name="CSS.php" role="php">
      <tasks:replace from="@package_version@" to="version" type="package-info" />
     </file>
     <file baseinstalldir="PHP" name="JS.php" role="php">
      <tasks:replace from="@package_version@" to="version" type="package-info" />
     </file>
     <file baseinstalldir="PHP" name="PHP.php" role="php">
      <tasks:replace from="@package_version@" to="version" type="package-info" />
     </file>
    </dir>
    <file baseinstalldir="PHP" name="CLI.php" role="php">
     <tasks:replace from="@package_version@" to="version" type="package-info" />
    </file>
    <file baseinstalldir="PHP" name="Exception.php" role="php">
     <tasks:replace from="@package_version@" to="version" type="package-info" />
    </file>
    <file baseinstalldir="PHP" name="File.php" role="php">
     <tasks:replace from="@package_version@" to="version" type="package-info" />
    </file>
    <file baseinstalldir="PHP" name="Fixer.php" role="php">
     <tasks:replace from="@package_version@" to="version" type="package-info" />
    </file>
    <file baseinstalldir="PHP" name="Report.php" role="php">
     <tasks:replace from="@package_version@" to="version" type="package-info" />
    </file>
    <file baseinstalldir="PHP" name="Reporting.php" role="php">
     <tasks:replace from="@package_version@" to="version" type="package-info" />
    </file>
    <file baseinstalldir="PHP" name="Sniff.php" role="php">
     <tasks:replace from="@package_version@" to="version" type="package-info" />
    </file>
    <file baseinstalldir="PHP" name="Tokens.php" role="php">
     <tasks:replace from="@package_version@" to="version" type="package-info" />
    </file>
   </dir>
  </dir>
 </contents>
 <dependencies>
  <required>
   <php>
    <min>5.1.2</min>
   </php>
   <pearinstaller>
    <min>1.4.0b1</min>
   </pearinstaller>
   <extension>
    <name>tokenizer</name>
   </extension>
   <extension>
    <name>xmlwriter</name>
   </extension>
   <extension>
    <name>simplexml</name>
   </extension>
  </required>
 </dependencies>
 <phprelease>
  <installconditions>
   <os>
    <name>windows</name>
   </os>
  </installconditions>
  <filelist>
   <install as="phpcs" name="scripts/phpcs" />
   <install as="phpcbf" name="scripts/phpcbf" />
   <install as="phpcs.bat" name="scripts/phpcs.bat" />
   <install as="phpcbf.bat" name="scripts/phpcbf.bat" />
   <install as="README" name="README.md" />
   <install as="CONTRIBUTING" name="CONTRIBUTING.md" />
   <install as="LICENCE" name="licence.txt" />
   <install as="AllTests.php" name="tests/AllTests.php" />
   <install as="TestSuite.php" name="tests/TestSuite.php" />
   <install as="CodeSniffer/Core/AllTests.php" name="tests/Core/AllTests.php" />
   <install as="CodeSniffer/Core/IsCamelCapsTest.php" name="tests/Core/IsCamelCapsTest.php" />
   <install as="CodeSniffer/Core/ErrorSuppressionTest.php" name="tests/Core/ErrorSuppressionTest.php" />
   <install as="CodeSniffer/Core/File/GetMethodParametersTest.php" name="tests/Core/File/GetMethodParametersTest.php" />
   <install as="CodeSniffer/Standards/AllSniffs.php" name="tests/Standards/AllSniffs.php" />
   <install as="CodeSniffer/Standards/AbstractSniffUnitTest.php" name="tests/Standards/AbstractSniffUnitTest.php" />
  </filelist>
 </phprelease>
 <phprelease>
  <filelist>
   <install as="phpcs" name="scripts/phpcs" />
   <install as="phpcbf" name="scripts/phpcbf" />
   <install as="README" name="README.md" />
   <install as="CONTRIBUTING" name="CONTRIBUTING.md" />
   <install as="LICENCE" name="licence.txt" />
   <install as="AllTests.php" name="tests/AllTests.php" />
   <install as="TestSuite.php" name="tests/TestSuite.php" />
   <install as="CodeSniffer/Core/AllTests.php" name="tests/Core/AllTests.php" />
   <install as="CodeSniffer/Core/IsCamelCapsTest.php" name="tests/Core/IsCamelCapsTest.php" />
   <install as="CodeSniffer/Core/ErrorSuppressionTest.php" name="tests/Core/ErrorSuppressionTest.php" />
   <install as="CodeSniffer/Core/File/GetMethodParametersTest.php" name="tests/Core/File/GetMethodParametersTest.php" />
   <install as="CodeSniffer/Standards/AllSniffs.php" name="tests/Standards/AllSniffs.php" />
   <install as="CodeSniffer/Standards/AbstractSniffUnitTest.php" name="tests/Standards/AbstractSniffUnitTest.php" />
   <ignore name="scripts/phpcs.bat" />
   <ignore name="scripts/phpcbf.bat" />
  </filelist>
 </phprelease>
 <changelog>
  <release>
   <version>
    <release>2.6.1</release>
    <api>2.6.1</api>
   </version>
   <stability>
    <release>stable</release>
    <api>stable</api>
   </stability>
   <date>2016-05-31</date>
   <license uri="https://github.com/squizlabs/PHP_CodeSniffer/blob/master/licence.txt">BSD License</license>
   <notes>
    - The PHP-supplied T_COALESCE token has been replicated for PHP versions before 7.0
    - Function return types of self, parent and callable are now tokenized as T_RETURN_TYPE
      -- Thanks to Jaroslav Hanslík for the patch
    - The default_standard config setting now allows multiple standards to be listed, like on the command line
      -- Thanks to Michael Mayer for the patch
    - Installations done via composer now only include the composer autoloader for PHP 5.3.2+ (request #942)
    - Added a rollbackChangeset() method to the Fixer class to purposely rollback the active changeset
    - Fixed bug #940 : Auto-fixing issue encountered with inconsistent use of braces
    - Fixed bug #943 : Squiz.PHP.InnerFunctions.NotAllowed reported in anonymous classes
    - Fixed bug #944 : PHP warning when running the latest phar
    - Fixed bug #951 : InlineIfDeclaration: invalid error produced with UTF-8 string
    - Fixed bug #957 : Operator spacing sniff errors when plus is used as part of a number
      -- Thanks to Klaus Purer for the patch
    - Fixed bug #959 : Call-time pass-by-reference false positive if there is a square bracket before the ampersand
      -- Thanks to Konstantin Leboev for the patch
    - Fixed bug #962 : Null coalescing operator (??) not detected as a token
      -- Thanks to Joel Posti for the patch
    - Fixed bug #973 : Anonymous class declaration and PSR1.Files.SideEffects.FoundWithSymbols
    - Fixed bug #974 : Error when file ends with "function"
    - Fixed bug #979 : Anonymous function with return type hint is not refactored as expected
    - Fixed bug #983 : Squiz.WhiteSpace.MemberVarSpacing.AfterComment fails to fix error when comment is not a docblock
    - Fixed bug #1010 : Squiz NonExectuableCode sniff does not detect boolean OR
      -- Thanks to Derek Henderson for the patch
    - Fixed bug #1015 : The Squiz.Commenting.FunctionComment sniff doesn't allow description in @return tag
      -- Thanks to Alexander Obuhovich for the patch
    - Fixed bug #1022 : Duplicate spaces after opening bracket error with PSR2 standard
    - Fixed bug #1025 : Syntax error in JS file can cause undefined index for parenthesis_closer
    </notes>
  </release>
  <release>
   <version>
    <release>2.6.0</release>
    <api>2.6.0</api>
   </version>
   <stability>
    <release>stable</release>
    <api>stable</api>
   </stability>
   <date>2016-04-04</date>
   <license uri="https://github.com/squizlabs/PHP_CodeSniffer/blob/master/licence.txt">BSD License</license>
   <notes>
    - Paths used when setting CLI arguments inside ruleset.xml files are now relative to the ruleset location (request #847)
      -- This change only applies to paths within ARG tags, used to set CLI arguments
      -- Previously, the paths were relative to the directory PHPCS was being run from
      -- Absolute paths are still allowed and work the same way they always have
      -- This change allows ruleset.xml files to be more portable
    - Content passed via STDIN will now be processed even if files are specified on the command line or in a ruleset
    - When passing content via STDIN, you can now specify the file path to use on the command line (request #934)
      -- This allows sniffs that check file paths to work correctly
      -- This is the same functionality provided by the phpcs_input_file line, except it is available on the command line
    - Files processed with custom tokenizers will no longer be skipped if they appear minified (request #877)
      -- If the custom tokenizer wants minified files skipped, it can set a $skipMinified member var to TRUE
      -- See the included JS and CSS tokenizers for an example
    - Config vars set in ruleset.xml files are now processed earlier, allowing them to be used during sniff registration
      -- Among other things, this allows the installed_paths config var to be set in ruleset.xml files
      -- Thanks to Pieter Frenssen for the patch
    - Improved detection of regular expressions in the JS tokenizer
    - Generic PHP Syntax sniff now uses PHP_BINARY (if available) to determine the path to PHP if no other path is available
      -- You can still manually set php_path to use a specific binary for testing
      -- Thanks to Andrew Berry for the patch
    - The PHP-supplied T_POW_EQUAL token has been replicated for PHP versions before 5.6
    - Added support for PHP7 use group declarations (request #878)
      -- New tokens T_OPEN_USE_GROUP and T_CLOSE_USE_GROUP are assigned to the open and close curly braces
    - Generic ScopeIndent sniff now reports errors for every line that needs the indent changed (request #903)
      -- Previously, it ignored lines that were indented correctly in the context of their block
      -- This change produces more technically accurate error messages, but is much more verbose
    - The PSR2 and Squiz standards now allow multi-line default values in function declarations (request #542)
      -- Previously, these would automatically make the function a multi-line declaration
    - Squiz InlineCommentSniff now allows docblocks on require(_once) and include(_once) statements
      -- Thanks to Gary Jones for the patch
    - Squiz and PEAR Class and File sniffs no longer assume the first comment in a file is always a file comment
      -- phpDocumentor assigns the comment to the file only if it is not followed by a structural element
      -- These sniffs now follow this same rule
    - Squiz ClassCommentSniff no longer checks for blank lines before class comments
      -- Removes the error Squiz.Commenting.ClassComment.SpaceBefore
    - Renamed Squiz.CSS.Opacity.SpacingAfterPoint to Squiz.CSS.Opacity.DecimalPrecision
      -- Please update your ruleset if you are referencing this error code directly
    - Fixed PHP tokenizer problem that caused an infinite loop when checking a comment with specific content
    - Generic Disallow Space and Tab indent sniffs now detect and fix indents inside embedded HTML chunks (request #882)
    - Squiz CSS IndentationSniff no longer assumes the class opening brace is at the end of a line
    - Squiz FunctionCommentThrowTagSniff now ignores non-docblock comments
    - Squiz ComparisonOperatorUsageSniff now allows conditions like while(true)
    - PEAR FunctionCallSignatureSniff (and the Squiz and PSR2 sniffs that use it) now correctly check the first argument
      -- Further fix for bug #698
    - Fixed bug #791 : codingStandardsChangeSetting settings not working with namespaces
    - Fixed bug #872 : Incorrect detection of blank lines between CSS class names
    - Fixed bug #879 : Generic InlineControlStructureSniff can create parse error when case/if/elseif/else have mixed brace and braceless definitions
    - Fixed bug #883 : PSR2 is not checking for blank lines at the start and end of control structures
    - Fixed bug #884 : Incorrect indentation notice for anonymous classes
    - Fixed bug #887 : Using curly braces for a shared CASE/DEFAULT statement can generate an error in PSR2 SwitchDeclaration
    - Fixed bug #889 : Closure inside catch/else/elseif causes indentation error
    - Fixed bug #890 : Function call inside returned short array value can cause indentation error inside CASE statements
    - Fixed bug #897 : Generic.Functions.CallTimePassByReference.NotAllowed false positive when short array syntax
    - Fixed bug #900 : Squiz.Functions.FunctionDeclarationArgumentSpacing bug when no space between type hint and argument
    - Fixed bug #902 : T_OR_EQUAL and T_POW_EQUAL are not seen as assignment tokens
    - Fixed bug #910 : Unrecognized "extends" and indentation on anonymous classes
    - Fixed bug #915 : JS Tokenizer generates errors when processing some decimals
    - Fixed bug #928 : Endless loop when sniffing a PHP file with a git merge conflict inside a function
    - Fixed bug #937 : Shebang can cause PSR1 SideEffects warning
      -- Thanks to Clay Loveless for the patch
    - Fixed bug #938 : CallTimePassByReferenceSniff ignores functions with return value
    </notes>
  </release>
  <release>
   <version>
    <release>2.5.1</release>
    <api>2.5.1</api>
   </version>
   <stability>
    <release>stable</release>
    <api>stable</api>
   </stability>
   <date>2016-01-20</date>
   <license uri="https://github.com/squizlabs/PHP_CodeSniffer/blob/master/licence.txt">BSD License</license>
   <notes>
    - The PHP-supplied T_SPACESHIP token has been replicated for PHP versions before 7.0
    - T_SPACESHIP is now correctly identified as an operator
      -- Thanks to Alexander Obuhovich for the patch
    - Generic LowerCaseKeyword now ensures array type hints are lowercase as well
      -- Thanks to Mathieu Rochette for the patch
    - Squiz ComparisonOperatorUsageSniff no longer hangs on JS FOR loops that don't use semicolons
    - PHP_CodesSniffer now includes the composer autoload.php file, if there is one
      -- Thanks to Klaus Purer for the patch
    - Added error Squiz.Commenting.FunctionComment.ScalarTypeHintMissing for PHP7 only (request #858)
      -- These errors were previously reported as Squiz.Commenting.FunctionComment.TypeHintMissing on PHP7
      -- Disable this error message in a ruleset.xml file if your code needs to run on both PHP5 and PHP7
    - The PHP 5.6 __debugInfo magic method no longer produces naming convention errors
      -- Thanks to Michael Nowack for the patch
    - PEAR and Squiz FunctionComment sniffs now support variadic functions (request #841)
    - Fixed bug #622 : Wrong detection of Squiz.CSS.DuplicateStyleDefinition with media queries
    - Fixed bug #752 : The missing exception error is reported in first found DocBlock
    - Fixed bug #794 : PSR2 MultiLineFunctionDeclaration forbids comments after opening parenthesis of a multiline call
    - Fixed bug #820 : PEAR/PSR2 FunctionCallSignature sniffs suggest wrong indent when there are multiple arguments on a line
    - Fixed bug #822 : Ruleset hard-coded file paths are not used if not running from the same directory as the ruleset
    - Fixed bug #825 : FunctionCallArgumentSpacing sniff complains about more than one space before comment in multi-line function call
    - Fixed bug #828 : Null classname is tokenized as T_NULL instead of T_STRING
    - Fixed bug #829 : Short array argument not fixed correctly when multiple function arguments are on the same line
    - Fixed bug #831 : PHPCS freezes in an infinite loop under Windows if no standard is passed
    - Fixed bug #832 : Tokenizer does not support context sensitive parsing
      -- Thanks to Jaroslav Hanslík for the patch
    - Fixed bug #835 : PEAR.Functions.FunctionCallSignature broken when closure uses return types
    - Fixed bug #838 : CSS indentation fixer changes color codes
      -- Thanks to Klaus Purer for the patch
    - Fixed bug #839 : "__()" method is marked as not camel caps
      -- Thanks to Tim Bezhashvyly for the patch
    - Fixed bug #852 : Generic.Commenting.DocComment not finding errors when long description is omitted
    - Fixed bug #854 : Return typehints in interfaces are not reported as T_RETURN_TYPE
      -- Thanks to Jaroslav Hanslík for the patch
    - Fixed bug #855 : Capital letter detection for multibyte strings doesn't work correctly
    - Fixed bug #857 : PSR2.ControlStructure.SwitchDeclaration shouldn't check indent of curly brace closers
    - Fixed bug #859 : Switch statement indention issue when returning function call with closure
    - Fixed bug #861 : Single-line arrays and function calls can generate incorrect indentation errors
    - Fixed bug #867 : Squiz.Strings.DoubleQuoteUsage broken for some escape codes
      -- Thanks to Jack Blower for the help with the fix
    - Fixed bug #21005 : Incorrect indent detection when multiple properties are initialized to arrays
    - Fixed bug #21010 : Incorrect missing colon detection in CSS when first style is not on new line
    - Fixed bug #21011 : Incorrect error message text when newline found after opening brace
    </notes>
  </release>
  <release>
   <version>
    <release>2.5.0</release>
    <api>2.5.0</api>
   </version>
   <stability>
    <release>stable</release>
    <api>stable</api>
   </stability>
   <date>2015-12-11</date>
   <license uri="https://github.com/squizlabs/PHP_CodeSniffer/blob/master/licence.txt">BSD License</license>
   <notes>
    - PHPCS will now look for a phpcs.xml file in parent directories as well as the current directory (request #626)
    - PHPCS will now use a phpcs.xml file even if files are specified on the command line
      -- This file is still only used if no standard is specified on the command line
    - Added support for a phpcs.xml.dist file (request #583)
      -- If both a phpcs.xml and phpcs.xml.dist file are present, the phpcs.xml file will be used
    - Added support for setting PHP ini values in ruleset.xml files (request #560)
      -- Setting the value of the new ini tags to name="memory_limit" value="32M" is the same as -d memory_limit=32M
    - Added support for one or more bootstrap files to be run before processing begins
      -- Use the --bootstrap=file,file,file command line argument to include bootstrap files
      -- Useful if you want to override some of the high-level settings of PHPCS or PHPCBF
      -- Thanks to John Maguire for the patch
    - Added additional verbose output for CSS tokenizing
    - Squiz ComparisonOperatorUsageSniff now checks FOR, WHILE and DO-WHILE statements
      -- Thanks to Arnout Boks for the patch
    - Fixed bug #660 : Syntax checks can fail on Windows with PHP5.6
    - Fixed bug #784 : $this->trait is seen as a T_TRAIT token
    - Fixed bug #786 : Switch indent issue with short array notation
    - Fixed bug #787 : SpacingAfterDefaultBreak confused by multi-line statements
    - Fixed bug #797 : Parsing CSS url() value breaks further parsing
    - Fixed bug #805 : Squiz.Commenting.FunctionComment.InvalidTypeHint on Scalar types on PHP7
    - Fixed bug #807 : Cannot fix line endings when open PHP tag is not on the first line
    - Fixed bug #808 : JS tokeniser incorrectly setting some function and class names to control structure tokens
    - Fixed bug #809 : PHPCBF can break a require_once statement with a space before the open parenthesis
    - Fixed bug #813 : PEAR FunctionCallSignature checks wrong indent when first token on line is part of a multi-line string
    </notes>
  </release>
  <release>
   <version>
    <release>2.4.0</release>
    <api>2.4.0</api>
   </version>
   <stability>
    <release>stable</release>
    <api>stable</api>
   </stability>
   <date>2015-11-24</date>
   <license uri="https://github.com/squizlabs/PHP_CodeSniffer/blob/master/licence.txt">BSD License</license>
   <notes>
    - Added support for PHP 7 anonymous classes
      -- Anonymous classes are now tokenized as T_ANON_CLASS and ignored by normal class sniffs
    - Added support for PHP 7 function return type declarations
      -- Return types are now tokenized as T_RETURN_TYPE
    - Fixed tokenizing of the XOR operator, which was incorrectly identified as a power operator (bug #765)
      -- The T_POWER token has been removed and replaced by the T_BITWISE_XOR token
      -- The PHP-supplied T_POW token has been replicated for PHP versions before 5.6
    - Traits are now tokenized in PHP versions before 5.4 to make testing easier
    - Improved regular expression detection in JS files
    - PEAR FunctionCallSignatureSniff now properly detects indents in more mixed HTML/PHP code blocks
    - Full report now properly indents lines when newlines are found inside error messages
    - Generating documentation without specifying a standard now uses the default standard instead
      -- Thanks to Ken Guest for the patch
    - Generic InlineControlStructureSniff now supports braceless do/while loops in JS
      -- Thanks to Pieter Frenssen for the patch
    - Added more guard code for function declarations with syntax errors
      -- Thanks to Yun Young-jin for the patch
    - Added more guard code for foreach declarations with syntax errors
      -- Thanks to Johan de Ruijter for the patch
    - Added more guard code for class declarations with syntax errors
    - Squiz ArrayDeclarationSniff now has guard code for arrays with syntax errors
    - Generic InlineControlStructureSniff now correctly fixes ELSEIF statements
    - Fixed bug #601 : Expected type hint int[]; found array in Squiz FunctionCommentSniff
      -- Thanks to Scato Eggen for the patch
    - Fixed bug #625 : Consider working around T_HASHBANG in HHVM 3.5.x and 3.6.x
      -- Thanks to Kunal Mehta for the patch
    - Fixed bug #692 : Comment tokenizer can break when using mbstring function overloading
    - Fixed bug #694 : Long sniff codes can cause PHP warnings in source report when showing error codes
    - Fixed bug #698 : PSR2.Methods.FunctionCallSignature.Indent forces exact indent of ternary operator parameters
    - Fixed bug #704 : ScopeIndent can fail when an opening parenthesis is on a line by itself
    - Fixed bug #707 : Squiz MethodScopeSniff doesn't handle nested functions
    - Fixed bug #709 : Squiz.Sniffs.Whitespace.ScopeClosingBraceSniff marking indented endif in mixed inline HTML blocks
    - Fixed bug #711 : Sniffing from STDIN shows Generic.Files.LowercasedFilename.NotFound error
    - Fixed bug #714 : Fixes suppression of errors using docblocks
      -- Thanks to Andrzej Karmazyn for the patch
    - Fixed bug #716 : JSON report is invalid when messages contain newlines or tabs
      -- Thanks to Pieter Frenssen for the patch
    - Fixed bug #723 : ScopeIndent can fail when multiple array closers are on the same line
    - Fixed bug #730 : ScopeIndent can fail when a short array opening square bracket is on a line by itself
    - Fixed bug #732 : PHP Notice if @package name is made up of all invalid characters
      -- Adds new error code PEAR.Commenting.FileComment.InvalidPackageValue
    - Fixed bug #748 : Auto fix for Squiz.Commenting.BlockComment.WrongEnd is incorrect
      -- Thanks to J.D. Grimes for the patch
    - Fixed bug #753 : PSR2 standard shouldn't require space after USE block when next code is a closing tag
    - Fixed bug #768 : PEAR FunctionCallSignature sniff forbids comments after opening parenthesis of a multiline call
    - Fixed bug #769 : Incorrect detection of variable reference operator when used with short array syntax
      -- Thanks to Klaus Purer for the patch
    - Fixed bug #772 : Syntax error when using PHPCBF on alternative style foreach loops
    - Fixed bug #773 : Syntax error when stripping trailing PHP close tag and previous statement has no semicolon
    - Fixed bug #778 : PHPCBF creates invalid PHP for inline FOREACH containing multiple control structures
    - Fixed bug #781 : Incorrect checking for PHP7 return types on multi-line function declartions
    - Fixed bug #782 : Conditional function declarations cause fixing conflicts in Squiz standard
      -- Squiz.ControlStructures.ControlSignature no longer enforces a single newline after open brace
      -- Squiz.WhiteSpace.ControlStructureSpacing can be used to checl spacing at the start/end of control structures
    </notes>
  </release>
  <release>
   <version>
    <release>2.3.4</release>
    <api>2.3.4</api>
   </version>
   <stability>
    <release>stable</release>
    <api>stable</api>
   </stability>
   <date>2015-09-09</date>
   <license uri="https://github.com/squizlabs/PHP_CodeSniffer/blob/master/licence.txt">BSD License</license>
   <notes>
    - JSON report format now includes the fixable status for each error message and the total number of fixable errors
    - Added more guard code for function declarations with syntax errors
    - Added tokenizer support for the PHP declare construct
      -- Thanks to Andy Blyler for the patch
    - Generic UnnecessaryStringConcatSniff can now allow strings concatenated over multiple lines
      -- Set the allowMultiline property to TRUE (default is FALSE) in your ruleset.xml file to enable this
      -- By default, concat used only for getting around line length limits still generates an error
      -- Thanks to Stefan Lenselink for the contribution
    - Invalid byte sequences no longer throw iconv_strlen() errors (request #639)
      -- Thanks to Willem Stuursma for the patch
    - Generic TodoSniff and FixmeSniff are now better at processing strings with invalid characters
    - PEAR FunctionCallSignatureSniff now ignores indentation of inline HTML content
    - Squiz ControlSignatureSniff now supports control structures with only inline HTML content
    - Fixed bug #636 : Some class names cause CSS tokenizer to hang
    - Fixed bug #638 : VCS blame reports output error content from the blame commands for files not under VC
    - Fixed bug #642 : Method params incorrectly detected when default value uses short array syntax
      -- Thanks to Josh Davis for the patch
    - Fixed bug #644 : PEAR ScopeClosingBrace sniff does not work with mixed HTML/PHP
    - Fixed bug #645 : FunctionSignature and ScopeIndent sniffs don't detect indents correctly when PHP open tag is not on a line by itself
    - Fixed bug #648 : Namespace not tokenized correctly when followed by multiple use statements
    - Fixed bug #654 : Comments affect indent check for BSDAllman brace style
    - Fixed bug #658 : Squiz.Functions.FunctionDeclarationSpacing error for multi-line declarations with required spaces greater than zero
      -- Thanks to J.D. Grimes for the patch
    - Fixed bug #663 : No space after class name generates: Class name "" is not in camel caps format
    - Fixed bug #667 : Scope indent check can go into infinite loop due to some parse errors
    - Fixed bug #670 : Endless loop in PSR1 SideEffects sniffer if no semicolon after last statement
      -- Thanks to Thomas Jarosch for the patch
    - Fixed bug #672 : Call-time pass-by-reference false positive
    - Fixed bug #683 : Comments are incorrectly reported by PSR2.ControlStructures.SwitchDeclaration sniff
    - Fixed bug #687 : ScopeIndent does not check indent correctly for method prefixes like public and abstract
    - Fixed bug #689 : False error on some comments after class closing brace
    </notes>
  </release>
  <release>
   <version>
    <release>2.3.3</release>
    <api>2.3.3</api>
   </version>
   <stability>
    <release>stable</release>
    <api>stable</api>
   </stability>
   <date>2015-06-24</date>
   <license uri="https://github.com/squizlabs/PHP_CodeSniffer/blob/master/licence.txt">BSD License</license>
   <notes>
    - Improved the performance of the CSS tokenizer, especially on very large CSS files (thousands of lines)
      -- Thanks to Klaus Purer for the patch
    - Defined tokens for lower PHP versions are now phpcs-specific strings instead of ints
      -- Stops conflict with other projects, like PHP_CodeCoverage
    - Added more guard code for syntax errors to various sniffs
    - Improved support for older HHVM versions
      -- Thanks to Kunal Mehta for the patch
    - Squiz ValidLogicalOperatorsSniff now ignores XOR as type casting is different when using the ^ operator (request #567)
    - Squiz CommentedOutCodeSniff is now better at ignoring URLs inside comments
    - Squiz ControlSignatureSniff is now better at checking embedded PHP code
    - Squiz ScopeClosingBraceSniff is now better at checking embedded PHP code
    - Fixed bug #584 : Squiz.Arrays.ArrayDeclaration sniff gives incorrect NoComma error for multiline string values
    - Fixed bug #589 : PEAR.Functions.FunctionCallSignature sniff not checking all function calls
    - Fixed bug #592 : USE statement tokenising can sometimes result in mismatched scopes
    - Fixed bug #594 : Tokenizer issue on closure that returns by reference
    - Fixed bug #595 : Colons in CSS selectors within media queries throw false positives
      -- Thanks to Klaus Purer for the patch
    - Fixed bug #598 : PHPCBF can break function/use closure brace placement
    - Fixed bug #603 : Squiz ControlSignatureSniff hard-codes opener type while fixing
    - Fixed bug #605 : Auto report-width specified in ruleset.xml ignored
    - Fixed bug #611 : Invalid numeric literal on CSS files under PHP7
    - Fixed bug #612 : Multi-file diff generating incorrectly if files do not end with EOL char
    - Fixed bug #615 : Squiz OperatorBracketSniff incorrectly reports and fixes operations using self::
    - Fixed bug #616 : Squiz DisallowComparisonAssignmentSniff inconsistent errors with inline IF statements
    - Fixed bug #617 : Space after switch keyword in PSR-2 is not being enforced
    - Fixed bug #621 : PSR2 SwitchDeclaration sniff doesn't detect, or correctly fix, case body on same line as statement
    </notes>
  </release>
  <release>
   <version>
    <release>2.3.2</release>
    <api>2.3.2</api>
   </version>
   <stability>
    <release>stable</release>
    <api>stable</api>
   </stability>
   <date>2015-04-29</date>
   <license uri="https://github.com/squizlabs/PHP_CodeSniffer/blob/master/licence.txt">BSD License</license>
   <notes>
    - The error message for PSR2.ControlStructures.SwitchDeclaration.WrongOpenercase is now clearer (request #579)
    - Fixed bug #545 : Long list of CASE statements can cause tokenizer to reach a depth limit
    - Fixed bug #565 : Squiz.WhiteSpace.OperatorSpacing reports negative number in short array
      -- Thanks to Vašek Purchart for the patch
      -- Same fix also applied to Squiz.Formatting.OperatorBracket
    - Fixed bug #569 : Generic ScopeIndentSniff throws PHP notices in JS files
    - Fixed bug #570 : Phar class fatals in PHP less than 5.3
    </notes>
  </release>
  <release>
   <version>
    <release>2.3.1</release>
    <api>2.3.1</api>
   </version>
   <stability>
    <release>stable</release>
    <api>stable</api>
   </stability>
   <date>2015-04-23</date>
   <license uri="https://github.com/squizlabs/PHP_CodeSniffer/blob/master/licence.txt">BSD License</license>
   <notes>
    - PHPCS can now exit with 0 even if errors are found
      -- Set the ignore_errors_on_exit config variable to 1 to set this behaviour
      -- Use with the ignore_warnings_on_exit config variable to never return a non-zero exit code
    - Added Generic DisallowLongArraySyntaxSniff to enforce the use of the PHP short array syntax (request #483)
      -- Thanks to Xaver Loppenstedt for helping with tests
    - Added Generic DisallowShortArraySyntaxSniff to ban the use of the PHP short array syntax (request #483)
      -- Thanks to Xaver Loppenstedt for helping with tests
    - Generic ScopeIndentSniff no longer does exact checking for content inside parenthesis (request #528)
      -- Only applies to custom coding standards that set the "exact" flag to TRUE
    - Squiz ConcatenationSpacingSniff now has a setting to ignore newline characters around operators (request #511)
        -- Default remains FALSE, so newlines are not allowed
        -- Override the "ignoreNewlines" setting in a ruleset.xml file to change
    - Squiz InlineCommentSniff no longer checks the last char of a comment if the first char is not a letter (request #505)
    - The Squiz standard has increased the max padding for statement alignment from 12 to 20
    - Fixed bug #479 : Yielded values are not recognised as returned values in Squiz FunctionComment sniff
    - Fixed bug #512 : Endless loop whilst parsing mixture of control structure styles
    - Fixed bug #515 : Spaces in JS block incorrectly flagged as indentation error
    - Fixed bug #523 : Generic ScopeIndent errors for IF in FINALLY
    - Fixed bug #527 : Closure inside IF statement is not tokenized correctly
    - Fixed bug #529 : Squiz.Strings.EchoedStrings gives false positive when echo'ing using an inline condition
    - Fixed bug #537 : Using --config-set is breaking phpcs.phar
    - Fixed bug #543 : SWITCH with closure in condition generates inline control structure error
    - Fixed bug #551 : Multiple catch blocks not checked in Squiz.ControlStructures.ControlSignature sniff
    - Fixed bug #554 : ScopeIndentSniff causes errors when encountering an unmatched parenthesis
    - Fixed bug #558 : PHPCBF adds brace for ELSE IF split over multiple lines
    - Fixed bug #564 : Generic MultipleStatementAlignment sniff reports incorrect errors for multiple assignments on a single line
    </notes>
  </release>
  <release>
   <version>
    <release>2.3.0</release>
    <api>2.3.0</api>
   </version>
   <stability>
    <release>stable</release>
    <api>stable</api>
   </stability>
   <date>2015-03-04</date>
   <license uri="https://github.com/squizlabs/PHP_CodeSniffer/blob/master/licence.txt">BSD License</license>
   <notes>
    - The existence of the main config file is now cached to reduce is_file() calls when it doesn't exist (request #486)
    - Abstract classes inside the Sniffs directory are now ignored even if they are named [Name]Sniff.php (request #476)
      -- Thanks to David Vernet for the patch
    - PEAR and Squiz FileComment sniffs no longer have @ in their error codes
      -- e.g., PEAR.Commenting.FileComment.Duplicate@categoryTag becomes PEAR.Commenting.FileComment.DuplicateCategoryTag
      -- e.g., Squiz.Commenting.FileComment.Missing@categoryTag becomes Squiz.Commenting.FileComment.MissingCategoryTag
    - PEAR MultiLineConditionSniff now allows comment lines inside multi-line IF statement conditions
      -- Thanks to Klaus Purer for the patch
    - Generic ForbiddenFunctionsSniff now supports setting null replacements in ruleset files (request #263)
    - Generic opening function brace sniffs now support checking of closures
      -- Set the checkClosures property to TRUE (default is FALSE) in your ruleset.xml file to enable this
      -- Can also set the checkFunctions property to FALSE (default is TRUE) in your ruleset.xml file to only check closures
      -- Affects OpeningFunctionBraceBsdAllmanSniff and OpeningFunctionBraceKernighanRitchieSniff
    - Generic OpeningFunctionBraceKernighanRitchieSniff can now fix all the errors it finds
    - Generic OpeningFunctionBraceKernighanRitchieSniff now allows empty functions with braces next to each other
    - Generic OpeningFunctionBraceBsdAllmanSniff now allows empty functions with braces next to each other
    - Improved auto report width for the "full" report
    - Improved conflict detection during auto fixing
    - Generic ScopeIndentSniff is no longer confused by empty closures
    - Squiz ControlSignatureSniff now always ignores comments (fixes bug #490)
      -- Include the Squiz.Commenting.PostStatementComment sniff in your ruleset.xml to ban these comments again
    - Squiz OperatorSpacingSniff no longer throws errors for code in the form ($foo || -1 === $bar)
    - Fixed errors tokenizing T_ELSEIF tokens on HHVM 3.5
    - Squiz ArrayDeclarationSniff is no longer tricked by comments after array values
    - PEAR IncludingFileSniff no longer produces invalid code when removing parenthesis from require/include statements
    - Fixed bug #415 : The @codingStandardsIgnoreStart has no effect during fixing
    - Fixed bug #432 : Properties of custom sniffs cannot be configured
    - Fixed bug #453 : PSR2 standard does not allow closing tag for mixed PHP/HTML files
    - Fixed bug #457 : FunctionCallSignature sniffs do not support here/nowdoc syntax and can cause syntax error when fixing
    - Fixed bug #466 : PropertyLabelSpacing JS fixer issue when there is no space after colon
    - Fixed bug #473 : Writing a report for an empty folder to existing file includes the existing contents
    - Fixed bug #485 : PHP notice in Squiz.Commenting.FunctionComment when checking malformed @throws comment
    - Fixed bug #491 : Generic InlineControlStructureSniff can correct with missing semicolon
      -- Thanks to Jesse Donat for the patch
    - Fixed bug #492 : Use statements don't increase the scope indent
    - Fixed bug #493 : PSR1_Sniffs_Methods_CamelCapsMethodNameSniff false positives for some magic method detection
      -- Thanks to Andreas Möller for the patch
    - Fixed bug #496 : Closures in PSR2 are not checked for a space after the function keyword
    - Fixed bug #497 : Generic InlineControlStructureSniff does not support alternative SWITCH syntax
    - Fixed bug #500 : Functions not supported as values in Squiz ArrayDeclaration sniff
    - Fixed bug #501 : ScopeClosingBrace and ScopeIndent conflict with closures used as array values
      -- Generic ScopeIndentSniff may now report fewer errors for closures, but perform the same fixes
    - Fixed bug #502 : PSR1 SideEffectsSniff sees declare() statements as side effects
    </notes>
  </release>
  <release>
   <version>
    <release>2.2.0</release>
    <api>2.2.0</api>
   </version>
   <stability>
    <release>stable</release>
    <api>stable</api>
   </stability>
   <date>2015-01-22</date>
   <license uri="https://github.com/squizlabs/PHP_CodeSniffer/blob/master/licence.txt">BSD License</license>
   <notes>
    - Added (hopefully) tastefully used colors to report and progress output for the phpcs command
      -- Use the --colors command line argument to use colors in output
      -- Use the command "phpcs --config-set colors true" to turn colors on by default
      -- Use the --no-colors command line argument to turn colors off when the config value is set
    - Added support for using the full terminal width for report output
      -- Use the --report-width=auto command line argument to auto-size the reports
      -- Use the command "phpcs --config-set report_width auto" to use auto-sizing by default
    - Reports will now size to fit inside the report width setting instead of always using padding to fill the space
    - If no files or standards are specified, PHPCS will now look for a phpcs.xml file in the current directory
      -- This file has the same format as a standard ruleset.xml file
      -- The phpcs.xml file should specify (at least) files to process and a standard/sniffs to use
      -- Useful for running the phpcs and phpcbf commands without any arguments at the top of a repository
    - Default file paths can now be specified in a ruleset.xml file using the "file" tag
      -- File paths are only processed if no files were specified on the command line
    - Extensions specified on the CLI are now merged with those set in ruleset.xml files
      -- Previously, the ruleset.xml file setting replaced the CLI setting completely
    - Squiz coding standard now requires lowercase PHP constants (true, false and null)
      -- Removed Squiz.NamingConventions.ConstantCase sniff as the rule is now consistent across PHP and JS files
    - Squiz FunctionOpeningBraceSpaceSniff no longer does additional checks for JS functions
      -- PHP and JS functions and closures are now treated the same way
    - Squiz MultiLineFunctionDeclarationSniff now supports JS files
    - Interactive mode no longer breaks if you also specify a report type on the command line
    - PEAR InlineCommentSniff now fixes the Perl-style comments that it finds (request #375)
    - PSR2 standard no longer fixes the placement of docblock open tags as comments are excluded from this standard
    - PSR2 standard now sets a default tab width of 4 spaces
    - Generic DocCommentSniff now only disallows lowercase letters at the start of a long/short comment (request #377)
      -- All non-letter characters are now allowed, including markdown special characters and numbers
    - Generic DisallowMultipleStatementsSniff now allows multiple open/close tags on the same line (request #423)
    - Generic CharacterBeforePHPOpeningTagSniff now only checks the first PHP tag it finds (request #423)
    - Generic CharacterBeforePHPOpeningTagSniff now allows a shebang line at the start of the file (request #20481)
    - Generic InlineHTMLUnitTest now allows a shebang line at the start of the file (request #20481)
    - PEAR ObjectOperatorIndentSniff now only checks object operators at the start of a line
    - PEAR FileComment and ClassComment sniffs no longer have @ in their error codes
      -- E.g., PEAR.Commenting.FileComment.Missing@categoryTag becomes PEAR.Commenting.FileComment.MissingCategoryTag
      -- Thanks to Grzegorz Rygielski for the patch
    - Squiz ControlStructureSpacingSniff no longer enforces a blank line before CATCH statements
    - Squiz FunctionCommentSniff now fixes the return type in the @return tag (request #392)
    - Squiz BlockCommentSniff now only disallows lowercase letters at the start of the comment
    - Squiz InlineCommentSniff now only disallows lowercase letters at the start of the comment
    - Squiz OperatorSpacingSniff now has a setting to ignore newline characters around operators (request #348)
      -- Default remains FALSE, so newlines are not allowed
      -- Override the "ignoreNewlines" setting in a ruleset.xml file to change
    - PSR2 ControlStructureSpacingSniff now checks for, and fixes, newlines after the opening parenthesis
    - Added a markdown document generator (--generator=markdown to use)
      -- Thanks to Stefano Kowalke for the contribution
    - Fixed bug #379 : Squiz.Arrays.ArrayDeclaration.NoCommaAfterLast incorrectly detects comments
    - Fixed bug #382 : JS tokenizer incorrect for inline conditionally created immediately invoked anon function
    - Fixed bug #383 : Squiz.Arrays.ArrayDeclaration.ValueNoNewline incorrectly detects nested arrays
    - Fixed bug #386 : Undefined offset in Squiz.FunctionComment sniff when param has no comment
    - Fixed bug #390 : Indentation of non-control structures isn't adjusted when containing structure is fixed
    - Fixed bug #400 : InlineControlStructureSniff fails to fix when statement has no semicolon
    - Fixed bug #401 : PHPCBF no-patch option shows an error when there are no fixable violations in a file
    - Fixed bug #405 : The "Squiz.WhiteSpace.FunctionSpacing" sniff removes class "}" during fixing
    - Fixed bug #407 : PEAR.ControlStructures.MultiLineCondition doesn't account for comments at the end of lines
    - Fixed bug #410 : The "Squiz.WhiteSpace.MemberVarSpacing" not respecting "var"
    - Fixed bug #411 : Generic.WhiteSpace.ScopeIndent.Incorrect - false positive with multiple arrays in argument list
    - Fixed bug #412 : PSR2 multi-line detection doesn't work for inline IF and string concats
    - Fixed bug #414 : Squiz.WhiteSpace.MemberVarSpacing - inconsistent checking of member vars with comment
    - Fixed bug #433 : Wrong detection of Squiz.Arrays.ArrayDeclaration.KeyNotAligned when key contains space
    - Fixed bug #434 : False positive for spacing around "=>" in inline array within foreach
    - Fixed bug #452 : Ruleset exclude-pattern for specific sniff code ignored when using CLI --ignore option
    - Fixed bug #20482 : Scope indent sniff can get into infinite loop when processing a parse error
    </notes>
  </release>
  <release>
   <version>
    <release>2.1.0</release>
    <api>2.1.0</api>
   </version>
   <stability>
    <release>stable</release>
    <api>stable</api>
   </stability>
   <date>2014-12-18</date>
   <license uri="https://github.com/squizlabs/PHP_CodeSniffer/blob/master/licence.txt">BSD License</license>
   <notes>
    - Time and memory output is now shown if progress information is also shown (request #335)
    - A tilde can now be used to reference a user's home directory in a path to a standard (request #353)
    - Added PHP_CodeSniffer_File::findStartOfStatement() to find the first non-whitespace token in a statement
      -- Possible alternative for code using PHP_CodeSniffer_File::findPrevious() with the local flag set
    - Added PHP_CodeSniffer_File::findEndOfStatement() to find the last non-whitespace token in a statement
      -- Possible alternative for code using PHP_CodeSniffer_File::findNext() with the local flag set
    - Generic opening function brace sniffs now ensure the opening brace is the last content on the line
      -- Affects OpeningFunctionBraceBsdAllmanSniff and OpeningFunctionBraceKernighanRitchieSniff
      -- Also enforced in PEAR FunctionDeclarationSniff and Squiz MultiLineFunctionDeclarationSniff
    - Generic DisallowTabIndentSniff now replaces tabs everywhere it finds them, except in strings and here/now docs
    - Generic EmptyStatementSniff error codes now contain the type of empty statement detected (request #314)
      -- All messages generated by this sniff are now errors (empty CATCH was previously a warning)
      -- Message code Generic.CodeAnalysis.EmptyStatement.NotAllowed has been removed
      -- Message code Generic.CodeAnalysis.EmptyStatement.NotAllowedWarning has been removed
      -- New message codes have the format Generic.CodeAnalysis.EmptyStatement.Detected[TYPE]
      -- Example code is Generic.CodeAnalysis.EmptyStatement.DetectedCATCH
      -- You can now use a custom ruleset to change messages to warnings and to exclude them
    - PEAR and Squiz FunctionCommentSniffs no longer ban @return tags for constructors and destructors
      -- Removed message PEAR.Commenting.FunctionComment.ReturnNotRequired
      -- Removed message Squiz.Commenting.FunctionComment.ReturnNotRequired
      -- Change initiated by request #324 and request #369
    - Squiz EmptyStatementSniff has been removed
      -- Squiz standard now includes Generic EmptyStatementSniff and turns off the empty CATCH error
    - Squiz ControlSignatureSniff fixes now retain comments between the closing parenthesis and open brace
    - Squiz SuperfluousWhitespaceSniff now checks for extra blank lines inside closures
      -- Thanks to Sertan Danis for the patch
    - Squiz ArrayDeclarationSniff now skips function calls while checking multi-line arrays
    - Fixed bug #337 : False positive with anonymous functions in Generic_Sniffs_WhiteSpace_ScopeIndentSniff
    - Fixed bug #339 : reformatting brace location can result in broken code
    - Fixed bug #342 : Nested ternary operators not tokenized correctly
    - Fixed bug #345 : Javascript regex not tokenized when inside array
    - Fixed bug #346 : PHP path can't be determined in some cases in "phpcs.bat" (on Windows XP)
    - Fixed bug #358 : False positives for Generic_Sniffs_WhiteSpace_ScopeIndentSniff
    - Fixed bug #361 : Sniff-specific exclude patterns don't work for Windows
    - Fixed bug #364 : Don't interpret "use function" as declaration
    - Fixed bug #366 : phpcbf with PSR2 errors on control structure alternative syntax
    - Fixed bug #367 : Nested Anonymous Functions Causing False Negative
    - Fixed bug #371 : Shorthand binary cast causes tokenizer errors
      -- New token T_BINARY_CAST added for the b"string" cast format (the 'b' is the T_BINARY_CAST token)
    - Fixed bug #372 : phpcbf parse problem, wrong brace placement for inline IF
    - Fixed bug #373 : Double quote usage fix removing too many double quotes
    - Fixed bug #20196 : 1.5.2 breaks scope_closer position
    </notes>
  </release>
  <release>
   <version>
    <release>2.0.0</release>
    <api>2.0.0</api>
   </version>
   <stability>
    <release>stable</release>
    <api>stable</api>
   </stability>
   <date>2014-12-05</date>
   <license uri="https://github.com/squizlabs/PHP_CodeSniffer/blob/master/licence.txt">BSD License</license>
   <notes>
    - JS tokenizer now sets functions as T_CLOSUREs if the function is anonymous
    - JS tokenizer now sets all objects to T_OBJECT
      -- Object end braces are set to a new token T_CLOSE_OBJECT
      -- T_OBJECT tokens no longer act like scopes; i.e., they have no condition/opener/closer
      -- T_PROPERTY tokens no longer act like scopes; i.e., they have no condition/opener/closer
      -- T_OBJECT tokens have a bracket_closer instead, which can be used to find the ending
      -- T_CLOSE_OBJECT tokens have a bracket_opener
    - Improved regular expression detection in the JS tokenizer
    - You can now get PHP_CodeSniffer to ignore a single line by putting @codingStandardsIgnoreLine in a comment
      -- When the comment is found, the comment line and the following line will be ignored
      -- Thanks to Andy Bulford for the contribution
    - PHPCBF now prints output when it is changing into directories
    - Improved conflict detection during auto fixing
    - The -vvv command line argument will now output the current file content for each loop during fixing
    - Generic ScopeIndentSniff now checks that open/close PHP tags are aligned to the correct column
    - PEAR FunctionCallSignatureSniff now checks indent of closing parenthesis even if it is not on a line by itself
    - PEAR FunctionCallSignatureSniff now supports JS files
    - PEAR MultiLineConditionSniff now supports JS files
    - Squiz DocCommentAlignmentSniff now supports JS files
    - Fixed a problem correcting the closing brace line in Squiz ArrayDeclarationSniff
    - Fixed a problem auto-fixing the Squiz.WhiteSpace.FunctionClosingBraceSpace.SpacingBeforeNestedClose error
    - Squiz EmbeddedPhpSniff no longer reports incorrect alignment of tags when they are not on new lines
    - Squiz EmbeddedPhpSniff now aligns open tags correctly when moving them onto a new line
    - Improved fixing of arrays with multiple values in Squiz ArrayDeclarationSniff
    - Improved detection of function comments in Squiz FunctionCommentSpacingSniff
    - Improved fixing of lines after cases statements in Squiz SwitchDeclarationSniff
    - Fixed bug #311 : Suppression of function prototype breaks checking of lines within function
    - Fixed bug #320 : Code sniffer identation issue
    - Fixed bug #333 : Nested ternary operators causing problems
    </notes>
  </release>
  <release>
   <version>
    <release>2.0.0RC4</release>
    <api>2.0.0RC4</api>
   </version>
   <stability>
    <release>beta</release>
    <api>beta</api>
   </stability>
   <date>2014-11-07</date>
   <license uri="https://github.com/squizlabs/PHP_CodeSniffer/blob/master/licence.txt">BSD License</license>
   <notes>
    - JS tokenizer now detects xor statements correctly
    - Improved detection of properties and objects in the JS tokenizer
    - Generic ScopeIndentSniff can now fix indents using tabs instead of spaces
      -- Set the tabIndent property to TRUE in your ruleset.xml file to enable this
      -- It is important to also set a tab-width setting, either in the ruleset or on the command line, for accuracy
    - Generic ScopeIndentSniff now checks and auto-fixes JS files
    - Generic DisallowSpaceIndentSniff is now able to replace space indents with tab indents during fixing
    - Support for phpcs-only and phpcbf-only attributes has been added to all ruleset.xml elements
      -- Allows parts of the ruleset to only apply when using a specific tool
      -- Useful for doing things like excluding indent fixes but still reporting indent errors
    - Unit tests can now set command line arguments during a test run
      -- Override getCliValues() and pass an array of CLI arguments for each file being tested
    - File-wide sniff properties can now be set using T_INLINE_HTML content during unit test runs
      -- Sniffs that start checking at the open tag can only, normally, have properties set using a ruleset
    - Generic ConstructorNameSniff no longer errors for PHP4 style constructors when __construct() is present
      -- Thanks to Thibaud Fabre for the patch
    - Generic DocCommentSniff now checks that the end comment tag is on a new line
    - Generic MultipleStatementAlignmentSniff no longer skips assignments for closures
    - Squiz DocCommentAlignment sniff now has better checking for single line doc block
    - Running unit tests with the -v CLI argument no longer generates PHP errors
    - Fixed bug #295 : ScopeIndentSniff hangs when processing nested closures
    - Fixed bug #298 : False positive in ScopeIndentSniff when anonymous functions are used with method chaining
    - Fixed bug #302 : Fixing code in Squiz InlineComment sniff can remove some comment text
    - Fixed bug #303 : Open and close tag on same line can cause a PHP notice checking scope indent
    - Fixed bug #306 : File containing only a namespace declaration raises undefined index notice
    - Fixed bug #307 : Conditional breaks in case statements get incorrect indentions
    - Fixed bug #308 : Squiz InlineIfDeclarationSniff fails on ternary operators inside closure
    - Fixed bug #310 : Variadics not recognized by tokenizer
    </notes>
  </release>
  <release>
   <version>
    <release>2.0.0RC3</release>
    <api>2.0.0RC3</api>
   </version>
   <stability>
    <release>beta</release>
    <api>beta</api>
   </stability>
   <date>2014-10-16</date>
   <license uri="https://github.com/squizlabs/PHP_CodeSniffer/blob/master/licence.txt">BSD License</license>
   <notes>
    - Improved default output for PHPCBF and removed the options to print verbose and progress output
    - If a .fixed file is supplied for a unit test file, the auto fixes will be checked against it during testing
      -- See Generic ScopeIndentUnitTest.inc and ScopeIndentUnitTest.inc.fixed for an example
    - Fixer token replacement methods now return TRUE if the change was accepted and FALSE if rejected
    - The --config-show command now pretty-prints the config values
      -- Thanks to Ken Guest for the patch
    - Setting and removing config values now catches exceptions if the config file is not writable
      -- Thanks to Ken Guest for the patch
    - Setting and removing config values now prints a message to confirm the action and show old values
    - Generic ScopeIndentSniff has been completely rewritten to improve fixing and embedded PHP detection
    - Generic DisallowTabIndent and DisallowSpaceIndent sniffs now detect indents at the start of block comments
    - Generic DisallowTabIndent and DisallowSpaceIndent sniffs now detect indents inside multi-line strings
    - Generic DisallowTabIndentSniff now replaces tabs inside doc block comments
    - Squiz ControlStructureSpacingSniff error codes have been corrected; they were reversed
    - Squiz EmbeddedPhpSniff now checks open and close tag indents and fixes some errors
    - Squiz FileCommentSniff no longer throws incorrect blank line before comment errors in JS files
    - Squiz ClassDeclarationSniff now has better checking for blank lines after a closing brace
    - Removed error Squiz.Classes.ClassDeclaration.NoNewlineAfterCloseBrace (request #285)
      -- Already handled by Squiz.Classes.ClassDeclaration.CloseBraceSameLine
    - Fixed bug #280 : The --config-show option generates error when there is no config file
    </notes>
  </release>
  <release>
   <version>
    <release>2.0.0RC2</release>
    <api>2.0.0RC2</api>
   </version>
   <stability>
    <release>beta</release>
    <api>beta</api>
   </stability>
   <date>2014-09-26</date>
   <license uri="https://github.com/squizlabs/PHP_CodeSniffer/blob/master/licence.txt">BSD License</license>
   <notes>
    - Minified JS and CSS files are now detected and skipped (fixes bug #252 and bug #19899)
      -- A warning will be added to the file so it can be found in the report and ignored in the future
    - Fixed incorrect length of JS object operator tokens
    - PHP tokenizer no longer converts class/function names to special tokens types
      -- Class/function names such as parent and true would become special tokens such as T_PARENT and T_TRUE
    - PHPCS can now exit with 0 if only warnings were found (request #262)
      -- Set the ignore_warnings_on_exit config variable to 1 to set this behaviour
      -- Default remains at exiting with 0 only if no errors and no warnings were found
      -- Also changes return value of PHP_CodeSniffer_Reporting::printReport()
    - Rulesets can now set associative array properties
      -- property name="[property]" type="array" value="foo=>bar,baz=>qux"
    - Generic ForbiddenFunctionsSniff now has a public property called forbiddenFunctions (request #263)
      -- Override the property in a ruleset.xml file to define forbidden functions and their replacements
      -- A replacement of NULL indicates that no replacement is available
      -- e.g., value="delete=>unset,print=>echo,create_function=>null"
      -- Custom sniffs overriding this one will need to change the visibility of their member var
    - Improved closure support in Generic ScopeIndentSniff
    - Improved indented PHP tag support in Generic ScopeIndentSniff
    - Improved fixing of mixed line indents in Generic ScopeIndentSniff
    - Added conflict detection to the file fixer
      -- If 2 sniffs look to be conflicting, one change will be ignored to allow a fix to occur
    - Generic CamelCapsFunctionNameSniff now ignores a single leading underscore
      -- Thanks to Alex Slobodiskiy for the patch
    - Standards can now be located within hidden directories (further fix for bug #20323)
      -- Thanks to Klaus Purer for the patch
    - Sniff ignore patterns now replace Win dir separators like file ignore patterns already did
    - Exclude patterns now use backtick delimiters, allowing all special characters to work correctly again
      -- Thanks to Jeremy Edgell for the patch
    - Errors converted to warnings in a ruleset (and vice versa) now retain their fixable status
      -- Thanks to Alexander Obuhovich for the patch
    - Squiz ConcatenationSpacingSniff now has a setting to specify how many spaces there should around concat operators
      -- Default remains at 0
      -- Override the "spacing" setting in a ruleset.xml file to change
    - Added auto-fixes for Squiz InlineCommentSniff
    - Generic DocCommentSniff now correctly fixes additional blank lines at the end of a comment
    - Squiz OperatorBracketSniff now correctly fixes operations that include arrays
    - Zend ClosingTagSniff fix now correctly leaves closing tags when followed by HTML
    - Added Generic SyntaxSniff to check for syntax errors in PHP files
      -- Thanks to Blaine Schmeisser for the contribution
    - Added Generic OneTraitPerFileSniff to check that only one trait is defined in each file
      -- Thanks to Alexander Obuhovich for the contribution
    - Squiz DiscouragedFunctionsSniff now warns about var_dump()
    - PEAR ValidFunctionNameSniff no longer throws an error for _()
    - Squiz and PEAR FunctionCommentSniffs now support _()
    - Generic DisallowTabIndentSniff now checks for, and fixes, mixed indents again
    - Generic UpperCaseConstantSniff and LowerCaseConstantSniff now ignore function names
    - Fixed bug #243 : Missing DocBlock not detected
    - Fixed bug #248 : FunctionCommentSniff expects ampersand on param name
    - Fixed bug #265 : False positives with type hints in ForbiddenFunctionsSniff
    - Fixed bug #20373 : Inline comment sniff tab handling way
    - Fixed bug #20377 : Error when trying to execute phpcs with report=json
    - Fixed bug #20378 : Report appended to existing file if no errors found in run
    - Fixed bug #20381 : Invalid "Comment closer must be on a new line"
      -- Thanks to Brad Kent for the patch
    - Fixed bug #20402 : SVN pre-commit hook fails due to unknown argument error
    </notes>
  </release>
  <release>
   <version>
    <release>2.0.0RC1</release>
    <api>2.0.0RC1</api>
   </version>
   <stability>
    <release>beta</release>
    <api>beta</api>
   </stability>
   <date>2014-08-06</date>
   <license uri="https://github.com/squizlabs/PHP_CodeSniffer/blob/master/licence.txt">BSD License</license>
   <notes>
    - PHPCBF will now fix incorrect newline characters in a file
    - PHPCBF now exists cleanly when there are no errors to fix
    - Added phpcbf.bat file for Windows
    - Verbose option no longer errors when using a phar file with a space in the path
    - Fixed a reporting error when using HHVM
      -- Thanks to Martins Sipenko for the patch
    - addFixableError() and addFixableWarning() now only return true if the fixer is enabled
      -- Saves checking ($phpcsFile->fixer->enabled === true) before every fix
    - Added addErrorOnLine() and addWarningOnLine() to add a non-fixable violation to a line at column 1
      -- Useful if you are generating errors using an external tool or parser and only know line numbers
      -- Thanks to Ondřej Mirtes for the patch
    - CSS tokenizer now identifies embedded PHP code using the new T_EMBEDDED_PHP token type
      -- The entire string of PHP is contained in a single token
    - PHP tokenizer contains better detection of short array syntax
    - Unit test runner now also test any standards installed under the installed_paths config var
    - Exclude patterns now use {} delimiters, allowing the | special character to work correctly again
    - The filtering component of the --extensions argument is now ignored again when passing filenames
      -- Can still be used to specify a custom tokenizer for each extension when passing filenames
      -- If no tokenizer is specified, default values will be used for common file extensions
    - Diff report now produces relative paths on Windows, where possible (further fix for bug #20234)
    - If a token's content has been modified by the tab-width setting, it will now have an orig_content in the tokens array
    - Generic DisallowSpaceIndent and DisallowTabIndent sniffs now check original indent content even when tab-width is set
      -- Previously, setting --tab-width would force both to check the indent as spaces
    - Fixed a problem where PHPCBF could replace tabs with too many spaces when changing indents
    - Fixed a problem that could occur with line numbers when using HHVM to check files with Windows newline characters
    - Removed use of sys_get_temp_dir() as this is not supported by the min PHP version
    - Squiz ArrayDeclarationSniff now supports short array syntax
    - Squiz ControlSignatureSniff no longer uses the Abstract Pattern sniff
      -- If you are extending this sniff, you'll need to rewrite your code
      -- The rewrite allows this sniff to fix all control structure formatting issues it finds
    - The installed_paths config var now accepts relative paths
      -- The paths are relative to the PHP_CodeSniffer install directory
      -- Thanks to Weston Ruter for the patch
    - Generic ScopeIndentSniff now accounts for different open tag indents
    - PEAR FunctionDeclarationSniff now ignores short arrays when checking indent
      -- Thanks to Daniel Tschinder for the patch
    - PSR2 FunctionCallSignatureSniff now treats multi-line strings as a single-line argument, like arrays and closures
      -- Thanks to Dawid Nowak for the patch
    - PSR2 UseDeclarationSniff now checks for a single space after the USE keyword
    - Generic ForbiddenFunctionsSniff now detects calls to functions in the global namespace
      -- Thanks to Ole Martin Handeland for the patch
    - Generic LowerCaseConstantSniff and UpperCaseConstantSniff now ignore namespaces beginning with TRUE/FALSE/NULL
      -- Thanks to Renan Gonçalves for the patch
    - Squiz InlineCommentSniff no longer requires a blank line after post-statement comments (request #20299)
    - Squiz SelfMemberReferenceSniff now works correctly with namespaces
    - Squiz FunctionCommentSniff is now more relaxed when checking namespaced type hints
    - Tab characters are now encoded in abstract pattern errors messages
      -- Thanks to Blaine Schmeisser for the patch
    - Invalid sniff codes passed to --sniffs now show a friendly error message (request #20313)
    - Generic LineLengthSniff now shows a warning if the iconv module is disabled (request #20314)
    - Source report no longer shows errors if category or sniff names ends in an uppercase error
      -- Thanks to Jonathan Marcil for the patch
    - Fixed bug #20261 : phpcbf has an endless fixing loop
    - Fixed bug #20268 : Incorrect documentation titles in PEAR documentation
    - Fixed bug #20296 : new array notion in function comma check fails
    - Fixed bug #20297 : phar does not work when renamed it to phpcs
    - Fixed bug #20307 : PHP_CodeSniffer_Standards_AbstractVariableSniff analyze traits
    - Fixed bug #20308 : Squiz.ValidVariableNameSniff - wrong variable usage
    - Fixed bug #20309 : Use "member variable" term in sniff "processMemberVar" method
    - Fixed bug #20310 : PSR2 does not check for space after function name
    - Fixed bug #20322 : Display rules set to type=error even when suppressing warnings
    - Fixed bug #20323 : PHPCS tries to load sniffs from hidden directories
    - Fixed bug #20346 : Fixer endless loop with Squiz.CSS sniffs
    - Fixed bug #20355 : No sniffs are registered with PHAR on Windows
    </notes>
  </release>
  <release>
   <version>
    <release>2.0.0a2</release>
    <api>2.0.0a2</api>
   </version>
   <stability>
    <release>alpha</release>
    <api>alpha</api>
   </stability>
   <date>2014-05-01</date>
   <license uri="https://github.com/squizlabs/PHP_CodeSniffer/blob/master/licence.txt">BSD License</license>
   <notes>
    - Added report type --report=info to show information about the checked code to make building a standard easier
      -- Checks a number of things, such as what line length you use, and spacing are brackets, but not everything
      -- Still highly experimental
    - Generic LineLengthSniff now shows warnings for long lines referring to licence and VCS information
      -- It previously ignored these lines, but at the expense of performance
    - Generic DisallowTabIndent and DisallowSpaceIndent sniffs no longer error when detecting mixed indent types
      -- Only the first type of indent found on a line (space or indent) is considered
    - Lots of little performance improvements that can add up to a substantial saving over large code bases
      -- Added a "length" array index to tokens so you don't need to call strlen() of them, or deal with encoding
      -- Can now use isset() to find tokens inside the PHP_CodeSniffer_Tokens static vars instead of in_array()
    - Custom reports can now specify a $recordErrors member var; this previously only worked for built-in reports
      -- When set to FALSE, error messages will not be recorded and only totals will be returned
      -- This can save significant memory while processing a large code base
    - Removed dependence on PHP_Timer
    - PHP tokenizer now supports DEFAULT statements opened with a T_SEMICOLON
    - The Squiz and PHPCS standards have increased the max padding for statement alignment from 8 to 12
    - Squiz EchoedStringsSniff now supports statments without a semicolon, such as PHP embedded in HTML
    - Squiz DoubleQuoteUsageSniff now properly replaces escaped double quotes when fixing a doubled quoted string
    - Improved detection of nested IF statements that use the alternate IF/ENDIF syntax
    - PSR1 CamelCapsMethodNameSniff now ignores magic methods
      -- Thanks to Eser Ozvataf for the patch
    - PSR1 SideEffectsSniff now ignores methods named define()
    - PSR1 and PEAR ClassDeclarationSniffs now support traits (request #20208)
    - PSR2 ControlStructureSpacingSniff now allows newlines before/after parentheses
      -- Thanks to Maurus Cuelenaere for the patch
    - PSR2 ControlStructureSpacingSniff now checks TRY and CATCH statements
    - Squiz SuperfluousWhitespaceSniff now detects whitespace at the end of block comment lines
      -- Thanks to Klaus Purer for the patch
    - Squiz LowercasePHPFunctionsSniff no longer reports errors for namespaced functions
      -- Thanks to Max Galbusera for the patch
    - Squiz SwitchDeclarationSniff now allows exit() as a breaking statement for case/default
    - Squiz ValidVariableNameSniff and Zend ValidVariableNameSniff now ignore additional PHP reserved vars
      -- Thanks to Mikuláš Dítě and Adrian Crepaz for the patch
    - Sniff code Squiz.WhiteSpace.MemberVarSpacing.After changed to Squiz.WhiteSpace.MemberVarSpacing.Incorrect (request #20241)
    - Fixed bug #20200 : Invalid JSON produced with specific error message
    - Fixed bug #20204 : Ruleset exclude checks are case sensitive
    - Fixed bug #20213 : Invalid error, Inline IF must be declared on single line
    - Fixed bug #20225 : array_merge() that takes more than one line generates error
    - Fixed bug #20230 : Squiz ControlStructureSpacing sniff assumes specific condition formatting
    - Fixed bug #20234 : phpcbf patch command absolute paths
    - Fixed bug #20240 : Squiz block comment sniff fails when newline present
    - Fixed bug #20247 : The Squiz.WhiteSpace.ControlStructureSpacing sniff and do-while
      -- Thanks to Alexander Obuhovich for the patch
    - Fixed bug #20248 : The Squiz_Sniffs_WhiteSpace_ControlStructureSpacingSniff sniff and empty scope
    - Fixed bug #20252 : Unitialized string offset when package name starts with underscore
    </notes>
  </release>
  <release>
   <version>
    <release>2.0.0a1</release>
    <api>2.0.0a1</api>
   </version>
   <stability>
    <release>alpha</release>
    <api>alpha</api>
   </stability>
   <date>2014-02-05</date>
   <license uri="https://github.com/squizlabs/PHP_CodeSniffer/blob/master/licence.txt">BSD License</license>
   <notes>
    - Added the phpcbf script to automatically fix many errors found by the phpcs script
    - Added report type --report=diff to show suggested changes to fix coding standard violations
    - The --report argument now allows for custom reports to be used
      -- Use the full path to your custom report class as the report name
    - The --extensions argument is now respected when passing filenames; not just with directories
    - The --extensions argument now allows you to specify the tokenizer for each extension
      -- e.g., --extensions=module/php,es/js
    - Command line arguments can now be set in ruleset files
      -- e.g., arg name="report" value="summary" (print summary report; same as --report=summary)
      -- e.g., arg value="sp" (print source and progress information; same as -sp)
      -- The -vvv, --sniffs, --standard and -l command line arguments cannot be set in this way
    - Sniff process() methods can not optionally return a token to ignore up to
      -- If returned, the sniff will not be executed again until the passed token is reached in the file
      -- Useful if you are looking for tokens like T_OPEN_TAG but only want to process the first one
    - Removed the comment parser classes and replaced it with a simple comment tokenier
      -- T_DOC_COMMENT tokens are now tokenized into T_DOC_COMMENT_* tokens so they can be used more easily
      -- This change requires a significant rewrite of sniffs that use the comment parser
      -- This change requires minor changes to sniffs that listen for T_DOC_COMMENT tokens directly
    - Added Generic DocCommentSniff to check generic doc block formatting
      -- Removed doc block formatting checks from PEAR ClassCommentSniff
      -- Removed doc block formatting checks from PEAR FileCommentSniff
      -- Removed doc block formatting checks from PEAR FunctionCommentSniff
      -- Removed doc block formatting checks from Squiz ClassCommentSniff
      -- Removed doc block formatting checks from Squiz FileCommentSniff
      -- Removed doc block formatting checks from Squiz FunctionCommentSniff
      -- Removed doc block formatting checks from Squiz VariableCommentSniff
    - Squiz DocCommentAlignmentSniff has had its error codes changed
      -- NoSpaceBeforeTag becomes NoSpaceAfterStar
      -- SpaceBeforeTag becomes SpaceAfterStar
      -- SpaceBeforeAsterisk becomes SpaceBeforeStar
    - Generic MultipleStatementAlignment now aligns assignments within a block so they fit within their max padding setting
      -- The sniff previously requested the padding as 1 space if max padding was exceeded
      -- It now aligns the assignment with surrounding assignments if it can
      -- Removed property ignoreMultiline as multi-line assignments are now handled correctly and should not be ignored
    - Squiz FunctionClosingBraceSpaceSniff now requires a blank line before the brace in all cases except function args
    - Added error Squiz.Commenting.ClassComment.SpacingAfter to ensure there are no blank lines after a class comment
    - Added error Squiz.WhiteSpace.MemberVarSpacing.AfterComment to ensure there are no blank lines after a member var comment
      -- Fixes have also been corrected to not strip the member var comment or indent under some circumstances
      -- Thanks to Mark Scherer for help with this fix
    - Added error Squiz.Commenting.FunctionCommentThrowTag.Missing to ensure a throw is documented
    - Removed error Squiz.Commenting.FunctionCommentThrowTag.WrongType
    - Content passed via STDIN can now specify the filename to use so that sniffs can run the correct filename checks
      -- Ensure the first line of the content is: phpcs_input_file: /path/to/file
    - Squiz coding standard now enforces no closing PHP tag at the end of a pure PHP file
    - Squiz coding standard now enforces a single newline character at the end of the file
    - Squiz ClassDeclarationSniff no longer checks for a PHP ending tag after a class definition
    - Squiz ControlStructureSpacingSniff now checks TRY and CATCH statements as well
    - Removed MySource ChannelExceptionSniff
    </notes>
  </release>
  <release>
   <version>
    <release>1.5.6</release>
    <api>1.5.6</api>
   </version>
   <stability>
    <release>stable</release>
    <api>stable</api>
   </stability>
   <date>2014-12-05</date>
   <license uri="https://github.com/squizlabs/PHP_CodeSniffer/blob/master/licence.txt">BSD License</license>
   <notes>
    - JS tokenizer now detects xor statements correctly
    - The --config-show command now pretty-prints the config values
      -- Thanks to Ken Guest for the patch
    - Setting and removing config values now catches exceptions if the config file is not writable
      -- Thanks to Ken Guest for the patch
    - Setting and removing config values now prints a message to confirm the action and show old values
    - You can now get PHP_CodeSniffer to ignore a single line by putting @codingStandardsIgnoreLine in a comment
      -- When the comment is found, the comment line and the following line will be ignored
      -- Thanks to Andy Bulford for the contribution
    - Generic ConstructorNameSniff no longer errors for PHP4 style constructors when __construct() is present
      -- Thanks to Thibaud Fabre for the patch
    - Fixed bug #280 : The --config-show option generates error when there is no config file
    - Fixed bug #306 : File containing only a namespace declaration raises undefined index notice
    - Fixed bug #308 : Squiz InlineIfDeclarationSniff fails on ternary operators inside closure
    - Fixed bug #310 : Variadics not recognized by tokenizer
    - Fixed bug #311 : Suppression of function prototype breaks checking of lines within function
   </notes>
  </release>
  <release>
   <version>
    <release>1.5.5</release>
    <api>1.5.5</api>
   </version>
   <stability>
    <release>stable</release>
    <api>stable</api>
   </stability>
   <date>2014-09-25</date>
   <license uri="https://github.com/squizlabs/PHP_CodeSniffer/blob/master/licence.txt">BSD License</license>
   <notes>
    - PHP tokenizer no longer converts class/function names to special tokens types
      -- Class/function names such as parent and true would become special tokens such as T_PARENT and T_TRUE
    - Improved closure support in Generic ScopeIndentSniff
    - Improved indented PHP tag support in Generic ScopeIndentSniff
    - Generic CamelCapsFunctionNameSniff now ignores a single leading underscore
      -- Thanks to Alex Slobodiskiy for the patch
    - Standards can now be located within hidden directories (further fix for bug #20323)
      -- Thanks to Klaus Purer for the patch
    - Added Generic SyntaxSniff to check for syntax errors in PHP files
      -- Thanks to Blaine Schmeisser for the contribution
    - Squiz DiscouragedFunctionsSniff now warns about var_dump()
    - PEAR ValidFunctionNameSniff no longer throws an error for _()
    - Squiz and PEAR FunctionCommentSnif now support _()
    - Generic UpperCaseConstantSniff and LowerCaseConstantSniff now ignore function names
    - Fixed bug #248 : FunctionCommentSniff expects ampersand on param name
    - Fixed bug #265 : False positives with type hints in ForbiddenFunctionsSniff
    - Fixed bug #20373 : Inline comment sniff tab handling way
    - Fixed bug #20378 : Report appended to existing file if no errors found in run
    - Fixed bug #20381 : Invalid "Comment closer must be on a new line"
      -- Thanks to Brad Kent for the patch
    - Fixed bug #20386 : Squiz.Commenting.ClassComment.SpacingBefore thrown if first block comment
   </notes>
  </release>
  <release>
   <version>
    <release>1.5.4</release>
    <api>1.5.4</api>
   </version>
   <stability>
    <release>stable</release>
    <api>stable</api>
   </stability>
   <date>2014-08-06</date>
   <license uri="https://github.com/squizlabs/PHP_CodeSniffer/blob/master/licence.txt">BSD License</license>
   <notes>
    - Removed use of sys_get_temp_dir() as this is not supported by the min PHP version
    - The installed_paths config var now accepts relative paths
      -- The paths are relative to the PHP_CodeSniffer install directory
      -- Thanks to Weston Ruter for the patch
    - Generic ScopeIndentSniff now accounts for different open tag indents
    - PEAR FunctionDeclarationSniff now ignores short arrays when checking indent
      -- Thanks to Daniel Tschinder for the patch
    - PSR2 FunctionCallSignatureSniff now treats multi-line strings as a single-line argument, like arrays and closures
      -- Thanks to Dawid Nowak for the patch
    - Generic ForbiddenFunctionsSniff now detects calls to functions in the global namespace
      -- Thanks to Ole Martin Handeland for the patch
    - Generic LowerCaseConstantSniff and UpperCaseConstantSniff now ignore namespaces beginning with TRUE/FALSE/NULL
      -- Thanks to Renan Gonçalves for the patch
    - Squiz InlineCommentSniff no longer requires a blank line after post-statement comments (request #20299)
    - Squiz SelfMemberReferenceSniff now works correctly with namespaces
    - Tab characters are now encoded in abstract pattern errors messages
      -- Thanks to Blaine Schmeisser for the patch
    - Invalid sniff codes passed to --sniffs now show a friendly error message (request #20313)
    - Generic LineLengthSniff now shows a warning if the iconv module is disabled (request #20314)
    - Source report no longer shows errors if category or sniff names ends in an uppercase error
      -- Thanks to Jonathan Marcil for the patch
    - Fixed bug #20268 : Incorrect documentation titles in PEAR documentation
    - Fixed bug #20296 : new array notion in function comma check fails
    - Fixed bug #20307 : PHP_CodeSniffer_Standards_AbstractVariableSniff analyze traits
    - Fixed bug #20308 : Squiz.ValidVariableNameSniff - wrong variable usage
    - Fixed bug #20309 : Use "member variable" term in sniff "processMemberVar" method
    - Fixed bug #20310 : PSR2 does not check for space after function name
    - Fixed bug #20322 : Display rules set to type=error even when suppressing warnings
    - Fixed bug #20323 : PHPCS tries to load sniffs from hidden directories
   </notes>
  </release>
  <release>
   <version>
    <release>1.5.3</release>
    <api>1.5.3</api>
   </version>
   <stability>
    <release>stable</release>
    <api>stable</api>
   </stability>
   <date>2014-05-01</date>
   <license uri="https://github.com/squizlabs/PHP_CodeSniffer/blob/master/licence.txt">BSD License</license>
   <notes>
    - Improved detection of nested IF statements that use the alternate IF/ENDIF syntax
    - PHP tokenizer now supports DEFAULT statements opened with a T_SEMICOLON
    - PSR1 CamelCapsMethodNameSniff now ignores magic methods
      -- Thanks to Eser Ozvataf for the patch
    - PSR1 SideEffectsSniff now ignores methods named define()
    - PSR1 and PEAR ClassDeclarationSniffs now support traits (request #20208)
    - PSR2 ControlStructureSpacingSniff now allows newlines before/after parentheses
      -- Thanks to Maurus Cuelenaere for the patch
    - Squiz LowercasePHPFunctionsSniff no longer reports errors for namespaced functions
      -- Thanks to Max Galbusera for the patch
    - Squiz SwitchDeclarationSniff now allows exit() as a breaking statement for case/default
    - Squiz ValidVariableNameSniff and Zend ValidVariableNameSniff now ignore additional PHP reserved vars
      -- Thanks to Mikuláš Dítě and Adrian Crepaz for the patch
    - Sniff code Squiz.WhiteSpace.MemberVarSpacing.After changed to Squiz.WhiteSpace.MemberVarSpacing.Incorrect (request #20241)
    - Fixed bug #20200 : Invalid JSON produced with specific error message
    - Fixed bug #20204 : Ruleset exclude checks are case sensitive
    - Fixed bug #20213 : Invalid error, Inline IF must be declared on single line
    - Fixed bug #20225 : array_merge() that takes more than one line generates error
    - Fixed bug #20230 : Squiz ControlStructureSpacing sniff assumes specific condition formatting
    - Fixed bug #20240 : Squiz block comment sniff fails when newline present
    - Fixed bug #20247 : The Squiz.WhiteSpace.ControlStructureSpacing sniff and do-while
      -- Thanks to Alexander Obuhovich for the patch
    - Fixed bug #20248 : The Squiz_Sniffs_WhiteSpace_ControlStructureSpacingSniff sniff and empty scope
    - Fixed bug #20252 : Unitialized string offset when package name starts with underscore
   </notes>
  </release>
  <release>
   <version>
    <release>1.5.2</release>
    <api>1.5.2</api>
   </version>
   <stability>
    <release>stable</release>
    <api>stable</api>
   </stability>
   <date>2014-02-05</date>
   <license uri="https://github.com/squizlabs/PHP_CodeSniffer/blob/master/licence.txt">BSD License</license>
   <notes>
    - Improved support for the PHP 5.5. classname::class syntax
      -- PSR2 SwitchDeclarationSniff no longer throws errors when this syntax is used in CASE conditions
    - Improved support for negative checks of instanceOf in Squiz ComparisonOperatorUsageSniff
      -- Thanks to Martin Winkel for the patch
    - Generic FunctionCallArgumentSpacingSniff now longer complains about space before comma when using here/nowdocs
      -- Thanks to Richard van Velzen for the patch
    - Generic LowerCaseConstantSniff and UpperCaseConstantSniff now ignore class constants
      -- Thanks to Kristopher Wilson for the patch
    - PEAR FunctionCallSignatureSniff now has settings to specify how many spaces should appear before/after parentheses
      -- Override the 'requiredSpacesAfterOpen' and 'requiredSpacesBeforeClose' settings in a ruleset.xml file to change
      -- Default remains at 0 for both
      -- Thanks to Astinus Eberhard for the patch
    - PSR2 ControlStructureSpacingSniff now has settings to specify how many spaces should appear before/after parentheses
      -- Override the 'requiredSpacesAfterOpen' and 'requiredSpacesBeforeClose' settings in a ruleset.xml file to change
      -- Default remains at 0 for both
      -- Thanks to Astinus Eberhard for the patch
    - Squiz ForEachLoopDeclarationSniff now has settings to specify how many spaces should appear before/after parentheses
      -- Override the 'requiredSpacesAfterOpen' and 'requiredSpacesBeforeClose' settings in a ruleset.xml file to change
      -- Default remains at 0 for both
      -- Thanks to Astinus Eberhard for the patch
    - Squiz ForLoopDeclarationSniff now has settings to specify how many spaces should appear before/after parentheses
      -- Override the 'requiredSpacesAfterOpen' and 'requiredSpacesBeforeClose' settings in a ruleset.xml file to change
      -- Default remains at 0 for both
      -- Thanks to Astinus Eberhard for the patch
    - Squiz FunctionDeclarationArgumentSpacingSniff now has settings to specify how many spaces should appear before/after parentheses
      -- Override the 'requiredSpacesAfterOpen' and 'requiredSpacesBeforeClose' settings in a ruleset.xml file to change
      -- Default remains at 0 for both
      -- Thanks to Astinus Eberhard for the patch
    - Removed UnusedFunctionParameter, CyclomaticComplexity and NestingLevel from the Squiz standard
    - Generic FixmeSniff and TodoSniff now work correctly with accented characters
    - Fixed bug #20145 : Custom ruleset preferences directory over installed standard
    - Fixed bug #20147 : phpcs-svn-pre-commit - no more default error report
    - Fixed bug #20151 : Problem handling "if(): ... else: ... endif;" syntax
    - Fixed bug #20190 : Invalid regex in Squiz_Sniffs_WhiteSpace_SuperfluousWhitespaceSniff
   </notes>
  </release>
  <release>
   <version>
    <release>1.5.1</release>
    <api>1.5.1</api>
   </version>
   <stability>
    <release>stable</release>
    <api>stable</api>
   </stability>
   <date>2013-12-12</date>
   <license uri="https://github.com/squizlabs/PHP_CodeSniffer/blob/master/licence.txt">BSD License</license>
   <notes>
    - Config values can now be set at runtime using the command line argument [--runtime-set key value]
      -- Runtime values are the same as config values, but are not written to the main config file
      -- Thanks to Wim Godden for the patch
    - Config values can now be set in ruleset files
      -- e.g., config name="zend_ca_path" value="/path/to/ZendCodeAnalyzer"
      -- Can not be used to set config values that override command line values, such as show_warnings
      -- Thanks to Jonathan Marcil for helping with the patch
    - Added a new installed_paths config value to allow for the setting of directories that contain standards
      -- By default, standards have to be installed into the CodeSniffer/Standards directory to be considered installed
      -- New config value allows a list of paths to be set in addition to this internal path
      -- Installed standards appear when using the -i arg, and can be referenced in rulesets using only their name
      -- Set paths by running: phpcs --config-set installed_paths /path/one,/path/two,...
    - PSR2 ClassDeclarationSniff now allows a list of extended interfaces to be split across multiple lines
    - Squiz DoubleQuoteUsageSniff now allows \b in double quoted strings
    - Generic ForbiddenFunctionsSniff now ignores object creation
      -- This is a further fix for bug #20100 : incorrect Function mysql() has been deprecated report
    - Fixed bug #20136 : Squiz_Sniffs_WhiteSpace_ScopeKeywordSpacingSniff and Traits
    - Fixed bug #20138 : Protected property underscore and camel caps issue (in trait with Zend)
      -- Thanks to Gaetan Rousseau for the patch
    - Fixed bug #20139 : No report file generated on success
   </notes>
  </release>
  <release>
   <version>
    <release>1.5.0</release>
    <api>1.5.0</api>
   </version>
   <stability>
    <release>stable</release>
    <api>stable</api>
   </stability>
   <date>2013-11-28</date>
   <license uri="https://github.com/squizlabs/PHP_CodeSniffer/blob/master/licence.txt">BSD License</license>
   <notes>
    - Doc generation is now working again for installed standards
      -- Includes a fix for limiting the docs to specific sniffs
    - Generic ScopeIndentSniff now allows for ignored tokens to be set via ruleset.xml files
      -- E.g., to ignore comments, override a property using:
      -- name="ignoreIndentationTokens" type="array" value="T_COMMENT,T_DOC_COMMENT"
    - PSR2 standard now ignores comments when checking indentation rules
    - Generic UpperCaseConstantNameSniff no longer reports errors where constants are used (request #20090)
      -- It still reports errors where constants are defined
    - Individual messages can now be excluded in ruleset.xml files using the exclude tag (request #20091)
      -- Setting message severity to 0 continues to be supported
    - Squiz OperatorSpacingSniff no longer throws errors for the ?: short ternary operator
      -- Thanks to Antoine Musso for the patch
    - Comment parser now supports non-English characters when splitting comment lines into words
      -- Thanks to Nik Sun for the patch
    - Exit statements are now recognised as valid closers for CASE and DEFAULT blocks
      -- Thanks to Maksim Kochkin for the patch
    - PHP_CodeSniffer_CLI::process() can now be passed an incomplete array of CLI values
      -- Missing values will be set to the CLI defaults
      -- Thanks to Maksim Kochkin for the patch
    - Fixed bug #20093 : Bug with ternary operator token
    - Fixed bug #20097 : CLI.php throws error in php 5.2
    - Fixed bug #20100 : incorrect Function mysql() has been deprecated report
    - Fixed bug #20119 : PHP warning: invalid argument to str_repeat() in SVN blame report with -s
    - Fixed bug #20123 : PSR2 complains about an empty second statement in for-loop
    - Fixed bug #20131 : PHP errors in svnblame report, if there are files not under version control
    - Fixed bug #20133 : Allow "HG: hg_id" as value for @version tag
   </notes>
  </release>
  <release>
   <version>
    <release>1.5.0RC4</release>
    <api>1.5.0RC4</api>
   </version>
   <stability>
    <release>beta</release>
    <api>beta</api>
   </stability>
   <date>2013-09-26</date>
   <license uri="https://github.com/squizlabs/PHP_CodeSniffer/blob/master/licence.txt">BSD License</license>
   <notes>
    - You can now restrict violations to individual sniff codes using the --sniffs command line argument
     -- Previously, this only restricted violations to an entire sniff and not individual messages
     -- If you have scripts calling PHP_CodeSniffer::process() or creating PHP_CodeSniffer_File objects, you must update your code
     -- The array of restrictions passed to PHP_CodeSniffer::process() must now be an array of sniff codes instead of class names
     -- The PHP_CodeSniffer_File::__construct() method now requires an array of restrictions to be passed
    - Doc generation is now working again
    - Progress information now shows the percentage complete at the end of each line
    - Added report type --report=junit to show the error list in a JUnit compatible format
      -- Thanks to Oleg Lobach for the contribution
    - Added support for the PHP 5.4 callable type hint
    - Fixed problem where some file content could be ignored when checking STDIN
    - Version information is now printed when installed via composer or run from a Git clone (request #20050)
    - Added Squiz DisallowBooleanStatementSniff to ban boolean operators outside of control structure conditions
    - The CSS tokenizer is now more reliable when encountering 'list' and 'break' strings
    - Coding standard ignore comments can now appear instead doc blocks as well as inline comments
      -- Thanks to Stuart Langley for the patch
    - Generic LineLengthSniff now ignores SVN URL and Head URL comments
      -- Thanks to Karl DeBisschop for the patch
    - PEAR MultiLineConditionSniff now has a setting to specify how many spaces code should be indented
      -- Default remains at 4; override the 'indent' setting in a ruleset.xml file to change
      -- Thanks to Szabolcs Sulik for the patch
    - PEAR MultiLineAssignmentSniff now has a setting to specify how many spaces code should be indented
      -- Default remains at 4; override the 'indent' setting in a ruleset.xml file to change
      -- Thanks to Szabolcs Sulik for the patch
    - PEAR FunctionDeclarationSniff now has a setting to specify how many spaces code should be indented
      -- Default remains at 4; override the 'indent' setting in a ruleset.xml file to change
      -- Thanks to Szabolcs Sulik for the patch
    - Squiz SwitchDeclarationSniff now has a setting to specify how many spaces code should be indented
      -- Default remains at 4; override the 'indent' setting in a ruleset.xml file to change
      -- Thanks to Szabolcs Sulik for the patch
    - Squiz CSS IndentationSniff now has a setting to specify how many spaces code should be indented
      -- Default remains at 4; override the 'indent' setting in a ruleset.xml file to change
      -- Thanks to Hugo Fonseca for the patch
    - Squiz and MySource File and Function comment sniffs now allow all tags and don't require a particular licence
    - Squiz standard now allows lines to be 120 characters long before warning; up from 85
    - Squiz LowercaseStyleDefinitionSniff no longer throws errors for class names in nested style definitions
    - Squiz ClassFileNameSniff no longer throws errors when checking STDIN
    - Squiz CSS sniffs no longer generate errors for IE filters
    - Squiz CSS IndentationSniff no longer sees comments as blank lines
    - Squiz LogicalOperatorSpacingSniff now ignores whitespace at the end of a line
    - Squiz.Scope.MethodScope.Missing error message now mentions 'visibility' instead of 'scope modifier'
      -- Thanks to Renat Akhmedyanov for the patch
    - Added support for the PSR2 multi-line arguments errata
    - The PSR2 standard no longer throws errors for additional spacing after a type hint
    - PSR UseDeclarationSniff no longer throws errors for USE statements inside TRAITs
    - Fixed cases where code was incorrectly assigned the T_GOTO_LABEL token when used in a complex CASE condition
    - Fixed bug #20026 : Check for multi-line arrays that should be single-line is slightly wrong
      -- Adds new error message for single-line arrays that end with a comma
    - Fixed bug #20029 : ForbiddenFunction sniff incorrectly recognizes methods in USE clauses
    - Fixed bug #20043 : Mis-interpretation of Foo::class
    - Fixed bug #20044 : PSR1 camelCase check does not ignore leading underscores
    - Fixed bug #20045 : Errors about indentation for closures with multi-line 'use' in functions
    - Fixed bug #20051 : Undefined index: scope_opener / scope_closer
      -- Thanks to Anthon Pang for the patch
   </notes>
  </release>
  <release>
   <version>
    <release>1.5.0RC3</release>
    <api>1.5.0RC3</api>
   </version>
   <stability>
    <release>beta</release>
    <api>beta</api>
   </stability>
   <date>2013-07-25</date>
   <license uri="https://github.com/squizlabs/PHP_CodeSniffer/blob/master/licence.txt">BSD License</license>
   <notes>
    - Added report type --report=json to show the error list and total counts for all checked files
      -- Thanks to Jeffrey Fisher for the contribution
    - PHP_CodeSniffer::isCamelCaps now allows for acronyms at the start of a string if the strict flag is FALSE
      -- acronyms are defined as at least 2 uppercase characters in a row
      -- e.g., the following is now valid camel caps with strict set to FALSE: XMLParser
    - The PHP tokenizer now tokenizes goto labels as T_GOTO_LABEL instead of T_STRING followed by T_COLON
    - The JS tokenizer now has support for the T_THROW token
    - Symlinked directories inside CodeSniffer/Standards and in ruleset.xml files are now supported
      -- Only available since PHP 5.2.11 and 5.3.1
      -- Thanks to Maik Penz for the patch
    - The JS tokenizer now correctly identifies T_INLINE_ELSE tokens instead of leaving them as T_COLON
      -- Thanks to Arnout Boks for the patch
    - Explaining a standard (phpcs -e) that uses namespaces now works correctly
    - Restricting a check to specific sniffs (phpcs --sniffs=...) now works correctly with namespaced sniffs
      -- Thanks to Maik Penz for the patch
    - Docs added for the entire Generic standard, and many sniffs from other standards are now documented as well
      -- Thanks to Spencer Rinehart for the contribution
    - Clearer error message for when the sniff class name does not match the directory structure
    - Generated HTML docs now correctly show the open PHP tag in code comparison blocks
    - Added Generic InlineHTMLSniff to ensure a file only contains PHP code
    - Added Squiz ShorthandSizeSniff to check that CSS sizes are using shorthand notation only when 1 or 2 values are used
    - Added Squiz ForbiddenStylesSniff to ban the use of some deprecated browser-specific styles
    - Added Squiz NamedColoursSniff to ban the use of colour names
    - PSR2 standard no longer enforces no whitespace between the closing parenthesis of a function call and the semicolon
    - PSR2 ClassDeclarationSniff now ignores empty classes when checking the end brace position
    - PSR2 SwitchDeclarationSniff no longer reports errors for empty lines between CASE statements
    - PEAR ObjectOperatorIndentSniff now has a setting to specify how many spaces code should be indented
      -- Default remains at 4; override the indent setting in a ruleset.xml file to change
      -- Thanks to Andrey Mindubaev for the patch
    - Squiz FileExtensionSniff now supports traits
      -- Thanks to Lucas Green for the patch
    - Squiz ArrayDeclarationSniff no longer reports errors for no comma at the end of a line that contains a function call
    - Squiz SwitchDeclarationSniff now supports T_CONTINUE and T_THROW as valid case/default breaking statements
    - Squiz CommentedOutCodeSniff is now better at ignoring commented out HTML, XML and regular expressions
    - Squiz DisallowComparisonAssignmentSniff no longer throws errors for the third expression in a FOR statement
    - Squiz ColourDefinitionSniff no longer throws errors for some CSS class names
    - Squiz ControlStructureSpacingSniff now supports all types of CASE/DEFAULT breaking statements
    - Generic CallTimePassByReferenceSniff now reports errors for functions called using a variable
      -- Thanks to Maik Penz for the patch
    - Generic ConstructorNameSniff no longer throws a notice for abstract constructors inside abstract classes
      -- Thanks to Spencer Rinehart for the patch
    - Squiz ComparisonOperatorUsageSniff now checks inside elseif statements
      -- Thanks to Arnout Boks for the patch
    - Squiz OperatorSpacingSniff now reports errors for no spacing around inline then and else tokens
      -- Thanks to Arnout Boks for the patch
    - Fixed bug #19811 : Comments not ignored in all cases in AbstractPatternSniff
      -- Thanks to Erik Wiffin for the patch
    - Fixed bug #19892 : ELSE with no braces causes incorrect SWITCH break statement indentation error
    - Fixed bug #19897 : Indenting warnings in templates not consistent
    - Fixed bug #19908 : PEAR MultiLineCondition Does Not Apply elseif
    - Fixed bug #19930 : option --report-file generate an empty file
    - Fixed bug #19935 : notify-send reports do not vanish in gnome-shell
      -- Thanks to Christian Weiske for the patch
    - Fixed bug #19944 : docblock squiz sniff "return void" trips over return in lambda function
    - Fixed bug #19953 : PSR2 - Spaces before interface name for abstract class
    - Fixed bug #19956 : phpcs warns for Type Hint missing Resource
    - Fixed bug #19957 : Does not understand trait method aliasing
    - Fixed bug #19968 : Permission denied on excluded directory
    - Fixed bug #19969 : Sniffs with namespace not recognized in reports
    - Fixed bug #19997 : Class names incorrectly detected as constants
   </notes>
  </release>
  <release>
   <version>
    <release>1.5.0RC2</release>
    <api>1.5.0RC2</api>
   </version>
   <stability>
    <release>beta</release>
    <api>beta</api>
   </stability>
   <date>2013-04-04</date>
   <license uri="https://github.com/squizlabs/PHP_CodeSniffer/blob/master/licence.txt">BSD License</license>
   <notes>
    - Ruleset processing has been rewritten to be more predictable
      -- Provides much better support for relative paths inside ruleset files
      -- May mean that sniffs that were previously ignored are now being included when importing external rulesets
      -- Ruleset processing output can be seen by using the -vv command line argument
      -- Internal sniff registering functions have all changed, so please review custom scripts
    - You can now pass multiple coding standards on the command line, comma separated (request #19144)
      -- Works with built-in or custom standards and rulesets, or a mix of both
    - You can now exclude directories or whole standards in a ruleset XML file (request #19731)
      -- e.g., exclude "Generic.Commenting" or just "Generic"
      -- You can also pass in a path to a directory instead, if you know it
    - Added Generic LowerCaseKeywordSniff to ensure all PHP keywords are defined in lowercase
      -- The PSR2 and Squiz standards now use this sniff
    - Added Generic SAPIUsageSniff to ensure the PHP_SAPI constant is used instead of php_sapi_name() (request #19863)
    - Squiz FunctionSpacingSniff now has a setting to specify how many lines there should between functions (request #19843)
      -- Default remains at 2
      -- Override the "spacing" setting in a ruleset.xml file to change
    - Squiz LowercasePHPFunctionSniff no longer throws errors for the limited set of PHP keywords it was checking
      -- Add a rule for Generic.PHP.LowerCaseKeyword to your ruleset to replicate this functionality
    - Added support for the PHP 5.4 T_CALLABLE token so it can be used in lower PHP versions
    - Generic EndFileNoNewlineSniff now supports checking of CSS and JS files
    - PSR2 SwitchDeclarationSniff now has a setting to specify how many spaces code should be indented
      -- Default remains at 4; override the indent setting in a ruleset.xml file to change
      -- Thanks to Asher Snyder for the patch
    - Generic ScopeIndentSniff now has a setting to specify a list of tokens that should be ignored
      -- The first token on the line is checked and the whole line is ignored if the token is in the array
      -- Thanks to Eloy Lafuente for the patch
    - Squiz LowercaseClassKeywordsSniff now checks for the TRAIT keyword
      -- Thanks to Anthon Pang for the patch
    - If you create your own PHP_CodeSniffer object, PHPCS will no longer exit when an unknown argument is found
      -- This allows you to create wrapper scripts for PHPCS more easily
    - PSR2 MethodDeclarationSniff no longer generates a notice for methods named "_"
      -- Thanks to Bart S for the patch
    - Squiz BlockCommentSniff no longer reports that a blank line between a scope closer and block comment is invalid
    - Generic DuplicateClassNameSniff no longer reports an invalid error if multiple PHP open tags exist in a file
    - Generic DuplicateClassNameSniff no longer reports duplicate errors if multiple PHP open tags exist in a file
    - Fixed bug #19819 : Freeze with syntax error in use statement
    - Fixed bug #19820 : Wrong message level in Generic_Sniffs_CodeAnalysis_EmptyStatementSniff
    - Fixed bug #19859 : CodeSniffer::setIgnorePatterns API changed
    - Fixed bug #19871 : findExtendedClassName doesn't return FQCN on namespaced classes
    - Fixed bug #19879 : bitwise and operator interpreted as reference by value
   </notes>
  </release>
  <release>
   <version>
    <release>1.5.0RC1</release>
    <api>1.5.0RC1</api>
   </version>
   <stability>
    <release>beta</release>
    <api>beta</api>
   </stability>
   <date>2013-02-08</date>
   <license uri="https://github.com/squizlabs/PHP_CodeSniffer/blob/master/licence.txt">BSD License</license>
   <notes>
    - Reports have been completely rewritten to consume far less memory
      -- Each report is incrementally written to the file system during a run and then printed out when the run ends
      -- There is no longer a need to keep the list of errors and warnings in memory during a run
    - Multi-file sniff support has been removed because they are too memory intensive
      -- If you have a custom multi-file sniff, you can convert it into a standard sniff quite easily
      -- See CodeSniffer/Standards/Generic/Sniffs/Classes/DuplicateClassNameSniff.php for an example
    </notes>
  </release>
  <release>
   <version>
    <release>1.4.8</release>
    <api>1.4.8</api>
   </version>
   <stability>
    <release>stable</release>
    <api>stable</api>
   </stability>
   <date>2013-11-26</date>
   <license uri="https://github.com/squizlabs/PHP_CodeSniffer/blob/master/licence.txt">BSD License</license>
   <notes>
    - Generic ScopeIndentSniff now allows for ignored tokens to be set via ruleset.xml files
      -- E.g., to ignore comments, override a property using:
      -- name="ignoreIndentationTokens" type="array" value="T_COMMENT,T_DOC_COMMENT"
    - PSR2 standard now ignores comments when checking indentation rules
    - Squiz OperatorSpacingSniff no longer throws errors for the ?: short ternary operator
      -- Thanks to Antoine Musso for the patch
    - Comment parser now supports non-English characters when splitting comment lines into words
      -- Thanks to Nik Sun for the patch
    - Exit statements are now recognised as valid closers for CASE and DEFAULT blocks
      -- Thanks to Maksim Kochkin for the patch
    - PHP_CodeSniffer_CLI::process() can now be passed an incomplete array of CLI values
      -- Missing values will be set to the CLI defaults
      -- Thanks to Maksim Kochkin for the patch
    - Fixed bug #20097 : CLI.php throws error in php 5.2
    - Fixed bug #20100 : incorrect Function mysql() has been deprecated report
    - Fixed bug #20119 : PHP warning: invalid argument to str_repeat() in SVN blame report with -s
    - Fixed bug #20123 : PSR2 complains about an empty second statement in for-loop
    - Fixed bug #20131 : PHP errors in svnblame report, if there are files not under version control
    - Fixed bug #20133 : Allow "HG: hg_id" as value for @version tag
   </notes>
  </release>
  <release>
   <version>
    <release>1.4.7</release>
    <api>1.4.7</api>
   </version>
   <stability>
    <release>stable</release>
    <api>stable</api>
   </stability>
   <date>2013-09-26</date>
   <license uri="https://github.com/squizlabs/PHP_CodeSniffer/blob/master/licence.txt">BSD License</license>
   <notes>
    - Added report type --report=junit to show the error list in a JUnit compatible format
      -- Thanks to Oleg Lobach for the contribution
    - Added support for the PHP 5.4 callable type hint
    - Fixed problem where some file content could be ignored when checking STDIN
    - Version information is now printed when installed via composer or run from a Git clone (request #20050)
    - The CSS tokenizer is now more reliable when encountering 'list' and 'break' strings
    - Coding standard ignore comments can now appear instead doc blocks as well as inline comments
      -- Thanks to Stuart Langley for the patch
    - Generic LineLengthSniff now ignores SVN URL and Head URL comments
      -- Thanks to Karl DeBisschop for the patch
    - PEAR MultiLineConditionSniff now has a setting to specify how many spaces code should be indented
      -- Default remains at 4; override the 'indent' setting in a ruleset.xml file to change
      -- Thanks to Szabolcs Sulik for the patch
    - PEAR MultiLineAssignmentSniff now has a setting to specify how many spaces code should be indented
      -- Default remains at 4; override the 'indent' setting in a ruleset.xml file to change
      -- Thanks to Szabolcs Sulik for the patch
    - PEAR FunctionDeclarationSniff now has a setting to specify how many spaces code should be indented
      -- Default remains at 4; override the 'indent' setting in a ruleset.xml file to change
      -- Thanks to Szabolcs Sulik for the patch
    - Squiz SwitchDeclarationSniff now has a setting to specify how many spaces code should be indented
      -- Default remains at 4; override the 'indent' setting in a ruleset.xml file to change
      -- Thanks to Szabolcs Sulik for the patch
    - Squiz CSS IndentationSniff now has a setting to specify how many spaces code should be indented
      -- Default remains at 4; override the 'indent' setting in a ruleset.xml file to change
      -- Thanks to Hugo Fonseca for the patch
    - Squiz and MySource File and Function comment sniffs now allow all tags and don't require a particular licence
    - Squiz LowercaseStyleDefinitionSniff no longer throws errors for class names in nested style definitions
    - Squiz ClassFileNameSniff no longer throws errors when checking STDIN
    - Squiz CSS sniffs no longer generate errors for IE filters
    - Squiz CSS IndentationSniff no longer sees comments as blank lines
    - Squiz LogicalOperatorSpacingSniff now ignores whitespace at the end of a line
    - Squiz.Scope.MethodScope.Missing error message now mentions 'visibility' instead of 'scope modifier'
      -- Thanks to Renat Akhmedyanov for the patch
    - Added support for the PSR2 multi-line arguments errata
    - The PSR2 standard no longer throws errors for additional spacing after a type hint
    - PSR UseDeclarationSniff no longer throws errors for USE statements inside TRAITs
    - Fixed bug #20026 : Check for multi-line arrays that should be single-line is slightly wrong
      -- Adds new error message for single-line arrays that end with a comma
    - Fixed bug #20029 : ForbiddenFunction sniff incorrectly recognizes methods in USE clauses
    - Fixed bug #20043 : Mis-interpretation of Foo::class
    - Fixed bug #20044 : PSR1 camelCase check does not ignore leading underscores
    - Fixed bug #20045 : Errors about indentation for closures with multi-line 'use' in functions
   </notes>
  </release>
  <release>
   <version>
    <release>1.4.6</release>
    <api>1.4.6</api>
   </version>
   <stability>
    <release>stable</release>
    <api>stable</api>
   </stability>
   <date>2013-07-25</date>
   <license uri="https://github.com/squizlabs/PHP_CodeSniffer/blob/master/licence.txt">BSD License</license>
   <notes>
    - Added report type --report=json to show the error list and total counts for all checked files
      -- Thanks to Jeffrey Fisher for the contribution
    - The JS tokenizer now has support for the T_THROW token
    - Symlinked directories inside CodeSniffer/Standards and in ruleset.xml files are now supported
      -- Only available since PHP 5.2.11 and 5.3.1
      -- Thanks to Maik Penz for the patch
    - The JS tokenizer now correctly identifies T_INLINE_ELSE tokens instead of leaving them as T_COLON
      -- Thanks to Arnout Boks for the patch
    - Explaining a standard (phpcs -e) that uses namespaces now works correctly
    - Restricting a check to specific sniffs (phpcs --sniffs=...) now works correctly with namespaced sniffs
      -- Thanks to Maik Penz for the patch
    - Docs added for the entire Generic standard, and many sniffs from other standards are now documented as well
      -- Thanks to Spencer Rinehart for the contribution
    - Clearer error message for when the sniff class name does not match the directory structure
    - Generated HTML docs now correctly show the open PHP tag in code comparison blocks
    - Added Generic InlineHTMLSniff to ensure a file only contains PHP code
    - Added Squiz ShorthandSizeSniff to check that CSS sizes are using shorthand notation only when 1 or 2 values are used
    - Added Squiz ForbiddenStylesSniff to ban the use of some deprecated browser-specific styles
    - Added Squiz NamedColoursSniff to ban the use of colour names
    - PSR2 standard no longer enforces no whitespace between the closing parenthesis of a function call and the semicolon
    - PSR2 ClassDeclarationSniff now ignores empty classes when checking the end brace position
    - PSR2 SwitchDeclarationSniff no longer reports errors for empty lines between CASE statements
    - PEAR ObjectOperatorIndentSniff now has a setting to specify how many spaces code should be indented
      -- Default remains at 4; override the indent setting in a ruleset.xml file to change
      -- Thanks to Andrey Mindubaev for the patch
    - Squiz FileExtensionSniff now supports traits
      -- Thanks to Lucas Green for the patch
    - Squiz ArrayDeclarationSniff no longer reports errors for no comma at the end of a line that contains a function call
    - Squiz SwitchDeclarationSniff now supports T_CONTINUE and T_THROW as valid case/default breaking statements
    - Squiz CommentedOutCodeSniff is now better at ignoring commented out HTML, XML and regular expressions
    - Squiz DisallowComparisonAssignmentSniff no longer throws errors for the third expression in a FOR statement
    - Squiz ColourDefinitionSniff no longer throws errors for some CSS class names
    - Squiz ControlStructureSpacingSniff now supports all types of CASE/DEFAULT breaking statements
    - Generic CallTimePassByReferenceSniff now reports errors for functions called using a variable
      -- Thanks to Maik Penz for the patch
    - Generic ConstructorNameSniff no longer throws a notice for abstract constructors inside abstract classes
      -- Thanks to Spencer Rinehart for the patch
    - Squiz ComparisonOperatorUsageSniff now checks inside elseif statements
      -- Thanks to Arnout Boks for the patch
    - Squiz OperatorSpacingSniff now reports errors for no spacing around inline then and else tokens
      -- Thanks to Arnout Boks for the patch
    - Fixed bug #19811 : Comments not ignored in all cases in AbstractPatternSniff
      -- Thanks to Erik Wiffin for the patch
    - Fixed bug #19892 : ELSE with no braces causes incorrect SWITCH break statement indentation error
    - Fixed bug #19897 : Indenting warnings in templates not consistent
    - Fixed bug #19908 : PEAR MultiLineCondition Does Not Apply elseif
    - Fixed bug #19913 : Running phpcs in interactive mode causes warnings
      -- Thanks to Harald Franndorfer for the patch
    - Fixed bug #19935 : notify-send reports do not vanish in gnome-shell
      -- Thanks to Christian Weiske for the patch
    - Fixed bug #19944 : docblock squiz sniff "return void" trips over return in lambda function
    - Fixed bug #19953 : PSR2 - Spaces before interface name for abstract class
    - Fixed bug #19956 : phpcs warns for Type Hint missing Resource
    - Fixed bug #19957 : Does not understand trait method aliasing
    - Fixed bug #19968 : Permission denied on excluded directory
    - Fixed bug #19969 : Sniffs with namespace not recognized in reports
    - Fixed bug #19997 : Class names incorrectly detected as constants
   </notes>
  </release>
  <release>
   <version>
    <release>1.4.5</release>
    <api>1.4.5</api>
   </version>
   <stability>
    <release>stable</release>
    <api>stable</api>
   </stability>
   <date>2013-04-04</date>
   <license uri="https://github.com/squizlabs/PHP_CodeSniffer/blob/master/licence.txt">BSD License</license>
   <notes>
    - Added Generic LowerCaseKeywordSniff to ensure all PHP keywords are defined in lowercase
      -- The PSR2 and Squiz standards now use this sniff
    - Added Generic SAPIUsageSniff to ensure the PHP_SAPI constant is used instead of php_sapi_name() (request #19863)
    - Squiz FunctionSpacingSniff now has a setting to specify how many lines there should between functions (request #19843)
      -- Default remains at 2
      -- Override the "spacing" setting in a ruleset.xml file to change
    - Squiz LowercasePHPFunctionSniff no longer throws errors for the limited set of PHP keywords it was checking
      -- Add a rule for Generic.PHP.LowerCaseKeyword to your ruleset to replicate this functionality
    - Added support for the PHP 5.4 T_CALLABLE token so it can be used in lower PHP versions
    - Generic EndFileNoNewlineSniff now supports checking of CSS and JS files
    - PSR2 SwitchDeclarationSniff now has a setting to specify how many spaces code should be indented
      -- Default remains at 4; override the indent setting in a ruleset.xml file to change
      -- Thanks to Asher Snyder for the patch
    - Generic ScopeIndentSniff now has a setting to specify a list of tokens that should be ignored
      -- The first token on the line is checked and the whole line is ignored if the token is in the array
      -- Thanks to Eloy Lafuente for the patch
    - Squiz LowercaseClassKeywordsSniff now checks for the TRAIT keyword
      -- Thanks to Anthon Pang for the patch
    - If you create your own PHP_CodeSniffer object, PHPCS will no longer exit when an unknown argument is found
      -- This allows you to create wrapper scripts for PHPCS more easily
    - PSR2 MethodDeclarationSniff no longer generates a notice for methods named "_"
      -- Thanks to Bart S for the patch
    - Squiz BlockCommentSniff no longer reports that a blank line between a scope closer and block comment is invalid
    - Generic DuplicateClassNameSniff no longer reports an invalid error if multiple PHP open tags exist in a file
    - Generic DuplicateClassNameSniff no longer reports duplicate errors if multiple PHP open tags exist in a file
    - Fixed bug #19819 : Freeze with syntax error in use statement
    - Fixed bug #19820 : Wrong message level in Generic_Sniffs_CodeAnalysis_EmptyStatementSniff
    - Fixed bug #19859 : CodeSniffer::setIgnorePatterns API changed
    - Fixed bug #19871 : findExtendedClassName doesn't return FQCN on namespaced classes
    - Fixed bug #19879 : bitwise and operator interpreted as reference by value
   </notes>
  </release>
  <release>
   <version>
    <release>1.4.4</release>
    <api>1.4.4</api>
   </version>
   <stability>
    <release>stable</release>
    <api>stable</api>
   </stability>
   <date>2013-02-07</date>
   <license uri="https://github.com/squizlabs/PHP_CodeSniffer/blob/master/licence.txt">BSD License</license>
   <notes>
    - Ignored lines no longer cause the summary report to show incorrect error and warning counts
      -- Thanks to Bert Van Hauwaert for the patch
    - Added Generic CSSLintSniff to run CSSLint over a CSS file and report warnings
      -- Set full command to run CSSLint using phpcs --config-set csslint_path /path/to/csslint
      -- Thanks to Roman Levishchenko for the contribution
    - Added PSR2 ControlStructureSpacingSniff to ensure there are no spaces before and after parenthesis in control structures
      -- Fixes bug #19732 : PSR2: some control structures errors not reported
    - Squiz commenting sniffs now support non-English characters when checking for capital letters
      -- Thanks to Roman Levishchenko for the patch
    - Generic EndFileNewlineSniff now supports JS and CSS files
      -- Thanks to Denis Ryabkov for the patch
    - PSR1 SideEffectsSniff no longer reports constant declarations as side effects
    - Notifysend report now supports notify-send versions before 0.7.3
      -- Thanks to Ken Guest for the patch
    - PEAR and Squiz FunctionCommentSniffs no longer report errors for misaligned argument comments when they are blank
      -- Thanks to Thomas Peterson for the patch
    - Squiz FunctionDeclarationArgumentSpacingSniff now works correctly for equalsSpacing values greater than 0
      -- Thanks to Klaus Purer for the patch
    - Squiz SuperfluousWhitespaceSniff no longer throws errors for CSS files with no newline at the end
    - Squiz SuperfluousWhitespaceSniff now allows a single newline at the end of JS and CSS files
    - Fixed bug #19755 : Token of T_CLASS type has no scope_opener and scope_closer keys
    - Fixed bug #19759 : Squiz.PHP.NonExecutableCode fails for return function()...
    - Fixed bug #19763 : Use statements for traits not recognised correctly for PSR2 code style
    - Fixed bug #19764 : Instead of for traits throws uppercase constant name errors
    - Fixed bug #19772 : PSR2_Sniffs_Namespaces_UseDeclarationSniff does not properly recognize last use
    - Fixed bug #19775 : False positive in NonExecutableCode sniff when not using curly braces
    - Fixed bug #19782 : Invalid found size functions in loop when using object operator
    - Fixed bug #19799 : config folder is not created automatically
    - Fixed bug #19804 : JS Tokenizer wrong /**/ parsing
   </notes>
  </release>
  <release>
   <version>
    <release>1.4.3</release>
    <api>1.4.3</api>
   </version>
   <stability>
    <release>stable</release>
    <api>stable</api>
   </stability>
   <date>2012-12-04</date>
   <license uri="https://github.com/squizlabs/PHP_CodeSniffer/blob/master/licence.txt">BSD License</license>
   <notes>
    - Added support for the PHP 5.5 T_FINALLY token to detect try/catch/finally statements
    - Added empty CodeSniffer.conf to enable config settings for Composer installs
    - Added Generic EndFileNoNewlineSniff to ensure there is no newline at the end of a file
    - Autoloader can now load PSR-0 compliant classes
      -- Thanks to Maik Penz for the patch
    - Squiz NonExecutableCodeSniff no longer throws error for multi-line RETURNs inside CASE statements
      -- Thanks to Marc Ypes for the patch
    - Squiz OperatorSpacingSniff no longer reports errors for negative numbers inside inline THEN statements
      -- Thanks to Klaus Purer for the patch
    - Squiz OperatorSpacingSniff no longer reports errors for the assignment of operations involving negative numbers
    - Squiz SelfMemberReferenceSniff can no longer get into an infinite loop when checking a static call with a namespace
      -- Thanks to Andy Grunwald for the patch
    - Fixed bug #19699 : Generic.Files.LineLength giving false positives when tab-width is used
    - Fixed bug #19726 : Wrong number of spaces expected after instanceof static
  - Fixed bug #19727 : PSR2: no error reported when using } elseif {
   </notes>
  </release>
  <release>
   <version>
    <release>1.4.2</release>
    <api>1.4.2</api>
   </version>
   <stability>
    <release>stable</release>
    <api>stable</api>
   </stability>
   <date>2012-11-09</date>
   <license uri="https://github.com/squizlabs/PHP_CodeSniffer/blob/master/licence.txt">BSD License</license>
   <notes>
    - PHP_CodeSniffer can now be installed using Composer
      -- Require squizlabs/php_codesniffer in your composer.json file
      -- Thanks to Rob Bast, Stephen Rees-Carter, Stefano Kowalke and Ivan Habunek for help with this
    - Squiz BlockCommentSniff and InlineCommentSniff no longer report errors for trait block comments
    - Squiz SelfMemberReferenceSniff now supports namespaces
      -- Thanks to Andy Grunwald for the patch
    - Squiz FileCommentSniff now uses tag names inside the error codes for many messages
      -- This allows you to exclude specific missing, out of order etc., tags
    - Squiz SuperfluousWhitespaceSniff now has an option to ignore blank lines
      -- This will stop errors being reported for lines that contain only whitespace
      -- Set the ignoreBlankLines property to TRUE in your ruleset.xml file to enable this
    - PSR2 no longer reports errors for whitespace at the end of blank lines
    - Fixed gitblame report not working on Windows
      -- Thanks to Rogerio Prado de Jesus
    - Fixed an incorrect error in Squiz OperatorSpacingSniff for default values inside a closure definition
    - Fixed bug #19691 : SubversionPropertiesSniff fails to find missing properties
      -- Thanks to Kevin Winahradsky for the patch
    - Fixed bug #19692 : DisallowMultipleAssignments is triggered by a closure
    - Fixed bug #19693 : exclude-patterns no longer work on specific messages
    - Fixed bug #19694 : Squiz.PHP.LowercasePHPFunctions incorrectly matches return by ref functions
   </notes>
  </release>
  <release>
   <version>
    <release>1.4.1</release>
    <api>1.4.1</api>
   </version>
   <stability>
    <release>stable</release>
    <api>stable</api>
   </stability>
   <date>2012-11-02</date>
   <license uri="https://github.com/squizlabs/PHP_CodeSniffer/blob/master/licence.txt">BSD License</license>
   <notes>
    - All ignore patterns have been reverted to being checked against the absolute path of a file
      -- Patterns can be specified to be relative in a rulset.xml file, but nowhere else
      -- e.g., [exclude-pattern type="relative"]^tests/*[/exclude-pattern] (with angle brackets, not square brackets)
    - Added support for PHP tokenizing of T_INLINE_ELSE colons, so this token type is now available
      -- Custom sniffs that rely on looking for T_COLON tokens inside inline if statements must be changed to use the new token
      -- Fixes bug #19666 : PSR1.Files.SideEffects throws a notice Undefined index: scope_closer
    - Messages can now be changed from errors to warnings (and vice versa) inside ruleset.xml files
      -- As you would with "message" and "severity", specify a "type" tag under a "rule" tag and set the value to "error" or "warning"
    - PHP_CodeSniffer will now generate a warning on files that it detects have mixed line endings
      -- This warning has the code Internal.LineEndings.Mixed and can be overriden in a ruleset.xml file
      -- Thanks to Vit Brunner for help with this
    - Sniffs inside PHP 5.3 namespaces are now supported, along with the existing underscore-style emulated namespaces
      -- For example: namespace MyStandard\Sniffs\Arrays; class ArrayDeclarationSniff implements \PHP_CodeSniffer_Sniff { ...
      -- Thanks to Till Klampaeckel for the patch
    - Generic DuplicateClassNameSniff is no longer a multi-file sniff, so it won't max out your memory
      -- Multi-file sniff support should be considered deprecated as standard sniffs can now do the same thing
    - Added Generic DisallowSpaceIndent to check that files are indented using tabs
    - Added Generic OneClassPerFileSniff to check that only one class is defined in each file
      -- Thanks to Andy Grunwald for the contribution
    - Added Generic OneInterfacePerFileSniff to check that only one interface is defined in each file
      -- Thanks to Andy Grunwald for the contribution
    - Added Generic LowercasedFilenameSniff to check that filenames are lowercase
      -- Thanks to Andy Grunwald for the contribution
    - Added Generic ClosingPHPTagSniff to check that each open PHP tag has a corresponding close tag
      -- Thanks to Andy Grunwald for the contribution
    - Added Generic CharacterBeforePHPOpeningTagSniff to check that the open PHP tag is the first content in a file
      -- Thanks to Andy Grunwald for the contribution
    - Fixed incorrect errors in Squiz OperatorBracketSniff and OperatorSpacingSniff for negative numbers in CASE statements
      -- Thanks to Arnout Boks for the patch
    - Generic CamelCapsFunctionNameSniff no longer enforces exact case matching for PHP magic methods
    - Generic CamelCapsFunctionNameSniff no longer throws errors for overridden SOAPClient methods prefixed with double underscores
      -- Thanks to Dorian Villet for the patch
    - PEAR ValidFunctionNameSniff now supports traits
    - PSR1 ClassDeclarationSniff no longer throws an error for non-namespaced code if PHP version is less than 5.3.0
    - Fixed bug #19616 : Nested switches cause false error in PSR2
    - Fixed bug #19629 : PSR2 error for inline comments on multi-line argument lists
    - Fixed bug #19644 : Alternative syntax, e.g. if/endif triggers Inline Control Structure error
    - Fixed bug #19655 : Closures reporting as multi-line when they are not
    - Fixed bug #19675 : Improper indent of nested anonymous function bodies in a call
    - Fixed bug #19685 : PSR2 catch-22 with empty third statement in for loop
    - Fixed bug #19687 : Anonymous functions inside arrays marked as indented incorrectly in PSR2
   </notes>
  </release>
  <release>
   <version>
    <release>1.4.0</release>
    <api>1.4.0</api>
   </version>
   <stability>
    <release>stable</release>
    <api>stable</api>
   </stability>
   <date>2012-09-26</date>
   <license uri="https://github.com/squizlabs/PHP_CodeSniffer/blob/master/licence.txt">BSD License</license>
   <notes>
    - Added PSR1 and PSR2 coding standards that can be used to check your code against these guidelines
    - PHP 5.4 short array syntax is now detected and tokens are assigned to the open and close characters
      -- New tokens are T_OPEN_SHORT_ARRAY and T_CLOSE_SHORT_ARRAY as PHP does not define its own
    - Added the ability to explain a coding standard by listing the sniffs that it includes
      -- The sniff list includes all imported and native sniffs
      -- Explain a standard by using the -e and --standard=[standard] command line arguments
      -- E.g., phpcs -e --standard=Squiz
      -- Thanks to Ben Selby for the idea
    - Added report to show results using notify-send
      -- Use --report=notifysend to generate the report
      -- Thanks to Christian Weiske for the contribution
    - The JS tokenizer now recognises RETURN as a valid closer for CASE and DEFAULT inside switch statements
    - AbstractPatternSniff now sets the ignoreComments option using a public var rather than through the constructor
      -- This allows the setting to be overwritten in ruleset.xml files
      -- Old method remains for backwards compatibility
    - Generic LowerCaseConstantSniff and UpperCaseConstantSniff no longer report errors on classes named True, False or Null
    - PEAR ValidFunctionNameSniff no longer enforces exact case matching for PHP magic methods
    - Squiz SwitchDeclarationSniff now allows RETURN statements to close a CASE or DEFAULT statement
    - Squiz BlockCommentSniff now correctly reports an error for blank lines before blocks at the start of a control structure
    - Fixed a PHP notice generated when loading custom array settings from a rulset.xml file
    - Fixed bug #17908 : CodeSniffer does not recognise optional @params
      -- Thanks to Pete Walker for the patch
    - Fixed bug #19538 : Function indentation code sniffer checks inside short arrays
    - Fixed bug #19565 : Non-Executable Code Sniff Broken for Case Statements with both return and break
    - Fixed bug #19612 : Invalid @package suggestion
   </notes>
  </release>
  <release>
   <version>
    <release>1.3.6</release>
    <api>1.3.6</api>
   </version>
   <stability>
    <release>stable</release>
    <api>stable</api>
   </stability>
   <date>2012-08-08</date>
   <license uri="https://github.com/squizlabs/PHP_CodeSniffer/blob/master/licence.txt">BSD License</license>
   <notes>
    - Memory usage has been dramatically reduced when using the summary report
      -- Reduced memory is only available when displaying a single summary report to the screen
      -- PHP_CodeSniffer will not generate any messages in this case, storing only error counts instead
      -- Impact is most notable with very high error and warning counts
    - Significantly improved the performance of Squiz NonExecutableCodeSniff
    - Ignore patterns now check the relative path of a file based on the dir being checked
      -- Allows ignore patterns to become more generic as the path to the code is no longer included when checking
      -- Thanks to Kristof Coomans for the patch
    - Sniff settings can now be changed by specifying a special comment format inside a file
      -- e.g., // @codingStandardsChangeSetting PEAR.Functions.FunctionCallSignature allowMultipleArguments false
      -- If you change a setting, don't forget to change it back
    - Added Generic EndFileNewlineSniff to ensure PHP files end with a newline character
    - PEAR FunctionCallSignatureSniff now includes a setting to force one argument per line in multi-line calls
      -- Set allowMultipleArguments to false
    - Squiz standard now enforces one argument per line in multi-line function calls
    - Squiz FunctionDeclarationArgumentSpacingSniff now supports closures
    - Squiz OperatorSpacingSniff no longer throws an error for negative values inside an inline THEN statement
      -- Thanks to Klaus Purer for the patch
    - Squiz FunctionCommentSniff now throws an error for not closing a comment with */
      -- Thanks to Klaus Purer for the patch
    - Summary report no longer shows two lines of PHP_Timer output when showing sources
    - Fixed undefined variable error in PEAR FunctionCallSignatureSniff for lines with no indent
    - Fixed bug #19502 : Generic.Files.LineEndingsSniff fails if no new-lines in file
    - Fixed bug #19508 : switch+return: Closing brace indented incorrectly
    - Fixed bug #19532 : The PSR-2 standard don't recognize Null in class names
    - Fixed bug #19546 : Error thrown for __call() method in traits
   </notes>
  </release>
  <release>
   <version>
    <release>1.3.5</release>
    <api>1.3.5</api>
   </version>
   <stability>
    <release>stable</release>
    <api>stable</api>
   </stability>
   <date>2012-07-12</date>
   <license uri="https://github.com/squizlabs/PHP_CodeSniffer/blob/master/licence.txt">BSD License</license>
   <notes>
    - Added Generic CamelCapsFunctionNameSniff to just check if function and method names use camel caps
      -- Does not allow underscore prefixes for private/protected methods
      -- Defaults to strict checking, where two uppercase characters can not be next to each other
      -- Strict checking can be disabled in a ruleset.xml file
    - Squiz FunctionDeclarationArgumentSpacing now has a setting to specify how many spaces should surround equals signs
      -- Default remains at 0
      -- Override the equalsSpacing setting in a ruleset.xml file to change
    - Squiz ClassDeclarationSniff now throws errors for > 1 space before extends/implements class name with ns seperator
    - Squiz standard now warns about deprecated functions using Generic DeprecatedFunctionsSniff
    - PEAR FunctionDeclarationSniff now reports an error for multiple spaces after the FUNCTION keyword and around USE
    - PEAR FunctionDeclarationSniff now supports closures
    - Squiz MultiLineFunctionDeclarationSniff now supports closures
    - Exclude rules written for Unix systems will now work correctly on Windows
      -- Thanks to Walter Tamboer for the patch
    - The PHP tokenizer now recognises T_RETURN as a valid closer for T_CASE and T_DEFAULT inside switch statements
    - Fixed duplicate message codes in Generic OpeningFunctionBraceKernighanRitchieSniff
    - Fixed bug #18651 : PHPunit Test cases for custom standards are not working on Windows
    - Fixed bug #19416 : Shorthand arrays cause bracket spacing errors
    - Fixed bug #19421 : phpcs doesn't recognize ${x} as equivalent to $x
    - Fixed bug #19428 : PHPCS Report "hgblame" doesn't support windows paths
      -- Thanks to Justin Rovang for the patch
    - Fixed bug #19448 : Problem with detecting remote standards
    - Fixed bug #19463 : Anonymous functions incorrectly being flagged by NonExecutableCodeSniff
    - Fixed bug #19469 : PHP_CodeSniffer_File::getMemberProperties() sets wrong scope
    - Fixed bug #19471 : phpcs on Windows, when using Zend standard, doesn't catch problems
      -- Thanks to Ivan Habunek for the patch
    - Fixed bug #19478 : Incorrect indent detection in PEAR standard
      -- Thanks to Shane Auckland for the patch
    - Fixed bug #19483 : Blame Reports fail with space in directory name
   </notes>
  </release>
  <release>
   <version>
    <release>1.3.4</release>
    <api>1.3.4</api>
   </version>
   <stability>
    <release>stable</release>
    <api>stable</api>
   </stability>
   <date>2012-05-17</date>
   <license uri="https://github.com/squizlabs/PHP_CodeSniffer/blob/master/licence.txt">BSD License</license>
   <notes>
    - Added missing package.xml entries for new Generic FixmeSniff
      -- Thanks to Jaroslav Hanslík for the patch
    - Expected indents for PEAR ScopeClosingBraceSniff and FunctionCallSignatureSniff can now be set in ruleset files
      -- Both sniffs use a variable called "indent"
      -- Thanks to Thomas Despoix for the patch
    - Standards designed to be installed in the PHPCS Standards dir will now work outside this dir as well
      -- In particular, allows the Drupal CS to work without needing to symlink it into the PHPCS install
      -- Thanks to Peter Philipp for the patch
    - Rule references for standards, directories and specific sniffs can now be relative in ruleset.xml files
      -- For example: ref="../MyStandard/Sniffs/Commenting/DisallowHashCommentsSniff.php"
    - Symlinked standards now work correctly, allowing aliasing of installed standards (request #19417)
      -- Thanks to Tom Klingenberg for the patch
    - Squiz ObjectInstantiationSniff now allows objects to be returned without assinging them to a variable
    - Added Squiz.Commenting.FileComment.MissingShort error message for file comments that only contains tags
      -- Also stops undefined index errors being generated for these comments
    - Debug option -vv now shows tokenizer status for CSS files
    - Added support for new gjslint error formats
      -- Thanks to Meck for the patch
    - Generic ScopeIndentSniff now allows comment indents to not be exact even if the exact flag is set
      -- The start of the comment is still checked for exact indentation as normal
    - Fixed an issue in AbstractPatternSniff where comments were not being ignored in some cases
    - Fixed an issue in Zend ClosingTagSniff where the closing tag was not always being detected correctly
      -- Thanks to Jonathan Robson for the patch
    - Fixed an issue in Generic FunctionCallArgumentSpacingSniff where closures could cause incorrect errors
    - Fixed an issue in Generic UpperCaseConstantNameSniff where errors were incorrectly reported on goto statements
      -- Thanks to Tom Klingenberg for the patch
    - PEAR FileCommentSniff and ClassCommentSniff now support author emails with a single character in the local part
      -- E.g., a@me.com
      -- Thanks to Denis Shapkin for the patch
    - Fixed bug #19290 : Generic indent sniffer fails for anonymous functions
    - Fixed bug #19324 : Setting show_warnings configuration option does not work
    - Fixed bug #19354 : Not recognizing references passed to method
    - Fixed bug #19361 : CSS tokenzier generates errors when PHP embedded in CSS file
    - Fixed bug #19374 : HEREDOC/NOWDOC Indentation problems
    - Fixed bug #19381 : traits and indetations in traits are not handled properly
    - Fixed bug #19394 : Notice in NonExecutableCodeSniff
    - Fixed bug #19402 : Syntax error when executing phpcs on Windows with parens in PHP path
      -- Thanks to Tom Klingenberg for the patch
    - Fixed bug #19411 : magic method error on __construct()
      -- The fix required a rewrite of AbstractScopeSniff, so please test any sniffs that extend this class
    - Fixed bug #19412 : Incorrect error about assigning objects to variables when inside inline IF
    - Fixed bug #19413 : php_cs thinks I haven't used a parameter when I have
    - Fixed bug #19414 : php_cs seems to not track variables correctly in heredocs
   </notes>
  </release>
  <release>
   <version>
    <release>1.3.3</release>
    <api>1.3.3</api>
   </version>
   <stability>
    <release>stable</release>
    <api>stable</api>
   </stability>
   <date>2012-02-17</date>
   <license uri="https://github.com/squizlabs/PHP_CodeSniffer/blob/master/licence.txt">BSD License</license>
   <notes>
    - Added new Generic FixmeSniff that shows error messages for all FIXME comments left in your code
      -- Thanks to Sam Graham for the contribution
    - The maxPercentage setting in the Squiz CommentedOutCodeSniff can now be overriden in a rulset.xml file
      -- Thanks to Volker Dusch for the patch
    - The Checkstyle and XML reports now use XMLWriter
      -- Only change in output is that empty file tags are no longer produced for files with no violations
      -- Thanks to Sebastian Bergmann for the patch
    - Added PHP_CodeSniffer_Tokens::$bracketTokens to give sniff writers fast access to open and close bracket tokens
    - Fixed an issue in AbstractPatternSniff where EOL tokens were not being correctly checked in some cases
    - PHP_CodeSniffer_File::getTokensAsString() now detects incorrect length value (request #19313)
    - Fixed bug #19114 : CodeSniffer checks extension even for single file
    - Fixed bug #19171 : Show sniff codes option is ignored by some report types
      -- Thanks to Dominic Scheirlinck for the patch
    - Fixed bug #19188 : Lots of PHP Notices when analyzing the Symfony framework
      -- First issue was list-style.. lines in CSS files not properly adjusting open/close bracket positions
      -- Second issue was notices caused by bug #19137
    - Fixed bug #19208 : UpperCaseConstantName reports class members
      -- Was also a problem with LowerCaseConstantName as well
    - Fixed bug #19256 : T_DOC_COMMENT in CSS files breaks ClassDefinitionNameSpacingSniff
      -- Thanks to Klaus Purer for the patch
    - Fixed bug #19264 : Squiz.PHP.NonExecutableCode does not handle RETURN in CASE without BREAK
    - Fixed bug #19270 : DuplicateClassName does not handle namespaces correctly
    - Fixed bug #19283 : CSS @media rules cause false positives
      -- Thanks to Klaus Purer for the patch
   </notes>
  </release>
  <release>
   <version>
    <release>1.3.2</release>
    <api>1.3.2</api>
   </version>
   <stability>
    <release>stable</release>
    <api>stable</api>
   </stability>
   <date>2011-12-01</date>
   <license uri="https://github.com/squizlabs/PHP_CodeSniffer/blob/master/licence.txt">BSD License</license>
   <notes>
    - Added Generic JSHintSniff to run jshint.js over a JS file and report warnings
      -- Set jshint path using phpcs --config-set jshint_path /path/to/jshint-rhino.js
      -- Set rhino path using phpcs --config-set rhino_path /path/to/rhino
      -- Thanks to Alexander Weiß for the contribution
    - Nowdocs are now tokenized using PHP_CodeSniffer specific T_NOWDOC tokens for easier identification
    - Generic UpperCaseConstantNameSniff no longer throws errors for namespaces
      -- Thanks to Jaroslav Hanslík for the patch
    - Squiz NonExecutableCodeSniff now detects code after thrown exceptions
      -- Thanks to Jaroslav Hanslík for the patch
    - Squiz OperatorSpacingSniff now ignores references
      -- Thanks to Jaroslav Hanslík for the patch
    - Squiz FunctionCommentSniff now reports a missing function comment if it finds a standard code comment instead
    - Squiz FunctionCommentThrownTagSniff no longer reports errors if it can't find a function comment
    - Fixed unit tests not running under Windows
      -- Thanks to Jaroslav Hanslík for the patch
    - Fixed bug #18964 : "$stackPtr must be of type T_VARIABLE" on heredocs and nowdocs
    - Fixed bug #18973 : phpcs is looking for variables in a nowdoc
    - Fixed bug #18974 : Blank line causes "Multi-line function call not indented correctly"
      -- Adds new error message to ban empty lines in multi-line function calls
    - Fixed bug #18975 : "Closing parenthesis must be on a line by itself" also causes indentation error
   </notes>
  </release>
  <release>
   <version>
    <release>1.3.1</release>
    <api>1.3.1</api>
   </version>
   <stability>
    <release>stable</release>
    <api>stable</api>
   </stability>
   <date>2011-11-03</date>
   <license uri="https://github.com/squizlabs/PHP_CodeSniffer/blob/master/licence.txt">BSD License</license>
   <notes>
    - All report file command line arguments now work with relative paths (request #17240)
    - The extensions command line argument now supports multi-part file extensions (request #17227)
    - Added report type --report=hgblame to show number of errors/warnings committed by authors in a Mercurial repository
      -- Has the same functionality as the svnblame report
      -- Thanks to Ben Selby for the patch
    - Added T_BACKTICK token type to make detection of backticks easier (request #18799)
    - Added pattern matching support to Generic ForbiddenFunctionsSniff
        -- If you are extending it and overriding register() or addError() you will need to review your sniff
    - Namespaces are now recognised as scope openers, although they do not require braces (request #18043)
    - Added new ByteOrderMarkSniff to Generic standard (request #18194)
      -- Throws an error if a byte order mark is found in any PHP file
      -- Thanks to Piotr Karas for the contribution
    - PHP_Timer output is no longer included in reports when being written to a file (request #18252)
      -- Also now shown for all report types if nothing is being printed to the screen
    - Generic DeprecatedFunctionSniff now reports functions as deprecated and not simply forbidden (request #18288)
    - PHPCS now accepts file contents from STDIN (request #18447)
      -- Example usage: cat temp.php | phpcs [options]  -OR-  phpcs [options] &lt; temp.php
      -- Not every sniff will work correctly due to the lack of a valid file path
    - PHP_CodeSniffer_Exception no longer extends PEAR_Exception (request #18483)
      -- PEAR_Exception added a requirement that PEAR had to be installed
      -- PHP_CodeSniffer is not used as a library, so unlikely to have any impact
    - PEAR FileCommentSniff now allows GIT IDs in the version tag (request #14874)
    - AbstractVariableSniff now supports heredocs
      -- Also includes some variable detection fixes
      -- Thanks to Sam Graham for the patch
    - Squiz FileCommentSniff now enforces rule that package names cannot start with the word Squiz
    - MySource AssignThisSniff now allows "this" to be assigned to the private var _self
    - Fixed issue in Squiz FileCommentSniff where suggested package name was the same as the incorrect package name
    - Fixed some issues with Squiz ArrayDeclarationSniff when using function calls in array values
    - Fixed doc generation so it actually works again
      -- Also now works when being run from an SVN checkout as well as when installed as a PEAR package
      -- Should fix bug #18949 : Call to private method from static
    - PEAR ClassDeclaration sniff now supports indentation checks when using the alternate namespace syntax
      -- PEAR.Classes.ClassDeclaration.SpaceBeforeBrace message now contains 2 variables instead of 1
      -- Sniff allows overriding of the default indent level, which is set to 4
      -- Fixes bug #18933 : Alternative namespace declaration syntax confuses scope sniffs
    - Fixed bug #18465 : "self::" does not work in lambda functions
      -- Also corrects conversion of T_FUNCTION tokens to T_CLOSURE, which was not fixing token condition arrays
    - Fixed bug #18543 : CSS Tokenizer deletes too many #
    - Fixed bug #18624 : @throws namespace problem
      -- Thanks to Gavin Davies for the patch
    - Fixed bug #18628 : Generic.Files.LineLength gives incorrect results with Windows line-endings
    - Fixed bug #18633 : CSS Tokenizer doesn't replace T_LIST tokens inside some styles
    - Fixed bug #18657 : anonymous functions wrongly indented
    - Fixed bug #18670 : UpperCaseConstantNameSniff fails on dynamic retrieval of class constant
    - Fixed bug #18709 : Code sniffer sniffs file if even if it's in --ignore
      -- Thanks to Artem Lopata for the patch
    - Fixed bug #18762 : Incorrect handling of define and constant in UpperCaseConstantNameSniff
      -- Thanks to Thomas Baker for the patch
    - Fixed bug #18769 : CSS Tokenizer doesn't replace T_BREAK tokens inside some styles
    - Fixed bug #18835 : Unreachable errors of inline returns of closure functions
      -- Thanks to Patrick Schmidt for the patch
    - Fixed bug #18839 : Fix miscount of warnings in AbstractSniffUnitTest.php
      -- Thanks to Sam Graham for the patch
    - Fixed bug #18844 : Generic_Sniffs_CodeAnalysis_UnusedFunctionParameterSniff with empty body
      -- Thanks to Dmitri Medvedev for the patch
    - Fixed bug #18847 : Running Squiz_Sniffs_Classes_ClassDeclarationSniff results in PHP notice
    - Fixed bug #18868 : jslint+rhino: errors/warnings not detected
      -- Thanks to Christian Weiske for the patch
    - Fixed bug #18879 : phpcs-svn-pre-commit requires escapeshellarg
      -- Thanks to Bjorn Katuin for the patch
    - Fixed bug #18951 : weird behaviour with closures and multi-line use () params
   </notes>
  </release>
  <release>
   <version>
    <release>1.3.0</release>
    <api>1.3.0</api>
   </version>
   <stability>
    <release>stable</release>
    <api>stable</api>
   </stability>
   <date>2011-03-17</date>
   <license uri="https://github.com/squizlabs/PHP_CodeSniffer/blob/master/licence.txt">BSD License</license>
   <notes>
    - Add a new token T_CLOSURE that replaces T_FUNCTION if the function keyword is anonymous
    - Many Squiz sniffs no longer report errors when checking closures; they are now ignored
    - Fixed some error messages in PEAR MultiLineConditionSniff that were not using placeholders for message data
    - AbstractVariableSniff now correctly finds variable names wrapped with curly braces inside double quoted strings
    - PEAR FunctionDeclarationSniff now ignores arrays in argument default values when checking multi-line declarations
    - Fixed bug #18200 : Using custom named ruleset file as standard no longer works
    - Fixed bug #18196 : PEAR MultiLineCondition.SpaceBeforeOpenBrace not consistent with newline chars
    - Fixed bug #18204 : FunctionCommentThrowTag picks wrong exception type when throwing function call
    - Fixed bug #18222 : Add __invoke method to PEAR standard
    - Fixed bug #18235 : Invalid error generation in Squiz.Commenting.FunctionCommentThrowTag
    - Fixed bug #18250 : --standard with relative path skips Standards' "implicit" sniffs
    - Fixed bug #18274 : Multi-line IF and function call indent rules conflict
    - Fixed bug #18282 : Squiz doesn't handle final keyword before function comments
      -- Thanks to Dave Perrett for the patch
    - Fixed bug #18336 : Function isUnderscoreName gives php notices
   </notes>
  </release>
  <release>
   <version>
    <release>1.3.0RC2</release>
    <api>1.3.0RC2</api>
   </version>
   <stability>
    <release>beta</release>
    <api>beta</api>
   </stability>
   <date>2011-01-14</date>
   <license uri="https://github.com/squizlabs/PHP_CodeSniffer/blob/master/licence.txt">BSD License</license>
   <notes>
    - You can now print multiple reports for each run and print each to the screen or a file (request #12434)
      -- Format is --report-[report][=file] (e.g., --report-xml=out.xml)
      -- Printing to screen is done by leaving [file] empty (e.g., --report-xml)
      -- Multiple reports can be specified in this way (e.g., --report-summary --report-xml=out.xml)
      -- The standard --report and --report-file command line arguments are unchanged
    - Added -d command line argument to set php.ini settings while running (request #17244)
      -- Usage is: phpcs -d memory_limit=32M -d ...
      -- Thanks to Ben Selby for the patch
    - Added -p command line argument to show progress during a run
      -- Dot means pass, E means errors found, W means only warnings found and S means skipped file
      -- Particularly good for runs where you are checking more than 100 files
      -- Enable by default with --config-set show_progress 1
      -- Will not print anything if you are already printing verbose output
      -- This has caused a big change in the way PHP_CodeSniffer processes files (API changes around processing)
    - You can now add exclude rules for individual sniffs or error messages (request #17903)
      -- Only available when using a ruleset.xml file to specify rules
      -- Uses the same exclude-pattern tags as normal but allows them inside rule tags
    - Using the -vvv option will now print a list of sniffs executed for each file and how long they took to process
    - Added Generic ClosureLinterSniff to run Google's gjslint over your JS files
    - The XML and CSV reports now include the severity of the error (request #18165)
      -- The Severity column in the CSV report has been renamed to Type, and a new Severity column added for this
    - Fixed issue with Squiz FunctionCommentSniff reporting incorrect type hint when default value uses namespace
      -- Thanks to Anti Veeranna for the patch
    - Generic FileLengthSniff now uses iconv_strlen to check line length if an encoding is specified (request #14237)
    - Generic UnnecessaryStringConcatSniff now allows strings to be combined to form a PHP open or close tag
    - Squiz SwitchDeclarationSniff no longer reports indentation errors for BREAK statements inside IF conditions
    - Interactive mode now always prints the full error report (ignores command line)
    - Improved regular expression detection in JavaScript files
      -- Added new T_TYPEOF token that can be used to target the typeof JS operator
      -- Fixes bug #17611 : Regular expression tokens not recognised
    - Squiz ScopeIndentSniff removed
      -- Squiz standard no longer requires additional indents between ob_* methods
      -- Also removed Squiz OutputBufferingIndentSniff that was checking the same thing
    - PHP_CodeSniffer_File::getMemberProperties() performance improved significantly
      -- Improves performance of Squiz ValidVariableNameSniff significantly
    - Squiz OperatorSpacingSniff performance improved significantly
    - Squiz NonExecutableCodeSniff performance improved significantly
      -- Will throw duplicate errors in some cases now, but these should be rare
    - MySource IncludeSystemSniff performance improved significantly
    - MySource JoinStringsSniff no longer reports an error when using join() on a named JS array
    - Warnings are now reported for each file when they cannot be opened instead of stopping the script
      -- Hide warnings with the -n command line argument
      -- Can override the warnings using the code Internal.DetectLineEndings
    - Fixed bug #17693 : issue with pre-commit hook script with filenames that start with v
    - Fixed bug #17860 : isReference function fails with references in array
      -- Thanks to Lincoln Maskey for the patch
    - Fixed bug #17902 : Cannot run tests when tests are symlinked into tests dir
      -- Thanks to Matt Button for the patch
    - Fixed bug #17928 : Improve error message for Generic_Sniffs_PHP_UpperCaseConstantSniff
      -- Thanks to Stefano Kowalke for the patch
    - Fixed bug #18039 : JS Tokenizer crash when ] is last character in file
    - Fixed bug #18047 : Incorrect handling of namespace aliases as constants
      -- Thanks to Dmitri Medvedev for the patch
    - Fixed bug #18072 : Impossible to exclude path from processing when symlinked
    - Fixed bug #18073 : Squiz.PHP.NonExecutableCode fault
    - Fixed bug #18117 : PEAR coding standard: Method constructor not sniffed as a function
    - Fixed bug #18135 : Generic FunctionCallArgumentSpacingSniff reports function declaration errors
    - Fixed bug #18140 : Generic scope indent in exact mode: strange expected/found values for switch
    - Fixed bug #18145 : Sniffs are not loaded for custom ruleset file
      -- Thanks to Scott McCammon for the patch
    - Fixed bug #18152 : While and do-while with AbstractPatternSniff
    - Fixed bug #18191 : Squiz.PHP.LowercasePHPFunctions does not work with new Date()
    - Fixed bug #18193 : CodeSniffer doesn't reconize CR (\r) line endings
   </notes>
  </release>
  <release>
   <version>
    <release>1.3.0RC1</release>
    <api>1.3.0RC1</api>
   </version>
   <stability>
    <release>beta</release>
    <api>beta</api>
   </stability>
   <date>2010-09-03</date>
   <license uri="https://github.com/squizlabs/PHP_CodeSniffer/blob/master/licence.txt">BSD License</license>
   <notes>
    - Added exclude pattern support to ruleset.xml file so you can specify ignore patterns in a standard (request #17683)
      -- Use new exclude-pattern tags to include the ignore rules into your ruleset.xml file
      -- See CodeSniffer/Standards/PHPCS/ruleset.xml for an example
    - Added new --encoding command line argument to specify the encoding of the files being checked
      -- When set to utf-8, stops the XML-based reports from double-encoding
      -- When set to something else, helps the XML-based reports encode to utf-8
      -- Default value is iso-8859-1 but can be changed with --config-set encoding [value]
    - The report is no longer printed to screen when using the --report-file command line option (request #17467)
      -- If you want to print it to screen as well, use the -v command line argument
    - The SVN and GIT blame reports now also show percentage of reported errors per author (request #17606)
      -- Thanks to Ben Selby for the patch
    - Updated the SVN pre-commit hook to work with the new severity levels feature
    - Generic SubversionPropertiesSniff now allows properties to have NULL values (request #17682)
      -- A null value indicates that the property should exist but the value should not be checked
    - Generic UpperCaseConstantName Sniff now longer complains about the PHPUnit_MAIN_METHOD constant (request #17798)
    - Squiz FileComment sniff now checks JS files as well as PHP files
    - Squiz FunctionCommentSniff now supports namespaces in type hints
    - Fixed a problem in Squiz OutputBufferingIndentSniff where block comments were reported as not indented
    - Fixed bug #17092 : Problems with utf8_encode and htmlspecialchars with non-ascii chars
      -- Use the new --encoding=utf-8 command line argument if your files are utf-8 encoded
    - Fixed bug #17629 : PHP_CodeSniffer_Tokens::$booleanOperators missing T_LOGICAL_XOR
      -- Thanks to Matthew Turland for the patch
    - Fixed bug #17699 : Fatal error generating code coverage with PHPUnit 5.3.0RC1
    - Fixed bug #17718 : Namespace 'use' statement: used global class name is recognized as constant
    - Fixed bug #17734 : Generic SubversionPropertiesSniff complains on non SVN files
    - Fixed bug #17742 : EmbeddedPhpSniff reacts negatively to file without closing php tag
    - Fixed bug #17823 : Notice: Please no longer include PHPUnit/Framework.php
   </notes>
  </release>
  <release>
   <version>
    <release>1.3.0a1</release>
    <api>1.3.0a1</api>
   </version>
   <stability>
    <release>alpha</release>
    <api>alpha</api>
   </stability>
   <date>2010-07-15</date>
   <license uri="https://github.com/squizlabs/PHP_CodeSniffer/blob/master/licence.txt">BSD License</license>
   <notes>
    - All CodingStandard.php files have been replaced by ruleset.xml files
      -- Custom standards will need to be converted over to this new format to continue working
    - You can specify a path to your own custom ruleset.xml file by using the --standard command line arg
      -- e.g., phpcs --standard=/path/to/my/ruleset.xml
    - Added a new report type --report=gitblame to show how many errors and warnings were committed by each author
      -- Has the same functionality as the svnblame report
      -- Thanks to Ben Selby for the patch
    - A new token type T_DOLLAR has been added to allow you to sniff for variable variables (feature request #17095)
      -- Thanks to Ian Young for the patch
    - JS tokenizer now supports T_POWER (^) and T_MOD_EQUAL (%=) tokens (feature request #17441)
    - If you have PHP_Timer installed, you'll now get a time/memory summary at the end of a script run
      -- Only happens when printing reports that are designed to be read on the command line
    - Added Generic DeprecatedFunctionsSniff to warn about the use of deprecated functions (feature request #16694)
      -- Thanks to Sebastian Bergmann for the patch
    - Added Squiz LogicalOperatorSniff to ensure that logical operators are surrounded by single spaces
    - Added MySource ChannelExceptionSniff to ensure action files only throw ChannelException
    - Added new method getClassProperties() for sniffs to use to determine if a class is abstract and/or final
      -- Thanks to Christian Kaps for the patch
    - Generic UpperCaseConstantSniff no longer throws errors about namespaces
      -- Thanks to Christian Kaps for the patch
    - Squiz OperatorBracketSniff now correctly checks value assignmnets in arrays
    - Squiz LongConditionClosingCommentSniff now requires a comment for long CASE statements that use curly braces
    - Squiz LongConditionClosingCommentSniff now requires an exact comment match on the brace
    - MySource IncludeSystemSniff now ignores DOMDocument usage
    - MySource IncludeSystemSniff no longer requires inclusion of systems that are being implemented
    - Removed found and expected messages from Squiz ConcatenationSpacingSniff because they were messy and not helpful
    - Fixed a problem where Generic CodeAnalysisSniff could show warnings if checking multi-line strings
    - Fixed error messages in Squiz ArrayDeclarationSniff reporting incorrect number of found and expected spaces
    - Fixed bug #17048 : False positive in Squiz_WhiteSpace_ScopeKeywordSpacingSniff
    - Fixed bug #17054 : phpcs more strict than PEAR CS regarding function parameter spacing
    - Fixed bug #17096 : Notice: Undefined index: scope_condition in ScopeClosingBraceSniff.php
      -- Moved PEAR.Functions.FunctionCallArgumentSpacing to Generic.Functions.FunctionCallArgumentSpacing
    - Fixed bug #17144 : Deprecated: Function eregi() is deprecated
    - Fixed bug #17236 : PHP Warning due to token_get_all() in DoubleQuoteUsageSniff
    - Fixed bug #17243 : Alternate Switch Syntax causes endless loop of Notices in SwitchDeclaration
    - Fixed bug #17313 : Bug with switch case struture
    - Fixed bug #17331 : Possible parse error: interfaces may not include member vars
    - Fixed bug #17337 : CSS tokenizer fails on quotes urls
    - Fixed bug #17420 : Uncaught exception when comment before function brace
    - Fixed bug #17503 : closures formatting is not supported
   </notes>
  </release>
  <release>
   <version>
    <release>1.2.2</release>
    <api>1.2.2</api>
   </version>
   <stability>
    <release>stable</release>
    <api>stable</api>
   </stability>
   <date>2010-01-27</date>
   <license uri="https://github.com/squizlabs/PHP_CodeSniffer/blob/master/licence.txt">BSD License</license>
   <notes>
    - The core PHP_CodeSniffer_File methods now understand the concept of closures (feature request #16866)
      -- Thanks to Christian Kaps for the sample code
    - Sniffs can now specify violation codes for each error and warning they add
      -- Future versions will allow you to override messages and severities using these codes
      -- Specifying a code is optional, but will be required if you wish to support overriding
    - All reports have been broken into separate classes
      -- Command line usage and report output remains the same
      -- Thanks to Gabriele Santini for the patch
    - Added an interactive mode that can be enabled using the -a command line argument
      -- Scans files and stops when it finds a file with errors
      -- Waits for user input to recheck the file (hopefully you fixed the errors) or skip the file
      -- Useful for very large code bases where full rechecks take a while
    - The reports now show the correct number of errors and warnings found
    - The isCamelCaps method now allows numbers in class names
    - The JS tokenizer now correctly identifies boolean and bitwise AND and OR tokens
    - The JS tokenzier now correctly identifies regular expressions used in conditions
    - PEAR ValidFunctionNameSniff now ignores closures
    - Squiz standard now uses the PEAR setting of 85 chars for LineLengthSniff
    - Squiz ControlStructureSpacingSniff now ensure there are no spaces around parentheses
    - Squiz LongConditionClosingCommentSniff now checks for comments at the end of try/catch statements
    - Squiz LongConditionClosingCommentSniff now checks validity of comments for short structures if they exist
    - Squiz IncrementDecrementUsageSniff now has better checking to ensure it only looks at simple variable assignments
    - Squiz PostStatementCommentSniff no longer throws errors for end function comments
    - Squiz InlineCommentSniff no longer throws errors for end function comments
    - Squiz OperatorBracketSniff now allows simple arithmetic operations in SWITCH conditions
    - Squiz ValidFunctionNameSniff now ignores closures
    - Squiz MethodScopeSniff now ignores closures
    - Squiz ClosingDeclarationCommentSniff now ignores closures
    - Squiz GlobalFunctionSniff now ignores closures
    - Squiz DisallowComparisonAssignmentSniff now ignores the assigning of arrays
    - Squiz DisallowObjectStringIndexSniff now allows indexes that contain dots and reserved words
    - Squiz standard now throws nesting level and cyclomatic complexity errors at much higher levels
    - Squiz CommentedOutCodeSniff now ignores common comment framing chacacters
    - Squiz ClassCommentSniff now ensures the open comment tag is the only content on the first line
    - Squiz FileCommentSniff now ensures the open comment tag is the only content on the first line
    - Squiz FunctionCommentSniff now ensures the open comment tag is the only content on the first line
    - Squiz VariableCommentSniff now ensures the open comment tag is the only content on the first line
    - Squiz NonExecutableCodeSniff now warns about empty return statements that are not required
    - Removed ForbiddenStylesSniff from Squiz standard
      -- It is now in in the MySource standard as BrowserSpecificStylesSniff
      -- New BrowserSpecificStylesSniff ignores files with browser-specific suffixes
    - MySource IncludeSystemSniff no longer throws errors when extending the Exception class
    - MySource IncludeSystemSniff no longer throws errors for the abstract widget class
    - MySource IncludeSystemSniff and UnusedSystemSniff now allow includes inside IF statements
    - MySource IncludeSystemSniff no longer throws errors for included widgets inside methods
    - MySource GetRequestDataSniff now throws errors for using $_FILES
    - MySource CreateWidgetTypeCallbackSniff now allows return statements in nested functions
    - MySource DisallowSelfActionsSniff now ignores abstract classes
    - Fixed a problem with the SVN pre-commit hook for PHP versions without vertical whitespace regex support
    - Fixed bug #16740 : False positives for heredoc strings and unused parameter sniff
    - Fixed bug #16794 : ValidLogicalOperatorsSniff doesn't report operators not in lowercase
    - Fixed bug #16804 : Report filename is shortened too much
    - Fixed bug #16821 : Bug in Squiz_Sniffs_WhiteSpace_OperatorSpacingSniff
      -- Thanks to Jaroslav Hanslík for the patch
    - Fixed bug #16836 : Notice raised when using semicolon to open case
    - Fixed bug #16855 : Generic standard sniffs incorrectly for define() method
    - Fixed bug #16865 : Two bugs in Squiz_Sniffs_WhiteSpace_OperatorSpacingSniff
      -- Thanks to Jaroslav Hanslík for the patch
    - Fixed bug #16902 : Inline If Declaration bug
    - Fixed bug #16960 : False positive for late static binding in Squiz/ScopeKeywordSpacingSniff
      -- Thanks to Jakub Tománek for the patch
    - Fixed bug #16976 : The phpcs attempts to process symbolic links that don't resolve to files
    - Fixed bug #17017 : Including one file in the files sniffed alters errors reported for another file
   </notes>
  </release>
  <release>
   <version>
    <release>1.2.1</release>
    <api>1.2.1</api>
   </version>
   <stability>
    <release>stable</release>
    <api>stable</api>
   </stability>
   <date>2009-11-17</date>
   <license uri="https://github.com/squizlabs/PHP_CodeSniffer/blob/master/licence.txt">BSD License</license>
   <notes>
    - Added a new report type --report=svnblame to show how many errors and warnings were committed by each author
      -- Also shows the percentage of their code that are errors and warnings
      -- Requires you to have the SVN command in your path
      -- Make sure SVN is storing usernames and passwords (if required) or you will need to enter them for each file
      -- You can also use the -s command line argument to see the different types of errors authors are committing
      -- You can use the -v command line argument to see all authors, even if they have no errors or warnings
    - Added a new command line argument --report-width to allow you to set the column width of screen reports
      -- Reports wont accept values less than 70 or else they get too small
      -- Can also be set via a config var: phpcs --config-set report_width 100
    - You can now get PHP_CodeSniffer to ignore a whole file by adding @codingStandardsIgnoreFile in the content
      -- If you put it in the first two lines the file wont even be tokenized, so it will be much quicker
    - Reports now print their file lists in alphabetical order
    - PEAR FunctionDeclarationSniff now reports error for incorrect closing bracket placement in multi-line definitions
    - Added Generic CallTimePassByRefenceSniff to prohibit the passing of variables into functions by reference
      -- Thanks to Florian Grandel for the contribution
    - Added Squiz DisallowComparisonAssignmentSniff to ban the assignment of comparison values to a variable
    - Added Squiz DuplicateStyleDefinitionSniff to check for duplicate CSS styles in a single class block
    - Squiz ArrayDeclarationSniff no longer checks the case of array indexes because that is not its job
    - Squiz PostStatementCommentSniff now allows end comments for class member functions
    - Squiz InlineCommentSniff now supports the checking of JS files
    - MySource CreateWidgetTypeCallbackSniff now allows the callback to be passed to another function
    - MySource CreateWidgetTypeCallbackSniff now correctly ignores callbacks used inside conditions
    - Generic MultipleStatementAlignmentSniff now enforces a single space before equals sign if max padding is reached
    - Fixed a problem in the JS tokenizer where regular expressions containing \// were not converted correctly
    - Fixed a problem tokenizing CSS files where multiple ID targets on a line would look like comments
    - Fixed a problem tokenizing CSS files where class names containing a colon looked like style definitions
    - Fixed a problem tokenizing CSS files when style statements had empty url() calls
    - Fixed a problem tokenizing CSS colours with the letter E in first half of the code
    - Squiz ColonSpacingSniff now ensures it is only checking style definitions in CSS files and not class names
    - Squiz DisallowComparisonAssignmentSniff no longer reports errors when assigning the return value of a function
    - CSS tokenizer now correctly supports multi-line comments
    - When only the case of var names differ for function comments, the error now indicates the case is different
    - Fixed an issue with Generic UnnecessaryStringConcatSniff where it incorrectly suggested removing a concat
    - Fixed bug #16530 : ScopeIndentSniff reports false positive
    - Fixed bug #16533 : Duplicate errors and warnings
    - Fixed bug #16563 : Check file extensions problem in phpcs-svn-pre-commit
      -- Thanks to Kaijung Chen for the patch
    - Fixed bug #16592 : Object operator indentation incorrect when first operator is on a new line
    - Fixed bug #16641 : Notice output
    - Fixed bug #16682 : Squiz_Sniffs_Strings_DoubleQuoteUsageSniff reports string "\0" as invalid
    - Fixed bug #16683 : Typing error in PHP_CodeSniffer_CommentParser_AbstractParser
    - Fixed bug #16684 : Bug in Squiz_Sniffs_PHP_NonExecutableCodeSniff
    - Fixed bug #16692 : Spaces in paths in Squiz_Sniffs_Debug_JavaScriptLintSniff
      -- Thanks to Jaroslav Hanslík for the patch
    - Fixed bug #16696 : Spelling error in MultiLineConditionSniff
    - Fixed bug #16697 : MultiLineConditionSniff incorrect result with inline IF
    - Fixed bug #16698 : Notice in JavaScript Tokenizer
    - Fixed bug #16736 : Multi-files sniffs aren't processed when FILE is a single directory
      -- Thanks to Alexey Shein for the patch
    - Fixed bug #16792 : Bug in Generic_Sniffs_PHP_ForbiddenFunctionsSniff
   </notes>
  </release>
  <release>
   <version>
    <release>1.2.0</release>
    <api>1.2.0</api>
   </version>
   <stability>
    <release>stable</release>
    <api>stable</api>
   </stability>
   <date>2009-08-17</date>
   <license uri="https://github.com/squizlabs/PHP_CodeSniffer/blob/master/licence.txt">BSD License</license>
   <notes>
    - Installed standards are now favoured over custom standards when using the cmd line arg with relative paths
    - Unit tests now use a lot less memory while running
    - Squiz standard now uses Generic EmptyStatementSniff but throws errors instead of warnings
    - Squiz standard now uses Generic UnusedFunctionParameterSniff
    - Removed unused ValidArrayIndexNameSniff from the Squiz standard
    - Fixed bug #16424 : SubversionPropertiesSniff print PHP Warning
    - Fixed bug #16450 : Constant PHP_CODESNIFFER_VERBOSITY already defined (unit tests)
    - Fixed bug #16453 : function declaration long line splitted error
    - Fixed bug #16482 : phpcs-svn-pre-commit ignores extensions parameter
   </notes>
  </release>
  <release>
   <version>
    <release>1.2.0RC3</release>
    <api>1.2.0RC3</api>
   </version>
   <stability>
    <release>beta</release>
    <api>beta</api>
   </stability>
   <date>2009-07-07</date>
   <license uri="https://github.com/squizlabs/PHP_CodeSniffer/blob/master/licence.txt">BSD License</license>
   <notes>
    - You can now use @codingStandardsIgnoreStart and @...End comments to suppress messages (feature request #14002)
    - A warning is now included for files without any code when short_open_tag is set to Off (feature request #12952)
    - You can now use relative paths to your custom standards with the --standard cmd line arg (feature request #14967)
    - You can now override magic methods and functions in PEAR ValidFunctionNameSniff (feature request #15830)
    - MySource IncludeSystemSniff now recognises widget action classes
    - MySource IncludeSystemSniff now knows about unit test classes and changes rules accordingly
   </notes>
  </release>
  <release>
   <version>
    <release>1.2.0RC2</release>
    <api>1.2.0RC2</api>
   </version>
   <stability>
    <release>beta</release>
    <api>beta</api>
   </stability>
   <date>2009-05-25</date>
   <license uri="https://github.com/squizlabs/PHP_CodeSniffer/blob/master/licence.txt">BSD License</license>
   <notes>
    - Test suite can now be run using the full path to AllTests.php (feature request #16179)
    - Fixed bug #15980 : PHP_CodeSniffer change php current directory
      -- Thanks to Dolly Aswin Harahap for the patch
    - Fixed bug #16001 : Notice triggered
    - Fixed bug #16054 : phpcs-svn-pre-commit not showing any errors
    - Fixed bug #16071 : Fatal error: Uncaught PHP_CodeSniffer_Exception
    - Fixed bug #16170 : Undefined Offset -1 in MultiLineConditionSniff.php on line 68
    - Fixed bug #16175 : Bug in Squiz-IncrementDecrementUsageSniff
   </notes>
  </release>
  <release>
   <version>
    <release>1.2.0RC1</release>
    <api>1.2.0RC1</api>
   </version>
   <stability>
    <release>beta</release>
    <api>beta</api>
   </stability>
   <date>2009-03-09</date>
   <license uri="https://github.com/squizlabs/PHP_CodeSniffer/blob/master/licence.txt">BSD License</license>
   <notes>
    - Reports that are output to a file now include a trailing newline at the end of the file
    - Fixed sniff names not shown in -vvv token processing output
    - Added Generic SubversionPropertiesSniff to check that specific svn props are set for files
      -- Thanks to Jack Bates for the contribution
    - The PHP version check can now be overridden in classes that extend PEAR FileCommentSniff
      -- Thanks to Helgi Þormar Þorbjörnsson for the suggestion
    - Added Generic ConstructorNameSniff to check for PHP4 constructor name usage
      -- Thanks to Leif Wickland for the contribution
    - Squiz standard now supports multi-line function and condition sniffs from PEAR standard
    - Squiz standard now uses Generic ConstructorNameSniff
    - Added MySource GetRequestDataSniff to ensure REQUEST, GET and POST are not accessed directly
    - Squiz OperatorBracketSniff now allows square brackets in simple unbracketed operations
    - Fixed the incorrect tokenizing of multi-line block comments in CSS files
    - Fixed bug #15383 : Uncaught PHP_CodeSniffer_Exception
    - Fixed bug #15408 : An unexpected exception has been caught: Undefined offset: 2
    - Fixed bug #15519 : Uncaught PHP_CodeSniffer_Exception
    - Fixed bug #15624 : Pre-commit hook fails with PHP errors
    - Fixed bug #15661 : Uncaught PHP_CodeSniffer_Exception
    - Fixed bug #15722 : "declare(encoding = 'utf-8');" leads to "Missing file doc comment"
    - Fixed bug #15910 : Object operator indention not calculated correctly
   </notes>
  </release>
  <release>
   <version>
    <release>1.2.0a1</release>
    <api>1.2.0a1</api>
   </version>
   <stability>
    <release>alpha</release>
    <api>alpha</api>
   </stability>
   <date>2008-12-18</date>
   <license uri="https://github.com/squizlabs/PHP_CodeSniffer/blob/master/licence.txt">BSD License</license>
   <notes>
    - PHP_CodeSniffer now has a CSS tokenizer for checking CSS files
    - Added support for a new multi-file sniff that sniffs all processed files at once
    - Added new output format --report=emacs to output errors using the emacs standard compile output format
      -- Thanks to Len Trigg for the contribution
    - Reports can now be written to a file using the --report-file command line argument (feature request #14953)
      -- The report is also written to screen when using this argument
    - The CheckStyle, CSV and XML reports now include a source for each error and warning (feature request #13242)
      -- A new report type --report=source can be used to show you the most common errors in your files
    - Added new command line argument -s to show error sources in all reports
    - Added new command line argument --sniffs to specify a list of sniffs to restrict checking to
      -- Uses the sniff source codes that are optionally displayed in reports
    - Changed the max width of error lines from 80 to 79 chars to stop blank lines in the default windows cmd window
    - PHP_CodeSniffer now has a token for an asperand (@ symbol) so sniffs can listen for them
      -- Thanks to Andy Brockhurst for the patch
    - Added Generic DuplicateClassNameSniff that will warn if the same class name is used in multiple files
      -- Not currently used by any standard; more of a multi-file sniff sample than anything useful
    - Added Generic NoSilencedErrorsSniff that warns if PHP errors are being silenced using the @ symbol
      -- Thanks to Andy Brockhurst for the contribution
    - Added Generic UnnecessaryStringConcatSniff that checks for two strings being concatenated
    - Added PEAR FunctionDeclarationSniff to enforce the new multi-line function declaration PEAR standard
    - Added PEAR MultiLineAssignmentSniff to enforce the correct indentation of multi-line assignments
    - Added PEAR MultiLineConditionSniff to enforce the new multi-line condition PEAR standard
    - Added PEAR ObjectOperatorIndentSniff to enforce the new chained function call PEAR standard
    - Added MySource DisallowSelfActionSniff to ban the use of self::method() calls in Action classes
    - Added MySource DebugCodeSniff to ban the use of Debug::method() calls
    - Added MySource CreateWidgetTypeCallback sniff to check callback usage in widget type create methods
    - Added Squiz DisallowObjectStringIndexSniff that forces object dot notation in JavaScript files
      -- Thanks to Sertan Danis for the contribution
    - Added Squiz DiscouragedFunctionsSniff to warn when using debug functions
    - Added Squiz PropertyLabelSniff to check whitespace around colons in JS property and label declarations
    - Added Squiz DuplicatePropertySniff to check for duplicate property names in JS classes
    - Added Squiz ColonSpacingSniff to check for spacing around colons in CSS style definitions
    - Added Squiz SemicolonSpacingSniff to check for spacing around semicolons in CSS style definitions
    - Added Squiz IdentationSniff to check for correct indentation of CSS files
    - Added Squiz ColourDefinitionSniff to check that CSS colours are defined in uppercase and using shorthand
    - Added Squiz EmptyStyleDefinitionSniff to check for CSS style definitions without content
    - Added Squiz EmptyClassDefinitionSniff to check for CSS class definitions without content
    - Added Squiz ClassDefinitionOpeningBraceSpaceSniff to check for spaces around opening brace of CSS class definitions
    - Added Squiz ClassDefinitionClosingBraceSpaceSniff to check for a single blank line after CSS class definitions
    - Added Squiz ClassDefinitionNameSpacingSniff to check for a blank lines inside CSS class definition names
    - Added Squiz DisallowMultipleStyleDefinitionsSniff to check for multiple style definitions on a single line
    - Added Squiz DuplicateClassDefinitionSniff to check for duplicate CSS class blocks that can be merged
    - Added Squiz ForbiddenStylesSniff to check for usage of browser specific styles
    - Added Squiz OpacitySniff to check for incorrect opacity values in CSS
    - Added Squiz LowercaseStyleDefinitionSniff to check for styles that are not defined in lowercase
    - Added Squiz MissingColonSniff to check for style definitions where the colon has been forgotten
    - Added Squiz MultiLineFunctionDeclarationSniff to check that multi-line declarations contain one param per line
    - Added Squiz JSLintSniff to check for JS errors using the jslint.js script through Rhino
      -- Set jslint path using phpcs --config-set jslint_path /path/to/jslint.js
      -- Set rhino path using phpcs --config-set rhino_path /path/to/rhino
    - Added Generic TodoSniff that warns about comments that contain the word TODO
    - Removed MultipleStatementAlignmentSniff from the PEAR standard as alignment is now optional
    - Generic ForbiddenFunctionsSniff now has protected member var to specify if it should use errors or warnings
    - Generic MultipleStatementAlignmentSniff now has correct error message if assignment is on a new line
    - Generic MultipleStatementAlignmentSniff now has protected member var to allow it to ignore multi-line assignments
    - Generic LineEndingsSniff now supports checking of JS files
    - Generic LineEndingsSniff now supports checking of CSS files
    - Generic DisallowTabIndentSniff now supports checking of CSS files
    - Squiz DoubleQuoteUsageSniff now bans the use of variables in double quoted strings in favour of concatenation
    - Squiz SuperfluousWhitespaceSniff now supports checking of JS files
    - Squiz SuperfluousWhitespaceSniff now supports checking of CSS files
    - Squiz DisallowInlineIfSniff now supports checking of JS files
    - Squiz SemicolonSpacingSniff now supports checking of JS files
    - Squiz PostStatementCommentSniff now supports checking of JS files
    - Squiz FunctionOpeningBraceSpacingSniff now supports checking of JS files
    - Squiz FunctionClosingBraceSpacingSniff now supports checking of JS files
      -- Empty JS functions must have their opening and closing braces next to each other
    - Squiz ControlStructureSpacingSniff now supports checking of JS files
    - Squiz LongConditionClosingCommentSniff now supports checking of JS files
    - Squiz OperatorSpacingSniff now supports checking of JS files
    - Squiz SwitchDeclarationSniff now supports checking of JS files
    - Squiz CommentedOutCodeSniff now supports checking of CSS files
    - Squiz DisallowSizeFunctionsInLoopsSniff now supports checking of JS files for the use of object.length
    - Squiz DisallowSizeFunctionsInLoopsSniff no longer complains about size functions outside of the FOR condition
    - Squiz ControlStructureSpacingSniff now bans blank lines at the end of a control structure
    - Squiz ForLoopDeclarationSniff no longer throws errors for JS FOR loops without semicolons
    - Squiz MultipleStatementAlignmentSniff no longer throws errors if a statement would take more than 8 spaces to align
    - Squiz standard now uses Genric TodoSniff
    - Squiz standard now uses Genric UnnecessaryStringConcatSniff
    - Squiz standard now uses PEAR MultiLineAssignmentSniff
    - Squiz standard now uses PEAR MultiLineConditionSniff
    - Zend standard now uses OpeningFunctionBraceBsdAllmanSniff (feature request #14647)
    - MySource JoinStringsSniff now bans the use of inline array joins and suggests the + operator
    - Fixed incorrect errors that can be generated from abstract scope sniffs when moving to a new file
    - Core tokenizer now matches orphaned curly braces in the same way as square brackets
    - Whitespace tokens at the end of JS files are now added to the token stack
    - JavaScript tokenizer now identifies properties and labels as new token types
    - JavaScript tokenizer now identifies object definitions as a new token type and matches curly braces for them
    - JavaScript tokenizer now identifies DIV_EQUAL and MUL_EQUAL tokens
    - Improved regular expression detection in the JavaScript tokenizer
    - Improve AbstractPatternSniff support so it can listen for any token type, not just weighted tokens
    - Fixed Squiz DoubleQuoteUsageSniff so it works correctly with short_open_tag=Off
    - Fixed bug #14409 : Output of warnings to log file
    - Fixed bug #14520 : Notice: Undefined offset: 1 in /usr/share/php/PHP/CodeSniffer/File.php on line
    - Fixed bug #14637 : Call to processUnknownArguments() misses second parameter $pos
      -- Thanks to Peter Buri for the patch
    - Fixed bug #14889 : Lack of clarity: licence or license
    - Fixed bug #15008 : Nested Parentheses in Control Structure Sniffs
    - Fixed bug #15091 : pre-commit hook attempts to sniff folders
      -- Thanks to Bruce Weirdan for the patch
    - Fixed bug #15124 : AbstractParser.php uses deprecated split() function
      -- Thanks to Sebastian Bergmann for the patch
    - Fixed bug #15188 : PHPCS vs HEREDOC strings
    - Fixed bug #15231 : Notice: Uninitialized string offset: 0 in FileCommentSniff.php on line 555
    - Fixed bug #15336 : Notice: Undefined offset: 2 in /usr/share/php/PHP/CodeSniffer/File.php on line
   </notes>
  </release>
  <release>
   <version>
    <release>1.1.0</release>
    <api>1.1.0</api>
   </version>
   <stability>
    <release>stable</release>
    <api>stable</api>
   </stability>
   <date>2008-07-14</date>
   <license uri="https://github.com/squizlabs/PHP_CodeSniffer/blob/master/licence.txt">BSD License</license>
   <notes>
    - PEAR FileCommentSniff now allows tag orders to be overridden in child classes
      -- Thanks to Jeff Hodsdon for the patch
    - Added Generic DisallowMultipleStatementsSniff to ensure there is only one statement per line
    - Squiz standard now uses DisallowMultipleStatementsSniff
    - Fixed error in Zend ValidVariableNameSniff when checking vars in form: $class->{$var}
    - Fixed bug #14077 : Fatal error: Uncaught PHP_CodeSniffer_Exception: $stackPtr is not a class member
    - Fixed bug #14168 : Global Function -> Static Method and __autoload()
    - Fixed bug #14238 : Line length not checket at last line of a file
    - Fixed bug #14249 : wrong detection of scope_opener
    - Fixed bug #14250 : ArrayDeclarationSniff emit warnings at malformed array
    - Fixed bug #14251 : --extensions option doesn't work
   </notes>
  </release>
  <release>
   <version>
    <release>1.1.0RC3</release>
    <api>1.1.0RC3</api>
   </version>
   <stability>
    <release>beta</release>
    <api>beta</api>
   </stability>
   <date>2008-07-03</date>
   <license uri="https://github.com/squizlabs/PHP_CodeSniffer/blob/master/licence.txt">BSD License</license>
   <notes>
    - PEAR FileCommentSniff now allows tag orders to be overridden in child classes
      -- Thanks to Jeff Hodsdon for the patch
    - Added Generic DisallowMultipleStatementsSniff to ensure there is only one statement per line
    - Squiz standard now uses DisallowMultipleStatementsSniff
    - Fixed error in Zend ValidVariableNameSniff when checking vars in form: $class->{$var}
    - Fixed bug #14077 : Fatal error: Uncaught PHP_CodeSniffer_Exception: $stackPtr is not a class member
    - Fixed bug #14168 : Global Function -> Static Method and __autoload()
    - Fixed bug #14238 : Line length not checket at last line of a file
    - Fixed bug #14249 : wrong detection of scope_opener
    - Fixed bug #14250 : ArrayDeclarationSniff emit warnings at malformed array
    - Fixed bug #14251 : --extensions option doesn't work
   </notes>
  </release>
  <release>
   <version>
    <release>1.1.0RC2</release>
    <api>1.1.0RC2</api>
   </version>
   <stability>
    <release>beta</release>
    <api>beta</api>
   </stability>
   <date>2008-06-13</date>
   <license uri="https://github.com/squizlabs/PHP_CodeSniffer/blob/master/licence.txt">BSD License</license>
   <notes>
    - Permission denied errors now stop script execution but still display current errors (feature request #14076)
    - Added Squiz ValidArrayIndexNameSniff to ensure array indexes do not use camel case
    - Squiz ArrayDeclarationSniff now ensures arrays are not declared with camel case index values
    - PEAR ValidVariableNameSniff now alerts about a possible parse error for member vars inside an interface
    - Fixed bug #13921 : js parsing fails for comments on last line of file
    - Fixed bug #13922 : crash in case of malformed (but tokenized) php file
      -- PEAR and Squiz ClassDeclarationSniff now throw warnings for possible parse errors
      -- Squiz ValidClassNameSniff now throws warning for possible parse errors
      -- Squiz ClosingDeclarationCommentSniff now throws additonal warnings for parse errors
   </notes>
  </release>
  <release>
   <version>
    <release>1.1.0RC1</release>
    <api>1.1.0RC1</api>
   </version>
   <stability>
    <release>beta</release>
    <api>beta</api>
   </stability>
   <date>2008-05-13</date>
   <license uri="https://github.com/squizlabs/PHP_CodeSniffer/blob/master/licence.txt">BSD License</license>
   <notes>
    - Added support for multiple tokenizers so PHP_CodeSniffer can check more than just PHP files
      -- PHP_CodeSniffer now has a JS tokenizer for checking JavaScript files
      -- Sniffs need to be updated to work with additional tokenizers, or new sniffs written for them
   - phpcs now exits with status 2 if the tokenier extension has been disabled (feature request #13269)
   - Added scripts/phpcs-svn-pre-commit that can be used as an SVN pre-commit hook
     -- Also reworked the way the phpcs script works to make it easier to wrap it with other functionality
     -- Thanks to Jack Bates for the contribution
   - Fixed error in phpcs error message when a supplied file does not exist
   - Fixed a cosmetic error in AbstractPatternSniff where the "found" string was missing some content
   - Added sniffs that implement part of the PMD rule catalog to the Generic standard
     -- Thanks to Manuel Pichler for the contribution of all these sniffs.
   - Squiz FunctionCommentThrowTagSniff no longer throws errors for function that only throw variables
   - Generic ScopeIndentSniff now has private member to enforce exact indent matching
   - Replaced Squiz DisallowCountInLoopsSniff with Squiz DisallowSizeFunctionsInLoopsSniff
     -- Thanks to Jan Miczaika for the sniff
   - Squiz BlockCommentSniff now checks inline doc block comments
   - Squiz InlineCommentSniff now checks inline doc block comments
   - Squiz BlockCommentSniff now checks for no blank line before first comment in a function
   - Squiz DocCommentAlignmentSniff now ignores inline doc block comments
   - Squiz ControlStructureSpacingSniff now ensures no blank lines at the start of control structures
   - Squiz ControlStructureSpacingSniff now ensures no blank lines between control structure closing braces
   - Squiz IncrementDecrementUsageSniff now ensures inc/dec ops are bracketed in string concats
   - Squiz IncrementDecrementUsageSniff now ensures inc/dec ops are not used in arithmetic operations
   - Squiz FunctionCommentSniff no longer throws errors if return value is mixed but function returns void somewhere
   - Squiz OperatorBracketSniff no allows function call brackets to count as operator brackets
   - Squiz DoubleQuoteUsageSniff now supports \x \f and \v (feature request #13365)
   - Squiz ComparisonOperatorUsageSniff now supports JS files
   - Squiz ControlSignatureSniff now supports JS files
   - Squiz ForLoopDeclarationSniff now supports JS files
   - Squiz OperatorBracketSniff now supports JS files
   - Squiz InlineControlStructureSniff now supports JS files
   - Generic LowerCaseConstantSniff now supports JS files
   - Generic DisallowTabIndentSniff now supports JS files
   - Generic MultipleStatementAlignmentSniff now supports JS files
   - Added Squiz ObjectMemberCommaSniff to ensure the last member of a JS object is not followed by a comma
   - Added Squiz ConstantCaseSniff to ensure the PHP constants are uppercase and JS lowercase
   - Added Squiz JavaScriptLintSniff to check JS files with JSL
     -- Set path using phpcs --config-set jsl_path /path/to/jsl
   - Added MySource FirebugConsoleSniff to ban the use of "console" for JS variable and function names
   - Added MySource JoinStringsSniff to enforce the use of join() to concatenate JS strings
   - Added MySource AssignThisSniff to ensure this is only assigned to a var called self
   - Added MySource DisallowNewWidgetSniff to ban manual creation of widget objects
   - Removed warning shown in Zend CodeAnalyzerSniff when the ZCA path is not set
   - Fixed error in Squiz ValidVariableNameSniff when checking vars in the form $obj->$var
   - Fixed error in Squiz DisallowMultipleAssignmentsSniff when checking vars in the form $obj->$var
   - Fixed error in Squiz InlineCommentSniff where comments for class constants were seen as inline
   - Fixed error in Squiz BlockCommentSniff where comments for class constants were not ignored
   - Fixed error in Squiz OperatorBracketSniff where negative numbers were ignored during comparisons
   - Fixed error in Squiz FunctionSpacingSniff where functions after member vars reported incorrect spacing
   - Fixed bug #13062 : Interface comments aren't handled in PEAR standard
     -- Thanks to Manuel Pichler for the path
   - Fixed bug #13119 : php minimum requirement need to be fix
   - Fixed bug #13156 : Bug in Squiz_Sniffs_PHP_NonExecutableCodeSniff
   - Fixed bug #13158 : Strange behaviour in AbstractPatternSniff
   - Fixed bug #13169 : Undefined variables
   - Fixed bug #13178 : Catch exception in File.php
   - Fixed bug #13254 : Notices output in checkstyle report causes XML issues
   - Fixed bug #13446 : crash with src of phpMyAdmin
     -- Thanks to Manuel Pichler for the path
   </notes>
  </release>
  <release>
   <version>
    <release>1.1.0a1</release>
    <api>1.1.0a1</api>
   </version>
   <stability>
    <release>alpha</release>
    <api>alpha</api>
   </stability>
   <date>2008-04-21</date>
   <license uri="https://github.com/squizlabs/PHP_CodeSniffer/blob/master/licence.txt">BSD License</license>
   <notes>
    - Fixed error in PEAR ValidClassNameSniff when checking class names with double underscores
    - Moved Squiz InlineControlStructureSniff into Generic standard
    - PEAR standard now throws warnings for inline control structures
    - Squiz OutputBufferingIndentSniff now ignores the indentation of inline HTML
    - MySource IncludeSystemSniff now ignores usage of ZipArchive
    - Removed "function" from error messages for Generic function brace sniffs (feature request #13820)
    - Generic UpperCaseConstantSniff no longer throws errors for delcare(ticks = ...)
      -- Thanks to Josh Snyder for the patch
    - Squiz ClosingDeclarationCommentSniff and AbstractVariableSniff now throw warnings for possible parse errors
    - Fixed bug #13827 : AbstractVariableSniff throws "undefined index"
    - Fixed bug #13846 : Bug in Squiz.NonExecutableCodeSniff
    - Fixed bug #13849 : infinite loop in PHP_CodeSniffer_File::findNext()
   </notes>
  </release>
  <release>
   <version>
    <release>1.0.1</release>
    <api>1.0.1</api>
   </version>
   <stability>
    <release>stable</release>
    <api>stable</api>
   </stability>
   <date>2008-02-04</date>
   <license uri="https://github.com/squizlabs/PHP_CodeSniffer/blob/master/licence.txt">BSD License</license>
   <notes>
    - Squiz ArrayDeclarationSniff now throws error if the array keyword is followed by a space
    - Squiz ArrayDeclarationSniff now throws error for empty multi-line arrays
    - Squiz ArrayDeclarationSniff now throws error for multi-line arrays with a single value
    - Squiz DocCommentAlignmentSniff now checks for a single space before tags inside docblocks
    - Squiz ForbiddenFunctionsSniff now disallows is_null() to force use of (=== NULL) instead
    - Squiz VariableCommentSniff now continues throwing errors after the first one is found
    - Squiz SuperfluousWhitespaceSniff now throws errors for multiple blank lines inside functions
    - MySource IncludedSystemSniff now checks extended class names
    - MySource UnusedSystemSniff now checks extended and implemented class names
    - MySource IncludedSystemSniff now supports includeWidget()
    - MySource UnusedSystemSniff now supports includeWidget()
    - Added PEAR ValidVariableNameSniff to check that only private member vars are prefixed with an underscore
    - Added Squiz DisallowCountInLoopsSniff to check for the use of count() in FOR and WHILE loop conditions
    - Added MySource UnusedSystemSniff to check for included classes that are never used
    - Fixed a problem that caused the parentheses map to sometimes contain incorrect values
    - Fixed bug #12767 : Cant run phpcs from dir with PEAR subdir
    - Fixed bug #12773 : Reserved variables are not detected in strings
      -- Thanks to Wilfried Loche for the patch
    - Fixed bug #12832 : Tab to space conversion does not work
    - Fixed bug #12888 : extra space indentation = Notice: Uninitialized string offset...
    - Fixed bug #12909 : Default generateDocs function does not work under linux
      -- Thanks to Paul Smith for the patch
    - Fixed bug #12957 : PHP 5.3 magic method __callStatic
      -- Thanks to Manuel Pichler for the patch
   </notes>
  </release>
  <release>
   <version>
    <release>1.0.0</release>
    <api>1.0.0</api>
   </version>
   <stability>
    <release>stable</release>
    <api>stable</api>
   </stability>
   <date>2007-12-21</date>
   <license uri="https://github.com/squizlabs/PHP_CodeSniffer/blob/master/licence.txt">BSD License</license>
   <notes>
    - You can now specify the full path to a coding standard on the command line (feature request #11886)
      -- This allows you to use standards that are stored outside of PHP_CodeSniffer's own Standard dir
      -- You can also specify full paths in the CodingStandard.php include and exclude methods
      -- Classes, dirs and files need to be names as if the standard was part of PHP_CodeSniffer
      -- Thanks to Dirk Thomas for the doc generator patch and testing
    - Modified the scope map to keep checking after 3 lines for some tokens (feature request #12561)
      -- Those tokens that must have an opener (like T_CLASS) now keep looking until EOF
      -- Other tokens (like T_FUNCTION) still stop after 3 lines for performance
    - You can now esacpe commas in ignore patterns so they can be matched in file names
      -- Thanks to Carsten Wiedmann for the patch
    - Config data is now cached in a global var so the file system is not hit so often
      -- You can also set config data temporarily for the script if you are using your own external script
      -- Pass TRUE as the third argument to PHP_CodeSniffer::setConfigData()
    - PEAR ClassDeclarationSniff no longer throws errors for multi-line class declarations
    - Squiz ClassDeclarationSniff now ensures there is one blank line after a class closing brace
    - Squiz ClassDeclarationSniff now throws errors for a missing end PHP tag after the end class tag
    - Squiz IncrementDecrementUsageSniff no longer throws errors when -= and += are being used with vars
    - Squiz SwitchDeclarationSniff now throws errors for switch statements that do not contain a case statement
      -- Thanks to Sertan Danis for the patch
    - MySource IncludeSystemSniff no longer throws errors for the Util package
    - Fixed bug #12621 : "space after AS" check is wrong
      -- Thanks to Satoshi Oikawa for the patch
    - Fixed bug #12645 : error message is wrong
      -- Thanks to Renoiv for the patch
    - Fixed bug #12651 : Increment/Decrement Operators Usage at -1
   </notes>
  </release>
  <release>
   <version>
    <release>1.0.0RC3</release>
    <api>1.0.0RC3</api>
   </version>
   <stability>
    <release>beta</release>
    <api>beta</api>
   </stability>
   <date>2007-11-30</date>
   <license uri="https://github.com/squizlabs/PHP_CodeSniffer/blob/master/licence.txt">BSD License</license>
   <notes>
    - Added new command line argument --tab-width that will convert tabs to spaces before testing
      -- This allows you to use the existing sniffs that check for spaces even when you use tabs
      -- Can also be set via a config var: phpcs --config-set tab_width 4
      -- A value of zero (the default) tells PHP_CodeSniffer not to replace tabs with spaces
    - You can now change the default report format from "full" to something else
        -- Run: phpcs --config-set report_format [format]
    - Improved performance by optimising the way the scope map is created during tokenising
    - Added new Squiz DisallowInlineIfSniff to disallow the usage of inline IF statements
    - Fixed incorrect errors being thrown for nested switches in Squiz SwitchDeclarationSniff
    - PEAR FunctionCommentSniff no longer complains about missing comments for @throws tags
    - PEAR FunctionCommentSniff now throws error for missing exception class name for @throws tags
    - PHP_CodeSniffer_File::isReference() now correctly returns for functions that return references
    - Generic LineLengthSniff no longer warns about @version lines with CVS or SVN id tags
    - Generic LineLengthSniff no longer warns about @license lines with long URLs
    - Squiz FunctionCommentThrowTagSniff no longer complains about throwing variables
    - Squiz ComparisonOperatorUsageSniff no longer throws incorrect errors for inline IF statements
    - Squiz DisllowMultipleAssignmentsSniff no longer throws errors for assignments in inline IF statements
    - Fixed bug #12455 : CodeSniffer treats content inside heredoc as PHP code
    - Fixed bug #12471 : Checkstyle report is broken
    - Fixed bug #12476 : PHP4 destructors are reported as error
    - Fixed bug #12513 : Checkstyle XML messages need to be utf8_encode()d
      -- Thanks to Sebastian Bergmann for the patch.
    - Fixed bug #12517 : getNewlineAfter() and dos files
   </notes>
  </release>
  <release>
   <version>
    <release>1.0.0RC2</release>
    <api>1.0.0RC2</api>
   </version>
   <stability>
    <release>beta</release>
    <api>beta</api>
   </stability>
   <date>2007-11-14</date>
   <license uri="https://github.com/squizlabs/PHP_CodeSniffer/blob/master/licence.txt">BSD License</license>
   <notes>
    - Added a new Checkstyle report format
      -- Like the current XML format but modified to look like Checkstyle output
      -- Thanks to Manuel Pichler for helping get the format correct
    - You can now hide warnings by default
        -- Run: phpcs --config-set show_warnings 0
        -- If warnings are hidden by default, use the new -w command line argument to override
    - Added new command line argument --config-delete to delete a config value and revert to the default
    - Improved overall performance by optimising tokenising and next/prev methods (feature request #12421)
      -- Thanks to Christian Weiske for the patch
    - Added FunctionCallSignatureSniff to Squiz standard
    - Added @subpackage support to file and class comment sniffs in PEAR standard (feature request #12382)
      -- Thanks to Carsten Wiedmann for the patch
    - An error is now displayed if you use a PHP version less than 5.1.0 (feature request #12380)
      -- Thanks to Carsten Wiedmann for the patch
    - phpcs now exits with status 2 if it receives invalid input (feature request #12380)
      -- This is distinct from status 1, which indicates errors or warnings were found
    - Added new Squiz LanguageConstructSpacingSniff to throw errors for additional whitespace after echo etc.
    - Removed Squiz ValidInterfaceNameSniff
    - PEAR FunctionCommentSniff no longer complains about unknown tags
    - Fixed incorrect errors about missing function comments in PEAR FunctionCommentSniff
    - Fixed incorrect function docblock detection in Squiz FunctionCommentSniff
    - Fixed incorrect errors for list() in Squiz DisallowMultipleAssignmentsSniff
    - Errors no longer thrown if control structure is followed by a CASE's BREAK in Squiz ControlStructureSpacingSniff
    - Fixed bug #12368 : Autoloader cannot be found due to include_path override
      -- Thanks to Richard Quadling for the patch
    - Fixed bug #12378 : equal sign alignments problem with while()
   </notes>
  </release>
  <release>
   <version>
    <release>1.0.0RC1</release>
    <api>1.0.0RC1</api>
   </version>
   <stability>
    <release>beta</release>
    <api>beta</api>
   </stability>
   <date>2007-11-01</date>
   <license uri="https://github.com/squizlabs/PHP_CodeSniffer/blob/master/licence.txt">BSD License</license>
   <notes>
    - Main phpcs script can now be run from a CVS checkout without installing the package
    - Added a new CSV report format
      -- Header row indicates what position each element is in
      -- Always use the header row to determine positions rather than assuming the format, as it may change
    - XML and CSV report formats now contain information about which column the error occurred at
      -- Useful if you want to highlight the token that caused the error in a custom application
    - Square bracket tokens now have bracket_opener and bracket_closer set
    - Added new Squiz SemicolonSpacingSniff to throw errors if whitespace is found before a semicolon
    - Added new Squiz ArrayBracketSpacingSniff to throw errors if whitespace is found around square brackets
    - Added new Squiz ObjectOperatorSpacingSniff to throw errors if whitespace is found around object operators
    - Added new Squiz DisallowMultipleAssignmentsSniff to throw errors if multiple assignments are on the same line
    - Added new Squiz ScopeKeywordSpacingSniff to throw errors if there is not a single space after a scope modifier
    - Added new Squiz ObjectInstantiationSniff to throw errors if new objects are not assigned to a variable
    - Added new Squiz FunctionDuplicateArgumentSniff to throw errors if argument is declared multiple times in a function
    - Added new Squiz FunctionOpeningBraceSpaceSniff to ensure there are no blank lines after a function open brace
    - Added new Squiz CommentedOutCodeSniff to warn about comments that looks like they are commented out code blocks
    - Added CyclomaticComplexitySniff to Squiz standard
    - Added NestingLevelSniff to Squiz standard
    - Squiz ForbiddenFunctionsSniff now recommends echo() instead of print()
    - Squiz ValidLogicalOperatorsSniff now recommends ^ instead of xor
    - Squiz SwitchDeclarationSniff now contains more checks
      -- A single space is required after the case keyword
      -- No space is allowed before the colon in a case or default statement
      -- All switch statements now require a default case
      -- Default case must contain a break statement
      -- Empty default case must contain a comment describing why the default is ignored
      -- Empty case statements are not allowed
      -- Case and default statements must not be followed by a blank line
      -- Break statements must be followed by a blank line or the closing brace
      -- There must be no blank line before a break statement
    - Squiz standard is now using the PEAR IncludingFileSniff
    - PEAR ClassCommentSniff no longer complains about unknown tags
    - PEAR FileCommentSniff no longer complains about unknown tags
    - PEAR FileCommentSniff now accepts multiple @copyright tags
    - Squiz BlockCommentSniff now checks that comment starts with a capital letter
    - Squiz InlineCommentSniff now has better checking to ensure comment starts with a capital letter
    - Squiz ClassCommentSniff now checks that short and long comments start with a capital letter
    - Squiz FunctionCommentSniff now checks that short, long and param comments start with a capital letter
    - Squiz VariableCommentSniff now checks that short and long comments start with a capital letter
    - Fixed error with multi-token array indexes in Squiz ArrayDeclarationSniff
    - Fixed error with checking shorthand IF statements without a semicolon in Squiz InlineIfDeclarationSniff
    - Fixed error where constants used as defulat values in function declarations were seen as type hints
    - Fixed bug #12316 : PEAR is no longer the default standard
    - Fixed bug #12321 : wrong detection of missing function docblock
   </notes>
  </release>
  <release>
   <version>
    <release>0.9.0</release>
    <api>0.9.0</api>
   </version>
   <stability>
    <release>beta</release>
    <api>beta</api>
   </stability>
   <date>2007-09-24</date>
   <license uri="https://github.com/squizlabs/PHP_CodeSniffer/blob/master/licence.txt">BSD License</license>
   <notes>
    - Added a config system for setting config data across phpcs runs
    - You can now change the default coding standard from PEAR to something else
      -- Run: phpcs --config-set default_standard [standard]
    - Added new Zend coding standard to check code against the Zend Framework standards
      -- The complete standard is not yet implemented
      -- Specify --standard=Zend to use
      -- Thanks to Johann-Peter Hartmann for the contribution of some sniffs
      -- Thanks to Holger Kral for the Code Analyzer sniff
   </notes>
  </release>
  <release>
   <version>
    <release>0.8.0</release>
    <api>0.8.0</api>
   </version>
   <stability>
    <release>beta</release>
    <api>beta</api>
   </stability>
   <date>2007-08-08</date>
   <license uri="https://github.com/squizlabs/PHP_CodeSniffer/blob/master/licence.txt">BSD License</license>
   <notes>
    - Added new XML report format; --report=xml (feature request #11535)
      -- Thanks to Brett Bieber for the patch
    - Added new command line argument --ignore to specify a list of files to skip (feature request #11556)
    - Added PHPCS and MySource coding standards into the core install
    - Scope map no longer gets confused by curly braces that act as string offsets
    - Removed CodeSniffer/SniffException.php as it is no longer used
    - Unit tests can now be run directly from a CVS checkout
    - Made private vars and functions protected in PHP_CodeSniffer class so this package can be overridden
    - Added new Metrics category to Generic coding standard
      -- Contains Cyclomatic Complexity and Nesting Level sniffs
      -- Thanks to Johann-Peter Hartmann for the contribution
    - Added new Generic DisallowTabIndentSniff to throw errors if tabs are used for indentation (feature request #11738)
      -- PEAR and Squiz standards use this new sniff to throw more specific indentation errors
    - Generic MultipleStatementAlignmentSniff has new private var to set a padding size limit (feature request #11555)
    - Generic MultipleStatementAlignmentSniff can now handle assignments that span multiple lines (feature request #11561)
    - Generic LineLengthSniff now has a max line length after which errors are thrown instead of warnings
      -- BC BREAK: Override the protected member var absoluteLineLimit and set it to zero in custom LineLength sniffs
      -- Thanks to Johann-Peter Hartmann for the contribution
    - Comment sniff errors about incorrect tag orders are now more descriptive (feature request #11693)
    - Fixed bug #11473 : Invalid CamelCaps name when numbers used in names
   </notes>
  </release>
  <release>
   <version>
    <release>0.7.0</release>
    <api>0.7.0</api>
   </version>
   <stability>
    <release>beta</release>
    <api>beta</api>
   </stability>
   <date>2007-07-02</date>
   <license uri="https://github.com/squizlabs/PHP_CodeSniffer/blob/master/licence.txt">BSD License</license>
   <notes>
    - BC BREAK: EOL character is now auto-detected and used instead of hard-coded \n
      -- Pattern sniffs must now specify "EOL" instead of "\n" or "\r\n" to use auto-detection
      -- Please use $phpcsFile->eolChar to check for newlines instead of hard-coding "\n" or "\r\n"
      -- Comment parser classes now require you to pass $phpcsFile as an additional argument
    - BC BREAK: Included and excluded sniffs now require .php extension
      -- Please update your coding standard classes and add ".php" to all sniff entries
      -- See CodeSniffer/Standards/PEAR/PEARCodingStandard.php for an example

    - Fixed error where including a directory of sniffs in a coding standard class did not work
    - Coding standard classes can now specify a list of sniffs to exclude as well as include (feature request #11056)
    - Two uppercase characters can now be placed side-by-side in class names in Squiz ValidClassNameSniff
    - SVN tags now allowed in PEAR file doc blocks (feature request #11038)
      -- Thanks to Torsten Roehr for the patch
    - Private methods in commenting sniffs and comment parser are now protected (feature request #11087)
    - Added Generic LineEndingsSniff to check the EOL character of a file
    - PEAR standard now only throws one error per file for incorrect line endings (eg. /r/n)
    - Command line arg -v now shows number of registered sniffs
    - Command line arg -vvv now shows list of registered sniffs
    - Squiz ControlStructureSpacingSniff no longer throws errors if the control structure is at the end of the script
    - Squiz FunctionCommentSniff now throws error for "return void" if function has return statement
    - Squiz FunctionCommentSniff now throws error for functions that return void but specify something else
    - Squiz ValidVariableNameSniff now allows multiple uppercase letters in a row
    - Squiz ForEachLoopDeclarationSniff now throws error for AS keyword not being lowercase
    - Squiz SwitchDeclarationSniff now throws errors for CASE/DEFAULT/BREAK keywords not being lowercase
    - Squiz ArrayDeclarationSniff now handles multi-token array values when checking alignment
    - Squiz standard now enforces a space after cast tokens
    - Generic MultipleStatementAlignmentSniff no longer gets confused by assignments inside FOR conditions
    - Generic MultipleStatementAlignmentSniff no longer gets confused by the use of list()
    - Added Generic SpaceAfterCastSniff to ensure there is a single space after a cast token
    - Added Generic NoSpaceAfterCastSniff to ensure there is no whitespace after a cast token
    - Added PEAR ClassDeclarationSniff to ensure the opening brace of a class is on the line after the keyword
    - Added Squiz ScopeClosingBraceSniff to ensure closing braces are aligned correctly
    - Added Squiz EvalSniff to discourage the use of eval()
    - Added Squiz LowercaseDeclarationSniff to ensure all declaration keywords are lowercase
    - Added Squiz LowercaseClassKeywordsSniff to ensure all class declaration keywords are lowercase
    - Added Squiz LowercaseFunctionKeywordsSniff to ensure all function declaration keywords are lowercase
    - Added Squiz LowercasePHPFunctionsSniff to ensure all calls to inbuilt PHP functions are lowercase
    - Added Squiz CastSpacingSniff to ensure cast statements dont contain whitespace
    - Errors no longer thrown when checking 0 length files with verbosity on
    - Fixed bug #11105 : getIncludedSniffs() not working anymore
      -- Thanks to Blair Robertson for the patch
    - Fixed bug #11120 : Uninitialized string offset in AbstractParser.php on line 200
   </notes>
  </release>
  <release>
   <version>
    <release>0.6.0</release>
    <api>0.6.0</api>
   </version>
   <stability>
    <release>beta</release>
    <api>beta</api>
   </stability>
   <date>2007-05-15</date>
   <license uri="https://github.com/squizlabs/PHP_CodeSniffer/blob/master/licence.txt">BSD License</license>
   <notes>
    - The number of errors and warnings found is now shown for each file while checking the file if verbosity is enabled
    - Now using PHP_EOL instead of hard-coded \n so output looks good on Windows (feature request #10761)
      - Thanks to Carsten Wiedmann for the patch.
    - phpcs now exits with status 0 (no errors) or 1 (errors found) (feature request #10348)
    - Added new -l command line argument to stop recursion into directories (feature request #10979)
    - Fixed variable name error causing incorrect error message in Squiz ValidVariableNameSniff
    - Fixed bug #10757 : Error in ControlSignatureSniff
    - Fixed bugs #10751, #10777 : Sniffer class paths handled incorrectly in Windows
      - Thanks to Carsten Wiedmann for the patch.
    - Fixed bug #10961 : Error "Last parameter comment requires a blank newline after it" thrown
    - Fixed bug #10983 : phpcs outputs notices when checking invalid PHP
    - Fixed bug #10980 : Incorrect warnings for equals sign
   </notes>
  </release>
  <release>
   <version>
    <release>0.5.0</release>
    <api>0.5.0</api>
   </version>
   <stability>
    <release>beta</release>
    <api>beta</api>
   </stability>
   <date>2007-04-17</date>
   <license uri="https://github.com/squizlabs/PHP_CodeSniffer/blob/master/licence.txt">BSD License</license>
   <notes>
    - BC BREAK: Coding standards now require a class to be added so PHP_CodeSniffer can get information from them
      - Please read the end user docs for info about the new class required for all coding standards

    - Coding standards can now include sniffs from other standards, or whole standards, without writing new sniff files
    - PHP_CodeSniffer_File::isReference() now correctly returns for references in function declarations
    - PHP_CodeSniffer_File::isReference() now returns false if you don't pass it a T_BITWISE_AND token
    - PHP_CodeSniffer_File now stores the absolute path to the file so sniffs can check file locations correctly
    - Fixed undefined index error in AbstractVariableSniff for variables inside an interface function definition
    - Added MemberVarSpacingSniff to Squiz standard to enforce one-line spacing between member vars
    - Add FunctionCommentThrowTagSniff to Squiz standard to check that @throws tags are correct
    - Fixed problems caused by references and type hints in Squiz FunctionDeclarationArgumentSpacingSniff
    - Fixed problems with errors not being thrown for some misaligned @param comments in Squiz FunctionCommentSniff
    - Fixed badly spaced comma error being thrown for "extends" class in Squiz ClassDeclarationSniff
    - Errors no longer thrown for class method names in Generic ForbiddenFunctionsSniff
    - Errors no longer thrown for type hints in front of references in Generic UpperCaseConstantNameSniff
    - Errors no longer thrown for correctly indented buffered lines in Squiz ScopeIndexSniff
    - Errors no longer thrown for user-defined functions named as forbidden functions in Generic ForbiddenFunctionsSniff
    - Errors no longer thrown on __autoload functions in PEAR ValidFunctionNameSniff
    - Errors now thrown for __autoload methods in PEAR ValidFunctionNameSniff
    - Errors now thrown if constructors or destructors have @return tags in Squiz FunctionCommentSniff
    - Errors now thrown if @throws tags dont start with a capital and end with a full stop in Squiz FunctionCommentSniff
    - Errors now thrown for invalid @var tag values in Squiz VariableCommentSniff
    - Errors now thrown for missing doc comment in Squiz VariableCommentSniff
    - Errors now thrown for unspaced operators in FOR loop declarations in Squiz OperatorSpacingSniff
    - Errors now thrown for using ob_get_clean/flush functions to end buffers in Squiz OutputBufferingIndentSniff
    - Errors now thrown for all missing member variable comments in Squiz VariableCommentSniff
   </notes>
  </release>
  <release>
   <version>
    <release>0.4.0</release>
    <api>0.4.0</api>
   </version>
   <stability>
    <release>beta</release>
    <api>beta</api>
   </stability>
   <date>2007-02-19</date>
   <license uri="https://github.com/squizlabs/PHP_CodeSniffer/blob/master/licence.txt">BSD License</license>
   <notes>
    - Standard name specified with --standard command line argument is no longer case sensitive
    - Long error and warning messages are now wrapped to 80 characters in the full error report (thanks Endre Czirbesz)
    - Shortened a lot of error and warning messages so they don't take up so much room
    - Squiz FunctionCommentSniff now checks that param comments start with a capital letter and end with a full stop
    - Squiz FunctionSpacingSniff now reports incorrect lines below function on closing brace, not function keyword
    - Squiz FileCommentSniff now checks that there are no blank lines between the open PHP tag and the comment
    - PHP_CodeSniffer_File::isReference() now returns correctly when checking refs on right side of =>
    - Fixed incorrect error with switch closing brace in Squiz SwitchDeclarationSniff
    - Fixed missing error when multiple statements are not aligned correctly with object operators
    - Fixed incorrect errors for some PHP special variables in Squiz ValidVariableNameSniff
    - Fixed incorrect errors for arrays that only contain other arrays in Squiz ArrayDeclarationSniff
    - Fixed bug #9844 : throw new Exception(\n accidently reported as error but it ain't
   </notes>
  </release>
  <release>
   <version>
    <release>0.3.0</release>
    <api>0.3.0</api>
   </version>
   <stability>
    <release>beta</release>
    <api>beta</api>
   </stability>
   <date>2007-01-11</date>
   <license uri="https://github.com/squizlabs/PHP_CodeSniffer/blob/master/licence.txt">BSD License</license>
   <notes>
    - Updated package.xml to version 2
    - Specifying coding standard on command line is now optional, even if you have multiple standards installed
      - PHP_CodeSniffer uses the PEAR coding standard by default if no standard is specified
    - New command line option, --extensions, to specify a comma separated list of file extensions to check
    - Converted all unit tests to PHPUnit 3 format
    - Added new coding standard, Squiz, that can be used as an alternative to PEAR
      - also contains more examples of sniffs
      - some may be moved into the Generic coding standard if required
    - Added MultipleStatementAlignmentSniff to Generic standard
    - Added ScopeIndentSniff to Generic standard
    - Added ForbiddenFunctionsSniff to Generic standard
    - Added FileCommentSniff to PEAR standard
    - Added ClassCommentSniff to PEAR standard
    - Added FunctionCommentSniff to PEAR standard
    - Change MultipleStatementSniff to MultipleStatementAlignmentSniff in PEAR standard
    - Replaced Methods directory with Functions directory in Generic and PEAR standards
      - also renamed some of the sniffs in those directories
    - Updated file, class and method comments for all files
    - Fixed bug #9274 : nested_parenthesis element not set for open and close parenthesis tokens
    - Fixed bug #9411 : too few pattern characters cause incorrect error report
   </notes>
  </release>
  <release>
   <version>
    <release>0.2.1</release>
    <api>0.2.1</api>
   </version>
   <stability>
    <release>alpha</release>
    <api>alpha</api>
   </stability>
   <date>2006-11-09</date>
   <license uri="https://github.com/squizlabs/PHP_CodeSniffer/blob/master/licence.txt">BSD License</license>
   <notes>
    - Fixed bug #9274 : nested_parenthesis element not set for open and close parenthesis tokens
   </notes>
  </release>
  <release>
   <version>
    <release>0.2.0</release>
    <api>0.2.0</api>
   </version>
   <stability>
    <release>alpha</release>
    <api>alpha</api>
   </stability>
   <date>2006-10-13</date>
   <license uri="https://github.com/squizlabs/PHP_CodeSniffer/blob/master/licence.txt">BSD License</license>
   <notes>
    - Added a generic standards package that will contain generic sniffs to be used in specific coding standards
      - thanks to Frederic Poeydomenge for the idea
    - Changed PEAR standard to use generic sniffs where available
    - Added LowerCaseConstantSniff to Generic standard
    - Added UpperCaseConstantSniff to Generic standard
    - Added DisallowShortOpenTagSniff to Generic standard
    - Added LineLengthSniff to Generic standard
    - Added UpperCaseConstantNameSniff to Generic standard
    - Added OpeningMethodBraceBsdAllmanSniff to Generic standard (contrib by Frederic Poeydomenge)
    - Added OpeningMethodBraceKernighanRitchieSniff to Generic standard (contrib by Frederic Poeydomenge)
    - Added framework for core PHP_CodeSniffer unit tests
    - Added unit test for PHP_CodeSniffer:isCamelCaps method
    - ScopeClosingBraceSniff now checks indentation of BREAK statements
    - Added new command line arg (-vv) to show developer debug output
    - Fixed some coding standard errors
    - Fixed bug #8834 : Massive memory consumption
    - Fixed bug #8836 : path case issues in package.xml
    - Fixed bug #8843 : confusion on nested switch()
    - Fixed bug #8841 : comments taken as whitespace
    - Fixed bug #8884 : another problem with nested switch() statements
   </notes>
  </release>
  <release>
   <version>
    <release>0.1.1</release>
    <api>0.1.1</api>
   </version>
   <stability>
    <release>alpha</release>
    <api>alpha</api>
   </stability>
   <date>2006-09-25</date>
   <license uri="https://github.com/squizlabs/PHP_CodeSniffer/blob/master/licence.txt">BSD License</license>
   <notes>
    - Added unit tests for all PEAR sniffs
    - Exception class now extends from PEAR_Exception
    - Fixed summary report so files without errors but with warnings are not shown when warnings are hidden
   </notes>
  </release>
  <release>
   <version>
    <release>0.1.0</release>
    <api>0.1.0</api>
   </version>
   <stability>
    <release>alpha</release>
    <api>alpha</api>
   </stability>
   <date>2006-09-19</date>
   <license uri="https://github.com/squizlabs/PHP_CodeSniffer/blob/master/licence.txt">BSD License</license>
   <notes>
    - Reorganised package contents to conform to PEAR standards
    - Changed version numbering to conform to PEAR standards
    - Removed duplicate require_once() of Exception.php from CodeSniffer.php
   </notes>
  </release>
  <release>
   <version>
    <release>0.0.5</release>
    <api>0.0.5</api>
   </version>
   <stability>
    <release>alpha</release>
    <api>alpha</api>
   </stability>
   <date>2006-09-18</date>
   <license uri="https://github.com/squizlabs/PHP_CodeSniffer/blob/master/licence.txt">BSD License</license>
   <notes>
    - Fixed .bat file for situation where php.ini cannot be found so include_path is not set
   </notes>
  </release>
  <release>
   <version>
    <release>0.0.4</release>
    <api>0.0.4</api>
   </version>
   <stability>
    <release>alpha</release>
    <api>alpha</api>
   </stability>
   <date>2006-08-28</date>
   <license uri="https://github.com/squizlabs/PHP_CodeSniffer/blob/master/licence.txt">BSD License</license>
   <notes>
    - Added .bat file for easier running of PHP_CodeSniffer on Windows
    - Sniff that checks method names now works for PHP4 style code where there is no scope keyword
    - Sniff that checks method names now works for PHP4 style constructors
    - Sniff that checks method names no longer incorrectly reports error with magic methods
    - Sniff that checks method names now reports errors with non-magic methods prefixed with __
    - Sniff that checks for constant names no longer incorrectly reports errors with heredoc strings
    - Sniff that checks for constant names no longer incorrectly reports errors with created objects
    - Sniff that checks indentation no longer incorrectly reports errors with heredoc strings
    - Sniff that checks indentation now correctly reports errors with improperly indented multi-line strings
    - Sniff that checks function declarations now checks for spaces before and after an equals sign for default values
    - Sniff that checks function declarations no longer incorrectly reports errors with multi-line declarations
    - Sniff that checks included code no longer incorrectly reports errors when return value is used conditionally
    - Sniff that checks opening brace of function no longer incorrectly reports errors with multi-line declarations
    - Sniff that checks spacing after commas in function calls no longer reports too many errors for some code
    - Sniff that checks control structure declarations now gives more descriptive error message
   </notes>
  </release>
  <release>
   <version>
    <release>0.0.3</release>
    <api>0.0.3</api>
   </version>
   <stability>
    <release>alpha</release>
    <api>alpha</api>
   </stability>
   <date>2006-08-22</date>
   <license uri="https://github.com/squizlabs/PHP_CodeSniffer/blob/master/licence.txt">BSD License</license>
   <notes>
    - Added sniff to check for invalid class and interface names
    - Added sniff to check for invalid function and method names
    - Added sniff to warn if line is greater than 85 characters
    - Added sniff to check that function calls are in the correct format
    - Fixed error where comments were not allowed on the same line as a control structure declaration
    - Added command line arg to print current version (--version)
   </notes>
  </release>
  <release>
   <version>
    <release>0.0.2</release>
    <api>0.0.2</api>
   </version>
   <stability>
    <release>alpha</release>
    <api>alpha</api>
   </stability>
   <date>2006-07-25</date>
   <license uri="https://github.com/squizlabs/PHP_CodeSniffer/blob/master/licence.txt">BSD License</license>
   <notes>
    - Removed the including of checked files to stop errors caused by parsing them
    - Removed the use of reflection so checked files do not have to be included
    - Memory usage has been greatly reduced
    - Much faster tokenising and checking times
    - Reworked the PEAR coding standard sniffs (much faster now)
    - Fix some bugs with the PEAR scope indentation standard
    - Better checking for installed coding standards
    - Can now accept multiple files and dirs on the command line
    - Added an option to list installed coding standards
    - Added an option to print a summary report (number of errors and warnings shown for each file)
    - Added an option to hide warnings from reports
    - Added an option to print verbose output (so you know what is going on)
    - Reordered command line args to put switches first (although order is not enforced)
    - Switches can now be specified together (eg. php -nv) as well as separately (phpcs -n -v)
   </notes>
  </release>
  <release>
   <version>
    <release>0.0.1</release>
    <api>0.0.1</api>
   </version>
   <stability>
    <release>alpha</release>
    <api>alpha</api>
   </stability>
   <date>2006-07-19</date>
   <license uri="https://github.com/squizlabs/PHP_CodeSniffer/blob/master/licence.txt">BSD License</license>
   <notes>Initial preview release.</notes>
  </release>
 </changelog>
</package><|MERGE_RESOLUTION|>--- conflicted
+++ resolved
@@ -26,7 +26,6 @@
  </stability>
  <license uri="https://github.com/squizlabs/PHP_CodeSniffer/blob/master/licence.txt">BSD 3-Clause License</license>
  <notes>
-<<<<<<< HEAD
   - Caching between runs (--cache, --no-cache and "cache" config var) (request #530)
     -- Use --cache=/path/to/cacheFile to use a specific file
   - Check files in parallel (--parallel=1 for off, --parallel=100 etc) (request #421)
@@ -63,10 +62,8 @@
     -- PHPCBF always uses this setting to reduce memory
     -- Setting $recordErrors in custom reports no longer supported
 
-=======
   - Added a new --exclude CLI argument to exclude a list of sniffs from checking and fixing (request #904)
     -- Accepts the same sniff codes as the --sniffs command line argument, but provides the opposite functionality
->>>>>>> c287c990
   - Generic LineLength sniff no longer errors for comments that cannot be broken out onto a new line (request #766)
     -- A typical case is a comment that contains a very long URL
     -- The comment is ignored if putting the URL on a indented new comment line would be longer than the allowed length
