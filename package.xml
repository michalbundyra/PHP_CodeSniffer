--- conflicted
+++ resolved
@@ -53,11 +53,8 @@
   - PEAR ValidFunctionNameSniff no longer throws an error for _()
   - Squiz and PEAR FunctionCommentSnif now support _()
   - Generic UpperCaseConstantSniff and LowerCaseConstantSniff now ignore function names
-<<<<<<< HEAD
   - Fixed bug #243 : Missing DocBlock not detected
-=======
-  - Fixed bug #248   : FunctionCommentSniff expects ampersand on param name
->>>>>>> a67aa585
+  - Fixed bug #248 : FunctionCommentSniff expects ampersand on param name
   - Fixed bug #20373 : Inline comment sniff tab handling way
   - Fixed bug #20377 : Error when trying to execute phpcs with report=json
   - Fixed bug #20378 : Report appended to existing file if no errors found in run
