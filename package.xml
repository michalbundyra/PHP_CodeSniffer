<?xml version="1.0" encoding="UTF-8"?>
<package packagerversion="1.4.10" version="2.0" xmlns="http://pear.php.net/dtd/package-2.0" xmlns:tasks="http://pear.php.net/dtd/tasks-1.0" xmlns:xsi="http://www.w3.org/2001/XMLSchema-instance" xsi:schemaLocation="http://pear.php.net/dtd/tasks-1.0
http://pear.php.net/dtd/tasks-1.0.xsd
http://pear.php.net/dtd/package-2.0
http://pear.php.net/dtd/package-2.0.xsd">
 <name>PHP_CodeSniffer</name>
 <channel>pear.php.net</channel>
 <summary>PHP_CodeSniffer tokenizes PHP, JavaScript and CSS files to detect and fix violations of a defined set of coding standards.</summary>
 <description>PHP_CodeSniffer is a set of two PHP scripts; the main phpcs script that tokenizes PHP, JavaScript and CSS files to detect violations of a defined coding standard, and a second phpcbf script to automatically correct coding standard violations. PHP_CodeSniffer is an essential development tool that ensures your code remains clean and consistent.
 </description>
 <lead>
  <name>Greg Sherwood</name>
  <user>squiz</user>
  <email>gsherwood@squiz.net</email>
  <active>yes</active>
 </lead>
 <date>2017-02-02</date>
 <time>14:50:00</time>
 <version>
  <release>3.0.0RC4</release>
  <api>3.0.0RC4</api>
 </version>
 <stability>
  <release>beta</release>
  <api>beta</api>
 </stability>
 <license uri="https://github.com/squizlabs/PHP_CodeSniffer/blob/master/licence.txt">BSD 3-Clause License</license>
 <notes>
  - The indent property of PEAR.Classes.ClassDeclaration has been removed
    -- Instead of calculating the indent of the brace, it just ensures the brace is aligned with the class keyword
    -- Other sniffs can be used to ensure the class itself is indented correctly
  - Includes all changes from the 2.8.1 release
  - Fixed bug #1333 : The new autoloader breaks some frameworks with custom autoloaders
  - Fixed bug #1334 : Undefined offset when explaining standard with custom sniffs
 </notes>
 <contents>
  <dir name="/">
   <file baseinstalldir="PHP/CodeSniffer" name="autoload.php" role="php">
    <tasks:replace from="@test_dir@" to="test_dir" type="pear-config" />
  </file>
   <file baseinstalldir="PHP/CodeSniffer" name="CodeSniffer.conf.dist" role="data" />
   <file baseinstalldir="PHP/CodeSniffer" name="README.md" role="doc" />
   <file baseinstalldir="PHP/CodeSniffer" name="CONTRIBUTING.md" role="doc" />
   <file baseinstalldir="PHP/CodeSniffer" name="licence.txt" role="doc" />
   <dir name="bin">
    <file baseinstalldir="" name="phpcbf" role="script">
     <tasks:replace from="/usr/bin/env php" to="php_bin" type="pear-config" />
    </file>
    <file baseinstalldir="" name="phpcs" role="script">
     <tasks:replace from="/usr/bin/env php" to="php_bin" type="pear-config" />
    </file>
    <file baseinstalldir="" name="phpcs.bat" role="script">
     <tasks:replace from="@php_bin@" to="php_bin" type="pear-config" />
     <tasks:replace from="@bin_dir@" to="bin_dir" type="pear-config" />
    </file>
    <file baseinstalldir="" name="phpcbf.bat" role="script">
     <tasks:replace from="@php_bin@" to="php_bin" type="pear-config" />
     <tasks:replace from="@bin_dir@" to="bin_dir" type="pear-config" />
    </file>
   </dir>
   <dir name="tests">
    <dir name="Core">
     <dir name="File">
      <file baseinstalldir="" name="FindExtendedClassNameTest.inc" role="test" />
      <file baseinstalldir="" name="FindExtendedClassNameTest.php" role="test" />
      <file baseinstalldir="" name="FindImplementedInterfaceNamesTest.inc" role="test" />
      <file baseinstalldir="" name="FindImplementedInterfaceNamesTest.php" role="test" />
      <file baseinstalldir="" name="GetMethodParametersTest.inc" role="test" />
      <file baseinstalldir="" name="GetMethodParametersTest.php" role="test" />
     </dir>
     <file baseinstalldir="" name="AllTests.php" role="test" />
     <file baseinstalldir="" name="ErrorSuppressionTest.php" role="test" />
     <file baseinstalldir="" name="IsCamelCapsTest.php" role="test" />
    </dir>
    <dir name="Standards">
     <file baseinstalldir="" name="AbstractSniffUnitTest.php" role="test" />
     <file baseinstalldir="" name="AllSniffs.php" role="test" />
    </dir>
    <file baseinstalldir="" name="AllTests.php" role="test" />
    <file baseinstalldir="" name="TestSuite.php" role="test" />
   </dir>
   <dir name="src">
    <file baseinstalldir="PHP/CodeSniffer" name="Config.php" role="php">
      <tasks:replace from="@data_dir@" to="data_dir" type="pear-config" />
    </file>
    <file baseinstalldir="PHP/CodeSniffer" name="Fixer.php" role="php" />
    <file baseinstalldir="PHP/CodeSniffer" name="Reporter.php" role="php" />
    <file baseinstalldir="PHP/CodeSniffer" name="Ruleset.php" role="php" />
    <file baseinstalldir="PHP/CodeSniffer" name="Runner.php" role="php" />
    <dir name="Exceptions">
     <file baseinstalldir="PHP/CodeSniffer" name="RuntimeException.php" role="php" />
     <file baseinstalldir="PHP/CodeSniffer" name="TokenizerException.php" role="php" />
    </dir>
    <dir name="Files">
     <file baseinstalldir="PHP/CodeSniffer" name="DummyFile.php" role="php" />
     <file baseinstalldir="PHP/CodeSniffer" name="File.php" role="php" />
     <file baseinstalldir="PHP/CodeSniffer" name="FileList.php" role="php" />
     <file baseinstalldir="PHP/CodeSniffer" name="LocalFile.php" role="php" />
    </dir>
    <dir name="Filters">
     <file baseinstalldir="PHP/CodeSniffer" name="ExactMatch.php" role="php" />
     <file baseinstalldir="PHP/CodeSniffer" name="Filter.php" role="php" />
     <file baseinstalldir="PHP/CodeSniffer" name="GitModified.php" role="php" />
    </dir>
    <dir name="Generators">
     <file baseinstalldir="PHP/CodeSniffer" name="Generator.php" role="php" />
     <file baseinstalldir="PHP/CodeSniffer" name="HTML.php" role="php" />
     <file baseinstalldir="PHP/CodeSniffer" name="Markdown.php" role="php" />
     <file baseinstalldir="PHP/CodeSniffer" name="Text.php" role="php" />
    </dir>
    <dir name="Reports">
     <file baseinstalldir="PHP/CodeSniffer" name="Cbf.php" role="php" />
     <file baseinstalldir="PHP/CodeSniffer" name="Checkstyle.php" role="php" />
     <file baseinstalldir="PHP/CodeSniffer" name="Csv.php" role="php" />
     <file baseinstalldir="PHP/CodeSniffer" name="Diff.php" role="php" />
     <file baseinstalldir="PHP/CodeSniffer" name="Emacs.php" role="php" />
     <file baseinstalldir="PHP/CodeSniffer" name="Full.php" role="php" />
     <file baseinstalldir="PHP/CodeSniffer" name="Gitblame.php" role="php" />
     <file baseinstalldir="PHP/CodeSniffer" name="Hgblame.php" role="php" />
     <file baseinstalldir="PHP/CodeSniffer" name="Info.php" role="php" />
     <file baseinstalldir="PHP/CodeSniffer" name="Json.php" role="php" />
     <file baseinstalldir="PHP/CodeSniffer" name="Junit.php" role="php" />
     <file baseinstalldir="PHP/CodeSniffer" name="Notifysend.php" role="php" />
     <file baseinstalldir="PHP/CodeSniffer" name="Report.php" role="php" />
     <file baseinstalldir="PHP/CodeSniffer" name="Source.php" role="php" />
     <file baseinstalldir="PHP/CodeSniffer" name="Summary.php" role="php" />
     <file baseinstalldir="PHP/CodeSniffer" name="Svnblame.php" role="php" />
     <file baseinstalldir="PHP/CodeSniffer" name="VersionControl.php" role="php" />
     <file baseinstalldir="PHP/CodeSniffer" name="Xml.php" role="php" />
    </dir>
    <dir name="Sniffs">
     <file baseinstalldir="PHP/CodeSniffer" name="AbstractPatternSniff.php" role="php" />
     <file baseinstalldir="PHP/CodeSniffer" name="AbstractScopeSniff.php" role="php" />
     <file baseinstalldir="PHP/CodeSniffer" name="AbstractVariableSniff.php" role="php" />
     <file baseinstalldir="PHP/CodeSniffer" name="Sniff.php" role="php" />
    </dir>
    <dir name="Standards">
     <dir name="Generic">
      <dir name="Docs">
       <dir name="Classes">
        <file baseinstalldir="PHP/CodeSniffer" name="DuplicateClassNameStandard.xml" role="php" />
        <file baseinstalldir="PHP/CodeSniffer" name="OpeningBraceSameLineStandard.xml" role="php" />
       </dir>
       <dir name="Debug">
        <file baseinstalldir="PHP/CodeSniffer" name="CSSLintStandard.xml" role="php" />
        <file baseinstalldir="PHP/CodeSniffer" name="ClosureLinterStandard.xml" role="php" />
        <file baseinstalldir="PHP/CodeSniffer" name="JSHintStandard.xml" role="php" />
       </dir>
       <dir name="Commenting">
        <file baseinstalldir="PHP/CodeSniffer" name="FixmeStandard.xml" role="php" />
        <file baseinstalldir="PHP/CodeSniffer" name="TodoStandard.xml" role="php" />
       </dir>
       <dir name="CodeAnalysis">
        <file baseinstalldir="PHP/CodeSniffer" name="JumbledIncrementerStandard.xml" role="php" />
        <file baseinstalldir="PHP/CodeSniffer" name="UnusedFunctionParameterStandard.xml" role="php" />
       </dir>
       <dir name="ControlStructures">
        <file baseinstalldir="PHP/CodeSniffer" name="InlineControlStructureStandard.xml" role="php" />
       </dir>
       <dir name="CodeAnalysis">
        <file baseinstalldir="PHP/CodeSniffer" name="EmptyStatementStandard.xml" role="php" />
        <file baseinstalldir="PHP/CodeSniffer" name="ForLoopShouldBeWhileLoopStandard.xml" role="php" />
        <file baseinstalldir="PHP/CodeSniffer" name="ForLoopWithTestFunctionCallStandard.xml" role="php" />
        <file baseinstalldir="PHP/CodeSniffer" name="UnconditionalIfStatementStandard.xml" role="php" />
        <file baseinstalldir="PHP/CodeSniffer" name="UnnecessaryFinalModifierStandard.xml" role="php" />
        <file baseinstalldir="PHP/CodeSniffer" name="UselessOverridingMethodStandard.xml" role="php" />
       </dir>
       <dir name="Files">
        <file baseinstalldir="PHP/CodeSniffer" name="ByteOrderMarkStandard.xml" role="php" />
        <file baseinstalldir="PHP/CodeSniffer" name="EndFileNewlineStandard.xml" role="php" />
        <file baseinstalldir="PHP/CodeSniffer" name="EndFileNoNewlineStandard.xml" role="php" />
        <file baseinstalldir="PHP/CodeSniffer" name="InlineHTMLStandard.xml" role="php" />
        <file baseinstalldir="PHP/CodeSniffer" name="LineEndingsStandard.xml" role="php" />
        <file baseinstalldir="PHP/CodeSniffer" name="LineLengthStandard.xml" role="php" />
        <file baseinstalldir="PHP/CodeSniffer" name="LowercasedFilenameStandard.xml" role="php" />
        <file baseinstalldir="PHP/CodeSniffer" name="OneClassPerFileStandard.xml" role="php" />
        <file baseinstalldir="PHP/CodeSniffer" name="OneInterfacePerFileStandard.xml" role="php" />
       </dir>
       <dir name="Formatting">
        <file baseinstalldir="PHP/CodeSniffer" name="DisallowMultipleStatementsStandard.xml" role="php" />
        <file baseinstalldir="PHP/CodeSniffer" name="MultipleStatementAlignmentStandard.xml" role="php" />
        <file baseinstalldir="PHP/CodeSniffer" name="NoSpaceAfterCastStandard.xml" role="php" />
        <file baseinstalldir="PHP/CodeSniffer" name="SpaceAfterCastStandard.xml" role="php" />
       </dir>
       <dir name="Functions">
        <file baseinstalldir="PHP/CodeSniffer" name="CallTimePassByReferenceStandard.xml" role="php" />
        <file baseinstalldir="PHP/CodeSniffer" name="FunctionCallArgumentSpacingStandard.xml" role="php" />
        <file baseinstalldir="PHP/CodeSniffer" name="OpeningFunctionBraceBsdAllmanStandard.xml" role="php" />
        <file baseinstalldir="PHP/CodeSniffer" name="OpeningFunctionBraceKernighanRitchieStandard.xml" role="php" />
       </dir>
       <dir name="Metrics">
        <file baseinstalldir="PHP/CodeSniffer" name="CyclomaticComplexityStandard.xml" role="php" />
        <file baseinstalldir="PHP/CodeSniffer" name="NestingLevelStandard.xml" role="php" />
       </dir>
       <dir name="NamingConventions">
        <file baseinstalldir="PHP/CodeSniffer" name="CamelCapsFunctionNameStandard.xml" role="php" />
        <file baseinstalldir="PHP/CodeSniffer" name="ConstructorNameStandard.xml" role="php" />
        <file baseinstalldir="PHP/CodeSniffer" name="UpperCaseConstantNameStandard.xml" role="php" />
       </dir>
       <dir name="PHP">
        <file baseinstalldir="PHP/CodeSniffer" name="BacktickOperatorStandard.xml" role="php" />
        <file baseinstalldir="PHP/CodeSniffer" name="CharacterBeforePHPOpeningTagStandard.xml" role="php" />
        <file baseinstalldir="PHP/CodeSniffer" name="ClosingPHPTagStandard.xml" role="php" />
        <file baseinstalldir="PHP/CodeSniffer" name="DeprecatedFunctionsStandard.xml" role="php" />
        <file baseinstalldir="PHP/CodeSniffer" name="DisallowAlternativePHPTagsStandard.xml" role="php" />
        <file baseinstalldir="PHP/CodeSniffer" name="DisallowShortOpenTagStandard.xml" role="php" />
        <file baseinstalldir="PHP/CodeSniffer" name="ForbiddenFunctionsStandard.xml" role="php" />
        <file baseinstalldir="PHP/CodeSniffer" name="LowerCaseConstantStandard.xml" role="php" />
        <file baseinstalldir="PHP/CodeSniffer" name="LowerCaseKeywordStandard.xml" role="php" />
        <file baseinstalldir="PHP/CodeSniffer" name="NoSilencedErrorsStandard.xml" role="php" />
        <file baseinstalldir="PHP/CodeSniffer" name="SAPIUsageStandard.xml" role="php" />
        <file baseinstalldir="PHP/CodeSniffer" name="UpperCaseConstantStandard.xml" role="php" />
       </dir>
       <dir name="Strings">
        <file baseinstalldir="PHP/CodeSniffer" name="UnnecessaryStringConcatStandard.xml" role="php" />
       </dir>
       <dir name="VersionControl">
        <file baseinstalldir="PHP/CodeSniffer" name="SubversionPropertiesStandard.xml" role="php" />
       </dir>
       <dir name="WhiteSpace">
        <file baseinstalldir="PHP/CodeSniffer" name="DisallowSpaceIndentStandard.xml" role="php" />
        <file baseinstalldir="PHP/CodeSniffer" name="DisallowTabIndentStandard.xml" role="php" />
        <file baseinstalldir="PHP/CodeSniffer" name="ScopeIndentStandard.xml" role="php" />
       </dir>
      </dir>
      <dir name="Sniffs">
       <dir name="Arrays">
        <file baseinstalldir="PHP/CodeSniffer" name="DisallowLongArraySyntaxSniff.php" role="php" />
        <file baseinstalldir="PHP/CodeSniffer" name="DisallowShortArraySyntaxSniff.php" role="php" />
       </dir>
       <dir name="Classes">
        <file baseinstalldir="PHP/CodeSniffer" name="DuplicateClassNameSniff.php" role="php" />
        <file baseinstalldir="PHP/CodeSniffer" name="OpeningBraceSameLineSniff.php" role="php" />
       </dir>
       <dir name="CodeAnalysis">
        <file baseinstalldir="PHP/CodeSniffer" name="EmptyStatementSniff.php" role="php" />
        <file baseinstalldir="PHP/CodeSniffer" name="ForLoopShouldBeWhileLoopSniff.php" role="php" />
        <file baseinstalldir="PHP/CodeSniffer" name="ForLoopWithTestFunctionCallSniff.php" role="php" />
        <file baseinstalldir="PHP/CodeSniffer" name="JumbledIncrementerSniff.php" role="php" />
        <file baseinstalldir="PHP/CodeSniffer" name="UnconditionalIfStatementSniff.php" role="php" />
        <file baseinstalldir="PHP/CodeSniffer" name="UnnecessaryFinalModifierSniff.php" role="php" />
        <file baseinstalldir="PHP/CodeSniffer" name="UnusedFunctionParameterSniff.php" role="php" />
        <file baseinstalldir="PHP/CodeSniffer" name="UselessOverridingMethodSniff.php" role="php" />
       </dir>
       <dir name="Commenting">
        <file baseinstalldir="PHP/CodeSniffer" name="DocCommentSniff.php" role="php" />
        <file baseinstalldir="PHP/CodeSniffer" name="FixmeSniff.php" role="php" />
        <file baseinstalldir="PHP/CodeSniffer" name="TodoSniff.php" role="php" />
       </dir>
       <dir name="ControlStructures">
        <file baseinstalldir="PHP/CodeSniffer" name="InlineControlStructureSniff.php" role="php" />
       </dir>
       <dir name="Debug">
        <file baseinstalldir="PHP/CodeSniffer" name="ClosureLinterSniff.php" role="php" />
        <file baseinstalldir="PHP/CodeSniffer" name="CSSLintSniff.php" role="php" />
        <file baseinstalldir="PHP/CodeSniffer" name="JSHintSniff.php" role="php" />
       </dir>
       <dir name="Files">
        <file baseinstalldir="PHP/CodeSniffer" name="ByteOrderMarkSniff.php" role="php" />
        <file baseinstalldir="PHP/CodeSniffer" name="EndFileNewlineSniff.php" role="php" />
        <file baseinstalldir="PHP/CodeSniffer" name="EndFileNoNewlineSniff.php" role="php" />
        <file baseinstalldir="PHP/CodeSniffer" name="InlineHTMLSniff.php" role="php" />
        <file baseinstalldir="PHP/CodeSniffer" name="LineEndingsSniff.php" role="php" />
        <file baseinstalldir="PHP/CodeSniffer" name="LineLengthSniff.php" role="php" />
        <file baseinstalldir="PHP/CodeSniffer" name="LowercasedFilenameSniff.php" role="php" />
        <file baseinstalldir="PHP/CodeSniffer" name="OneClassPerFileSniff.php" role="php" />
        <file baseinstalldir="PHP/CodeSniffer" name="OneInterfacePerFileSniff.php" role="php" />
        <file baseinstalldir="PHP/CodeSniffer" name="OneTraitPerFileSniff.php" role="php" />
       </dir>
       <dir name="Formatting">
        <file baseinstalldir="PHP/CodeSniffer" name="DisallowMultipleStatementsSniff.php" role="php" />
        <file baseinstalldir="PHP/CodeSniffer" name="MultipleStatementAlignmentSniff.php" role="php" />
        <file baseinstalldir="PHP/CodeSniffer" name="NoSpaceAfterCastSniff.php" role="php" />
        <file baseinstalldir="PHP/CodeSniffer" name="SpaceAfterCastSniff.php" role="php" />
        <file baseinstalldir="PHP/CodeSniffer" name="SpaceAfterNotSniff.php" role="php" />
       </dir>
       <dir name="Functions">
        <file baseinstalldir="PHP/CodeSniffer" name="CallTimePassByReferenceSniff.php" role="php" />
        <file baseinstalldir="PHP/CodeSniffer" name="FunctionCallArgumentSpacingSniff.php" role="php" />
        <file baseinstalldir="PHP/CodeSniffer" name="OpeningFunctionBraceBsdAllmanSniff.php" role="php" />
        <file baseinstalldir="PHP/CodeSniffer" name="OpeningFunctionBraceKernighanRitchieSniff.php" role="php" />
       </dir>
       <dir name="Metrics">
        <file baseinstalldir="PHP/CodeSniffer" name="CyclomaticComplexitySniff.php" role="php" />
        <file baseinstalldir="PHP/CodeSniffer" name="NestingLevelSniff.php" role="php" />
       </dir>
       <dir name="NamingConventions">
        <file baseinstalldir="PHP/CodeSniffer" name="CamelCapsFunctionNameSniff.php" role="php" />
        <file baseinstalldir="PHP/CodeSniffer" name="ConstructorNameSniff.php" role="php" />
        <file baseinstalldir="PHP/CodeSniffer" name="UpperCaseConstantNameSniff.php" role="php" />
       </dir>
       <dir name="PHP">
        <file baseinstalldir="PHP/CodeSniffer" name="BacktickOperatorSniff.php" role="php" />
        <file baseinstalldir="PHP/CodeSniffer" name="CharacterBeforePHPOpeningTagSniff.php" role="php" />
        <file baseinstalldir="PHP/CodeSniffer" name="ClosingPHPTagSniff.php" role="php" />
        <file baseinstalldir="PHP/CodeSniffer" name="DeprecatedFunctionsSniff.php" role="php" />
        <file baseinstalldir="PHP/CodeSniffer" name="DisallowShortOpenTagSniff.php" role="php" />
        <file baseinstalldir="PHP/CodeSniffer" name="DisallowAlternativePHPTagsSniff.php" role="php" />
        <file baseinstalldir="PHP/CodeSniffer" name="ForbiddenFunctionsSniff.php" role="php" />
        <file baseinstalldir="PHP/CodeSniffer" name="LowerCaseConstantSniff.php" role="php" />
        <file baseinstalldir="PHP/CodeSniffer" name="LowerCaseKeywordSniff.php" role="php" />
        <file baseinstalldir="PHP/CodeSniffer" name="NoSilencedErrorsSniff.php" role="php" />
        <file baseinstalldir="PHP/CodeSniffer" name="SAPIUsageSniff.php" role="php" />
        <file baseinstalldir="PHP/CodeSniffer" name="SyntaxSniff.php" role="php" />
        <file baseinstalldir="PHP/CodeSniffer" name="UpperCaseConstantSniff.php" role="php" />
       </dir>
       <dir name="Strings">
        <file baseinstalldir="PHP/CodeSniffer" name="UnnecessaryStringConcatSniff.php" role="php" />
       </dir>
       <dir name="VersionControl">
        <file baseinstalldir="PHP/CodeSniffer" name="SubversionPropertiesSniff.php" role="php" />
       </dir>
       <dir name="WhiteSpace">
        <file baseinstalldir="PHP/CodeSniffer" name="DisallowSpaceIndentSniff.php" role="php" />
        <file baseinstalldir="PHP/CodeSniffer" name="DisallowTabIndentSniff.php" role="php" />
        <file baseinstalldir="PHP/CodeSniffer" name="ScopeIndentSniff.php" role="php" />
       </dir>
      </dir>
      <dir name="Tests">
       <dir name="Arrays">
        <file baseinstalldir="PHP/CodeSniffer" name="DisallowLongArraySyntaxUnitTest.inc" role="test" />
        <file baseinstalldir="PHP/CodeSniffer" name="DisallowLongArraySyntaxUnitTest.inc.fixed" role="test" />
        <file baseinstalldir="PHP/CodeSniffer" name="DisallowLongArraySyntaxUnitTest.php" role="test" />
        <file baseinstalldir="PHP/CodeSniffer" name="DisallowShortArraySyntaxUnitTest.inc" role="test" />
        <file baseinstalldir="PHP/CodeSniffer" name="DisallowShortArraySyntaxUnitTest.inc.fixed" role="test" />
        <file baseinstalldir="PHP/CodeSniffer" name="DisallowShortArraySyntaxUnitTest.php" role="test" />
       </dir>
       <dir name="Classes">
        <file baseinstalldir="PHP/CodeSniffer" name="DuplicateClassNameUnitTest.1.inc" role="test" />
        <file baseinstalldir="PHP/CodeSniffer" name="DuplicateClassNameUnitTest.2.inc" role="test" />
        <file baseinstalldir="PHP/CodeSniffer" name="DuplicateClassNameUnitTest.3.inc" role="test" />
        <file baseinstalldir="PHP/CodeSniffer" name="DuplicateClassNameUnitTest.4.inc" role="test" />
        <file baseinstalldir="PHP/CodeSniffer" name="DuplicateClassNameUnitTest.5.inc" role="test" />
        <file baseinstalldir="PHP/CodeSniffer" name="DuplicateClassNameUnitTest.6.inc" role="test" />
        <file baseinstalldir="PHP/CodeSniffer" name="DuplicateClassNameUnitTest.php" role="test" />
        <file baseinstalldir="PHP/CodeSniffer" name="OpeningBraceSameLineUnitTest.inc" role="test" />
        <file baseinstalldir="PHP/CodeSniffer" name="OpeningBraceSameLineUnitTest.inc.fixed" role="test" />
        <file baseinstalldir="PHP/CodeSniffer" name="OpeningBraceSameLineUnitTest.php" role="test" />
       </dir>
       <dir name="CodeAnalysis">
        <file baseinstalldir="PHP/CodeSniffer" name="EmptyStatementUnitTest.inc" role="test" />
        <file baseinstalldir="PHP/CodeSniffer" name="EmptyStatementUnitTest.php" role="test" />
        <file baseinstalldir="PHP/CodeSniffer" name="ForLoopShouldBeWhileLoopUnitTest.inc" role="test" />
        <file baseinstalldir="PHP/CodeSniffer" name="ForLoopShouldBeWhileLoopUnitTest.php" role="test" />
        <file baseinstalldir="PHP/CodeSniffer" name="ForLoopWithTestFunctionCallUnitTest.inc" role="test" />
        <file baseinstalldir="PHP/CodeSniffer" name="ForLoopWithTestFunctionCallUnitTest.php" role="test" />
        <file baseinstalldir="PHP/CodeSniffer" name="JumbledIncrementerUnitTest.inc" role="test" />
        <file baseinstalldir="PHP/CodeSniffer" name="JumbledIncrementerUnitTest.php" role="test" />
        <file baseinstalldir="PHP/CodeSniffer" name="UnconditionalIfStatementUnitTest.inc" role="test" />
        <file baseinstalldir="PHP/CodeSniffer" name="UnconditionalIfStatementUnitTest.php" role="test" />
        <file baseinstalldir="PHP/CodeSniffer" name="UnnecessaryFinalModifierUnitTest.inc" role="test" />
        <file baseinstalldir="PHP/CodeSniffer" name="UnnecessaryFinalModifierUnitTest.php" role="test" />
        <file baseinstalldir="PHP/CodeSniffer" name="UnusedFunctionParameterUnitTest.inc" role="test" />
        <file baseinstalldir="PHP/CodeSniffer" name="UnusedFunctionParameterUnitTest.php" role="test" />
        <file baseinstalldir="PHP/CodeSniffer" name="UselessOverridingMethodUnitTest.inc" role="test" />
        <file baseinstalldir="PHP/CodeSniffer" name="UselessOverridingMethodUnitTest.php" role="test" />
       </dir>
       <dir name="Commenting">
        <file baseinstalldir="PHP/CodeSniffer" name="DocCommentUnitTest.inc" role="test" />
        <file baseinstalldir="PHP/CodeSniffer" name="DocCommentUnitTest.js" role="test" />
        <file baseinstalldir="PHP/CodeSniffer" name="DocCommentUnitTest.php" role="test" />
        <file baseinstalldir="PHP/CodeSniffer" name="FixmeUnitTest.inc" role="test" />
        <file baseinstalldir="PHP/CodeSniffer" name="FixmeUnitTest.js" role="test" />
        <file baseinstalldir="PHP/CodeSniffer" name="FixmeUnitTest.php" role="test" />
        <file baseinstalldir="PHP/CodeSniffer" name="TodoUnitTest.inc" role="test" />
        <file baseinstalldir="PHP/CodeSniffer" name="TodoUnitTest.js" role="test" />
        <file baseinstalldir="PHP/CodeSniffer" name="TodoUnitTest.php" role="test" />
       </dir>
       <dir name="ControlStructures">
        <file baseinstalldir="PHP/CodeSniffer" name="InlineControlStructureUnitTest.inc" role="test" />
        <file baseinstalldir="PHP/CodeSniffer" name="InlineControlStructureUnitTest.inc.fixed" role="test" />
        <file baseinstalldir="PHP/CodeSniffer" name="InlineControlStructureUnitTest.js" role="test" />
        <file baseinstalldir="PHP/CodeSniffer" name="InlineControlStructureUnitTest.js.fixed" role="test" />
        <file baseinstalldir="PHP/CodeSniffer" name="InlineControlStructureUnitTest.php" role="test" />
       </dir>
       <dir name="Files">
        <file baseinstalldir="PHP/CodeSniffer" name="ByteOrderMarkUnitTest.inc" role="test" />
        <file baseinstalldir="PHP/CodeSniffer" name="ByteOrderMarkUnitTest.php" role="test" />
        <file baseinstalldir="PHP/CodeSniffer" name="EndFileNewlineUnitTest.1.css" role="test" />
        <file baseinstalldir="PHP/CodeSniffer" name="EndFileNewlineUnitTest.1.js" role="test" />
        <file baseinstalldir="PHP/CodeSniffer" name="EndFileNewlineUnitTest.1.inc" role="test" />
        <file baseinstalldir="PHP/CodeSniffer" name="EndFileNewlineUnitTest.2.css" role="test" />
        <file baseinstalldir="PHP/CodeSniffer" name="EndFileNewlineUnitTest.2.js" role="test" />
        <file baseinstalldir="PHP/CodeSniffer" name="EndFileNewlineUnitTest.2.inc" role="test" />
        <file baseinstalldir="PHP/CodeSniffer" name="EndFileNewlineUnitTest.3.css" role="test" />
        <file baseinstalldir="PHP/CodeSniffer" name="EndFileNewlineUnitTest.3.js" role="test" />
        <file baseinstalldir="PHP/CodeSniffer" name="EndFileNewlineUnitTest.3.inc" role="test" />
        <file baseinstalldir="PHP/CodeSniffer" name="EndFileNewlineUnitTest.4.inc" role="test" />
        <file baseinstalldir="PHP/CodeSniffer" name="EndFileNewlineUnitTest.5.inc" role="test" />
        <file baseinstalldir="PHP/CodeSniffer" name="EndFileNewlineUnitTest.php" role="test" />
        <file baseinstalldir="PHP/CodeSniffer" name="EndFileNoNewlineUnitTest.1.css" role="test" />
        <file baseinstalldir="PHP/CodeSniffer" name="EndFileNoNewlineUnitTest.1.js" role="test" />
        <file baseinstalldir="PHP/CodeSniffer" name="EndFileNoNewlineUnitTest.1.inc" role="test" />
        <file baseinstalldir="PHP/CodeSniffer" name="EndFileNoNewlineUnitTest.2.css" role="test" />
        <file baseinstalldir="PHP/CodeSniffer" name="EndFileNoNewlineUnitTest.2.js" role="test" />
        <file baseinstalldir="PHP/CodeSniffer" name="EndFileNoNewlineUnitTest.2.inc" role="test" />
        <file baseinstalldir="PHP/CodeSniffer" name="EndFileNoNewlineUnitTest.3.css" role="test" />
        <file baseinstalldir="PHP/CodeSniffer" name="EndFileNoNewlineUnitTest.3.js" role="test" />
        <file baseinstalldir="PHP/CodeSniffer" name="EndFileNoNewlineUnitTest.3.inc" role="test" />
        <file baseinstalldir="PHP/CodeSniffer" name="EndFileNoNewlineUnitTest.4.inc" role="test" />
        <file baseinstalldir="PHP/CodeSniffer" name="EndFileNoNewlineUnitTest.5.inc" role="test" />
        <file baseinstalldir="PHP/CodeSniffer" name="EndFileNoNewlineUnitTest.6.inc" role="test" />
        <file baseinstalldir="PHP/CodeSniffer" name="EndFileNoNewlineUnitTest.php" role="test" />
        <file baseinstalldir="PHP/CodeSniffer" name="InlineHTMLUnitTest.1.inc" role="test" />
        <file baseinstalldir="PHP/CodeSniffer" name="InlineHTMLUnitTest.2.inc" role="test" />
        <file baseinstalldir="PHP/CodeSniffer" name="InlineHTMLUnitTest.3.inc" role="test" />
        <file baseinstalldir="PHP/CodeSniffer" name="InlineHTMLUnitTest.4.inc" role="test" />
        <file baseinstalldir="PHP/CodeSniffer" name="InlineHTMLUnitTest.5.inc" role="test" />
        <file baseinstalldir="PHP/CodeSniffer" name="InlineHTMLUnitTest.php" role="test" />
        <file baseinstalldir="PHP/CodeSniffer" name="LineEndingsUnitTest.css" role="test" />
        <file baseinstalldir="PHP/CodeSniffer" name="LineEndingsUnitTest.inc" role="test" />
        <file baseinstalldir="PHP/CodeSniffer" name="LineEndingsUnitTest.inc.fixed" role="test" />
        <file baseinstalldir="PHP/CodeSniffer" name="LineEndingsUnitTest.js" role="test" />
        <file baseinstalldir="PHP/CodeSniffer" name="LineEndingsUnitTest.php" role="test" />
        <file baseinstalldir="PHP/CodeSniffer" name="LineLengthUnitTest.inc" role="test" />
        <file baseinstalldir="PHP/CodeSniffer" name="LineLengthUnitTest.php" role="test" />
        <file baseinstalldir="PHP/CodeSniffer" name="LowercasedFilenameUnitTest.inc" role="test" />
        <file baseinstalldir="PHP/CodeSniffer" name="LowercasedFilenameUnitTest.php" role="test" />
        <file baseinstalldir="PHP/CodeSniffer" name="OneClassPerFileUnitTest.inc" role="test" />
        <file baseinstalldir="PHP/CodeSniffer" name="OneClassPerFileUnitTest.php" role="test" />
        <file baseinstalldir="PHP/CodeSniffer" name="OneInterfacePerFileUnitTest.inc" role="test" />
        <file baseinstalldir="PHP/CodeSniffer" name="OneInterfacePerFileUnitTest.php" role="test" />
        <file baseinstalldir="PHP/CodeSniffer" name="OneTraitPerFileUnitTest.inc" role="test" />
        <file baseinstalldir="PHP/CodeSniffer" name="OneTraitPerFileUnitTest.php" role="test" />
       </dir>
       <dir name="Formatting">
        <file baseinstalldir="PHP/CodeSniffer" name="DisallowMultipleStatementsUnitTest.inc" role="test" />
        <file baseinstalldir="PHP/CodeSniffer" name="DisallowMultipleStatementsUnitTest.php" role="test" />
        <file baseinstalldir="PHP/CodeSniffer" name="MultipleStatementAlignmentUnitTest.inc" role="test" />
        <file baseinstalldir="PHP/CodeSniffer" name="MultipleStatementAlignmentUnitTest.inc.fixed" role="test" />
        <file baseinstalldir="PHP/CodeSniffer" name="MultipleStatementAlignmentUnitTest.js" role="test" />
        <file baseinstalldir="PHP/CodeSniffer" name="MultipleStatementAlignmentUnitTest.js.fixed" role="test" />
        <file baseinstalldir="PHP/CodeSniffer" name="MultipleStatementAlignmentUnitTest.php" role="test" />
        <file baseinstalldir="PHP/CodeSniffer" name="NoSpaceAfterCastUnitTest.inc" role="test" />
        <file baseinstalldir="PHP/CodeSniffer" name="NoSpaceAfterCastUnitTest.inc.fixed" role="test" />
        <file baseinstalldir="PHP/CodeSniffer" name="NoSpaceAfterCastUnitTest.php" role="test" />
        <file baseinstalldir="PHP/CodeSniffer" name="SpaceAfterCastUnitTest.inc" role="test" />
        <file baseinstalldir="PHP/CodeSniffer" name="SpaceAfterCastUnitTest.inc.fixed" role="test" />
        <file baseinstalldir="PHP/CodeSniffer" name="SpaceAfterCastUnitTest.php" role="test" />
        <file baseinstalldir="PHP/CodeSniffer" name="SpaceAfterNotUnitTest.inc" role="test" />
        <file baseinstalldir="PHP/CodeSniffer" name="SpaceAfterNotUnitTest.inc.fixed" role="test" />
        <file baseinstalldir="PHP/CodeSniffer" name="SpaceAfterNotUnitTest.js" role="test" />
        <file baseinstalldir="PHP/CodeSniffer" name="SpaceAfterNotUnitTest.js.fixed" role="test" />
        <file baseinstalldir="PHP/CodeSniffer" name="SpaceAfterNotUnitTest.php" role="test" />
       </dir>
       <dir name="Functions">
        <file baseinstalldir="PHP/CodeSniffer" name="CallTimePassByReferenceUnitTest.inc" role="test" />
        <file baseinstalldir="PHP/CodeSniffer" name="CallTimePassByReferenceUnitTest.php" role="test" />
        <file baseinstalldir="PHP/CodeSniffer" name="FunctionCallArgumentSpacingUnitTest.inc" role="test" />
        <file baseinstalldir="PHP/CodeSniffer" name="FunctionCallArgumentSpacingUnitTest.inc.fixed" role="test" />
        <file baseinstalldir="PHP/CodeSniffer" name="FunctionCallArgumentSpacingUnitTest.php" role="test" />
        <file baseinstalldir="PHP/CodeSniffer" name="OpeningFunctionBraceBsdAllmanUnitTest.inc" role="test" />
        <file baseinstalldir="PHP/CodeSniffer" name="OpeningFunctionBraceBsdAllmanUnitTest.inc.fixed" role="test" />
        <file baseinstalldir="PHP/CodeSniffer" name="OpeningFunctionBraceBsdAllmanUnitTest.php" role="test" />
        <file baseinstalldir="PHP/CodeSniffer" name="OpeningFunctionBraceKernighanRitchieUnitTest.inc" role="test" />
        <file baseinstalldir="PHP/CodeSniffer" name="OpeningFunctionBraceKernighanRitchieUnitTest.inc.fixed" role="test" />
        <file baseinstalldir="PHP/CodeSniffer" name="OpeningFunctionBraceKernighanRitchieUnitTest.php" role="test" />
       </dir>
       <dir name="Metrics">
        <file baseinstalldir="PHP/CodeSniffer" name="CyclomaticComplexityUnitTest.inc" role="test" />
        <file baseinstalldir="PHP/CodeSniffer" name="CyclomaticComplexityUnitTest.php" role="test" />
        <file baseinstalldir="PHP/CodeSniffer" name="NestingLevelUnitTest.inc" role="test" />
        <file baseinstalldir="PHP/CodeSniffer" name="NestingLevelUnitTest.php" role="test" />
       </dir>
       <dir name="NamingConventions">
        <file baseinstalldir="PHP/CodeSniffer" name="CamelCapsFunctionNameUnitTest.inc" role="test" />
        <file baseinstalldir="PHP/CodeSniffer" name="CamelCapsFunctionNameUnitTest.php" role="test" />
        <file baseinstalldir="PHP/CodeSniffer" name="ConstructorNameUnitTest.inc" role="test" />
        <file baseinstalldir="PHP/CodeSniffer" name="ConstructorNameUnitTest.php" role="test" />
        <file baseinstalldir="PHP/CodeSniffer" name="UpperCaseConstantNameUnitTest.inc" role="test" />
        <file baseinstalldir="PHP/CodeSniffer" name="UpperCaseConstantNameUnitTest.php" role="test" />
       </dir>
       <dir name="PHP">
        <file baseinstalldir="PHP/CodeSniffer" name="BacktickOperatorUnitTest.inc" role="test" />
        <file baseinstalldir="PHP/CodeSniffer" name="BacktickOperatorUnitTest.php" role="test" />
        <file baseinstalldir="PHP/CodeSniffer" name="CharacterBeforePHPOpeningTagUnitTest.1.inc" role="test" />
        <file baseinstalldir="PHP/CodeSniffer" name="CharacterBeforePHPOpeningTagUnitTest.2.inc" role="test" />
        <file baseinstalldir="PHP/CodeSniffer" name="CharacterBeforePHPOpeningTagUnitTest.php" role="test" />
        <file baseinstalldir="PHP/CodeSniffer" name="ClosingPHPTagUnitTest.inc" role="test" />
        <file baseinstalldir="PHP/CodeSniffer" name="ClosingPHPTagUnitTest.php" role="test" />
        <file baseinstalldir="PHP/CodeSniffer" name="DisallowAlternativePHPTagsUnitTest.1.inc" role="test" />
        <file baseinstalldir="PHP/CodeSniffer" name="DisallowAlternativePHPTagsUnitTest.1.inc.fixed" role="test" />
        <file baseinstalldir="PHP/CodeSniffer" name="DisallowAlternativePHPTagsUnitTest.2.inc" role="test" />
        <file baseinstalldir="PHP/CodeSniffer" name="DisallowAlternativePHPTagsUnitTest.2.inc.fixed" role="test" />
        <file baseinstalldir="PHP/CodeSniffer" name="DisallowAlternativePHPTagsUnitTest.php" role="test" />
        <file baseinstalldir="PHP/CodeSniffer" name="DisallowShortOpenTagUnitTest.1.inc" role="test" />
        <file baseinstalldir="PHP/CodeSniffer" name="DisallowShortOpenTagUnitTest.1.inc.fixed" role="test" />
        <file baseinstalldir="PHP/CodeSniffer" name="DisallowShortOpenTagUnitTest.2.inc" role="test" />
        <file baseinstalldir="PHP/CodeSniffer" name="DisallowShortOpenTagUnitTest.2.inc.fixed" role="test" />
        <file baseinstalldir="PHP/CodeSniffer" name="DisallowShortOpenTagUnitTest.php" role="test" />
        <file baseinstalldir="PHP/CodeSniffer" name="ForbiddenFunctionsUnitTest.inc" role="test" />
        <file baseinstalldir="PHP/CodeSniffer" name="ForbiddenFunctionsUnitTest.php" role="test" />
        <file baseinstalldir="PHP/CodeSniffer" name="LowerCaseConstantUnitTest.inc" role="test" />
        <file baseinstalldir="PHP/CodeSniffer" name="LowerCaseConstantUnitTest.inc.fixed" role="test" />
        <file baseinstalldir="PHP/CodeSniffer" name="LowerCaseConstantUnitTest.js" role="test" />
        <file baseinstalldir="PHP/CodeSniffer" name="LowerCaseConstantUnitTest.js.fixed" role="test" />
        <file baseinstalldir="PHP/CodeSniffer" name="LowerCaseConstantUnitTest.php" role="test" />
        <file baseinstalldir="PHP/CodeSniffer" name="LowerCaseKeywordUnitTest.inc" role="test" />
        <file baseinstalldir="PHP/CodeSniffer" name="LowerCaseKeywordUnitTest.inc.fixed" role="test" />
        <file baseinstalldir="PHP/CodeSniffer" name="LowerCaseKeywordUnitTest.php" role="test" />
        <file baseinstalldir="PHP/CodeSniffer" name="NoSilencedErrorsUnitTest.inc" role="test" />
        <file baseinstalldir="PHP/CodeSniffer" name="NoSilencedErrorsUnitTest.php" role="test" />
        <file baseinstalldir="PHP/CodeSniffer" name="SAPIUsageUnitTest.inc" role="test" />
        <file baseinstalldir="PHP/CodeSniffer" name="SAPIUsageUnitTest.php" role="test" />
        <file baseinstalldir="PHP/CodeSniffer" name="SyntaxUnitTest.inc" role="test" />
        <file baseinstalldir="PHP/CodeSniffer" name="SyntaxUnitTest.php" role="test" />
        <file baseinstalldir="PHP/CodeSniffer" name="UpperCaseConstantUnitTest.inc" role="test" />
        <file baseinstalldir="PHP/CodeSniffer" name="UpperCaseConstantUnitTest.inc.fixed" role="test" />
        <file baseinstalldir="PHP/CodeSniffer" name="UpperCaseConstantUnitTest.php" role="test" />
       </dir>
       <dir name="Strings">
        <file baseinstalldir="PHP/CodeSniffer" name="UnnecessaryStringConcatUnitTest.inc" role="test" />
        <file baseinstalldir="PHP/CodeSniffer" name="UnnecessaryStringConcatUnitTest.js" role="test" />
        <file baseinstalldir="PHP/CodeSniffer" name="UnnecessaryStringConcatUnitTest.php" role="test" />
       </dir>
       <dir name="WhiteSpace">
        <file baseinstalldir="PHP/CodeSniffer" name="DisallowSpaceIndentUnitTest.css" role="test" />
        <file baseinstalldir="PHP/CodeSniffer" name="DisallowSpaceIndentUnitTest.inc" role="test" />
        <file baseinstalldir="PHP/CodeSniffer" name="DisallowSpaceIndentUnitTest.inc.fixed" role="test" />
        <file baseinstalldir="PHP/CodeSniffer" name="DisallowSpaceIndentUnitTest.js" role="test" />
        <file baseinstalldir="PHP/CodeSniffer" name="DisallowSpaceIndentUnitTest.php" role="test" />
        <file baseinstalldir="PHP/CodeSniffer" name="DisallowTabIndentUnitTest.css" role="test" />
        <file baseinstalldir="PHP/CodeSniffer" name="DisallowTabIndentUnitTest.css.fixed" role="test" />
        <file baseinstalldir="PHP/CodeSniffer" name="DisallowTabIndentUnitTest.inc" role="test" />
        <file baseinstalldir="PHP/CodeSniffer" name="DisallowTabIndentUnitTest.inc.fixed" role="test" />
        <file baseinstalldir="PHP/CodeSniffer" name="DisallowTabIndentUnitTest.js" role="test" />
        <file baseinstalldir="PHP/CodeSniffer" name="DisallowTabIndentUnitTest.js.fixed" role="test" />
        <file baseinstalldir="PHP/CodeSniffer" name="DisallowTabIndentUnitTest.php" role="test" />
        <file baseinstalldir="PHP/CodeSniffer" name="ScopeIndentUnitTest.1.inc" role="test" />
        <file baseinstalldir="PHP/CodeSniffer" name="ScopeIndentUnitTest.1.inc.fixed" role="test" />
        <file baseinstalldir="PHP/CodeSniffer" name="ScopeIndentUnitTest.1.js" role="test" />
        <file baseinstalldir="PHP/CodeSniffer" name="ScopeIndentUnitTest.1.js.fixed" role="test" />
        <file baseinstalldir="PHP/CodeSniffer" name="ScopeIndentUnitTest.2.inc" role="test" />
        <file baseinstalldir="PHP/CodeSniffer" name="ScopeIndentUnitTest.2.inc.fixed" role="test" />
        <file baseinstalldir="PHP/CodeSniffer" name="ScopeIndentUnitTest.3.inc" role="test" />
        <file baseinstalldir="PHP/CodeSniffer" name="ScopeIndentUnitTest.3.inc.fixed" role="test" />
        <file baseinstalldir="PHP/CodeSniffer" name="ScopeIndentUnitTest.php" role="test" />
       </dir>
      </dir>
      <file baseinstalldir="PHP/CodeSniffer" name="ruleset.xml" role="php" />
     </dir>
     <dir name="MySource">
      <dir name="Sniffs">
       <dir name="Channels">
        <file baseinstalldir="PHP/CodeSniffer" name="DisallowSelfActionsSniff.php" role="php" />
        <file baseinstalldir="PHP/CodeSniffer" name="IncludeOwnSystemSniff.php" role="php" />
        <file baseinstalldir="PHP/CodeSniffer" name="IncludeSystemSniff.php" role="php" />
        <file baseinstalldir="PHP/CodeSniffer" name="UnusedSystemSniff.php" role="php" />
       </dir>
       <dir name="Commenting">
        <file baseinstalldir="PHP/CodeSniffer" name="FunctionCommentSniff.php" role="php" />
       </dir>
       <dir name="CSS">
        <file baseinstalldir="PHP/CodeSniffer" name="BrowserSpecificStylesSniff.php" role="php" />
       </dir>
       <dir name="Debug">
        <file baseinstalldir="PHP/CodeSniffer" name="DebugCodeSniff.php" role="php" />
        <file baseinstalldir="PHP/CodeSniffer" name="FirebugConsoleSniff.php" role="php" />
       </dir>
       <dir name="Objects">
        <file baseinstalldir="PHP/CodeSniffer" name="AssignThisSniff.php" role="php" />
        <file baseinstalldir="PHP/CodeSniffer" name="CreateWidgetTypeCallbackSniff.php" role="php" />
        <file baseinstalldir="PHP/CodeSniffer" name="DisallowNewWidgetSniff.php" role="php" />
       </dir>
       <dir name="PHP">
        <file baseinstalldir="PHP/CodeSniffer" name="AjaxNullComparisonSniff.php" role="php" />
        <file baseinstalldir="PHP/CodeSniffer" name="EvalObjectFactorySniff.php" role="php" />
        <file baseinstalldir="PHP/CodeSniffer" name="GetRequestDataSniff.php" role="php" />
        <file baseinstalldir="PHP/CodeSniffer" name="ReturnFunctionValueSniff.php" role="php" />
       </dir>
       <dir name="Strings">
        <file baseinstalldir="PHP/CodeSniffer" name="JoinStringsSniff.php" role="php" />
       </dir>
      </dir>
      <dir name="Tests">
       <dir name="Channels">
        <file baseinstalldir="PHP/CodeSniffer" name="DisallowSelfActionsUnitTest.inc" role="test" />
        <file baseinstalldir="PHP/CodeSniffer" name="DisallowSelfActionsUnitTest.php" role="test" />
        <file baseinstalldir="PHP/CodeSniffer" name="IncludeSystemUnitTest.inc" role="test" />
        <file baseinstalldir="PHP/CodeSniffer" name="IncludeSystemUnitTest.php" role="test" />
        <file baseinstalldir="PHP/CodeSniffer" name="UnusedSystemUnitTest.inc" role="test" />
        <file baseinstalldir="PHP/CodeSniffer" name="UnusedSystemUnitTest.php" role="test" />
       </dir>
       <dir name="Commenting">
        <file baseinstalldir="PHP/CodeSniffer" name="FunctionCommentUnitTest.inc" role="test" />
        <file baseinstalldir="PHP/CodeSniffer" name="FunctionCommentUnitTest.php" role="test" />
       </dir>
       <dir name="CSS">
        <file baseinstalldir="PHP/CodeSniffer" name="BrowserSpecificStylesUnitTest.css" role="test" />
        <file baseinstalldir="PHP/CodeSniffer" name="BrowserSpecificStylesUnitTest.php" role="test" />
       </dir>
       <dir name="Debug">
        <file baseinstalldir="PHP/CodeSniffer" name="DebugCodeUnitTest.inc" role="test" />
        <file baseinstalldir="PHP/CodeSniffer" name="DebugCodeUnitTest.php" role="test" />
        <file baseinstalldir="PHP/CodeSniffer" name="FirebugConsoleUnitTest.js" role="test" />
        <file baseinstalldir="PHP/CodeSniffer" name="FirebugConsoleUnitTest.php" role="test" />
       </dir>
       <dir name="Objects">
        <file baseinstalldir="PHP/CodeSniffer" name="AssignThisUnitTest.js" role="test" />
        <file baseinstalldir="PHP/CodeSniffer" name="AssignThisUnitTest.php" role="test" />
        <file baseinstalldir="PHP/CodeSniffer" name="CreateWidgetTypeCallbackUnitTest.js" role="test" />
        <file baseinstalldir="PHP/CodeSniffer" name="CreateWidgetTypeCallbackUnitTest.php" role="test" />
        <file baseinstalldir="PHP/CodeSniffer" name="DisallowNewWidgetUnitTest.inc" role="test" />
        <file baseinstalldir="PHP/CodeSniffer" name="DisallowNewWidgetUnitTest.php" role="test" />
       </dir>
       <dir name="PHP">
        <file baseinstalldir="PHP/CodeSniffer" name="AjaxNullComparisonUnitTest.inc" role="test" />
        <file baseinstalldir="PHP/CodeSniffer" name="AjaxNullComparisonUnitTest.php" role="test" />
        <file baseinstalldir="PHP/CodeSniffer" name="EvalObjectFactoryUnitTest.inc" role="test" />
        <file baseinstalldir="PHP/CodeSniffer" name="EvalObjectFactoryUnitTest.php" role="test" />
        <file baseinstalldir="PHP/CodeSniffer" name="GetRequestDataUnitTest.inc" role="test" />
        <file baseinstalldir="PHP/CodeSniffer" name="GetRequestDataUnitTest.php" role="test" />
        <file baseinstalldir="PHP/CodeSniffer" name="ReturnFunctionValueUnitTest.inc" role="test" />
        <file baseinstalldir="PHP/CodeSniffer" name="ReturnFunctionValueUnitTest.php" role="test" />
       </dir>
       <dir name="Strings">
        <file baseinstalldir="PHP/CodeSniffer" name="JoinStringsUnitTest.js" role="test" />
        <file baseinstalldir="PHP/CodeSniffer" name="JoinStringsUnitTest.php" role="test" />
       </dir>
      </dir>
      <file baseinstalldir="PHP/CodeSniffer" name="ruleset.xml" role="php" />
     </dir>
     <dir name="PEAR">
      <dir name="Docs">
       <dir name="Classes">
        <file baseinstalldir="PHP/CodeSniffer" name="ClassDeclarationStandard.xml" role="php" />
       </dir>
       <dir name="Commenting">
        <file baseinstalldir="PHP/CodeSniffer" name="ClassCommentStandard.xml" role="php" />
        <file baseinstalldir="PHP/CodeSniffer" name="FileCommentStandard.xml" role="php" />
        <file baseinstalldir="PHP/CodeSniffer" name="FunctionCommentStandard.xml" role="php" />
        <file baseinstalldir="PHP/CodeSniffer" name="InlineCommentStandard.xml" role="php" />
       </dir>
       <dir name="ControlStructures">
        <file baseinstalldir="PHP/CodeSniffer" name="ControlSignatureStandard.xml" role="php" />
        <file baseinstalldir="PHP/CodeSniffer" name="MultiLineConditionStandard.xml" role="php" />
       </dir>
       <dir name="Files">
        <file baseinstalldir="PHP/CodeSniffer" name="IncludingFileStandard.xml" role="php" />
        <file baseinstalldir="PHP/CodeSniffer" name="LineLengthStandard.xml" role="php" />
       </dir>
       <dir name="Formatting">
        <file baseinstalldir="PHP/CodeSniffer" name="MultiLineAssignmentStandard.xml" role="php" />
       </dir>
       <dir name="Functions">
        <file baseinstalldir="PHP/CodeSniffer" name="FunctionCallSignatureStandard.xml" role="php" />
        <file baseinstalldir="PHP/CodeSniffer" name="FunctionDeclarationStandard.xml" role="php" />
        <file baseinstalldir="PHP/CodeSniffer" name="ValidDefaultValueStandard.xml" role="php" />
       </dir>
       <dir name="NamingConventions">
        <file baseinstalldir="PHP/CodeSniffer" name="ValidClassNameStandard.xml" role="php" />
        <file baseinstalldir="PHP/CodeSniffer" name="ValidFunctionNameStandard.xml" role="php" />
        <file baseinstalldir="PHP/CodeSniffer" name="ValidVariableNameStandard.xml" role="php" />
       </dir>
       <dir name="WhiteSpace">
        <file baseinstalldir="PHP/CodeSniffer" name="ScopeClosingBraceStandard.xml" role="php" />
        <file baseinstalldir="PHP/CodeSniffer" name="ScopeIndentStandard.xml" role="php" />
        <file baseinstalldir="PHP/CodeSniffer" name="ObjectOperatorIndentStandard.xml" role="php" />
       </dir>
      </dir>
      <dir name="Sniffs">
       <dir name="Classes">
        <file baseinstalldir="PHP/CodeSniffer" name="ClassDeclarationSniff.php" role="php" />
       </dir>
       <dir name="Commenting">
        <file baseinstalldir="PHP/CodeSniffer" name="ClassCommentSniff.php" role="php" />
        <file baseinstalldir="PHP/CodeSniffer" name="FileCommentSniff.php" role="php" />
        <file baseinstalldir="PHP/CodeSniffer" name="FunctionCommentSniff.php" role="php" />
        <file baseinstalldir="PHP/CodeSniffer" name="InlineCommentSniff.php" role="php" />
       </dir>
       <dir name="ControlStructures">
        <file baseinstalldir="PHP/CodeSniffer" name="ControlSignatureSniff.php" role="php" />
        <file baseinstalldir="PHP/CodeSniffer" name="MultiLineConditionSniff.php" role="php" />
       </dir>
       <dir name="Files">
        <file baseinstalldir="PHP/CodeSniffer" name="IncludingFileSniff.php" role="php" />
       </dir>
       <dir name="Formatting">
        <file baseinstalldir="PHP/CodeSniffer" name="MultiLineAssignmentSniff.php" role="php" />
       </dir>
       <dir name="Functions">
        <file baseinstalldir="PHP/CodeSniffer" name="FunctionCallSignatureSniff.php" role="php" />
        <file baseinstalldir="PHP/CodeSniffer" name="FunctionDeclarationSniff.php" role="php" />
        <file baseinstalldir="PHP/CodeSniffer" name="ValidDefaultValueSniff.php" role="php" />
       </dir>
       <dir name="NamingConventions">
        <file baseinstalldir="PHP/CodeSniffer" name="ValidClassNameSniff.php" role="php" />
        <file baseinstalldir="PHP/CodeSniffer" name="ValidFunctionNameSniff.php" role="php" />
        <file baseinstalldir="PHP/CodeSniffer" name="ValidVariableNameSniff.php" role="php" />
       </dir>
       <dir name="WhiteSpace">
        <file baseinstalldir="PHP/CodeSniffer" name="ObjectOperatorIndentSniff.php" role="php" />
        <file baseinstalldir="PHP/CodeSniffer" name="ScopeClosingBraceSniff.php" role="php" />
        <file baseinstalldir="PHP/CodeSniffer" name="ScopeIndentSniff.php" role="php" />
       </dir>
      </dir>
      <dir name="Tests">
       <dir name="Classes">
        <file baseinstalldir="PHP/CodeSniffer" name="ClassDeclarationUnitTest.inc" role="test" />
        <file baseinstalldir="PHP/CodeSniffer" name="ClassDeclarationUnitTest.php" role="test" />
       </dir>
       <dir name="Commenting">
        <file baseinstalldir="PHP/CodeSniffer" name="ClassCommentUnitTest.inc" role="test" />
        <file baseinstalldir="PHP/CodeSniffer" name="ClassCommentUnitTest.php" role="test" />
        <file baseinstalldir="PHP/CodeSniffer" name="FileCommentUnitTest.inc" role="test" />
        <file baseinstalldir="PHP/CodeSniffer" name="FileCommentUnitTest.php" role="test" />
        <file baseinstalldir="PHP/CodeSniffer" name="FunctionCommentUnitTest.inc" role="test" />
        <file baseinstalldir="PHP/CodeSniffer" name="FunctionCommentUnitTest.inc.fixed" role="test" />
        <file baseinstalldir="PHP/CodeSniffer" name="FunctionCommentUnitTest.php" role="test" />
        <file baseinstalldir="PHP/CodeSniffer" name="InlineCommentUnitTest.inc" role="test" />
        <file baseinstalldir="PHP/CodeSniffer" name="InlineCommentUnitTest.inc.fixed" role="test" />
        <file baseinstalldir="PHP/CodeSniffer" name="InlineCommentUnitTest.php" role="test" />
       </dir>
       <dir name="ControlStructures">
        <file baseinstalldir="PHP/CodeSniffer" name="ControlSignatureUnitTest.inc" role="test" />
        <file baseinstalldir="PHP/CodeSniffer" name="ControlSignatureUnitTest.php" role="test" />
        <file baseinstalldir="PHP/CodeSniffer" name="MultiLineConditionUnitTest.inc" role="test" />
        <file baseinstalldir="PHP/CodeSniffer" name="MultiLineConditionUnitTest.inc.fixed" role="test" />
        <file baseinstalldir="PHP/CodeSniffer" name="MultiLineConditionUnitTest.js" role="test" />
        <file baseinstalldir="PHP/CodeSniffer" name="MultiLineConditionUnitTest.js.fixed" role="test" />
        <file baseinstalldir="PHP/CodeSniffer" name="MultiLineConditionUnitTest.php" role="test" />
       </dir>
       <dir name="Files">
        <file baseinstalldir="PHP/CodeSniffer" name="IncludingFileUnitTest.inc" role="test" />
        <file baseinstalldir="PHP/CodeSniffer" name="IncludingFileUnitTest.inc.fixed" role="test" />
        <file baseinstalldir="PHP/CodeSniffer" name="IncludingFileUnitTest.php" role="test" />
       </dir>
       <dir name="Formatting">
        <file baseinstalldir="PHP/CodeSniffer" name="MultiLineAssignmentUnitTest.inc" role="test" />
        <file baseinstalldir="PHP/CodeSniffer" name="MultiLineAssignmentUnitTest.php" role="test" />
       </dir>
       <dir name="Functions">
        <file baseinstalldir="PHP/CodeSniffer" name="FunctionCallSignatureUnitTest.inc" role="test" />
        <file baseinstalldir="PHP/CodeSniffer" name="FunctionCallSignatureUnitTest.inc.fixed" role="test" />
        <file baseinstalldir="PHP/CodeSniffer" name="FunctionCallSignatureUnitTest.js" role="test" />
        <file baseinstalldir="PHP/CodeSniffer" name="FunctionCallSignatureUnitTest.js.fixed" role="test" />
        <file baseinstalldir="PHP/CodeSniffer" name="FunctionCallSignatureUnitTest.php" role="test" />
        <file baseinstalldir="PHP/CodeSniffer" name="FunctionDeclarationUnitTest.inc" role="test" />
        <file baseinstalldir="PHP/CodeSniffer" name="FunctionDeclarationUnitTest.inc.fixed" role="test" />
        <file baseinstalldir="PHP/CodeSniffer" name="FunctionDeclarationUnitTest.js" role="test" />
        <file baseinstalldir="PHP/CodeSniffer" name="FunctionDeclarationUnitTest.js.fixed" role="test" />
        <file baseinstalldir="PHP/CodeSniffer" name="FunctionDeclarationUnitTest.php" role="test" />
        <file baseinstalldir="PHP/CodeSniffer" name="ValidDefaultValueUnitTest.inc" role="test" />
        <file baseinstalldir="PHP/CodeSniffer" name="ValidDefaultValueUnitTest.php" role="test" />
       </dir>
       <dir name="NamingConventions">
        <file baseinstalldir="PHP/CodeSniffer" name="ValidClassNameUnitTest.inc" role="test" />
        <file baseinstalldir="PHP/CodeSniffer" name="ValidClassNameUnitTest.php" role="test" />
        <file baseinstalldir="PHP/CodeSniffer" name="ValidFunctionNameUnitTest.inc" role="test" />
        <file baseinstalldir="PHP/CodeSniffer" name="ValidFunctionNameUnitTest.php" role="test" />
        <file baseinstalldir="PHP/CodeSniffer" name="ValidVariableNameUnitTest.inc" role="test" />
        <file baseinstalldir="PHP/CodeSniffer" name="ValidVariableNameUnitTest.php" role="test" />
       </dir>
       <dir name="WhiteSpace">
        <file baseinstalldir="PHP/CodeSniffer" name="ObjectOperatorIndentUnitTest.inc" role="test" />
        <file baseinstalldir="PHP/CodeSniffer" name="ObjectOperatorIndentUnitTest.php" role="test" />
        <file baseinstalldir="PHP/CodeSniffer" name="ScopeClosingBraceUnitTest.inc" role="test" />
        <file baseinstalldir="PHP/CodeSniffer" name="ScopeClosingBraceUnitTest.inc.fixed" role="test" />
        <file baseinstalldir="PHP/CodeSniffer" name="ScopeClosingBraceUnitTest.php" role="test" />
        <file baseinstalldir="PHP/CodeSniffer" name="ScopeIndentUnitTest.inc" role="test" />
        <file baseinstalldir="PHP/CodeSniffer" name="ScopeIndentUnitTest.php" role="test" />
       </dir>
      </dir>
      <file baseinstalldir="PHP/CodeSniffer" name="ruleset.xml" role="php" />
     </dir>
     <dir name="PSR1">
      <dir name="Docs">
       <dir name="Classes">
        <file baseinstalldir="PHP/CodeSniffer" name="ClassDeclarationStandard.xml" role="php" />
       </dir>
       <dir name="Files">
        <file baseinstalldir="PHP/CodeSniffer" name="SideEffectsStandard.xml" role="php" />
       </dir>
      </dir>
      <dir name="Sniffs">
       <dir name="Classes">
        <file baseinstalldir="PHP/CodeSniffer" name="ClassDeclarationSniff.php" role="php" />
       </dir>
       <dir name="Files">
        <file baseinstalldir="PHP/CodeSniffer" name="SideEffectsSniff.php" role="php" />
       </dir>
       <dir name="Methods">
        <file baseinstalldir="PHP/CodeSniffer" name="CamelCapsMethodNameSniff.php" role="php" />
       </dir>
      </dir>
      <dir name="Tests">
       <dir name="Classes">
        <file baseinstalldir="PHP/CodeSniffer" name="ClassDeclarationUnitTest.1.inc" role="test" />
        <file baseinstalldir="PHP/CodeSniffer" name="ClassDeclarationUnitTest.2.inc" role="test" />
        <file baseinstalldir="PHP/CodeSniffer" name="ClassDeclarationUnitTest.php" role="test" />
       </dir>
       <dir name="Files">
        <file baseinstalldir="PHP/CodeSniffer" name="SideEffectsUnitTest.1.inc" role="test" />
        <file baseinstalldir="PHP/CodeSniffer" name="SideEffectsUnitTest.2.inc" role="test" />
        <file baseinstalldir="PHP/CodeSniffer" name="SideEffectsUnitTest.3.inc" role="test" />
        <file baseinstalldir="PHP/CodeSniffer" name="SideEffectsUnitTest.4.inc" role="test" />
        <file baseinstalldir="PHP/CodeSniffer" name="SideEffectsUnitTest.5.inc" role="test" />
        <file baseinstalldir="PHP/CodeSniffer" name="SideEffectsUnitTest.6.inc" role="test" />
        <file baseinstalldir="PHP/CodeSniffer" name="SideEffectsUnitTest.7.inc" role="test" />
        <file baseinstalldir="PHP/CodeSniffer" name="SideEffectsUnitTest.php" role="test" />
       </dir>
       <dir name="Methods">
        <file baseinstalldir="PHP/CodeSniffer" name="CamelCapsMethodNameUnitTest.inc" role="test" />
        <file baseinstalldir="PHP/CodeSniffer" name="CamelCapsMethodNameUnitTest.php" role="test" />
       </dir>
      </dir>
      <file baseinstalldir="PHP/CodeSniffer" name="ruleset.xml" role="php" />
     </dir>
     <dir name="PSR2">
      <dir name="Docs">
       <dir name="Classes">
        <file baseinstalldir="PHP/CodeSniffer" name="ClassDeclarationStandard.xml" role="php" />
        <file baseinstalldir="PHP/CodeSniffer" name="PropertyDeclarationStandard.xml" role="php" />
       </dir>
       <dir name="ControlStructures">
        <file baseinstalldir="PHP/CodeSniffer" name="ControlStructureSpacingStandard.xml" role="php" />
        <file baseinstalldir="PHP/CodeSniffer" name="ElseIfDeclarationStandard.xml" role="php" />
        <file baseinstalldir="PHP/CodeSniffer" name="SwitchDeclarationStandard.xml" role="php" />
       </dir>
       <dir name="Files">
        <file baseinstalldir="PHP/CodeSniffer" name="EndFileNewlineStandard.xml" role="php" />
       </dir>
       <dir name="Methods">
        <file baseinstalldir="PHP/CodeSniffer" name="MethodDeclarationStandard.xml" role="php" />
       </dir>
       <dir name="Namespaces">
        <file baseinstalldir="PHP/CodeSniffer" name="NamespaceDeclarationStandard.xml" role="php" />
        <file baseinstalldir="PHP/CodeSniffer" name="UseDeclarationStandard.xml" role="php" />
       </dir>
      </dir>
      <dir name="Sniffs">
       <dir name="Classes">
        <file baseinstalldir="PHP/CodeSniffer" name="ClassDeclarationSniff.php" role="php" />
        <file baseinstalldir="PHP/CodeSniffer" name="PropertyDeclarationSniff.php" role="php" />
       </dir>
       <dir name="ControlStructures">
        <file baseinstalldir="PHP/CodeSniffer" name="ControlStructureSpacingSniff.php" role="php" />
        <file baseinstalldir="PHP/CodeSniffer" name="ElseIfDeclarationSniff.php" role="php" />
        <file baseinstalldir="PHP/CodeSniffer" name="SwitchDeclarationSniff.php" role="php" />
       </dir>
       <dir name="Files">
        <file baseinstalldir="PHP/CodeSniffer" name="ClosingTagSniff.php" role="php" />
        <file baseinstalldir="PHP/CodeSniffer" name="EndFileNewlineSniff.php" role="php" />
       </dir>
       <dir name="Methods">
        <file baseinstalldir="PHP/CodeSniffer" name="FunctionCallSignatureSniff.php" role="php" />
        <file baseinstalldir="PHP/CodeSniffer" name="FunctionClosingBraceSniff.php" role="php" />
        <file baseinstalldir="PHP/CodeSniffer" name="MethodDeclarationSniff.php" role="php" />
       </dir>
       <dir name="Namespaces">
        <file baseinstalldir="PHP/CodeSniffer" name="NamespaceDeclarationSniff.php" role="php" />
        <file baseinstalldir="PHP/CodeSniffer" name="UseDeclarationSniff.php" role="php" />
       </dir>
      </dir>
      <dir name="Tests">
       <dir name="Classes">
        <file baseinstalldir="PHP/CodeSniffer" name="ClassDeclarationUnitTest.inc" role="test" />
        <file baseinstalldir="PHP/CodeSniffer" name="ClassDeclarationUnitTest.inc.fixed" role="test" />
        <file baseinstalldir="PHP/CodeSniffer" name="ClassDeclarationUnitTest.php" role="test" />
        <file baseinstalldir="PHP/CodeSniffer" name="PropertyDeclarationUnitTest.inc" role="test" />
        <file baseinstalldir="PHP/CodeSniffer" name="PropertyDeclarationUnitTest.php" role="test" />
       </dir>
       <dir name="ControlStructures">
        <file baseinstalldir="PHP/CodeSniffer" name="ControlStructureSpacingUnitTest.inc" role="test" />
        <file baseinstalldir="PHP/CodeSniffer" name="ControlStructureSpacingUnitTest.inc.fixed" role="test" />
        <file baseinstalldir="PHP/CodeSniffer" name="ControlStructureSpacingUnitTest.php" role="test" />
        <file baseinstalldir="PHP/CodeSniffer" name="ElseIfDeclarationUnitTest.inc" role="test" />
        <file baseinstalldir="PHP/CodeSniffer" name="ElseIfDeclarationUnitTest.inc.fixed" role="test" />
        <file baseinstalldir="PHP/CodeSniffer" name="ElseIfDeclarationUnitTest.php" role="test" />
        <file baseinstalldir="PHP/CodeSniffer" name="SwitchDeclarationUnitTest.inc" role="test" />
        <file baseinstalldir="PHP/CodeSniffer" name="SwitchDeclarationUnitTest.inc.fixed" role="test" />
        <file baseinstalldir="PHP/CodeSniffer" name="SwitchDeclarationUnitTest.php" role="test" />
       </dir>
       <dir name="Files">
        <file baseinstalldir="PHP/CodeSniffer" name="ClosingTagUnitTest.1.inc" role="test" />
        <file baseinstalldir="PHP/CodeSniffer" name="ClosingTagUnitTest.1.inc.fixed" role="test" />
        <file baseinstalldir="PHP/CodeSniffer" name="ClosingTagUnitTest.2.inc" role="test" />
        <file baseinstalldir="PHP/CodeSniffer" name="ClosingTagUnitTest.3.inc" role="test" />
        <file baseinstalldir="PHP/CodeSniffer" name="ClosingTagUnitTest.4.inc" role="test" />
        <file baseinstalldir="PHP/CodeSniffer" name="ClosingTagUnitTest.4.inc.fixed" role="test" />
        <file baseinstalldir="PHP/CodeSniffer" name="ClosingTagUnitTest.5.inc" role="test" />
        <file baseinstalldir="PHP/CodeSniffer" name="ClosingTagUnitTest.php" role="test" />
        <file baseinstalldir="PHP/CodeSniffer" name="EndFileNewlineUnitTest.1.inc" role="test" />
        <file baseinstalldir="PHP/CodeSniffer" name="EndFileNewlineUnitTest.2.inc" role="test" />
        <file baseinstalldir="PHP/CodeSniffer" name="EndFileNewlineUnitTest.3.inc" role="test" />
        <file baseinstalldir="PHP/CodeSniffer" name="EndFileNewlineUnitTest.4.inc" role="test" />
        <file baseinstalldir="PHP/CodeSniffer" name="EndFileNewlineUnitTest.5.inc" role="test" />
        <file baseinstalldir="PHP/CodeSniffer" name="EndFileNewlineUnitTest.6.inc" role="test" />
        <file baseinstalldir="PHP/CodeSniffer" name="EndFileNewlineUnitTest.7.inc" role="test" />
        <file baseinstalldir="PHP/CodeSniffer" name="EndFileNewlineUnitTest.8.inc" role="test" />
        <file baseinstalldir="PHP/CodeSniffer" name="EndFileNewlineUnitTest.9.inc" role="test" />
        <file baseinstalldir="PHP/CodeSniffer" name="EndFileNewlineUnitTest.10.inc" role="test" />
        <file baseinstalldir="PHP/CodeSniffer" name="EndFileNewlineUnitTest.php" role="test" />
       </dir>
       <dir name="Methods">
        <file baseinstalldir="PHP/CodeSniffer" name="FunctionCallSignatureUnitTest.inc" role="test" />
        <file baseinstalldir="PHP/CodeSniffer" name="FunctionCallSignatureUnitTest.inc.fixed" role="test" />
        <file baseinstalldir="PHP/CodeSniffer" name="FunctionCallSignatureUnitTest.php" role="test" />
        <file baseinstalldir="PHP/CodeSniffer" name="FunctionClosingBraceUnitTest.inc" role="test" />
        <file baseinstalldir="PHP/CodeSniffer" name="FunctionClosingBraceUnitTest.inc.fixed" role="test" />
        <file baseinstalldir="PHP/CodeSniffer" name="FunctionClosingBraceUnitTest.php" role="test" />
        <file baseinstalldir="PHP/CodeSniffer" name="MethodDeclarationUnitTest.inc" role="test" />
        <file baseinstalldir="PHP/CodeSniffer" name="MethodDeclarationUnitTest.inc.fixed" role="test" />
        <file baseinstalldir="PHP/CodeSniffer" name="MethodDeclarationUnitTest.php" role="test" />
       </dir>
       <dir name="Namespaces">
        <file baseinstalldir="PHP/CodeSniffer" name="NamespaceDeclarationUnitTest.inc" role="test" />
        <file baseinstalldir="PHP/CodeSniffer" name="NamespaceDeclarationUnitTest.inc.fixed" role="test" />
        <file baseinstalldir="PHP/CodeSniffer" name="NamespaceDeclarationUnitTest.php" role="test" />
        <file baseinstalldir="PHP/CodeSniffer" name="UseDeclarationUnitTest.1.inc" role="test" />
        <file baseinstalldir="PHP/CodeSniffer" name="UseDeclarationUnitTest.2.inc" role="test" />
        <file baseinstalldir="PHP/CodeSniffer" name="UseDeclarationUnitTest.2.inc.fixed" role="test" />
        <file baseinstalldir="PHP/CodeSniffer" name="UseDeclarationUnitTest.3.inc" role="test" />
        <file baseinstalldir="PHP/CodeSniffer" name="UseDeclarationUnitTest.3.inc.fixed" role="test" />
        <file baseinstalldir="PHP/CodeSniffer" name="UseDeclarationUnitTest.4.inc" role="test" />
        <file baseinstalldir="PHP/CodeSniffer" name="UseDeclarationUnitTest.5.inc" role="test" />
        <file baseinstalldir="PHP/CodeSniffer" name="UseDeclarationUnitTest.5.inc.fixed" role="test" />
        <file baseinstalldir="PHP/CodeSniffer" name="UseDeclarationUnitTest.php" role="test" />
       </dir>
      </dir>
      <file baseinstalldir="PHP/CodeSniffer" name="ruleset.xml" role="php" />
     </dir>
     <dir name="Squiz">
      <dir name="Docs">
       <dir name="Arrays">
        <file baseinstalldir="PHP/CodeSniffer" name="ArrayBracketSpacingStandard.xml" role="php" />
        <file baseinstalldir="PHP/CodeSniffer" name="ArrayDeclarationStandard.xml" role="php" />
       </dir>
       <dir name="Classes">
        <file baseinstalldir="PHP/CodeSniffer" name="LowercaseClassKeywordsStandard.xml" role="php" />
        <file baseinstalldir="PHP/CodeSniffer" name="SelfMemberReferenceStandard.xml" role="php" />
       </dir>
       <dir name="Commenting">
        <file baseinstalldir="PHP/CodeSniffer" name="DocCommentAlignmentStandard.xml" role="php" />
        <file baseinstalldir="PHP/CodeSniffer" name="FunctionCommentThrowTagStandard.xml" role="php" />
       </dir>
       <dir name="ControlStructures">
        <file baseinstalldir="PHP/CodeSniffer" name="ForEachLoopDeclarationStandard.xml" role="php" />
        <file baseinstalldir="PHP/CodeSniffer" name="ForLoopDeclarationStandard.xml" role="php" />
        <file baseinstalldir="PHP/CodeSniffer" name="LowercaseDeclarationStandard.xml" role="php" />
       </dir>
       <dir name="Functions">
        <file baseinstalldir="PHP/CodeSniffer" name="FunctionDuplicateArgumentStandard.xml" role="php" />
        <file baseinstalldir="PHP/CodeSniffer" name="LowercaseFunctionKeywordsStandard.xml" role="php" />
       </dir>
       <dir name="Scope">
        <file baseinstalldir="PHP/CodeSniffer" name="StaticThisUsageStandard.xml" role="php" />
       </dir>
       <dir name="Strings">
        <file baseinstalldir="PHP/CodeSniffer" name="EchoedStringsStandard.xml" role="php" />
       </dir>
       <dir name="WhiteSpace">
        <file baseinstalldir="PHP/CodeSniffer" name="CastSpacingStandard.xml" role="php" />
        <file baseinstalldir="PHP/CodeSniffer" name="FunctionOpeningBraceStandard.xml" role="php" />
        <file baseinstalldir="PHP/CodeSniffer" name="LanguageConstructSpacingStandard.xml" role="php" />
        <file baseinstalldir="PHP/CodeSniffer" name="ObjectOperatorSpacingStandard.xml" role="php" />
        <file baseinstalldir="PHP/CodeSniffer" name="ScopeKeywordSpacingStandard.xml" role="php" />
        <file baseinstalldir="PHP/CodeSniffer" name="SemicolonSpacingStandard.xml" role="php" />
       </dir>
      </dir>
      <dir name="Sniffs">
       <dir name="Arrays">
        <file baseinstalldir="PHP/CodeSniffer" name="ArrayBracketSpacingSniff.php" role="php" />
        <file baseinstalldir="PHP/CodeSniffer" name="ArrayDeclarationSniff.php" role="php" />
       </dir>
       <dir name="Classes">
        <file baseinstalldir="PHP/CodeSniffer" name="ClassDeclarationSniff.php" role="php" />
        <file baseinstalldir="PHP/CodeSniffer" name="ClassFileNameSniff.php" role="php" />
        <file baseinstalldir="PHP/CodeSniffer" name="DuplicatePropertySniff.php" role="php" />
        <file baseinstalldir="PHP/CodeSniffer" name="LowercaseClassKeywordsSniff.php" role="php" />
        <file baseinstalldir="PHP/CodeSniffer" name="SelfMemberReferenceSniff.php" role="php" />
        <file baseinstalldir="PHP/CodeSniffer" name="ValidClassNameSniff.php" role="php" />
       </dir>
       <dir name="Commenting">
        <file baseinstalldir="PHP/CodeSniffer" name="BlockCommentSniff.php" role="php" />
        <file baseinstalldir="PHP/CodeSniffer" name="ClassCommentSniff.php" role="php" />
        <file baseinstalldir="PHP/CodeSniffer" name="ClosingDeclarationCommentSniff.php" role="php" />
        <file baseinstalldir="PHP/CodeSniffer" name="DocCommentAlignmentSniff.php" role="php" />
        <file baseinstalldir="PHP/CodeSniffer" name="EmptyCatchCommentSniff.php" role="php" />
        <file baseinstalldir="PHP/CodeSniffer" name="FileCommentSniff.php" role="php" />
        <file baseinstalldir="PHP/CodeSniffer" name="FunctionCommentThrowTagSniff.php" role="php" />
        <file baseinstalldir="PHP/CodeSniffer" name="FunctionCommentSniff.php" role="php" />
        <file baseinstalldir="PHP/CodeSniffer" name="InlineCommentSniff.php" role="php" />
        <file baseinstalldir="PHP/CodeSniffer" name="LongConditionClosingCommentSniff.php" role="php" />
        <file baseinstalldir="PHP/CodeSniffer" name="PostStatementCommentSniff.php" role="php" />
        <file baseinstalldir="PHP/CodeSniffer" name="VariableCommentSniff.php" role="php" />
       </dir>
       <dir name="ControlStructures">
        <file baseinstalldir="PHP/CodeSniffer" name="ControlSignatureSniff.php" role="php" />
        <file baseinstalldir="PHP/CodeSniffer" name="ElseIfDeclarationSniff.php" role="php" />
        <file baseinstalldir="PHP/CodeSniffer" name="ForEachLoopDeclarationSniff.php" role="php" />
        <file baseinstalldir="PHP/CodeSniffer" name="ForLoopDeclarationSniff.php" role="php" />
        <file baseinstalldir="PHP/CodeSniffer" name="InlineIfDeclarationSniff.php" role="php" />
        <file baseinstalldir="PHP/CodeSniffer" name="LowercaseDeclarationSniff.php" role="php" />
        <file baseinstalldir="PHP/CodeSniffer" name="SwitchDeclarationSniff.php" role="php" />
       </dir>
       <dir name="CSS">
        <file baseinstalldir="PHP/CodeSniffer" name="ClassDefinitionClosingBraceSpaceSniff.php" role="php" />
        <file baseinstalldir="PHP/CodeSniffer" name="ClassDefinitionNameSpacingSniff.php" role="php" />
        <file baseinstalldir="PHP/CodeSniffer" name="ClassDefinitionOpeningBraceSpaceSniff.php" role="php" />
        <file baseinstalldir="PHP/CodeSniffer" name="ColonSpacingSniff.php" role="php" />
        <file baseinstalldir="PHP/CodeSniffer" name="ColourDefinitionSniff.php" role="php" />
        <file baseinstalldir="PHP/CodeSniffer" name="DisallowMultipleStyleDefinitionsSniff.php" role="php" />
        <file baseinstalldir="PHP/CodeSniffer" name="DuplicateClassDefinitionSniff.php" role="php" />
        <file baseinstalldir="PHP/CodeSniffer" name="DuplicateStyleDefinitionSniff.php" role="php" />
        <file baseinstalldir="PHP/CodeSniffer" name="EmptyClassDefinitionSniff.php" role="php" />
        <file baseinstalldir="PHP/CodeSniffer" name="EmptyStyleDefinitionSniff.php" role="php" />
        <file baseinstalldir="PHP/CodeSniffer" name="ForbiddenStylesSniff.php" role="php" />
        <file baseinstalldir="PHP/CodeSniffer" name="IndentationSniff.php" role="php" />
        <file baseinstalldir="PHP/CodeSniffer" name="LowercaseStyleDefinitionSniff.php" role="php" />
        <file baseinstalldir="PHP/CodeSniffer" name="MissingColonSniff.php" role="php" />
        <file baseinstalldir="PHP/CodeSniffer" name="NamedColoursSniff.php" role="php" />
        <file baseinstalldir="PHP/CodeSniffer" name="OpacitySniff.php" role="php" />
        <file baseinstalldir="PHP/CodeSniffer" name="SemicolonSpacingSniff.php" role="php" />
        <file baseinstalldir="PHP/CodeSniffer" name="ShorthandSizeSniff.php" role="php" />
       </dir>
       <dir name="Debug">
        <file baseinstalldir="PHP/CodeSniffer" name="JavaScriptLintSniff.php" role="php" />
        <file baseinstalldir="PHP/CodeSniffer" name="JSLintSniff.php" role="php" />
       </dir>
       <dir name="Files">
        <file baseinstalldir="PHP/CodeSniffer" name="FileExtensionSniff.php" role="php" />
       </dir>
       <dir name="Formatting">
        <file baseinstalldir="PHP/CodeSniffer" name="OperatorBracketSniff.php" role="php" />
       </dir>
       <dir name="Functions">
        <file baseinstalldir="PHP/CodeSniffer" name="FunctionDeclarationArgumentSpacingSniff.php" role="php" />
        <file baseinstalldir="PHP/CodeSniffer" name="FunctionDeclarationSniff.php" role="php" />
        <file baseinstalldir="PHP/CodeSniffer" name="FunctionDuplicateArgumentSniff.php" role="php" />
        <file baseinstalldir="PHP/CodeSniffer" name="GlobalFunctionSniff.php" role="php" />
        <file baseinstalldir="PHP/CodeSniffer" name="LowercaseFunctionKeywordsSniff.php" role="php" />
        <file baseinstalldir="PHP/CodeSniffer" name="MultiLineFunctionDeclarationSniff.php" role="php" />
       </dir>
       <dir name="NamingConventions">
        <file baseinstalldir="PHP/CodeSniffer" name="ValidFunctionNameSniff.php" role="php" />
        <file baseinstalldir="PHP/CodeSniffer" name="ValidVariableNameSniff.php" role="php" />
       </dir>
       <dir name="Objects">
        <file baseinstalldir="PHP/CodeSniffer" name="DisallowObjectStringIndexSniff.php" role="php" />
        <file baseinstalldir="PHP/CodeSniffer" name="ObjectInstantiationSniff.php" role="php" />
        <file baseinstalldir="PHP/CodeSniffer" name="ObjectMemberCommaSniff.php" role="php" />
       </dir>
       <dir name="Operators">
        <file baseinstalldir="PHP/CodeSniffer" name="ComparisonOperatorUsageSniff.php" role="php" />
        <file baseinstalldir="PHP/CodeSniffer" name="IncrementDecrementUsageSniff.php" role="php" />
        <file baseinstalldir="PHP/CodeSniffer" name="ValidLogicalOperatorsSniff.php" role="php" />
       </dir>
       <dir name="PHP">
        <file baseinstalldir="PHP/CodeSniffer" name="CommentedOutCodeSniff.php" role="php" />
        <file baseinstalldir="PHP/CodeSniffer" name="DisallowBooleanStatementSniff.php" role="php" />
        <file baseinstalldir="PHP/CodeSniffer" name="DisallowComparisonAssignmentSniff.php" role="php" />
        <file baseinstalldir="PHP/CodeSniffer" name="DisallowInlineIfSniff.php" role="php" />
        <file baseinstalldir="PHP/CodeSniffer" name="DisallowMultipleAssignmentsSniff.php" role="php" />
        <file baseinstalldir="PHP/CodeSniffer" name="DisallowObEndFlushSniff.php" role="php" />
        <file baseinstalldir="PHP/CodeSniffer" name="DisallowSizeFunctionsInLoopsSniff.php" role="php" />
        <file baseinstalldir="PHP/CodeSniffer" name="DiscouragedFunctionsSniff.php" role="php" />
        <file baseinstalldir="PHP/CodeSniffer" name="EmbeddedPhpSniff.php" role="php" />
        <file baseinstalldir="PHP/CodeSniffer" name="EvalSniff.php" role="php" />
        <file baseinstalldir="PHP/CodeSniffer" name="ForbiddenFunctionsSniff.php" role="php" />
        <file baseinstalldir="PHP/CodeSniffer" name="GlobalKeywordSniff.php" role="php" />
        <file baseinstalldir="PHP/CodeSniffer" name="HeredocSniff.php" role="php" />
        <file baseinstalldir="PHP/CodeSniffer" name="InnerFunctionsSniff.php" role="php" />
        <file baseinstalldir="PHP/CodeSniffer" name="LowercasePHPFunctionsSniff.php" role="php" />
        <file baseinstalldir="PHP/CodeSniffer" name="NonExecutableCodeSniff.php" role="php" />
       </dir>
       <dir name="Scope">
        <file baseinstalldir="PHP/CodeSniffer" name="MemberVarScopeSniff.php" role="php" />
        <file baseinstalldir="PHP/CodeSniffer" name="MethodScopeSniff.php" role="php" />
        <file baseinstalldir="PHP/CodeSniffer" name="StaticThisUsageSniff.php" role="php" />
       </dir>
       <dir name="Strings">
        <file baseinstalldir="PHP/CodeSniffer" name="ConcatenationSpacingSniff.php" role="php" />
        <file baseinstalldir="PHP/CodeSniffer" name="DoubleQuoteUsageSniff.php" role="php" />
        <file baseinstalldir="PHP/CodeSniffer" name="EchoedStringsSniff.php" role="php" />
       </dir>
       <dir name="WhiteSpace">
        <file baseinstalldir="PHP/CodeSniffer" name="CastSpacingSniff.php" role="php" />
        <file baseinstalldir="PHP/CodeSniffer" name="ControlStructureSpacingSniff.php" role="php" />
        <file baseinstalldir="PHP/CodeSniffer" name="FunctionClosingBraceSpaceSniff.php" role="php" />
        <file baseinstalldir="PHP/CodeSniffer" name="FunctionOpeningBraceSpaceSniff.php" role="php" />
        <file baseinstalldir="PHP/CodeSniffer" name="FunctionSpacingSniff.php" role="php" />
        <file baseinstalldir="PHP/CodeSniffer" name="LanguageConstructSpacingSniff.php" role="php" />
        <file baseinstalldir="PHP/CodeSniffer" name="LogicalOperatorSpacingSniff.php" role="php" />
        <file baseinstalldir="PHP/CodeSniffer" name="MemberVarSpacingSniff.php" role="php" />
        <file baseinstalldir="PHP/CodeSniffer" name="ObjectOperatorSpacingSniff.php" role="php" />
        <file baseinstalldir="PHP/CodeSniffer" name="OperatorSpacingSniff.php" role="php" />
        <file baseinstalldir="PHP/CodeSniffer" name="PropertyLabelSpacingSniff.php" role="php" />
        <file baseinstalldir="PHP/CodeSniffer" name="ScopeClosingBraceSniff.php" role="php" />
        <file baseinstalldir="PHP/CodeSniffer" name="ScopeKeywordSpacingSniff.php" role="php" />
        <file baseinstalldir="PHP/CodeSniffer" name="SemicolonSpacingSniff.php" role="php" />
        <file baseinstalldir="PHP/CodeSniffer" name="SuperfluousWhitespaceSniff.php" role="php" />
       </dir>
      </dir>
      <dir name="Tests">
       <dir name="Arrays">
        <file baseinstalldir="PHP/CodeSniffer" name="ArrayBracketSpacingUnitTest.inc" role="test" />
        <file baseinstalldir="PHP/CodeSniffer" name="ArrayBracketSpacingUnitTest.php" role="test" />
        <file baseinstalldir="PHP/CodeSniffer" name="ArrayDeclarationUnitTest.1.inc" role="test" />
        <file baseinstalldir="PHP/CodeSniffer" name="ArrayDeclarationUnitTest.1.inc.fixed" role="test" />
        <file baseinstalldir="PHP/CodeSniffer" name="ArrayDeclarationUnitTest.2.inc" role="test" />
        <file baseinstalldir="PHP/CodeSniffer" name="ArrayDeclarationUnitTest.2.inc.fixed" role="test" />
        <file baseinstalldir="PHP/CodeSniffer" name="ArrayDeclarationUnitTest.php" role="test" />
       </dir>
       <dir name="Classes">
        <file baseinstalldir="PHP/CodeSniffer" name="ClassDeclarationUnitTest.inc" role="test" />
        <file baseinstalldir="PHP/CodeSniffer" name="ClassDeclarationUnitTest.inc.fixed" role="test" />
        <file baseinstalldir="PHP/CodeSniffer" name="ClassDeclarationUnitTest.php" role="test" />
        <file baseinstalldir="PHP/CodeSniffer" name="ClassFileNameUnitTest.inc" role="test" />
        <file baseinstalldir="PHP/CodeSniffer" name="ClassFileNameUnitTest.php" role="test" />
        <file baseinstalldir="PHP/CodeSniffer" name="DuplicatePropertyUnitTest.js" role="test" />
        <file baseinstalldir="PHP/CodeSniffer" name="DuplicatePropertyUnitTest.php" role="test" />
        <file baseinstalldir="PHP/CodeSniffer" name="LowercaseClassKeywordsUnitTest.inc" role="test" />
        <file baseinstalldir="PHP/CodeSniffer" name="LowercaseClassKeywordsUnitTest.php" role="test" />
        <file baseinstalldir="PHP/CodeSniffer" name="SelfMemberReferenceUnitTest.inc" role="test" />
        <file baseinstalldir="PHP/CodeSniffer" name="SelfMemberReferenceUnitTest.inc.fixed" role="test" />
        <file baseinstalldir="PHP/CodeSniffer" name="SelfMemberReferenceUnitTest.php" role="test" />
        <file baseinstalldir="PHP/CodeSniffer" name="ValidClassNameUnitTest.inc" role="test" />
        <file baseinstalldir="PHP/CodeSniffer" name="ValidClassNameUnitTest.php" role="test" />
       </dir>
       <dir name="Commenting">
        <file baseinstalldir="PHP/CodeSniffer" name="BlockCommentUnitTest.inc" role="test" />
        <file baseinstalldir="PHP/CodeSniffer" name="BlockCommentUnitTest.inc.fixed" role="test" />
        <file baseinstalldir="PHP/CodeSniffer" name="BlockCommentUnitTest.php" role="test" />
        <file baseinstalldir="PHP/CodeSniffer" name="ClassCommentUnitTest.inc" role="test" />
        <file baseinstalldir="PHP/CodeSniffer" name="ClassCommentUnitTest.php" role="test" />
        <file baseinstalldir="PHP/CodeSniffer" name="ClosingDeclarationCommentUnitTest.inc" role="test" />
        <file baseinstalldir="PHP/CodeSniffer" name="ClosingDeclarationCommentUnitTest.php" role="test" />
        <file baseinstalldir="PHP/CodeSniffer" name="DocCommentAlignmentUnitTest.inc" role="test" />
        <file baseinstalldir="PHP/CodeSniffer" name="DocCommentAlignmentUnitTest.inc.fixed" role="test" />
        <file baseinstalldir="PHP/CodeSniffer" name="DocCommentAlignmentUnitTest.js" role="test" />
        <file baseinstalldir="PHP/CodeSniffer" name="DocCommentAlignmentUnitTest.js.fixed" role="test" />
        <file baseinstalldir="PHP/CodeSniffer" name="DocCommentAlignmentUnitTest.php" role="test" />
        <file baseinstalldir="PHP/CodeSniffer" name="EmptyCatchCommentUnitTest.inc" role="test" />
        <file baseinstalldir="PHP/CodeSniffer" name="EmptyCatchCommentUnitTest.php" role="test" />
        <file baseinstalldir="PHP/CodeSniffer" name="FileCommentUnitTest.inc" role="test" />
        <file baseinstalldir="PHP/CodeSniffer" name="FileCommentUnitTest.1.inc" role="test" />
        <file baseinstalldir="PHP/CodeSniffer" name="FileCommentUnitTest.js" role="test" />
        <file baseinstalldir="PHP/CodeSniffer" name="FileCommentUnitTest.1.js" role="test" />
        <file baseinstalldir="PHP/CodeSniffer" name="FileCommentUnitTest.php" role="test" />
        <file baseinstalldir="PHP/CodeSniffer" name="FunctionCommentThrowTagUnitTest.inc" role="test" />
        <file baseinstalldir="PHP/CodeSniffer" name="FunctionCommentThrowTagUnitTest.php" role="test" />
        <file baseinstalldir="PHP/CodeSniffer" name="FunctionCommentUnitTest.inc" role="test" />
        <file baseinstalldir="PHP/CodeSniffer" name="FunctionCommentUnitTest.inc.fixed" role="test" />
        <file baseinstalldir="PHP/CodeSniffer" name="FunctionCommentUnitTest.php" role="test" />
        <file baseinstalldir="PHP/CodeSniffer" name="InlineCommentUnitTest.inc" role="test" />
        <file baseinstalldir="PHP/CodeSniffer" name="InlineCommentUnitTest.inc.fixed" role="test" />
        <file baseinstalldir="PHP/CodeSniffer" name="InlineCommentUnitTest.js" role="test" />
        <file baseinstalldir="PHP/CodeSniffer" name="InlineCommentUnitTest.php" role="test" />
        <file baseinstalldir="PHP/CodeSniffer" name="LongConditionClosingCommentUnitTest.inc" role="test" />
        <file baseinstalldir="PHP/CodeSniffer" name="LongConditionClosingCommentUnitTest.inc.fixed" role="test" />
        <file baseinstalldir="PHP/CodeSniffer" name="LongConditionClosingCommentUnitTest.js" role="test" />
        <file baseinstalldir="PHP/CodeSniffer" name="LongConditionClosingCommentUnitTest.php" role="test" />
        <file baseinstalldir="PHP/CodeSniffer" name="PostStatementCommentUnitTest.inc" role="test" />
        <file baseinstalldir="PHP/CodeSniffer" name="PostStatementCommentUnitTest.js" role="test" />
        <file baseinstalldir="PHP/CodeSniffer" name="PostStatementCommentUnitTest.php" role="test" />
        <file baseinstalldir="PHP/CodeSniffer" name="VariableCommentUnitTest.inc" role="test" />
        <file baseinstalldir="PHP/CodeSniffer" name="VariableCommentUnitTest.inc.fixed" role="test" />
        <file baseinstalldir="PHP/CodeSniffer" name="VariableCommentUnitTest.php" role="test" />
       </dir>
       <dir name="ControlStructures">
<<<<<<< HEAD
        <file baseinstalldir="PHP/CodeSniffer" name="ControlSignatureUnitTest.inc" role="test" />
        <file baseinstalldir="PHP/CodeSniffer" name="ControlSignatureUnitTest.inc.fixed" role="test" />
        <file baseinstalldir="PHP/CodeSniffer" name="ControlSignatureUnitTest.js" role="test" />
        <file baseinstalldir="PHP/CodeSniffer" name="ControlSignatureUnitTest.js.fixed" role="test" />
        <file baseinstalldir="PHP/CodeSniffer" name="ControlSignatureUnitTest.php" role="test" />
        <file baseinstalldir="PHP/CodeSniffer" name="ElseIfDeclarationUnitTest.inc" role="test" />
        <file baseinstalldir="PHP/CodeSniffer" name="ElseIfDeclarationUnitTest.php" role="test" />
        <file baseinstalldir="PHP/CodeSniffer" name="ForEachLoopDeclarationUnitTest.inc" role="test" />
        <file baseinstalldir="PHP/CodeSniffer" name="ForEachLoopDeclarationUnitTest.inc.fixed" role="test" />
        <file baseinstalldir="PHP/CodeSniffer" name="ForEachLoopDeclarationUnitTest.php" role="test" />
        <file baseinstalldir="PHP/CodeSniffer" name="ForLoopDeclarationUnitTest.inc" role="test" />
        <file baseinstalldir="PHP/CodeSniffer" name="ForLoopDeclarationUnitTest.js" role="test" />
        <file baseinstalldir="PHP/CodeSniffer" name="ForLoopDeclarationUnitTest.php" role="test" />
        <file baseinstalldir="PHP/CodeSniffer" name="InlineIfDeclarationUnitTest.inc" role="test" />
        <file baseinstalldir="PHP/CodeSniffer" name="InlineIfDeclarationUnitTest.php" role="test" />
        <file baseinstalldir="PHP/CodeSniffer" name="LowercaseDeclarationUnitTest.inc" role="test" />
        <file baseinstalldir="PHP/CodeSniffer" name="LowercaseDeclarationUnitTest.php" role="test" />
        <file baseinstalldir="PHP/CodeSniffer" name="SwitchDeclarationUnitTest.inc" role="test" />
        <file baseinstalldir="PHP/CodeSniffer" name="SwitchDeclarationUnitTest.js" role="test" />
        <file baseinstalldir="PHP/CodeSniffer" name="SwitchDeclarationUnitTest.php" role="test" />
=======
        <file baseinstalldir="PHP" name="ControlSignatureUnitTest.inc" role="test" />
        <file baseinstalldir="PHP" name="ControlSignatureUnitTest.inc.fixed" role="test" />
        <file baseinstalldir="PHP" name="ControlSignatureUnitTest.js" role="test" />
        <file baseinstalldir="PHP" name="ControlSignatureUnitTest.js.fixed" role="test" />
        <file baseinstalldir="PHP" name="ControlSignatureUnitTest.php" role="test">
         <tasks:replace from="@package_version@" to="version" type="package-info" />
        </file>
        <file baseinstalldir="PHP" name="ElseIfDeclarationUnitTest.inc" role="test" />
        <file baseinstalldir="PHP" name="ElseIfDeclarationUnitTest.php" role="test">
         <tasks:replace from="@package_version@" to="version" type="package-info" />
        </file>
        <file baseinstalldir="PHP" name="ForEachLoopDeclarationUnitTest.inc" role="test" />
        <file baseinstalldir="PHP" name="ForEachLoopDeclarationUnitTest.inc.fixed" role="test" />
        <file baseinstalldir="PHP" name="ForEachLoopDeclarationUnitTest.php" role="test">
         <tasks:replace from="@package_version@" to="version" type="package-info" />
        </file>
        <file baseinstalldir="PHP" name="ForLoopDeclarationUnitTest.inc" role="test" />
        <file baseinstalldir="PHP" name="ForLoopDeclarationUnitTest.js" role="test" />
        <file baseinstalldir="PHP" name="ForLoopDeclarationUnitTest.php" role="test">
         <tasks:replace from="@package_version@" to="version" type="package-info" />
        </file>
        <file baseinstalldir="PHP" name="InlineIfDeclarationUnitTest.inc" role="test" />
        <file baseinstalldir="PHP" name="InlineIfDeclarationUnitTest.inc.fixed" role="test" />
        <file baseinstalldir="PHP" name="InlineIfDeclarationUnitTest.php" role="test">
         <tasks:replace from="@package_version@" to="version" type="package-info" />
        </file>
        <file baseinstalldir="PHP" name="LowercaseDeclarationUnitTest.inc" role="test" />
        <file baseinstalldir="PHP" name="LowercaseDeclarationUnitTest.php" role="test">
         <tasks:replace from="@package_version@" to="version" type="package-info" />
        </file>
        <file baseinstalldir="PHP" name="SwitchDeclarationUnitTest.inc" role="test" />
        <file baseinstalldir="PHP" name="SwitchDeclarationUnitTest.js" role="test" />
        <file baseinstalldir="PHP" name="SwitchDeclarationUnitTest.php" role="test">
         <tasks:replace from="@package_version@" to="version" type="package-info" />
        </file>
>>>>>>> 69d07ba0
       </dir>
       <dir name="CSS">
        <file baseinstalldir="PHP/CodeSniffer" name="ClassDefinitionClosingBraceSpaceUnitTest.css" role="test" />
        <file baseinstalldir="PHP/CodeSniffer" name="ClassDefinitionClosingBraceSpaceUnitTest.php" role="test" />
        <file baseinstalldir="PHP/CodeSniffer" name="ClassDefinitionNameSpacingUnitTest.css" role="test" />
        <file baseinstalldir="PHP/CodeSniffer" name="ClassDefinitionNameSpacingUnitTest.php" role="test" />
        <file baseinstalldir="PHP/CodeSniffer" name="ClassDefinitionOpeningBraceSpaceUnitTest.css" role="test" />
        <file baseinstalldir="PHP/CodeSniffer" name="ClassDefinitionOpeningBraceSpaceUnitTest.php" role="test" />
        <file baseinstalldir="PHP/CodeSniffer" name="ColonSpacingUnitTest.css" role="test" />
        <file baseinstalldir="PHP/CodeSniffer" name="ColonSpacingUnitTest.php" role="test" />
        <file baseinstalldir="PHP/CodeSniffer" name="ColourDefinitionUnitTest.css" role="test" />
        <file baseinstalldir="PHP/CodeSniffer" name="ColourDefinitionUnitTest.php" role="test" />
        <file baseinstalldir="PHP/CodeSniffer" name="DisallowMultipleStyleDefinitionsUnitTest.css" role="test" />
        <file baseinstalldir="PHP/CodeSniffer" name="DisallowMultipleStyleDefinitionsUnitTest.php" role="test" />
        <file baseinstalldir="PHP/CodeSniffer" name="DuplicateClassDefinitionUnitTest.css" role="test" />
        <file baseinstalldir="PHP/CodeSniffer" name="DuplicateClassDefinitionUnitTest.php" role="test" />
        <file baseinstalldir="PHP/CodeSniffer" name="DuplicateStyleDefinitionUnitTest.css" role="test" />
        <file baseinstalldir="PHP/CodeSniffer" name="DuplicateStyleDefinitionUnitTest.php" role="test" />
        <file baseinstalldir="PHP/CodeSniffer" name="EmptyClassDefinitionUnitTest.css" role="test" />
        <file baseinstalldir="PHP/CodeSniffer" name="EmptyClassDefinitionUnitTest.php" role="test" />
        <file baseinstalldir="PHP/CodeSniffer" name="EmptyStyleDefinitionUnitTest.css" role="test" />
        <file baseinstalldir="PHP/CodeSniffer" name="EmptyStyleDefinitionUnitTest.php" role="test" />
        <file baseinstalldir="PHP/CodeSniffer" name="ForbiddenStylesUnitTest.css" role="test" />
        <file baseinstalldir="PHP/CodeSniffer" name="ForbiddenStylesUnitTest.php" role="test" />
        <file baseinstalldir="PHP/CodeSniffer" name="IndentationUnitTest.css" role="test" />
        <file baseinstalldir="PHP/CodeSniffer" name="IndentationUnitTest.css.fixed" role="test" />
        <file baseinstalldir="PHP/CodeSniffer" name="IndentationUnitTest.php" role="test" />
        <file baseinstalldir="PHP/CodeSniffer" name="LowercaseStyleDefinitionUnitTest.css" role="test" />
        <file baseinstalldir="PHP/CodeSniffer" name="LowercaseStyleDefinitionUnitTest.php" role="test" />
        <file baseinstalldir="PHP/CodeSniffer" name="MissingColonUnitTest.css" role="test" />
        <file baseinstalldir="PHP/CodeSniffer" name="MissingColonUnitTest.php" role="test" />
        <file baseinstalldir="PHP/CodeSniffer" name="NamedColoursUnitTest.css" role="test" />
        <file baseinstalldir="PHP/CodeSniffer" name="NamedColoursUnitTest.php" role="test" />
        <file baseinstalldir="PHP/CodeSniffer" name="OpacityUnitTest.css" role="test" />
        <file baseinstalldir="PHP/CodeSniffer" name="OpacityUnitTest.php" role="test" />
        <file baseinstalldir="PHP/CodeSniffer" name="SemicolonSpacingUnitTest.css" role="test" />
        <file baseinstalldir="PHP/CodeSniffer" name="SemicolonSpacingUnitTest.php" role="test" />
        <file baseinstalldir="PHP/CodeSniffer" name="ShorthandSizeUnitTest.css" role="test" />
        <file baseinstalldir="PHP/CodeSniffer" name="ShorthandSizeUnitTest.php" role="test" />
       </dir>
       <dir name="Debug">
        <file baseinstalldir="PHP/CodeSniffer" name="JavaScriptLintUnitTest.js" role="test" />
        <file baseinstalldir="PHP/CodeSniffer" name="JavaScriptLintUnitTest.php" role="test" />
        <file baseinstalldir="PHP/CodeSniffer" name="JSLintUnitTest.js" role="test" />
        <file baseinstalldir="PHP/CodeSniffer" name="JSLintUnitTest.php" role="test" />
       </dir>
       <dir name="Files">
        <file baseinstalldir="PHP/CodeSniffer" name="FileExtensionUnitTest.1.inc" role="test" />
        <file baseinstalldir="PHP/CodeSniffer" name="FileExtensionUnitTest.2.inc" role="test" />
        <file baseinstalldir="PHP/CodeSniffer" name="FileExtensionUnitTest.3.inc" role="test" />
        <file baseinstalldir="PHP/CodeSniffer" name="FileExtensionUnitTest.4.inc" role="test" />
        <file baseinstalldir="PHP/CodeSniffer" name="FileExtensionUnitTest.php" role="test" />
       </dir>
       <dir name="Formatting">
        <file baseinstalldir="PHP/CodeSniffer" name="OperatorBracketUnitTest.inc" role="test" />
        <file baseinstalldir="PHP/CodeSniffer" name="OperatorBracketUnitTest.inc.fixed" role="test" />
        <file baseinstalldir="PHP/CodeSniffer" name="OperatorBracketUnitTest.js" role="test" />
        <file baseinstalldir="PHP/CodeSniffer" name="OperatorBracketUnitTest.js.fixed" role="test" />
        <file baseinstalldir="PHP/CodeSniffer" name="OperatorBracketUnitTest.php" role="test" />
       </dir>
       <dir name="Functions">
        <file baseinstalldir="PHP/CodeSniffer" name="FunctionDeclarationArgumentSpacingUnitTest.inc" role="test" />
        <file baseinstalldir="PHP/CodeSniffer" name="FunctionDeclarationArgumentSpacingUnitTest.inc.fixed" role="test" />
        <file baseinstalldir="PHP/CodeSniffer" name="FunctionDeclarationArgumentSpacingUnitTest.php" role="test" />
        <file baseinstalldir="PHP/CodeSniffer" name="FunctionDeclarationUnitTest.inc" role="test" />
        <file baseinstalldir="PHP/CodeSniffer" name="FunctionDeclarationUnitTest.php" role="test" />
        <file baseinstalldir="PHP/CodeSniffer" name="FunctionDuplicateArgumentUnitTest.inc" role="test" />
        <file baseinstalldir="PHP/CodeSniffer" name="FunctionDuplicateArgumentUnitTest.php" role="test" />
        <file baseinstalldir="PHP/CodeSniffer" name="GlobalFunctionUnitTest.inc" role="test" />
        <file baseinstalldir="PHP/CodeSniffer" name="GlobalFunctionUnitTest.php" role="test" />
        <file baseinstalldir="PHP/CodeSniffer" name="LowercaseFunctionKeywordsUnitTest.inc" role="test" />
        <file baseinstalldir="PHP/CodeSniffer" name="LowercaseFunctionKeywordsUnitTest.php" role="test" />
        <file baseinstalldir="PHP/CodeSniffer" name="MultiLineFunctionDeclarationUnitTest.inc" role="test" />
        <file baseinstalldir="PHP/CodeSniffer" name="MultiLineFunctionDeclarationUnitTest.js" role="test" />
        <file baseinstalldir="PHP/CodeSniffer" name="MultiLineFunctionDeclarationUnitTest.php" role="test" />
       </dir>
       <dir name="NamingConventions">
        <file baseinstalldir="PHP/CodeSniffer" name="ValidFunctionNameUnitTest.inc" role="test" />
        <file baseinstalldir="PHP/CodeSniffer" name="ValidFunctionNameUnitTest.php" role="test" />
        <file baseinstalldir="PHP/CodeSniffer" name="ValidVariableNameUnitTest.inc" role="test" />
        <file baseinstalldir="PHP/CodeSniffer" name="ValidVariableNameUnitTest.php" role="test" />
       </dir>
       <dir name="Objects">
        <file baseinstalldir="PHP/CodeSniffer" name="DisallowObjectStringIndexUnitTest.js" role="test" />
        <file baseinstalldir="PHP/CodeSniffer" name="DisallowObjectStringIndexUnitTest.php" role="test" />
        <file baseinstalldir="PHP/CodeSniffer" name="ObjectInstantiationUnitTest.inc" role="test" />
        <file baseinstalldir="PHP/CodeSniffer" name="ObjectInstantiationUnitTest.php" role="test" />
        <file baseinstalldir="PHP/CodeSniffer" name="ObjectMemberCommaUnitTest.js" role="test" />
        <file baseinstalldir="PHP/CodeSniffer" name="ObjectMemberCommaUnitTest.php" role="test" />
       </dir>
       <dir name="Operators">
        <file baseinstalldir="PHP/CodeSniffer" name="ComparisonOperatorUsageUnitTest.inc" role="test" />
        <file baseinstalldir="PHP/CodeSniffer" name="ComparisonOperatorUsageUnitTest.js" role="test" />
        <file baseinstalldir="PHP/CodeSniffer" name="ComparisonOperatorUsageUnitTest.php" role="test" />
        <file baseinstalldir="PHP/CodeSniffer" name="IncrementDecrementUsageUnitTest.inc" role="test" />
        <file baseinstalldir="PHP/CodeSniffer" name="IncrementDecrementUsageUnitTest.php" role="test" />
        <file baseinstalldir="PHP/CodeSniffer" name="ValidLogicalOperatorsUnitTest.inc" role="test" />
        <file baseinstalldir="PHP/CodeSniffer" name="ValidLogicalOperatorsUnitTest.php" role="test" />
       </dir>
       <dir name="PHP">
        <file baseinstalldir="PHP/CodeSniffer" name="CommentedOutCodeUnitTest.css" role="test" />
        <file baseinstalldir="PHP/CodeSniffer" name="CommentedOutCodeUnitTest.inc" role="test" />
        <file baseinstalldir="PHP/CodeSniffer" name="CommentedOutCodeUnitTest.php" role="test" />
        <file baseinstalldir="PHP/CodeSniffer" name="DisallowBooleanStatementUnitTest.inc" role="test" />
        <file baseinstalldir="PHP/CodeSniffer" name="DisallowBooleanStatementUnitTest.php" role="test" />
        <file baseinstalldir="PHP/CodeSniffer" name="DisallowComparisonAssignmentUnitTest.inc" role="test" />
        <file baseinstalldir="PHP/CodeSniffer" name="DisallowComparisonAssignmentUnitTest.php" role="test" />
        <file baseinstalldir="PHP/CodeSniffer" name="DisallowInlineIfUnitTest.inc" role="test" />
        <file baseinstalldir="PHP/CodeSniffer" name="DisallowInlineIfUnitTest.js" role="test" />
        <file baseinstalldir="PHP/CodeSniffer" name="DisallowInlineIfUnitTest.php" role="test" />
        <file baseinstalldir="PHP/CodeSniffer" name="DisallowMultipleAssignmentsUnitTest.inc" role="test" />
        <file baseinstalldir="PHP/CodeSniffer" name="DisallowMultipleAssignmentsUnitTest.php" role="test" />
        <file baseinstalldir="PHP/CodeSniffer" name="DisallowObEndFlushUnitTest.inc" role="test" />
        <file baseinstalldir="PHP/CodeSniffer" name="DisallowObEndFlushUnitTest.php" role="test" />
        <file baseinstalldir="PHP/CodeSniffer" name="DisallowSizeFunctionsInLoopsUnitTest.inc" role="test" />
        <file baseinstalldir="PHP/CodeSniffer" name="DisallowSizeFunctionsInLoopsUnitTest.js" role="test" />
        <file baseinstalldir="PHP/CodeSniffer" name="DisallowSizeFunctionsInLoopsUnitTest.php" role="test" />
        <file baseinstalldir="PHP/CodeSniffer" name="DiscouragedFunctionsUnitTest.inc" role="test" />
        <file baseinstalldir="PHP/CodeSniffer" name="DiscouragedFunctionsUnitTest.php" role="test" />
        <file baseinstalldir="PHP/CodeSniffer" name="EmbeddedPhpUnitTest.inc" role="test" />
        <file baseinstalldir="PHP/CodeSniffer" name="EmbeddedPhpUnitTest.inc.fixed" role="test" />
        <file baseinstalldir="PHP/CodeSniffer" name="EmbeddedPhpUnitTest.php" role="test" />
        <file baseinstalldir="PHP/CodeSniffer" name="EvalUnitTest.inc" role="test" />
        <file baseinstalldir="PHP/CodeSniffer" name="EvalUnitTest.php" role="test" />
        <file baseinstalldir="PHP/CodeSniffer" name="ForbiddenFunctionsUnitTest.inc" role="test" />
        <file baseinstalldir="PHP/CodeSniffer" name="ForbiddenFunctionsUnitTest.php" role="test" />
        <file baseinstalldir="PHP/CodeSniffer" name="GlobalKeywordUnitTest.inc" role="test" />
        <file baseinstalldir="PHP/CodeSniffer" name="GlobalKeywordUnitTest.php" role="test" />
        <file baseinstalldir="PHP/CodeSniffer" name="HeredocUnitTest.inc" role="test" />
        <file baseinstalldir="PHP/CodeSniffer" name="HeredocUnitTest.php" role="test" />
        <file baseinstalldir="PHP/CodeSniffer" name="InnerFunctionsUnitTest.inc" role="test" />
        <file baseinstalldir="PHP/CodeSniffer" name="InnerFunctionsUnitTest.php" role="test" />
        <file baseinstalldir="PHP/CodeSniffer" name="LowercasePHPFunctionsUnitTest.inc" role="test" />
        <file baseinstalldir="PHP/CodeSniffer" name="LowercasePHPFunctionsUnitTest.php" role="test" />
        <file baseinstalldir="PHP/CodeSniffer" name="NonExecutableCodeUnitTest.inc" role="test" />
        <file baseinstalldir="PHP/CodeSniffer" name="NonExecutableCodeUnitTest.php" role="test" />
       </dir>
       <dir name="Scope">
        <file baseinstalldir="PHP/CodeSniffer" name="MemberVarScopeUnitTest.inc" role="test" />
        <file baseinstalldir="PHP/CodeSniffer" name="MemberVarScopeUnitTest.php" role="test" />
        <file baseinstalldir="PHP/CodeSniffer" name="MethodScopeUnitTest.inc" role="test" />
        <file baseinstalldir="PHP/CodeSniffer" name="MethodScopeUnitTest.php" role="test" />
        <file baseinstalldir="PHP/CodeSniffer" name="StaticThisUsageUnitTest.inc" role="test" />
        <file baseinstalldir="PHP/CodeSniffer" name="StaticThisUsageUnitTest.php" role="test" />
       </dir>
       <dir name="Strings">
        <file baseinstalldir="PHP/CodeSniffer" name="ConcatenationSpacingUnitTest.inc" role="test" />
        <file baseinstalldir="PHP/CodeSniffer" name="ConcatenationSpacingUnitTest.inc.fixed" role="test" />
        <file baseinstalldir="PHP/CodeSniffer" name="ConcatenationSpacingUnitTest.php" role="test" />
        <file baseinstalldir="PHP/CodeSniffer" name="DoubleQuoteUsageUnitTest.inc" role="test" />
        <file baseinstalldir="PHP/CodeSniffer" name="DoubleQuoteUsageUnitTest.inc.fixed" role="test" />
        <file baseinstalldir="PHP/CodeSniffer" name="DoubleQuoteUsageUnitTest.php" role="test" />
        <file baseinstalldir="PHP/CodeSniffer" name="EchoedStringsUnitTest.inc" role="test" />
        <file baseinstalldir="PHP/CodeSniffer" name="EchoedStringsUnitTest.inc.fixed" role="test" />
        <file baseinstalldir="PHP/CodeSniffer" name="EchoedStringsUnitTest.php" role="test" />
       </dir>
       <dir name="WhiteSpace">
        <file baseinstalldir="PHP/CodeSniffer" name="CastSpacingUnitTest.inc" role="test" />
        <file baseinstalldir="PHP/CodeSniffer" name="CastSpacingUnitTest.php" role="test" />
        <file baseinstalldir="PHP/CodeSniffer" name="ControlStructureSpacingUnitTest.inc" role="test" />
        <file baseinstalldir="PHP/CodeSniffer" name="ControlStructureSpacingUnitTest.js" role="test" />
        <file baseinstalldir="PHP/CodeSniffer" name="ControlStructureSpacingUnitTest.php" role="test" />
        <file baseinstalldir="PHP/CodeSniffer" name="FunctionClosingBraceSpaceUnitTest.inc" role="test" />
        <file baseinstalldir="PHP/CodeSniffer" name="FunctionClosingBraceSpaceUnitTest.inc.fixed" role="test" />
        <file baseinstalldir="PHP/CodeSniffer" name="FunctionClosingBraceSpaceUnitTest.js" role="test" />
        <file baseinstalldir="PHP/CodeSniffer" name="FunctionClosingBraceSpaceUnitTest.js.fixed" role="test" />
        <file baseinstalldir="PHP/CodeSniffer" name="FunctionClosingBraceSpaceUnitTest.php" role="test" />
        <file baseinstalldir="PHP/CodeSniffer" name="FunctionOpeningBraceSpaceUnitTest.inc" role="test" />
        <file baseinstalldir="PHP/CodeSniffer" name="FunctionOpeningBraceSpaceUnitTest.js" role="test" />
        <file baseinstalldir="PHP/CodeSniffer" name="FunctionOpeningBraceSpaceUnitTest.php" role="test" />
        <file baseinstalldir="PHP/CodeSniffer" name="FunctionSpacingUnitTest.inc" role="test" />
        <file baseinstalldir="PHP/CodeSniffer" name="FunctionSpacingUnitTest.inc.fixed" role="test" />
        <file baseinstalldir="PHP/CodeSniffer" name="FunctionSpacingUnitTest.php" role="test" />
        <file baseinstalldir="PHP/CodeSniffer" name="LanguageConstructSpacingUnitTest.inc" role="test" />
        <file baseinstalldir="PHP/CodeSniffer" name="LanguageConstructSpacingUnitTest.inc.fixed" role="test" />
        <file baseinstalldir="PHP/CodeSniffer" name="LanguageConstructSpacingUnitTest.php" role="test" />
        <file baseinstalldir="PHP/CodeSniffer" name="LogicalOperatorSpacingUnitTest.inc" role="test" />
        <file baseinstalldir="PHP/CodeSniffer" name="LogicalOperatorSpacingUnitTest.js" role="test" />
        <file baseinstalldir="PHP/CodeSniffer" name="LogicalOperatorSpacingUnitTest.php" role="test" />
        <file baseinstalldir="PHP/CodeSniffer" name="MemberVarSpacingUnitTest.inc" role="test" />
        <file baseinstalldir="PHP/CodeSniffer" name="MemberVarSpacingUnitTest.inc.fixed" role="test" />
        <file baseinstalldir="PHP/CodeSniffer" name="MemberVarSpacingUnitTest.php" role="test" />
        <file baseinstalldir="PHP/CodeSniffer" name="ObjectOperatorSpacingUnitTest.inc" role="test" />
        <file baseinstalldir="PHP/CodeSniffer" name="ObjectOperatorSpacingUnitTest.php" role="test" />
        <file baseinstalldir="PHP/CodeSniffer" name="OperatorSpacingUnitTest.inc" role="test" />
        <file baseinstalldir="PHP/CodeSniffer" name="OperatorSpacingUnitTest.inc.fixed" role="test" />
        <file baseinstalldir="PHP/CodeSniffer" name="OperatorSpacingUnitTest.js" role="test" />
        <file baseinstalldir="PHP/CodeSniffer" name="OperatorSpacingUnitTest.js.fixed" role="test" />
        <file baseinstalldir="PHP/CodeSniffer" name="OperatorSpacingUnitTest.php" role="test" />
        <file baseinstalldir="PHP/CodeSniffer" name="PropertyLabelSpacingUnitTest.js" role="test" />
        <file baseinstalldir="PHP/CodeSniffer" name="PropertyLabelSpacingUnitTest.js.fixed" role="test" />
        <file baseinstalldir="PHP/CodeSniffer" name="PropertyLabelSpacingUnitTest.php" role="test" />
        <file baseinstalldir="PHP/CodeSniffer" name="ScopeClosingBraceUnitTest.inc" role="test" />
        <file baseinstalldir="PHP/CodeSniffer" name="ScopeClosingBraceUnitTest.php" role="test" />
        <file baseinstalldir="PHP/CodeSniffer" name="ScopeKeywordSpacingUnitTest.inc" role="test" />
        <file baseinstalldir="PHP/CodeSniffer" name="ScopeKeywordSpacingUnitTest.php" role="test" />
        <file baseinstalldir="PHP/CodeSniffer" name="SemicolonSpacingUnitTest.inc" role="test" />
        <file baseinstalldir="PHP/CodeSniffer" name="SemicolonSpacingUnitTest.inc.fixed" role="test" />
        <file baseinstalldir="PHP/CodeSniffer" name="SemicolonSpacingUnitTest.js" role="test" />
        <file baseinstalldir="PHP/CodeSniffer" name="SemicolonSpacingUnitTest.js.fixed" role="test" />
        <file baseinstalldir="PHP/CodeSniffer" name="SemicolonSpacingUnitTest.php" role="test" />
        <file baseinstalldir="PHP/CodeSniffer" name="SuperfluousWhitespaceUnitTest.1.css" role="test" />
        <file baseinstalldir="PHP/CodeSniffer" name="SuperfluousWhitespaceUnitTest.1.css.fixed" role="test" />
        <file baseinstalldir="PHP/CodeSniffer" name="SuperfluousWhitespaceUnitTest.1.js" role="test" />
        <file baseinstalldir="PHP/CodeSniffer" name="SuperfluousWhitespaceUnitTest.1.js.fixed" role="test" />
        <file baseinstalldir="PHP/CodeSniffer" name="SuperfluousWhitespaceUnitTest.2.css" role="test" />
        <file baseinstalldir="PHP/CodeSniffer" name="SuperfluousWhitespaceUnitTest.2.css.fixed" role="test" />
        <file baseinstalldir="PHP/CodeSniffer" name="SuperfluousWhitespaceUnitTest.2.js" role="test" />
        <file baseinstalldir="PHP/CodeSniffer" name="SuperfluousWhitespaceUnitTest.2.js.fixed" role="test" />
        <file baseinstalldir="PHP/CodeSniffer" name="SuperfluousWhitespaceUnitTest.3.css" role="test" />
        <file baseinstalldir="PHP/CodeSniffer" name="SuperfluousWhitespaceUnitTest.3.css.fixed" role="test" />
        <file baseinstalldir="PHP/CodeSniffer" name="SuperfluousWhitespaceUnitTest.3.js" role="test" />
        <file baseinstalldir="PHP/CodeSniffer" name="SuperfluousWhitespaceUnitTest.3.js.fixed" role="test" />
        <file baseinstalldir="PHP/CodeSniffer" name="SuperfluousWhitespaceUnitTest.inc" role="test" />
        <file baseinstalldir="PHP/CodeSniffer" name="SuperfluousWhitespaceUnitTest.inc.fixed" role="test" />
        <file baseinstalldir="PHP/CodeSniffer" name="SuperfluousWhitespaceUnitTest.php" role="test" />
       </dir>
      </dir>
      <file baseinstalldir="PHP/CodeSniffer" name="ruleset.xml" role="php" />
     </dir>
     <dir name="Zend">
      <dir name="Docs">
       <dir name="Debug">
        <file baseinstalldir="PHP/CodeSniffer" name="CodeAnalyzerStandard.xml" role="php" />
       </dir>
       <dir name="Files">
        <file baseinstalldir="PHP/CodeSniffer" name="ClosingTagStandard.xml" role="php" />
       </dir>
       <dir name="NamingConventions">
        <file baseinstalldir="PHP/CodeSniffer" name="ValidVariableNameStandard.xml" role="php" />
       </dir>
      </dir>
      <dir name="Sniffs">
       <dir name="Debug">
        <file baseinstalldir="PHP/CodeSniffer" name="CodeAnalyzerSniff.php" role="php" />
       </dir>
       <dir name="Files">
        <file baseinstalldir="PHP/CodeSniffer" name="ClosingTagSniff.php" role="php" />
       </dir>
       <dir name="NamingConventions">
        <file baseinstalldir="PHP/CodeSniffer" name="ValidVariableNameSniff.php" role="php" />
       </dir>
      </dir>
      <dir name="Tests">
       <dir name="Debug">
        <file baseinstalldir="PHP/CodeSniffer" name="CodeAnalyzerUnitTest.inc" role="test" />
        <file baseinstalldir="PHP/CodeSniffer" name="CodeAnalyzerUnitTest.php" role="test" />
       </dir>
       <dir name="Files">
        <file baseinstalldir="PHP/CodeSniffer" name="ClosingTagUnitTest.1.inc" role="test" />
        <file baseinstalldir="PHP/CodeSniffer" name="ClosingTagUnitTest.2.inc" role="test" />
        <file baseinstalldir="PHP/CodeSniffer" name="ClosingTagUnitTest.php" role="test" />
       </dir>
       <dir name="NamingConventions">
        <file baseinstalldir="PHP/CodeSniffer" name="ValidVariableNameUnitTest.inc" role="test" />
        <file baseinstalldir="PHP/CodeSniffer" name="ValidVariableNameUnitTest.php" role="test" />
       </dir>
      </dir>
      <file baseinstalldir="PHP/CodeSniffer" name="ruleset.xml" role="php" />
     </dir>
    </dir>
    <dir name="Tokenizers">
     <file baseinstalldir="PHP/CodeSniffer" name="Comment.php" role="php" />
     <file baseinstalldir="PHP/CodeSniffer" name="CSS.php" role="php" />
     <file baseinstalldir="PHP/CodeSniffer" name="JS.php" role="php" />
     <file baseinstalldir="PHP/CodeSniffer" name="PHP.php" role="php" />
     <file baseinstalldir="PHP/CodeSniffer" name="Tokenizer.php" role="php" />
    </dir>
    <dir name="Util">
     <file baseinstalldir="PHP/CodeSniffer" name="Cache.php" role="php" />
     <file baseinstalldir="PHP/CodeSniffer" name="Common.php" role="php" />
     <file baseinstalldir="PHP/CodeSniffer" name="Standards.php" role="php" />
     <file baseinstalldir="PHP/CodeSniffer" name="Timing.php" role="php" />
     <file baseinstalldir="PHP/CodeSniffer" name="Tokens.php" role="php" />
    </dir>
   </dir>
  </dir>
 </contents>
 <dependencies>
  <required>
   <php>
    <min>5.4.0</min>
   </php>
   <pearinstaller>
    <min>1.4.0b1</min>
   </pearinstaller>
   <extension>
    <name>tokenizer</name>
   </extension>
   <extension>
    <name>xmlwriter</name>
   </extension>
   <extension>
    <name>simplexml</name>
   </extension>
  </required>
 </dependencies>
 <phprelease>
  <installconditions>
   <os>
    <name>windows</name>
   </os>
  </installconditions>
  <filelist>
   <install as="phpcs" name="bin/phpcs" />
   <install as="phpcbf" name="bin/phpcbf" />
   <install as="phpcs.bat" name="bin/phpcs.bat" />
   <install as="phpcbf.bat" name="bin/phpcbf.bat" />
   <install as="README" name="README.md" />
   <install as="CONTRIBUTING" name="CONTRIBUTING.md" />
   <install as="LICENCE" name="licence.txt" />
   <install as="AllTests.php" name="tests/AllTests.php" />
   <install as="TestSuite.php" name="tests/TestSuite.php" />
   <install as="CodeSniffer/Core/AllTests.php" name="tests/Core/AllTests.php" />
   <install as="CodeSniffer/Core/IsCamelCapsTest.php" name="tests/Core/IsCamelCapsTest.php" />
   <install as="CodeSniffer/Core/ErrorSuppressionTest.php" name="tests/Core/ErrorSuppressionTest.php" />
   <install as="CodeSniffer/Core/File/FindExtendedClassNameTest.php" name="tests/Core/File/FindExtendedClassNameTest.php" />
   <install as="CodeSniffer/Core/File/FindExtendedClassNameTest.inc" name="tests/Core/File/FindExtendedClassNameTest.inc" />
   <install as="CodeSniffer/Core/File/FindImplementedInterfaceNamesTest.php" name="tests/Core/File/FindImplementedInterfaceNamesTest.php" />
   <install as="CodeSniffer/Core/File/FindImplementedInterfaceNamesTest.inc" name="tests/Core/File/FindImplementedInterfaceNamesTest.inc" />
   <install as="CodeSniffer/Core/File/GetMethodParametersTest.php" name="tests/Core/File/GetMethodParametersTest.php" />
   <install as="CodeSniffer/Core/File/GetMethodParametersTest.inc" name="tests/Core/File/GetMethodParametersTest.inc" />
   <install as="CodeSniffer/Standards/AllSniffs.php" name="tests/Standards/AllSniffs.php" />
   <install as="CodeSniffer/Standards/AbstractSniffUnitTest.php" name="tests/Standards/AbstractSniffUnitTest.php" />
  </filelist>
 </phprelease>
 <phprelease>
  <filelist>
   <install as="phpcs" name="bin/phpcs" />
   <install as="phpcbf" name="bin/phpcbf" />
   <install as="README" name="README.md" />
   <install as="CONTRIBUTING" name="CONTRIBUTING.md" />
   <install as="LICENCE" name="licence.txt" />
   <install as="AllTests.php" name="tests/AllTests.php" />
   <install as="TestSuite.php" name="tests/TestSuite.php" />
   <install as="CodeSniffer/Core/AllTests.php" name="tests/Core/AllTests.php" />
   <install as="CodeSniffer/Core/IsCamelCapsTest.php" name="tests/Core/IsCamelCapsTest.php" />
   <install as="CodeSniffer/Core/ErrorSuppressionTest.php" name="tests/Core/ErrorSuppressionTest.php" />
   <install as="CodeSniffer/Core/File/FindExtendedClassNameTest.php" name="tests/Core/File/FindExtendedClassNameTest.php" />
   <install as="CodeSniffer/Core/File/FindExtendedClassNameTest.inc" name="tests/Core/File/FindExtendedClassNameTest.inc" />
   <install as="CodeSniffer/Core/File/FindImplementedInterfaceNamesTest.php" name="tests/Core/File/FindImplementedInterfaceNamesTest.php" />
   <install as="CodeSniffer/Core/File/FindImplementedInterfaceNamesTest.inc" name="tests/Core/File/FindImplementedInterfaceNamesTest.inc" />
   <install as="CodeSniffer/Core/File/GetMethodParametersTest.php" name="tests/Core/File/GetMethodParametersTest.php" />
   <install as="CodeSniffer/Core/File/GetMethodParametersTest.inc" name="tests/Core/File/GetMethodParametersTest.inc" />
   <install as="CodeSniffer/Standards/AllSniffs.php" name="tests/Standards/AllSniffs.php" />
   <install as="CodeSniffer/Standards/AbstractSniffUnitTest.php" name="tests/Standards/AbstractSniffUnitTest.php" />
   <ignore name="bin/phpcs.bat" />
   <ignore name="bin/phpcbf.bat" />
  </filelist>
 </phprelease>
 <changelog>
  <release>
   <version>
    <release>3.0.0RC3</release>
    <api>3.0.0RC3</api>
   </version>
   <stability>
    <release>beta</release>
    <api>beta</api>
   </stability>
   <date>2017-02-02</date>
   <license uri="https://github.com/squizlabs/PHP_CodeSniffer/blob/master/licence.txt">BSD License</license>
   <notes>
    - Added support for ES6 class declarations
      -- Previously, these class were tokenized as JS objects but are now tokenzied as normal T_CLASS structures
    - Added support for ES6 method declarations, where the "function" keyword is not used
      -- Previously, these methods were tokenized as JS objects (fixes bug #1251)
      -- The name of the ES6 method is now assigned the T_FUNCTION keyword and treated like a normal function
      -- Custom sniffs that support JS and listen for T_FUNCTION tokens can't assume the token represents the word   "function"
      -- Check the contents of the token first, or use $phpcsFile->getDeclarationName($stackPtr) if you just want its name
      -- There is no change for custom sniffs that only check PHP code
    - PHPCBF exit codes have been changed so they are now more useful (request #1270)
      -- Exit code 0 is now used to indicate that no fixable errors were found, and so nothing was fixed
      -- Exit code 1 is now used to indicate that all fixable errors were fixed correctly
      -- Exit code 2 is now used to indicate that PHPCBF failed to fix some of the fixable errors it found
      -- Exit code 3 is now used for general script execution errors
    - Added PEAR.Commenting.FileComment.ParamCommentAlignment to check alignment of multi-line param comments
    - Includes all changes from the 2.8.0 release
    - Fixed an issue where excluding a file using a @codingStandardsIgnoreFile comment would produce errors
      -- For PHPCS, it would show empty files being processed
      -- For PHPCBF, it would produce a PHP error
    - Fixed bug #1233 : Can't set config data inside ruleset.xml file
    - Fixed bug #1241 : CodeSniffer.conf not working with 3.x PHAR file
    </notes>
  </release>
  <release>
   <version>
    <release>3.0.0RC2</release>
    <api>3.0.0RC2</api>
   </version>
   <stability>
    <release>beta</release>
    <api>beta</api>
   </stability>
   <date>2016-11-30</date>
   <license uri="https://github.com/squizlabs/PHP_CodeSniffer/blob/master/licence.txt">BSD License</license>
   <notes>
    - Fixed an undefined var name error that could be produced while running PHPCBF
    - Made the Runner class easier to use with wrapper scripts
    - Full usage information is no longer printed when a usage error is encountered (request #1186)
      -- Makes it a lot easier to find and read the error message that was printed
    - Includes all changes from the 2.7.1 release
    - Fixed bug #1167 : 3.0.0RC1 PHAR does not work with PEAR standard
    - Fixed bug #1208 : Excluding files doesn't work when using STDIN with a filename specified
    </notes>
  </release>
  <release>
   <version>
    <release>3.0.0RC1</release>
    <api>3.0.0RC1</api>
   </version>
   <stability>
    <release>beta</release>
    <api>beta</api>
   </stability>
   <date>2016-09-02</date>
   <license uri="https://github.com/squizlabs/PHP_CodeSniffer/blob/master/licence.txt">BSD License</license>
   <notes>
    - Progress output now shows E and W in green when a file has fixable errors or warnings
      -- Only supported if colors are enabled
    - PHPCBF no longer produces verbose output by default (request #699)
      -- Use the -v command line argument to show verbose fixing output
      -- Use the -q command line argument to disable verbose information if enabled by default
    - PHPBF now prints a summary report after fixing files
      -- Report shows files that were fixed, how many errors were fixed, and how many remain
    - PHPCBF now supports the -p command line argument to print progress information
      -- Prints a green F for files where fixes occurred
      -- Prints a red E for files that could not be fixed due to an error
      -- Use the -q command line argument to disable progress information if enabled by default
    - Running unit tests using --verbose no longer throws errors
    - Fixed shell error appearing on some systems when trying to find executable paths
    - Includes all changes from the 2.7.0 release
    </notes>
  </release>
  <release>
   <version>
    <release>3.0.0a1</release>
    <api>3.0.0a1</api>
   </version>
   <stability>
    <release>alpha</release>
    <api>alpha</api>
   </stability>
   <date>2016-07-20</date>
   <license uri="https://github.com/squizlabs/PHP_CodeSniffer/blob/master/licence.txt">BSD License</license>
   <notes>
    - Min PHP version increased from 5.1.2 to 5.4.0
    - Added optional caching of results between runs (request #530)
      -- Enable the cache by using the --cache command line argument
      -- If you want the cache file written somewhere specific, use --cache=/path/to/cacheFile
      -- Use the command "phpcs --config-set cache true" to turn caching on by default
      -- Use the --no-cache command line argument to disable caching if it is being turned on automatically
    - Add support for checking file in parallel (request #421)
      -- Tell PHPCS how many files to check at once using the --parallel command line argument
      -- To check 100 files at once, using --parallel=100
      -- To disable parallel checking if it is being turned on automatically, use --parallel=1
      -- Requires PHP to be compiled with the PCNTL package
    - The default encoding has been changed from iso-8859-1 to utf-8 (request #760)
      -- The --encoding command line argument still works, but you no longer have to set it to process files as utf-8
      -- If encoding is being set to utf-8 in a ruleset or on the CLI, it can be safely removed
      -- If the iconv PHP extension is not installed, standard non-multibyte aware functions will be used
    - Added a new "code" report type to show a code snippet for each error (request #419)
      -- The line containing the error is printed, along with 2 lines above and below it to show context
      -- The location of the errors is underlined in the code snippet if you also use --colors
      -- Use --report=code to generate this report
    - Added support for custom filtering of the file list
      -- Developers can write their own filter classes to perform custom filtering of the list before the run starts
      -- Use the command line arg --filter=/path/to/filter.php to specify a filter to use
      -- Extend \PHP_CodeSniffer\Filters\Filter to also support the core PHPCS extension and path filtering
      -- Extend \PHP_CodeSniffer\Filters\ExactMatch to get the core filtering and the ability to use blacklists and whitelists
      -- The included \PHP_CodeSniffer\Filters\GitModified filter is a good example of an ExactMatch filter
    - Added support for only checking files that have been locally modified or added in a git repo
      -- Use --filter=gitmodified to check these files
      -- You still need to give PHPCS a list of files or directories in which to check
    - Added automatic discovery of executable paths (request #571)
      -- Thanks to Sergey Morozov for the patch
    - You must now pass "-" on the command line to have PHPCS wait for STDIN
      -- E.g., phpcs --standard=PSR2 -
      -- You can still pipe content via STDIN as normal as PHPCS will see this and process it
      -- But without the "-", PHPCS will throw an error if no content or files are passed to it
    - All PHP errors generated by sniffs are caught, re-thrown as exceptions, and reported in the standard error reports
      -- This should stop bugs inside sniffs causing infinite loops
      -- Also stops invalid reports being produced as errors don't print to the screen directly
    - Sniff codes are no longer optional
      -- If a sniff throws and error or a warning, it must specify an internal code for that message
    - The installed_paths config setting can now point directly to a standard
      -- Previously, it had to always point to the directory in which the standard lives
    - Multiple reports can now be specified using the --report command line argument
      -- Report types are separated by commas
      -- E.g., --report=full,summary,info
      -- Previously, you had to use one argument for each report such as --report=full --report=summary --report=info
    - You can now set the severity, message type, and exclude patterns for and entire sniff, category, or standard
      -- Previously, this was only available for a single message
    - You can now include a single sniff code in a ruleset instead of having to include an entire sniff
      -- Including a sniff code will automatically exclude all other messages from that sniff
      -- If the sniff is already included by an imported standard, set the sniff severity to 0 and include the specific message you want
    - PHPCBF no longer uses patch
      -- Files are now always overwritten
      -- The --no-patch option has been removed
    - Added a --basepath option to strip a directory from the front of file paths in output (request #470)
      -- The basepath is absolute or relative to the current directory
      -- E.g., to output paths relative to current dir in reports, use --basepath=.
    - Ignore rules are now checked when using STDIN (request #733)
    - Added an include-pattern tag to rulesets to include a sniff for specific files and folders only (request #656)
      -- This is the exact opposite of the exclude-pattern tag
      -- This option is only usable within sniffs, not globally like exclude-patterns are
    - Added a new -m option to stop error messages from being recorded, which saves a lot of memory
      -- PHPCBF always uses this setting to reduce memory as it never outputs error messages
      -- Setting the $recordErrors member var inside custom report classes is no longer supported (use -m instead)
    - Exit code 2 is now used to indicate fixable errors were found (request #930)
      -- Exit code 3 is now used for general script execution errors
      -- Exit code 1 is used to indicate that coding standard errors were found, but none are fixable
      -- Exit code 0 is unchanged and continues to mean no coding standard errors found
    - The included PHPCS standard has been removed
      -- All rules are now found inside the phpcs.xml.dist file
      -- Running "phpcs" without any arguments from a git clone will use this ruleset
    - The included SVN pre-commit hook has been removed
      -- Hooks for version control systems will no longer be maintained within the PHPCS project
    </notes>
  </release>
  <release>
   <version>
    <release>2.8.0</release>
    <api>2.8.0</api>
   </version>
   <stability>
    <release>stable</release>
    <api>stable</api>
   </stability>
   <date>2017-02-02</date>
   <license uri="https://github.com/squizlabs/PHP_CodeSniffer/blob/master/licence.txt">BSD License</license>
   <notes>
    - The Internal.NoCodeFound error is no longer generated for content sourced from STDIN
      -- This should stop some Git hooks generating errors because PHPCS is trying to process the refs passed on STDIN
    - Squiz.Commenting.DocCommentAlignment now checks comments on class properties defined using the VAR keyword
      -- Thanks to Klaus Purer for the patch
    - The getMethodParameters() method now recognises "self" as a valid type hint
      -- The return array now contains a new "content" index containing the raw content of the param definition
      -- Thanks to Juliette Reinders Folmer for the patch
    - The getMethodParameters() method now supports nullable types
      -- The return array now contains a new "nullable_type" index set to true or false for each method param
      -- Thanks to Juliette Reinders Folmer for the patch
    - The getMethodParameters() method now supports closures
      -- Thanks to Juliette Reinders Folmer for the patch
    - Added more guard code for JS files with syntax errors (request #1271 and request #1272)
    - Added more guard code for CSS files with syntax errors (request #1304)
    - PEAR.Commenting.FunctionComment fixers now correctly handle multi-line param comments
    - AbstractVariableSniff now supports anonymous classes
      -- Thanks to Juliette Reinders Folmer for the patch
    - Generic.NamingConventions.ConstructorName and PEAR.NamingConventions.ValidVariable now support anonymous classes
    - Generic.NamingConventions.CamelCapsFunctionName and PEAR.NamingConventions.ValidFunctionName now support anonymous   classes
      -- Thanks to Juliette Reinders Folmer for the patch
    - Generic.CodeAnalysis.UnusedFunctionParameter and PEAR.Functions.ValidDefaultValue now support closures
      -- Thanks to Juliette Reinders Folmer for the patch
    - PEAR.NamingConventions.ValidClassName and Squiz.Classes.ValidClassName now support traits
      -- Thanks to Juliette Reinders Folmer for the patch
    - Generic.Functions.FunctionCallArgumentSpacing now supports closures other PHP-provided functions
      -- Thanks to Algirdas Gurevicius for the patch
    - Fixed an error where a nullable type character was detected as an inline then token
      -- A new T_NULLABLE token has been added to represent the ? nullable type character
      -- Thanks to Jaroslav Hanslík for the patch
    - Squiz.WhiteSpace.SemicolonSpacing no longer removes comments while fixing the placement of semicolons
      -- Thanks to Algirdas Gurevicius for the patch
    - Fixed bug #1230 : JS tokeniser incorrectly tokenises bitwise shifts as comparison
      -- Thanks to Ryan McCue for the patch
    - Fixed bug #1237 : Uninitialized string offset in PHP Tokenizer on PHP 5.2
    - Fixed bug #1239 : Warning when static method name is 'default'
    - Fixed bug #1240 : False positive for function names starting with triple underscore
      -- Thanks to Juliette Reinders Folmer for the patch
    - Fixed bug #1245 : SELF is not recognised as T_SELF token in: return new self
    - Fixed bug #1246 : A mix of USE statements with and without braces can cause the tokenizer to mismatch brace tokens
      -- Thanks to Michał Bundyra for the patch
    - Fixed bug #1249 : GitBlame report requires a .git directory
    - Fixed bug #1252 : Squiz.Strings.ConcatenationSpacing fix creates syntax error when joining a number to a string
    - Fixed bug #1253 : Generic.ControlStructures.InlineControlStructure fix creates syntax error fixing if-try/catch
    - Fixed bug #1255 : Inconsistent indentation check results when ELSE on new line
    - Fixed bug #1257 : Double dash in CSS class name can lead to "Named colours are forbidden" false positives
    - Fixed bug #1260 : Syntax errors not being shown when error_prepend_string is set
      -- Thanks to Juliette Reinders Folmer for the patch
    - Fixed bug #1264 : Array return type hint is sometimes detected as T_ARRAY_HINT instead of T_RETURN_TYPE
      -- Thanks to Jaroslav Hanslík for the patch
    - Fixed bug #1265 : ES6 arrow function raises unexpected operator spacing errors
    - Fixed bug #1267 : Fixer incorrectly handles filepaths with repeated dir names
      -- Thanks to Sergey Ovchinnikov for the patch
    - Fixed bug #1276 : Commenting.FunctionComment.InvalidReturnVoid conditional issue with anonymous classes
    - Fixed bug #1277 : Squiz.PHP.DisallowMultipleAssignments.Found error when var assignment is on the same line as an   open tag
    - Fixed bug #1284 : Squiz.Arrays.ArrayBracketSpacing.SpaceBeforeBracket false positive match for short list syntax
    </notes>
  </release>
  <release>
   <version>
    <release>2.7.1</release>
    <api>2.7.1</api>
   </version>
   <stability>
    <release>stable</release>
    <api>stable</api>
   </stability>
   <date>2016-11-30</date>
   <license uri="https://github.com/squizlabs/PHP_CodeSniffer/blob/master/licence.txt">BSD License</license>
   <notes>
    - Squiz.ControlStructures.ControlSignature.SpaceAfterCloseParenthesis fix now removes unnecessary whitespace
    - Squiz.Formatting.OperatorBracket no longer errors for negative array indexes used within a function call
    - Squiz.PHP.EmbeddedPhp no longer expects a semicolon after statements that are only opening a scope
    - Fixed a problem where the content of T_DOC_COMMENT_CLOSE_TAG tokens could sometimes be (boolean) false
    - Developers of custom standards with custom test runners can now have their standards ignored by the built-in test runner
      -- Set the value of an environment variable called PHPCS_IGNORE_TESTS with a comma separated list of your standard names
      -- Thanks to Juliette Reinders Folmer for the patch
    - The unit test runner now loads the test sniff outside of the standard's ruleset so that exclude rules do not get applied
      -- This may have caused problems when testing custom sniffs inside custom standards
      -- Also makes the unit tests runs a little faster
    - The SVN pre-commit hook now works correctly when installed via composer
      -- Thanks to Sergey for the patch
    - Fixed bug #1135 : PEAR.ControlStructures.MultiLineCondition.CloseBracketNewLine not detected if preceded by multiline function   call
    - Fixed bug #1138 : PEAR.ControlStructures.MultiLineCondition.Alignment not detected if closing brace is first token on line
    - Fixed bug #1141 : Sniffs that check EOF newlines don't detect newlines properly when the last token is a doc block
    - Fixed bug #1150 : Squiz.Strings.EchoedStrings does not properly fix bracketed statements
    - Fixed bug #1156 : Generic.Formatting.DisallowMultipleStatements errors when multiple short echo tags are used on the same line
      -- Thanks to Nikola Kovacs for the patch
    - Fixed bug #1161 : Absolute report path is treated like a relative path if it also exists within the current directory
    - Fixed bug #1170 : Javascript regular expression literal not recognized after comparison operator
    - Fixed bug #1180 : Class constant named FUNCTION is incorrectly tokenized
    - Fixed bug #1181 : Squiz.Operators.IncrementDecrementUsage.NoBrackets false positive when incrementing properties
      -- Thanks to Jürgen Henge-Ernst for the patch
    - Fixed bug #1188 : Generic.WhiteSpace.ScopeIndent issues with inline HTML and multi-line function signatures
    - Fixed bug #1190 : phpcbf on if/else with trailing comment generates erroneous code
    - Fixed bug #1191 : Javascript sniffer fails with function called "Function"
    - Fixed bug #1203 : Inconsistent behavior of PHP_CodeSniffer_File::findEndOfStatement
    - Fixed bug #1218 : CASE conditions using class constants named NAMESPACE/INTERFACE/TRAIT etc are incorrectly tokenized
    - Fixed bug #1221 : Indented function call with multiple closure arguments can cause scope indent error
    - Fixed bug #1224 : PHPCBF fails to fix code with heredoc/nowdoc as first argument to a function
    </notes>
  </release>
  <release>
   <version>
    <release>2.7.0</release>
    <api>2.7.0</api>
   </version>
   <stability>
    <release>stable</release>
    <api>stable</api>
   </stability>
   <date>2016-09-02</date>
   <license uri="https://github.com/squizlabs/PHP_CodeSniffer/blob/master/licence.txt">BSD License</license>
   <notes>
    - Added --file-list command line argument to allow a list of files and directories to be specified in an external file
      -- Useful is you have a generated list of files to check that would be too long for the command line
      -- File and directory paths are listed one per line
      -- Usage is: phpcs --file-list=/path/to/file-list ...
      -- Thanks to Blotzu for the patch
    - Values set using @codingStandardsChangeSetting comments can now contain spaces
    - Sniff unit tests can now specify a list of test files instead of letting the runner pick them (request #1078)
      -- Useful if a sniff needs to exclude files based on the environment, or is checking filenames
      -- Override the new getTestFiles() method to specify your own list of test files
    - Generic.Functions.OpeningFunctionBraceKernighanRitchie now ignores spacing for function return types
      -- The sniff code Generic.Functions.OpeningFunctionBraceKernighanRitchie.SpaceAfterBracket has been removed
      -- Replaced by Generic.Functions.OpeningFunctionBraceKernighanRitchie.SpaceBeforeBrace
      -- The new error message is slightly clearer as it indicates that a single space is needed before the brace
    - Squiz.Commenting.LongConditionClosingComment now allows for the length of a code block to be configured
      -- Set the lineLimit property (default is 20) in your ruleset.xml file to set the code block length
      -- When the code block length is reached, the sniff will enforce a closing comment after the closing brace
      -- Thanks to Juliette Reinders Folmer for the patch
    - Squiz.Commenting.LongConditionClosingComment now allows for the end comment format to be configured
      -- Set the commentFormat property (default is "//end %s") in your ruleset.xml file to set the format
      -- The placeholder %s will be replaced with the type of condition opener, e.g., "//end foreach"
      -- Thanks to Juliette Reinders Folmer for the patch
    - Generic.PHPForbiddenFunctions now allows forbidden functions to have mixed case
      -- Previously, it would only do a strtolower comparison
      -- Error message now shows what case was found in the code and what the correct case should be
      -- Thanks to Juliette Reinders Folmer for the patch
    - Added Generic.Classes.OpeningBraceSameLine to ensure opening brace of class/interface/trait is on the same line as the declaration
      -- Thanks to Juliette Reinders Folmer for the patch
    - Added Generic.PHP.BacktickOperator to ban the use of the backtick operator for running shell commands
      -- Thanks to Juliette Reinders Folmer for the patch
    - Added Generic.PHP.DisallowAlternativePHPTags to ban the use of alternate PHP tags
      -- Thanks to Juliette Reinders Folmer for the patch
    - Squiz.WhiteSpace.LanguageConstructSpacing no longer checks for spaces if parenthesis are being used (request #1062)
      -- Makes this sniff more compatibile with those that check parenthesis spacing of function calls
    - Squiz.WhiteSpace.ObjectOperatorSpacing now has a setting to ignore newline characters around object operators
      -- Default remains FALSE, so newlines are not allowed
      -- Override the "ignoreNewlines" setting in a ruleset.xml file to change
      -- Thanks to Alex Howansky for the patch
    - Squiz.Scope.MethodScope now sniffs traits as well as classes and interfaces
      -- Thanks to Jesse Donat for the patch
    - PHPCBF is now able to fix Squiz.SelfMemberReference.IncorrectCase errors
      -- Thanks to Nikola Kovacs for the patch
    - PHPCBF is now able to fix Squiz.Commenting.VariableComment.IncorrectVarType
      -- Thanks to Walt Sorensen for the patch
    - PHPCBF is now able to fix Generic.PHP.DisallowShortOpenTag
      -- Thanks to Juliette Reinders Folmer for the patch
    - Improved the formatting of the end brace when auto fixing InlineControlStructure errors (request #1121)
    - Generic.Functions.OpeningFunctionBraceKernighanRitchie.BraceOnNewLine fix no longer leaves blank line after brace (request #1085)
    - Generic UpperCaseConstantNameSniff now allows lowercase namespaces in constant definitions
      -- Thanks to Daniel Schniepp for the patch
    - Squiz DoubleQuoteUsageSniff is now more tolerant of syntax errors caused by mismatched string tokens
    - A few sniffs that produce errors based on the current PHP version can now be told to run using a specific PHP version
      -- Set the php_version config var using --config-set, --runtime-set, or in a ruleset to specify a specific PHP version
      -- The format of the PHP version is the same as the PHP_VERSION_ID constant (e.g., 50403 for version 5.4.3)
      -- Supported sniffs are Generic.PHP.DisallowAlternativePHPTags, PSR1.Classes.ClassDeclaration, Squiz.Commenting.FunctionComment
      -- Thanks to Finlay Beaton for the patch
    - Fixed bug #985  : Duplicate class definition detection generates false-positives in media queries
      -- Thanks to Raphael Horber for the patch
    - Fixed bug #1014 : Squiz VariableCommentSniff doesn't always detect a missing comment
    - Fixed bug #1066 : Undefined index: quiet in CLI.php during unit test run with -v command line arg
    - Fixed bug #1072 : Squiz.SelfMemberReference.NotUsed not detected if leading namespace separator is used
    - Fixed bug #1089 : Rulesets cannot be loaded if the path contains urlencoded characters
    - Fixed bug #1091 : PEAR and Squiz FunctionComment sniffs throw errors for some invalid @param line formats
    - Fixed bug #1092 : PEAR.Functions.ValidDefaultValue should not flag type hinted methods with a NULL default argument
    - Fixed bug #1095 : Generic LineEndings sniff replaces tabs with spaces with --tab-width is set
    - Fixed bug #1096 : Squiz FunctionDeclarationArgumentSpacing gives incorrect error/fix when variadic operator is followed by a space
    - Fixed bug #1099 : Group use declarations are incorrectly fixed by the PSR2 standard
      -- Thanks to Jason McCreary for the patch
    - Fixed bug #1101 : Incorrect indent errors when breaking out of PHP inside an IF statement
    - Fixed bug #1102 : Squiz.Formatting.OperatorBracket.MissingBrackets faulty bracketing fix
    - Fixed bug #1109 : Wrong scope indent reported in anonymous class
    - Fixed bug #1112 : File docblock not recognized when require_once follows it
    - Fixed bug #1120 : InlineControlStructureSniff does not handle auto-fixing for control structures that make function calls
    - Fixed bug #1124 : Squiz.Operators.ComparisonOperatorUsage does not detect bracketed conditions for inline IF statements
      -- Thanks to Raphael Horber for the patch
    </notes>
  </release>
  <release>
   <version>
    <release>2.6.2</release>
    <api>2.6.2</api>
   </version>
   <stability>
    <release>stable</release>
    <api>stable</api>
   </stability>
   <date>2016-07-14</date>
   <license uri="https://github.com/squizlabs/PHP_CodeSniffer/blob/master/licence.txt">BSD License</license>
   <notes>
    - Added a new --exclude CLI argument to exclude a list of sniffs from checking and fixing (request #904)
      -- Accepts the same sniff codes as the --sniffs command line argument, but provides the opposite functionality
    - Added a new -q command line argument to disable progress and verbose information from being printed (request #969)
      -- Useful if a coding standard hard-codes progess or verbose output but you want PHPCS to be quiet
      -- Use the command "phpcs --config-set quiet true" to turn quiet mode on by default
    - Generic LineLength sniff no longer errors for comments that cannot be broken out onto a new line (request #766)
      -- A typical case is a comment that contains a very long URL
      -- The comment is ignored if putting the URL on a indented new comment line would be longer than the allowed length
    - Settings extensions in a ruleset no longer causes PHP notices during unit testing
      -- Thanks to Klaus Purer for the patch
    - Version control reports now show which errors are fixable if you are showing sources
    - Added a new sniff to enforce a single space after a NOT operator (request #1051)
      -- Include in a ruleset using the code Generic.Formatting.SpaceAfterNot
    - The Squiz.Commenting.BlockComment sniff now supports tabs for indenting comment lines (request #1056)
    - Fixed bug #790 : Incorrect missing @throws error in methods that use closures
    - Fixed bug #908 : PSR2 standard is not checking that closing brace is on line following the body
    - Fixed bug #945 : Incorrect indent behavior using deep-nested function and arrays
    - Fixed bug #961 : Two anonymous functions passed as function/method arguments cause indentation false positive
    - Fixed bug #1005 : Using global composer vendor autoload breaks PHP lowercase built-in function sniff
      -- Thanks to Michael Butler for the patch
    - Fixed bug #1007 : Squiz Unreachable code detection is not working properly with a closure inside a case
    - Fixed bug #1023 : PSR2.Classes.ClassDeclaration fails if class extends base class and "implements" is on trailing line
    - Fixed bug #1026 : Arrays in comma delimited class properties cause ScopeIndent to increase indent
    - Fixed bug #1028 : Squiz ArrayDeclaration incorrectly fixes multi-line array where end bracket is not on a new line
    - Fixed bug #1034 : Squiz FunctionDeclarationArgumentSpacing gives incorrect error when first arg is a variadic
    - Fixed bug #1036 : Adjacent assignments aligned analysis statement wrong
    - Fixed bug #1049 : Version control reports can show notices when the report width is very small
    - Fixed bug #21050 : PEAR MultiLineCondition sniff suppresses errors on last condition line
    </notes>
  </release>
  <release>
   <version>
    <release>2.6.1</release>
    <api>2.6.1</api>
   </version>
   <stability>
    <release>stable</release>
    <api>stable</api>
   </stability>
   <date>2016-05-31</date>
   <license uri="https://github.com/squizlabs/PHP_CodeSniffer/blob/master/licence.txt">BSD License</license>
   <notes>
    - The PHP-supplied T_COALESCE token has been replicated for PHP versions before 7.0
    - Function return types of self, parent and callable are now tokenized as T_RETURN_TYPE
      -- Thanks to Jaroslav Hanslík for the patch
    - The default_standard config setting now allows multiple standards to be listed, like on the command line
      -- Thanks to Michael Mayer for the patch
    - Installations done via composer now only include the composer autoloader for PHP 5.3.2+ (request #942)
    - Added a rollbackChangeset() method to the Fixer class to purposely rollback the active changeset
    - Fixed bug #940 : Auto-fixing issue encountered with inconsistent use of braces
    - Fixed bug #943 : Squiz.PHP.InnerFunctions.NotAllowed reported in anonymous classes
    - Fixed bug #944 : PHP warning when running the latest phar
    - Fixed bug #951 : InlineIfDeclaration: invalid error produced with UTF-8 string
    - Fixed bug #957 : Operator spacing sniff errors when plus is used as part of a number
      -- Thanks to Klaus Purer for the patch
    - Fixed bug #959 : Call-time pass-by-reference false positive if there is a square bracket before the ampersand
      -- Thanks to Konstantin Leboev for the patch
    - Fixed bug #962 : Null coalescing operator (??) not detected as a token
      -- Thanks to Joel Posti for the patch
    - Fixed bug #973 : Anonymous class declaration and PSR1.Files.SideEffects.FoundWithSymbols
    - Fixed bug #974 : Error when file ends with "function"
    - Fixed bug #979 : Anonymous function with return type hint is not refactored as expected
    - Fixed bug #983 : Squiz.WhiteSpace.MemberVarSpacing.AfterComment fails to fix error when comment is not a docblock
    - Fixed bug #1010 : Squiz NonExectuableCode sniff does not detect boolean OR
      -- Thanks to Derek Henderson for the patch
    - Fixed bug #1015 : The Squiz.Commenting.FunctionComment sniff doesn't allow description in @return tag
      -- Thanks to Alexander Obuhovich for the patch
    - Fixed bug #1022 : Duplicate spaces after opening bracket error with PSR2 standard
    - Fixed bug #1025 : Syntax error in JS file can cause undefined index for parenthesis_closer
    </notes>
  </release>
  <release>
   <version>
    <release>2.6.0</release>
    <api>2.6.0</api>
   </version>
   <stability>
    <release>stable</release>
    <api>stable</api>
   </stability>
   <date>2016-04-04</date>
   <license uri="https://github.com/squizlabs/PHP_CodeSniffer/blob/master/licence.txt">BSD License</license>
   <notes>
    - Paths used when setting CLI arguments inside ruleset.xml files are now relative to the ruleset location (request #847)
      -- This change only applies to paths within ARG tags, used to set CLI arguments
      -- Previously, the paths were relative to the directory PHPCS was being run from
      -- Absolute paths are still allowed and work the same way they always have
      -- This change allows ruleset.xml files to be more portable
    - Content passed via STDIN will now be processed even if files are specified on the command line or in a ruleset
    - When passing content via STDIN, you can now specify the file path to use on the command line (request #934)
      -- This allows sniffs that check file paths to work correctly
      -- This is the same functionality provided by the phpcs_input_file line, except it is available on the command line
    - Files processed with custom tokenizers will no longer be skipped if they appear minified (request #877)
      -- If the custom tokenizer wants minified files skipped, it can set a $skipMinified member var to TRUE
      -- See the included JS and CSS tokenizers for an example
    - Config vars set in ruleset.xml files are now processed earlier, allowing them to be used during sniff registration
      -- Among other things, this allows the installed_paths config var to be set in ruleset.xml files
      -- Thanks to Pieter Frenssen for the patch
    - Improved detection of regular expressions in the JS tokenizer
    - Generic PHP Syntax sniff now uses PHP_BINARY (if available) to determine the path to PHP if no other path is available
      -- You can still manually set php_path to use a specific binary for testing
      -- Thanks to Andrew Berry for the patch
    - The PHP-supplied T_POW_EQUAL token has been replicated for PHP versions before 5.6
    - Added support for PHP7 use group declarations (request #878)
      -- New tokens T_OPEN_USE_GROUP and T_CLOSE_USE_GROUP are assigned to the open and close curly braces
    - Generic ScopeIndent sniff now reports errors for every line that needs the indent changed (request #903)
      -- Previously, it ignored lines that were indented correctly in the context of their block
      -- This change produces more technically accurate error messages, but is much more verbose
    - The PSR2 and Squiz standards now allow multi-line default values in function declarations (request #542)
      -- Previously, these would automatically make the function a multi-line declaration
    - Squiz InlineCommentSniff now allows docblocks on require(_once) and include(_once) statements
      -- Thanks to Gary Jones for the patch
    - Squiz and PEAR Class and File sniffs no longer assume the first comment in a file is always a file comment
      -- phpDocumentor assigns the comment to the file only if it is not followed by a structural element
      -- These sniffs now follow this same rule
    - Squiz ClassCommentSniff no longer checks for blank lines before class comments
      -- Removes the error Squiz.Commenting.ClassComment.SpaceBefore
    - Renamed Squiz.CSS.Opacity.SpacingAfterPoint to Squiz.CSS.Opacity.DecimalPrecision
      -- Please update your ruleset if you are referencing this error code directly
    - Fixed PHP tokenizer problem that caused an infinite loop when checking a comment with specific content
    - Generic Disallow Space and Tab indent sniffs now detect and fix indents inside embedded HTML chunks (request #882)
    - Squiz CSS IndentationSniff no longer assumes the class opening brace is at the end of a line
    - Squiz FunctionCommentThrowTagSniff now ignores non-docblock comments
    - Squiz ComparisonOperatorUsageSniff now allows conditions like while(true)
    - PEAR FunctionCallSignatureSniff (and the Squiz and PSR2 sniffs that use it) now correctly check the first argument
      -- Further fix for bug #698
    - Fixed bug #791 : codingStandardsChangeSetting settings not working with namespaces
    - Fixed bug #872 : Incorrect detection of blank lines between CSS class names
    - Fixed bug #879 : Generic InlineControlStructureSniff can create parse error when case/if/elseif/else have mixed brace and braceless definitions
    - Fixed bug #883 : PSR2 is not checking for blank lines at the start and end of control structures
    - Fixed bug #884 : Incorrect indentation notice for anonymous classes
    - Fixed bug #887 : Using curly braces for a shared CASE/DEFAULT statement can generate an error in PSR2 SwitchDeclaration
    - Fixed bug #889 : Closure inside catch/else/elseif causes indentation error
    - Fixed bug #890 : Function call inside returned short array value can cause indentation error inside CASE statements
    - Fixed bug #897 : Generic.Functions.CallTimePassByReference.NotAllowed false positive when short array syntax
    - Fixed bug #900 : Squiz.Functions.FunctionDeclarationArgumentSpacing bug when no space between type hint and argument
    - Fixed bug #902 : T_OR_EQUAL and T_POW_EQUAL are not seen as assignment tokens
    - Fixed bug #910 : Unrecognized "extends" and indentation on anonymous classes
    - Fixed bug #915 : JS Tokenizer generates errors when processing some decimals
    - Fixed bug #928 : Endless loop when sniffing a PHP file with a git merge conflict inside a function
    - Fixed bug #937 : Shebang can cause PSR1 SideEffects warning
      -- Thanks to Clay Loveless for the patch
    - Fixed bug #938 : CallTimePassByReferenceSniff ignores functions with return value
    </notes>
  </release>
  <release>
   <version>
    <release>2.5.1</release>
    <api>2.5.1</api>
   </version>
   <stability>
    <release>stable</release>
    <api>stable</api>
   </stability>
   <date>2016-01-20</date>
   <license uri="https://github.com/squizlabs/PHP_CodeSniffer/blob/master/licence.txt">BSD License</license>
   <notes>
    - The PHP-supplied T_SPACESHIP token has been replicated for PHP versions before 7.0
    - T_SPACESHIP is now correctly identified as an operator
      -- Thanks to Alexander Obuhovich for the patch
    - Generic LowerCaseKeyword now ensures array type hints are lowercase as well
      -- Thanks to Mathieu Rochette for the patch
    - Squiz ComparisonOperatorUsageSniff no longer hangs on JS FOR loops that don't use semicolons
    - PHP_CodesSniffer now includes the composer autoload.php file, if there is one
      -- Thanks to Klaus Purer for the patch
    - Added error Squiz.Commenting.FunctionComment.ScalarTypeHintMissing for PHP7 only (request #858)
      -- These errors were previously reported as Squiz.Commenting.FunctionComment.TypeHintMissing on PHP7
      -- Disable this error message in a ruleset.xml file if your code needs to run on both PHP5 and PHP7
    - The PHP 5.6 __debugInfo magic method no longer produces naming convention errors
      -- Thanks to Michael Nowack for the patch
    - PEAR and Squiz FunctionComment sniffs now support variadic functions (request #841)
    - Fixed bug #622 : Wrong detection of Squiz.CSS.DuplicateStyleDefinition with media queries
    - Fixed bug #752 : The missing exception error is reported in first found DocBlock
    - Fixed bug #794 : PSR2 MultiLineFunctionDeclaration forbids comments after opening parenthesis of a multiline call
    - Fixed bug #820 : PEAR/PSR2 FunctionCallSignature sniffs suggest wrong indent when there are multiple arguments on a line
    - Fixed bug #822 : Ruleset hard-coded file paths are not used if not running from the same directory as the ruleset
    - Fixed bug #825 : FunctionCallArgumentSpacing sniff complains about more than one space before comment in multi-line function call
    - Fixed bug #828 : Null classname is tokenized as T_NULL instead of T_STRING
    - Fixed bug #829 : Short array argument not fixed correctly when multiple function arguments are on the same line
    - Fixed bug #831 : PHPCS freezes in an infinite loop under Windows if no standard is passed
    - Fixed bug #832 : Tokenizer does not support context sensitive parsing
      -- Thanks to Jaroslav Hanslík for the patch
    - Fixed bug #835 : PEAR.Functions.FunctionCallSignature broken when closure uses return types
    - Fixed bug #838 : CSS indentation fixer changes color codes
      -- Thanks to Klaus Purer for the patch
    - Fixed bug #839 : "__()" method is marked as not camel caps
      -- Thanks to Tim Bezhashvyly for the patch
    - Fixed bug #852 : Generic.Commenting.DocComment not finding errors when long description is omitted
    - Fixed bug #854 : Return typehints in interfaces are not reported as T_RETURN_TYPE
      -- Thanks to Jaroslav Hanslík for the patch
    - Fixed bug #855 : Capital letter detection for multibyte strings doesn't work correctly
    - Fixed bug #857 : PSR2.ControlStructure.SwitchDeclaration shouldn't check indent of curly brace closers
    - Fixed bug #859 : Switch statement indention issue when returning function call with closure
    - Fixed bug #861 : Single-line arrays and function calls can generate incorrect indentation errors
    - Fixed bug #867 : Squiz.Strings.DoubleQuoteUsage broken for some escape codes
      -- Thanks to Jack Blower for the help with the fix
    - Fixed bug #21005 : Incorrect indent detection when multiple properties are initialized to arrays
    - Fixed bug #21010 : Incorrect missing colon detection in CSS when first style is not on new line
    - Fixed bug #21011 : Incorrect error message text when newline found after opening brace
    </notes>
  </release>
  <release>
   <version>
    <release>2.5.0</release>
    <api>2.5.0</api>
   </version>
   <stability>
    <release>stable</release>
    <api>stable</api>
   </stability>
   <date>2015-12-11</date>
   <license uri="https://github.com/squizlabs/PHP_CodeSniffer/blob/master/licence.txt">BSD License</license>
   <notes>
    - PHPCS will now look for a phpcs.xml file in parent directories as well as the current directory (request #626)
    - PHPCS will now use a phpcs.xml file even if files are specified on the command line
      -- This file is still only used if no standard is specified on the command line
    - Added support for a phpcs.xml.dist file (request #583)
      -- If both a phpcs.xml and phpcs.xml.dist file are present, the phpcs.xml file will be used
    - Added support for setting PHP ini values in ruleset.xml files (request #560)
      -- Setting the value of the new ini tags to name="memory_limit" value="32M" is the same as -d memory_limit=32M
    - Added support for one or more bootstrap files to be run before processing begins
      -- Use the --bootstrap=file,file,file command line argument to include bootstrap files
      -- Useful if you want to override some of the high-level settings of PHPCS or PHPCBF
      -- Thanks to John Maguire for the patch
    - Added additional verbose output for CSS tokenizing
    - Squiz ComparisonOperatorUsageSniff now checks FOR, WHILE and DO-WHILE statements
      -- Thanks to Arnout Boks for the patch
    - Fixed bug #660 : Syntax checks can fail on Windows with PHP5.6
    - Fixed bug #784 : $this->trait is seen as a T_TRAIT token
    - Fixed bug #786 : Switch indent issue with short array notation
    - Fixed bug #787 : SpacingAfterDefaultBreak confused by multi-line statements
    - Fixed bug #797 : Parsing CSS url() value breaks further parsing
    - Fixed bug #805 : Squiz.Commenting.FunctionComment.InvalidTypeHint on Scalar types on PHP7
    - Fixed bug #807 : Cannot fix line endings when open PHP tag is not on the first line
    - Fixed bug #808 : JS tokeniser incorrectly setting some function and class names to control structure tokens
    - Fixed bug #809 : PHPCBF can break a require_once statement with a space before the open parenthesis
    - Fixed bug #813 : PEAR FunctionCallSignature checks wrong indent when first token on line is part of a multi-line string
    </notes>
  </release>
  <release>
   <version>
    <release>2.4.0</release>
    <api>2.4.0</api>
   </version>
   <stability>
    <release>stable</release>
    <api>stable</api>
   </stability>
   <date>2015-11-24</date>
   <license uri="https://github.com/squizlabs/PHP_CodeSniffer/blob/master/licence.txt">BSD License</license>
   <notes>
    - Added support for PHP 7 anonymous classes
      -- Anonymous classes are now tokenized as T_ANON_CLASS and ignored by normal class sniffs
    - Added support for PHP 7 function return type declarations
      -- Return types are now tokenized as T_RETURN_TYPE
    - Fixed tokenizing of the XOR operator, which was incorrectly identified as a power operator (bug #765)
      -- The T_POWER token has been removed and replaced by the T_BITWISE_XOR token
      -- The PHP-supplied T_POW token has been replicated for PHP versions before 5.6
    - Traits are now tokenized in PHP versions before 5.4 to make testing easier
    - Improved regular expression detection in JS files
    - PEAR FunctionCallSignatureSniff now properly detects indents in more mixed HTML/PHP code blocks
    - Full report now properly indents lines when newlines are found inside error messages
    - Generating documentation without specifying a standard now uses the default standard instead
      -- Thanks to Ken Guest for the patch
    - Generic InlineControlStructureSniff now supports braceless do/while loops in JS
      -- Thanks to Pieter Frenssen for the patch
    - Added more guard code for function declarations with syntax errors
      -- Thanks to Yun Young-jin for the patch
    - Added more guard code for foreach declarations with syntax errors
      -- Thanks to Johan de Ruijter for the patch
    - Added more guard code for class declarations with syntax errors
    - Squiz ArrayDeclarationSniff now has guard code for arrays with syntax errors
    - Generic InlineControlStructureSniff now correctly fixes ELSEIF statements
    - Fixed bug #601 : Expected type hint int[]; found array in Squiz FunctionCommentSniff
      -- Thanks to Scato Eggen for the patch
    - Fixed bug #625 : Consider working around T_HASHBANG in HHVM 3.5.x and 3.6.x
      -- Thanks to Kunal Mehta for the patch
    - Fixed bug #692 : Comment tokenizer can break when using mbstring function overloading
    - Fixed bug #694 : Long sniff codes can cause PHP warnings in source report when showing error codes
    - Fixed bug #698 : PSR2.Methods.FunctionCallSignature.Indent forces exact indent of ternary operator parameters
    - Fixed bug #704 : ScopeIndent can fail when an opening parenthesis is on a line by itself
    - Fixed bug #707 : Squiz MethodScopeSniff doesn't handle nested functions
    - Fixed bug #709 : Squiz.Sniffs.Whitespace.ScopeClosingBraceSniff marking indented endif in mixed inline HTML blocks
    - Fixed bug #711 : Sniffing from STDIN shows Generic.Files.LowercasedFilename.NotFound error
    - Fixed bug #714 : Fixes suppression of errors using docblocks
      -- Thanks to Andrzej Karmazyn for the patch
    - Fixed bug #716 : JSON report is invalid when messages contain newlines or tabs
      -- Thanks to Pieter Frenssen for the patch
    - Fixed bug #723 : ScopeIndent can fail when multiple array closers are on the same line
    - Fixed bug #730 : ScopeIndent can fail when a short array opening square bracket is on a line by itself
    - Fixed bug #732 : PHP Notice if @package name is made up of all invalid characters
      -- Adds new error code PEAR.Commenting.FileComment.InvalidPackageValue
    - Fixed bug #748 : Auto fix for Squiz.Commenting.BlockComment.WrongEnd is incorrect
      -- Thanks to J.D. Grimes for the patch
    - Fixed bug #753 : PSR2 standard shouldn't require space after USE block when next code is a closing tag
    - Fixed bug #768 : PEAR FunctionCallSignature sniff forbids comments after opening parenthesis of a multiline call
    - Fixed bug #769 : Incorrect detection of variable reference operator when used with short array syntax
      -- Thanks to Klaus Purer for the patch
    - Fixed bug #772 : Syntax error when using PHPCBF on alternative style foreach loops
    - Fixed bug #773 : Syntax error when stripping trailing PHP close tag and previous statement has no semicolon
    - Fixed bug #778 : PHPCBF creates invalid PHP for inline FOREACH containing multiple control structures
    - Fixed bug #781 : Incorrect checking for PHP7 return types on multi-line function declartions
    - Fixed bug #782 : Conditional function declarations cause fixing conflicts in Squiz standard
      -- Squiz.ControlStructures.ControlSignature no longer enforces a single newline after open brace
      -- Squiz.WhiteSpace.ControlStructureSpacing can be used to checl spacing at the start/end of control structures
    </notes>
  </release>
  <release>
   <version>
    <release>2.3.4</release>
    <api>2.3.4</api>
   </version>
   <stability>
    <release>stable</release>
    <api>stable</api>
   </stability>
   <date>2015-09-09</date>
   <license uri="https://github.com/squizlabs/PHP_CodeSniffer/blob/master/licence.txt">BSD License</license>
   <notes>
    - JSON report format now includes the fixable status for each error message and the total number of fixable errors
    - Added more guard code for function declarations with syntax errors
    - Added tokenizer support for the PHP declare construct
      -- Thanks to Andy Blyler for the patch
    - Generic UnnecessaryStringConcatSniff can now allow strings concatenated over multiple lines
      -- Set the allowMultiline property to TRUE (default is FALSE) in your ruleset.xml file to enable this
      -- By default, concat used only for getting around line length limits still generates an error
      -- Thanks to Stefan Lenselink for the contribution
    - Invalid byte sequences no longer throw iconv_strlen() errors (request #639)
      -- Thanks to Willem Stuursma for the patch
    - Generic TodoSniff and FixmeSniff are now better at processing strings with invalid characters
    - PEAR FunctionCallSignatureSniff now ignores indentation of inline HTML content
    - Squiz ControlSignatureSniff now supports control structures with only inline HTML content
    - Fixed bug #636 : Some class names cause CSS tokenizer to hang
    - Fixed bug #638 : VCS blame reports output error content from the blame commands for files not under VC
    - Fixed bug #642 : Method params incorrectly detected when default value uses short array syntax
      -- Thanks to Josh Davis for the patch
    - Fixed bug #644 : PEAR ScopeClosingBrace sniff does not work with mixed HTML/PHP
    - Fixed bug #645 : FunctionSignature and ScopeIndent sniffs don't detect indents correctly when PHP open tag is not on a line by itself
    - Fixed bug #648 : Namespace not tokenized correctly when followed by multiple use statements
    - Fixed bug #654 : Comments affect indent check for BSDAllman brace style
    - Fixed bug #658 : Squiz.Functions.FunctionDeclarationSpacing error for multi-line declarations with required spaces greater than zero
      -- Thanks to J.D. Grimes for the patch
    - Fixed bug #663 : No space after class name generates: Class name "" is not in camel caps format
    - Fixed bug #667 : Scope indent check can go into infinite loop due to some parse errors
    - Fixed bug #670 : Endless loop in PSR1 SideEffects sniffer if no semicolon after last statement
      -- Thanks to Thomas Jarosch for the patch
    - Fixed bug #672 : Call-time pass-by-reference false positive
    - Fixed bug #683 : Comments are incorrectly reported by PSR2.ControlStructures.SwitchDeclaration sniff
    - Fixed bug #687 : ScopeIndent does not check indent correctly for method prefixes like public and abstract
    - Fixed bug #689 : False error on some comments after class closing brace
    </notes>
  </release>
  <release>
   <version>
    <release>2.3.3</release>
    <api>2.3.3</api>
   </version>
   <stability>
    <release>stable</release>
    <api>stable</api>
   </stability>
   <date>2015-06-24</date>
   <license uri="https://github.com/squizlabs/PHP_CodeSniffer/blob/master/licence.txt">BSD License</license>
   <notes>
    - Improved the performance of the CSS tokenizer, especially on very large CSS files (thousands of lines)
      -- Thanks to Klaus Purer for the patch
    - Defined tokens for lower PHP versions are now phpcs-specific strings instead of ints
      -- Stops conflict with other projects, like PHP_CodeCoverage
    - Added more guard code for syntax errors to various sniffs
    - Improved support for older HHVM versions
      -- Thanks to Kunal Mehta for the patch
    - Squiz ValidLogicalOperatorsSniff now ignores XOR as type casting is different when using the ^ operator (request #567)
    - Squiz CommentedOutCodeSniff is now better at ignoring URLs inside comments
    - Squiz ControlSignatureSniff is now better at checking embedded PHP code
    - Squiz ScopeClosingBraceSniff is now better at checking embedded PHP code
    - Fixed bug #584 : Squiz.Arrays.ArrayDeclaration sniff gives incorrect NoComma error for multiline string values
    - Fixed bug #589 : PEAR.Functions.FunctionCallSignature sniff not checking all function calls
    - Fixed bug #592 : USE statement tokenising can sometimes result in mismatched scopes
    - Fixed bug #594 : Tokenizer issue on closure that returns by reference
    - Fixed bug #595 : Colons in CSS selectors within media queries throw false positives
      -- Thanks to Klaus Purer for the patch
    - Fixed bug #598 : PHPCBF can break function/use closure brace placement
    - Fixed bug #603 : Squiz ControlSignatureSniff hard-codes opener type while fixing
    - Fixed bug #605 : Auto report-width specified in ruleset.xml ignored
    - Fixed bug #611 : Invalid numeric literal on CSS files under PHP7
    - Fixed bug #612 : Multi-file diff generating incorrectly if files do not end with EOL char
    - Fixed bug #615 : Squiz OperatorBracketSniff incorrectly reports and fixes operations using self::
    - Fixed bug #616 : Squiz DisallowComparisonAssignmentSniff inconsistent errors with inline IF statements
    - Fixed bug #617 : Space after switch keyword in PSR-2 is not being enforced
    - Fixed bug #621 : PSR2 SwitchDeclaration sniff doesn't detect, or correctly fix, case body on same line as statement
    </notes>
  </release>
  <release>
   <version>
    <release>2.3.2</release>
    <api>2.3.2</api>
   </version>
   <stability>
    <release>stable</release>
    <api>stable</api>
   </stability>
   <date>2015-04-29</date>
   <license uri="https://github.com/squizlabs/PHP_CodeSniffer/blob/master/licence.txt">BSD License</license>
   <notes>
    - The error message for PSR2.ControlStructures.SwitchDeclaration.WrongOpenercase is now clearer (request #579)
    - Fixed bug #545 : Long list of CASE statements can cause tokenizer to reach a depth limit
    - Fixed bug #565 : Squiz.WhiteSpace.OperatorSpacing reports negative number in short array
      -- Thanks to Vašek Purchart for the patch
      -- Same fix also applied to Squiz.Formatting.OperatorBracket
    - Fixed bug #569 : Generic ScopeIndentSniff throws PHP notices in JS files
    - Fixed bug #570 : Phar class fatals in PHP less than 5.3
    </notes>
  </release>
  <release>
   <version>
    <release>2.3.1</release>
    <api>2.3.1</api>
   </version>
   <stability>
    <release>stable</release>
    <api>stable</api>
   </stability>
   <date>2015-04-23</date>
   <license uri="https://github.com/squizlabs/PHP_CodeSniffer/blob/master/licence.txt">BSD License</license>
   <notes>
    - PHPCS can now exit with 0 even if errors are found
      -- Set the ignore_errors_on_exit config variable to 1 to set this behaviour
      -- Use with the ignore_warnings_on_exit config variable to never return a non-zero exit code
    - Added Generic DisallowLongArraySyntaxSniff to enforce the use of the PHP short array syntax (request #483)
      -- Thanks to Xaver Loppenstedt for helping with tests
    - Added Generic DisallowShortArraySyntaxSniff to ban the use of the PHP short array syntax (request #483)
      -- Thanks to Xaver Loppenstedt for helping with tests
    - Generic ScopeIndentSniff no longer does exact checking for content inside parenthesis (request #528)
      -- Only applies to custom coding standards that set the "exact" flag to TRUE
    - Squiz ConcatenationSpacingSniff now has a setting to ignore newline characters around operators (request #511)
        -- Default remains FALSE, so newlines are not allowed
        -- Override the "ignoreNewlines" setting in a ruleset.xml file to change
    - Squiz InlineCommentSniff no longer checks the last char of a comment if the first char is not a letter (request #505)
    - The Squiz standard has increased the max padding for statement alignment from 12 to 20
    - Fixed bug #479 : Yielded values are not recognised as returned values in Squiz FunctionComment sniff
    - Fixed bug #512 : Endless loop whilst parsing mixture of control structure styles
    - Fixed bug #515 : Spaces in JS block incorrectly flagged as indentation error
    - Fixed bug #523 : Generic ScopeIndent errors for IF in FINALLY
    - Fixed bug #527 : Closure inside IF statement is not tokenized correctly
    - Fixed bug #529 : Squiz.Strings.EchoedStrings gives false positive when echo'ing using an inline condition
    - Fixed bug #537 : Using --config-set is breaking phpcs.phar
    - Fixed bug #543 : SWITCH with closure in condition generates inline control structure error
    - Fixed bug #551 : Multiple catch blocks not checked in Squiz.ControlStructures.ControlSignature sniff
    - Fixed bug #554 : ScopeIndentSniff causes errors when encountering an unmatched parenthesis
    - Fixed bug #558 : PHPCBF adds brace for ELSE IF split over multiple lines
    - Fixed bug #564 : Generic MultipleStatementAlignment sniff reports incorrect errors for multiple assignments on a single line
    </notes>
  </release>
  <release>
   <version>
    <release>2.3.0</release>
    <api>2.3.0</api>
   </version>
   <stability>
    <release>stable</release>
    <api>stable</api>
   </stability>
   <date>2015-03-04</date>
   <license uri="https://github.com/squizlabs/PHP_CodeSniffer/blob/master/licence.txt">BSD License</license>
   <notes>
    - The existence of the main config file is now cached to reduce is_file() calls when it doesn't exist (request #486)
    - Abstract classes inside the Sniffs directory are now ignored even if they are named [Name]Sniff.php (request #476)
      -- Thanks to David Vernet for the patch
    - PEAR and Squiz FileComment sniffs no longer have @ in their error codes
      -- e.g., PEAR.Commenting.FileComment.Duplicate@categoryTag becomes PEAR.Commenting.FileComment.DuplicateCategoryTag
      -- e.g., Squiz.Commenting.FileComment.Missing@categoryTag becomes Squiz.Commenting.FileComment.MissingCategoryTag
    - PEAR MultiLineConditionSniff now allows comment lines inside multi-line IF statement conditions
      -- Thanks to Klaus Purer for the patch
    - Generic ForbiddenFunctionsSniff now supports setting null replacements in ruleset files (request #263)
    - Generic opening function brace sniffs now support checking of closures
      -- Set the checkClosures property to TRUE (default is FALSE) in your ruleset.xml file to enable this
      -- Can also set the checkFunctions property to FALSE (default is TRUE) in your ruleset.xml file to only check closures
      -- Affects OpeningFunctionBraceBsdAllmanSniff and OpeningFunctionBraceKernighanRitchieSniff
    - Generic OpeningFunctionBraceKernighanRitchieSniff can now fix all the errors it finds
    - Generic OpeningFunctionBraceKernighanRitchieSniff now allows empty functions with braces next to each other
    - Generic OpeningFunctionBraceBsdAllmanSniff now allows empty functions with braces next to each other
    - Improved auto report width for the "full" report
    - Improved conflict detection during auto fixing
    - Generic ScopeIndentSniff is no longer confused by empty closures
    - Squiz ControlSignatureSniff now always ignores comments (fixes bug #490)
      -- Include the Squiz.Commenting.PostStatementComment sniff in your ruleset.xml to ban these comments again
    - Squiz OperatorSpacingSniff no longer throws errors for code in the form ($foo || -1 === $bar)
    - Fixed errors tokenizing T_ELSEIF tokens on HHVM 3.5
    - Squiz ArrayDeclarationSniff is no longer tricked by comments after array values
    - PEAR IncludingFileSniff no longer produces invalid code when removing parenthesis from require/include statements
    - Fixed bug #415 : The @codingStandardsIgnoreStart has no effect during fixing
    - Fixed bug #432 : Properties of custom sniffs cannot be configured
    - Fixed bug #453 : PSR2 standard does not allow closing tag for mixed PHP/HTML files
    - Fixed bug #457 : FunctionCallSignature sniffs do not support here/nowdoc syntax and can cause syntax error when fixing
    - Fixed bug #466 : PropertyLabelSpacing JS fixer issue when there is no space after colon
    - Fixed bug #473 : Writing a report for an empty folder to existing file includes the existing contents
    - Fixed bug #485 : PHP notice in Squiz.Commenting.FunctionComment when checking malformed @throws comment
    - Fixed bug #491 : Generic InlineControlStructureSniff can correct with missing semicolon
      -- Thanks to Jesse Donat for the patch
    - Fixed bug #492 : Use statements don't increase the scope indent
    - Fixed bug #493 : PSR1_Sniffs_Methods_CamelCapsMethodNameSniff false positives for some magic method detection
      -- Thanks to Andreas Möller for the patch
    - Fixed bug #496 : Closures in PSR2 are not checked for a space after the function keyword
    - Fixed bug #497 : Generic InlineControlStructureSniff does not support alternative SWITCH syntax
    - Fixed bug #500 : Functions not supported as values in Squiz ArrayDeclaration sniff
    - Fixed bug #501 : ScopeClosingBrace and ScopeIndent conflict with closures used as array values
      -- Generic ScopeIndentSniff may now report fewer errors for closures, but perform the same fixes
    - Fixed bug #502 : PSR1 SideEffectsSniff sees declare() statements as side effects
    </notes>
  </release>
  <release>
   <version>
    <release>2.2.0</release>
    <api>2.2.0</api>
   </version>
   <stability>
    <release>stable</release>
    <api>stable</api>
   </stability>
   <date>2015-01-22</date>
   <license uri="https://github.com/squizlabs/PHP_CodeSniffer/blob/master/licence.txt">BSD License</license>
   <notes>
    - Added (hopefully) tastefully used colors to report and progress output for the phpcs command
      -- Use the --colors command line argument to use colors in output
      -- Use the command "phpcs --config-set colors true" to turn colors on by default
      -- Use the --no-colors command line argument to turn colors off when the config value is set
    - Added support for using the full terminal width for report output
      -- Use the --report-width=auto command line argument to auto-size the reports
      -- Use the command "phpcs --config-set report_width auto" to use auto-sizing by default
    - Reports will now size to fit inside the report width setting instead of always using padding to fill the space
    - If no files or standards are specified, PHPCS will now look for a phpcs.xml file in the current directory
      -- This file has the same format as a standard ruleset.xml file
      -- The phpcs.xml file should specify (at least) files to process and a standard/sniffs to use
      -- Useful for running the phpcs and phpcbf commands without any arguments at the top of a repository
    - Default file paths can now be specified in a ruleset.xml file using the "file" tag
      -- File paths are only processed if no files were specified on the command line
    - Extensions specified on the CLI are now merged with those set in ruleset.xml files
      -- Previously, the ruleset.xml file setting replaced the CLI setting completely
    - Squiz coding standard now requires lowercase PHP constants (true, false and null)
      -- Removed Squiz.NamingConventions.ConstantCase sniff as the rule is now consistent across PHP and JS files
    - Squiz FunctionOpeningBraceSpaceSniff no longer does additional checks for JS functions
      -- PHP and JS functions and closures are now treated the same way
    - Squiz MultiLineFunctionDeclarationSniff now supports JS files
    - Interactive mode no longer breaks if you also specify a report type on the command line
    - PEAR InlineCommentSniff now fixes the Perl-style comments that it finds (request #375)
    - PSR2 standard no longer fixes the placement of docblock open tags as comments are excluded from this standard
    - PSR2 standard now sets a default tab width of 4 spaces
    - Generic DocCommentSniff now only disallows lowercase letters at the start of a long/short comment (request #377)
      -- All non-letter characters are now allowed, including markdown special characters and numbers
    - Generic DisallowMultipleStatementsSniff now allows multiple open/close tags on the same line (request #423)
    - Generic CharacterBeforePHPOpeningTagSniff now only checks the first PHP tag it finds (request #423)
    - Generic CharacterBeforePHPOpeningTagSniff now allows a shebang line at the start of the file (request #20481)
    - Generic InlineHTMLUnitTest now allows a shebang line at the start of the file (request #20481)
    - PEAR ObjectOperatorIndentSniff now only checks object operators at the start of a line
    - PEAR FileComment and ClassComment sniffs no longer have @ in their error codes
      -- E.g., PEAR.Commenting.FileComment.Missing@categoryTag becomes PEAR.Commenting.FileComment.MissingCategoryTag
      -- Thanks to Grzegorz Rygielski for the patch
    - Squiz ControlStructureSpacingSniff no longer enforces a blank line before CATCH statements
    - Squiz FunctionCommentSniff now fixes the return type in the @return tag (request #392)
    - Squiz BlockCommentSniff now only disallows lowercase letters at the start of the comment
    - Squiz InlineCommentSniff now only disallows lowercase letters at the start of the comment
    - Squiz OperatorSpacingSniff now has a setting to ignore newline characters around operators (request #348)
      -- Default remains FALSE, so newlines are not allowed
      -- Override the "ignoreNewlines" setting in a ruleset.xml file to change
    - PSR2 ControlStructureSpacingSniff now checks for, and fixes, newlines after the opening parenthesis
    - Added a markdown document generator (--generator=markdown to use)
      -- Thanks to Stefano Kowalke for the contribution
    - Fixed bug #379 : Squiz.Arrays.ArrayDeclaration.NoCommaAfterLast incorrectly detects comments
    - Fixed bug #382 : JS tokenizer incorrect for inline conditionally created immediately invoked anon function
    - Fixed bug #383 : Squiz.Arrays.ArrayDeclaration.ValueNoNewline incorrectly detects nested arrays
    - Fixed bug #386 : Undefined offset in Squiz.FunctionComment sniff when param has no comment
    - Fixed bug #390 : Indentation of non-control structures isn't adjusted when containing structure is fixed
    - Fixed bug #400 : InlineControlStructureSniff fails to fix when statement has no semicolon
    - Fixed bug #401 : PHPCBF no-patch option shows an error when there are no fixable violations in a file
    - Fixed bug #405 : The "Squiz.WhiteSpace.FunctionSpacing" sniff removes class "}" during fixing
    - Fixed bug #407 : PEAR.ControlStructures.MultiLineCondition doesn't account for comments at the end of lines
    - Fixed bug #410 : The "Squiz.WhiteSpace.MemberVarSpacing" not respecting "var"
    - Fixed bug #411 : Generic.WhiteSpace.ScopeIndent.Incorrect - false positive with multiple arrays in argument list
    - Fixed bug #412 : PSR2 multi-line detection doesn't work for inline IF and string concats
    - Fixed bug #414 : Squiz.WhiteSpace.MemberVarSpacing - inconsistent checking of member vars with comment
    - Fixed bug #433 : Wrong detection of Squiz.Arrays.ArrayDeclaration.KeyNotAligned when key contains space
    - Fixed bug #434 : False positive for spacing around "=>" in inline array within foreach
    - Fixed bug #452 : Ruleset exclude-pattern for specific sniff code ignored when using CLI --ignore option
    - Fixed bug #20482 : Scope indent sniff can get into infinite loop when processing a parse error
    </notes>
  </release>
  <release>
   <version>
    <release>2.1.0</release>
    <api>2.1.0</api>
   </version>
   <stability>
    <release>stable</release>
    <api>stable</api>
   </stability>
   <date>2014-12-18</date>
   <license uri="https://github.com/squizlabs/PHP_CodeSniffer/blob/master/licence.txt">BSD License</license>
   <notes>
    - Time and memory output is now shown if progress information is also shown (request #335)
    - A tilde can now be used to reference a user's home directory in a path to a standard (request #353)
    - Added PHP_CodeSniffer_File::findStartOfStatement() to find the first non-whitespace token in a statement
      -- Possible alternative for code using PHP_CodeSniffer_File::findPrevious() with the local flag set
    - Added PHP_CodeSniffer_File::findEndOfStatement() to find the last non-whitespace token in a statement
      -- Possible alternative for code using PHP_CodeSniffer_File::findNext() with the local flag set
    - Generic opening function brace sniffs now ensure the opening brace is the last content on the line
      -- Affects OpeningFunctionBraceBsdAllmanSniff and OpeningFunctionBraceKernighanRitchieSniff
      -- Also enforced in PEAR FunctionDeclarationSniff and Squiz MultiLineFunctionDeclarationSniff
    - Generic DisallowTabIndentSniff now replaces tabs everywhere it finds them, except in strings and here/now docs
    - Generic EmptyStatementSniff error codes now contain the type of empty statement detected (request #314)
      -- All messages generated by this sniff are now errors (empty CATCH was previously a warning)
      -- Message code Generic.CodeAnalysis.EmptyStatement.NotAllowed has been removed
      -- Message code Generic.CodeAnalysis.EmptyStatement.NotAllowedWarning has been removed
      -- New message codes have the format Generic.CodeAnalysis.EmptyStatement.Detected[TYPE]
      -- Example code is Generic.CodeAnalysis.EmptyStatement.DetectedCATCH
      -- You can now use a custom ruleset to change messages to warnings and to exclude them
    - PEAR and Squiz FunctionCommentSniffs no longer ban @return tags for constructors and destructors
      -- Removed message PEAR.Commenting.FunctionComment.ReturnNotRequired
      -- Removed message Squiz.Commenting.FunctionComment.ReturnNotRequired
      -- Change initiated by request #324 and request #369
    - Squiz EmptyStatementSniff has been removed
      -- Squiz standard now includes Generic EmptyStatementSniff and turns off the empty CATCH error
    - Squiz ControlSignatureSniff fixes now retain comments between the closing parenthesis and open brace
    - Squiz SuperfluousWhitespaceSniff now checks for extra blank lines inside closures
      -- Thanks to Sertan Danis for the patch
    - Squiz ArrayDeclarationSniff now skips function calls while checking multi-line arrays
    - Fixed bug #337 : False positive with anonymous functions in Generic_Sniffs_WhiteSpace_ScopeIndentSniff
    - Fixed bug #339 : reformatting brace location can result in broken code
    - Fixed bug #342 : Nested ternary operators not tokenized correctly
    - Fixed bug #345 : Javascript regex not tokenized when inside array
    - Fixed bug #346 : PHP path can't be determined in some cases in "phpcs.bat" (on Windows XP)
    - Fixed bug #358 : False positives for Generic_Sniffs_WhiteSpace_ScopeIndentSniff
    - Fixed bug #361 : Sniff-specific exclude patterns don't work for Windows
    - Fixed bug #364 : Don't interpret "use function" as declaration
    - Fixed bug #366 : phpcbf with PSR2 errors on control structure alternative syntax
    - Fixed bug #367 : Nested Anonymous Functions Causing False Negative
    - Fixed bug #371 : Shorthand binary cast causes tokenizer errors
      -- New token T_BINARY_CAST added for the b"string" cast format (the 'b' is the T_BINARY_CAST token)
    - Fixed bug #372 : phpcbf parse problem, wrong brace placement for inline IF
    - Fixed bug #373 : Double quote usage fix removing too many double quotes
    - Fixed bug #20196 : 1.5.2 breaks scope_closer position
    </notes>
  </release>
  <release>
   <version>
    <release>2.0.0</release>
    <api>2.0.0</api>
   </version>
   <stability>
    <release>stable</release>
    <api>stable</api>
   </stability>
   <date>2014-12-05</date>
   <license uri="https://github.com/squizlabs/PHP_CodeSniffer/blob/master/licence.txt">BSD License</license>
   <notes>
    - JS tokenizer now sets functions as T_CLOSUREs if the function is anonymous
    - JS tokenizer now sets all objects to T_OBJECT
      -- Object end braces are set to a new token T_CLOSE_OBJECT
      -- T_OBJECT tokens no longer act like scopes; i.e., they have no condition/opener/closer
      -- T_PROPERTY tokens no longer act like scopes; i.e., they have no condition/opener/closer
      -- T_OBJECT tokens have a bracket_closer instead, which can be used to find the ending
      -- T_CLOSE_OBJECT tokens have a bracket_opener
    - Improved regular expression detection in the JS tokenizer
    - You can now get PHP_CodeSniffer to ignore a single line by putting @codingStandardsIgnoreLine in a comment
      -- When the comment is found, the comment line and the following line will be ignored
      -- Thanks to Andy Bulford for the contribution
    - PHPCBF now prints output when it is changing into directories
    - Improved conflict detection during auto fixing
    - The -vvv command line argument will now output the current file content for each loop during fixing
    - Generic ScopeIndentSniff now checks that open/close PHP tags are aligned to the correct column
    - PEAR FunctionCallSignatureSniff now checks indent of closing parenthesis even if it is not on a line by itself
    - PEAR FunctionCallSignatureSniff now supports JS files
    - PEAR MultiLineConditionSniff now supports JS files
    - Squiz DocCommentAlignmentSniff now supports JS files
    - Fixed a problem correcting the closing brace line in Squiz ArrayDeclarationSniff
    - Fixed a problem auto-fixing the Squiz.WhiteSpace.FunctionClosingBraceSpace.SpacingBeforeNestedClose error
    - Squiz EmbeddedPhpSniff no longer reports incorrect alignment of tags when they are not on new lines
    - Squiz EmbeddedPhpSniff now aligns open tags correctly when moving them onto a new line
    - Improved fixing of arrays with multiple values in Squiz ArrayDeclarationSniff
    - Improved detection of function comments in Squiz FunctionCommentSpacingSniff
    - Improved fixing of lines after cases statements in Squiz SwitchDeclarationSniff
    - Fixed bug #311 : Suppression of function prototype breaks checking of lines within function
    - Fixed bug #320 : Code sniffer identation issue
    - Fixed bug #333 : Nested ternary operators causing problems
    </notes>
  </release>
  <release>
   <version>
    <release>2.0.0RC4</release>
    <api>2.0.0RC4</api>
   </version>
   <stability>
    <release>beta</release>
    <api>beta</api>
   </stability>
   <date>2014-11-07</date>
   <license uri="https://github.com/squizlabs/PHP_CodeSniffer/blob/master/licence.txt">BSD License</license>
   <notes>
    - JS tokenizer now detects xor statements correctly
    - Improved detection of properties and objects in the JS tokenizer
    - Generic ScopeIndentSniff can now fix indents using tabs instead of spaces
      -- Set the tabIndent property to TRUE in your ruleset.xml file to enable this
      -- It is important to also set a tab-width setting, either in the ruleset or on the command line, for accuracy
    - Generic ScopeIndentSniff now checks and auto-fixes JS files
    - Generic DisallowSpaceIndentSniff is now able to replace space indents with tab indents during fixing
    - Support for phpcs-only and phpcbf-only attributes has been added to all ruleset.xml elements
      -- Allows parts of the ruleset to only apply when using a specific tool
      -- Useful for doing things like excluding indent fixes but still reporting indent errors
    - Unit tests can now set command line arguments during a test run
      -- Override getCliValues() and pass an array of CLI arguments for each file being tested
    - File-wide sniff properties can now be set using T_INLINE_HTML content during unit test runs
      -- Sniffs that start checking at the open tag can only, normally, have properties set using a ruleset
    - Generic ConstructorNameSniff no longer errors for PHP4 style constructors when __construct() is present
      -- Thanks to Thibaud Fabre for the patch
    - Generic DocCommentSniff now checks that the end comment tag is on a new line
    - Generic MultipleStatementAlignmentSniff no longer skips assignments for closures
    - Squiz DocCommentAlignment sniff now has better checking for single line doc block
    - Running unit tests with the -v CLI argument no longer generates PHP errors
    - Fixed bug #295 : ScopeIndentSniff hangs when processing nested closures
    - Fixed bug #298 : False positive in ScopeIndentSniff when anonymous functions are used with method chaining
    - Fixed bug #302 : Fixing code in Squiz InlineComment sniff can remove some comment text
    - Fixed bug #303 : Open and close tag on same line can cause a PHP notice checking scope indent
    - Fixed bug #306 : File containing only a namespace declaration raises undefined index notice
    - Fixed bug #307 : Conditional breaks in case statements get incorrect indentions
    - Fixed bug #308 : Squiz InlineIfDeclarationSniff fails on ternary operators inside closure
    - Fixed bug #310 : Variadics not recognized by tokenizer
    </notes>
  </release>
  <release>
   <version>
    <release>2.0.0RC3</release>
    <api>2.0.0RC3</api>
   </version>
   <stability>
    <release>beta</release>
    <api>beta</api>
   </stability>
   <date>2014-10-16</date>
   <license uri="https://github.com/squizlabs/PHP_CodeSniffer/blob/master/licence.txt">BSD License</license>
   <notes>
    - Improved default output for PHPCBF and removed the options to print verbose and progress output
    - If a .fixed file is supplied for a unit test file, the auto fixes will be checked against it during testing
      -- See Generic ScopeIndentUnitTest.inc and ScopeIndentUnitTest.inc.fixed for an example
    - Fixer token replacement methods now return TRUE if the change was accepted and FALSE if rejected
    - The --config-show command now pretty-prints the config values
      -- Thanks to Ken Guest for the patch
    - Setting and removing config values now catches exceptions if the config file is not writable
      -- Thanks to Ken Guest for the patch
    - Setting and removing config values now prints a message to confirm the action and show old values
    - Generic ScopeIndentSniff has been completely rewritten to improve fixing and embedded PHP detection
    - Generic DisallowTabIndent and DisallowSpaceIndent sniffs now detect indents at the start of block comments
    - Generic DisallowTabIndent and DisallowSpaceIndent sniffs now detect indents inside multi-line strings
    - Generic DisallowTabIndentSniff now replaces tabs inside doc block comments
    - Squiz ControlStructureSpacingSniff error codes have been corrected; they were reversed
    - Squiz EmbeddedPhpSniff now checks open and close tag indents and fixes some errors
    - Squiz FileCommentSniff no longer throws incorrect blank line before comment errors in JS files
    - Squiz ClassDeclarationSniff now has better checking for blank lines after a closing brace
    - Removed error Squiz.Classes.ClassDeclaration.NoNewlineAfterCloseBrace (request #285)
      -- Already handled by Squiz.Classes.ClassDeclaration.CloseBraceSameLine
    - Fixed bug #280 : The --config-show option generates error when there is no config file
    </notes>
  </release>
  <release>
   <version>
    <release>2.0.0RC2</release>
    <api>2.0.0RC2</api>
   </version>
   <stability>
    <release>beta</release>
    <api>beta</api>
   </stability>
   <date>2014-09-26</date>
   <license uri="https://github.com/squizlabs/PHP_CodeSniffer/blob/master/licence.txt">BSD License</license>
   <notes>
    - Minified JS and CSS files are now detected and skipped (fixes bug #252 and bug #19899)
      -- A warning will be added to the file so it can be found in the report and ignored in the future
    - Fixed incorrect length of JS object operator tokens
    - PHP tokenizer no longer converts class/function names to special tokens types
      -- Class/function names such as parent and true would become special tokens such as T_PARENT and T_TRUE
    - PHPCS can now exit with 0 if only warnings were found (request #262)
      -- Set the ignore_warnings_on_exit config variable to 1 to set this behaviour
      -- Default remains at exiting with 0 only if no errors and no warnings were found
      -- Also changes return value of PHP_CodeSniffer_Reporting::printReport()
    - Rulesets can now set associative array properties
      -- property name="[property]" type="array" value="foo=>bar,baz=>qux"
    - Generic ForbiddenFunctionsSniff now has a public property called forbiddenFunctions (request #263)
      -- Override the property in a ruleset.xml file to define forbidden functions and their replacements
      -- A replacement of NULL indicates that no replacement is available
      -- e.g., value="delete=>unset,print=>echo,create_function=>null"
      -- Custom sniffs overriding this one will need to change the visibility of their member var
    - Improved closure support in Generic ScopeIndentSniff
    - Improved indented PHP tag support in Generic ScopeIndentSniff
    - Improved fixing of mixed line indents in Generic ScopeIndentSniff
    - Added conflict detection to the file fixer
      -- If 2 sniffs look to be conflicting, one change will be ignored to allow a fix to occur
    - Generic CamelCapsFunctionNameSniff now ignores a single leading underscore
      -- Thanks to Alex Slobodiskiy for the patch
    - Standards can now be located within hidden directories (further fix for bug #20323)
      -- Thanks to Klaus Purer for the patch
    - Sniff ignore patterns now replace Win dir separators like file ignore patterns already did
    - Exclude patterns now use backtick delimiters, allowing all special characters to work correctly again
      -- Thanks to Jeremy Edgell for the patch
    - Errors converted to warnings in a ruleset (and vice versa) now retain their fixable status
      -- Thanks to Alexander Obuhovich for the patch
    - Squiz ConcatenationSpacingSniff now has a setting to specify how many spaces there should around concat operators
      -- Default remains at 0
      -- Override the "spacing" setting in a ruleset.xml file to change
    - Added auto-fixes for Squiz InlineCommentSniff
    - Generic DocCommentSniff now correctly fixes additional blank lines at the end of a comment
    - Squiz OperatorBracketSniff now correctly fixes operations that include arrays
    - Zend ClosingTagSniff fix now correctly leaves closing tags when followed by HTML
    - Added Generic SyntaxSniff to check for syntax errors in PHP files
      -- Thanks to Blaine Schmeisser for the contribution
    - Added Generic OneTraitPerFileSniff to check that only one trait is defined in each file
      -- Thanks to Alexander Obuhovich for the contribution
    - Squiz DiscouragedFunctionsSniff now warns about var_dump()
    - PEAR ValidFunctionNameSniff no longer throws an error for _()
    - Squiz and PEAR FunctionCommentSniffs now support _()
    - Generic DisallowTabIndentSniff now checks for, and fixes, mixed indents again
    - Generic UpperCaseConstantSniff and LowerCaseConstantSniff now ignore function names
    - Fixed bug #243 : Missing DocBlock not detected
    - Fixed bug #248 : FunctionCommentSniff expects ampersand on param name
    - Fixed bug #265 : False positives with type hints in ForbiddenFunctionsSniff
    - Fixed bug #20373 : Inline comment sniff tab handling way
    - Fixed bug #20377 : Error when trying to execute phpcs with report=json
    - Fixed bug #20378 : Report appended to existing file if no errors found in run
    - Fixed bug #20381 : Invalid "Comment closer must be on a new line"
      -- Thanks to Brad Kent for the patch
    - Fixed bug #20402 : SVN pre-commit hook fails due to unknown argument error
    </notes>
  </release>
  <release>
   <version>
    <release>2.0.0RC1</release>
    <api>2.0.0RC1</api>
   </version>
   <stability>
    <release>beta</release>
    <api>beta</api>
   </stability>
   <date>2014-08-06</date>
   <license uri="https://github.com/squizlabs/PHP_CodeSniffer/blob/master/licence.txt">BSD License</license>
   <notes>
    - PHPCBF will now fix incorrect newline characters in a file
    - PHPCBF now exists cleanly when there are no errors to fix
    - Added phpcbf.bat file for Windows
    - Verbose option no longer errors when using a phar file with a space in the path
    - Fixed a reporting error when using HHVM
      -- Thanks to Martins Sipenko for the patch
    - addFixableError() and addFixableWarning() now only return true if the fixer is enabled
      -- Saves checking ($phpcsFile->fixer->enabled === true) before every fix
    - Added addErrorOnLine() and addWarningOnLine() to add a non-fixable violation to a line at column 1
      -- Useful if you are generating errors using an external tool or parser and only know line numbers
      -- Thanks to Ondřej Mirtes for the patch
    - CSS tokenizer now identifies embedded PHP code using the new T_EMBEDDED_PHP token type
      -- The entire string of PHP is contained in a single token
    - PHP tokenizer contains better detection of short array syntax
    - Unit test runner now also test any standards installed under the installed_paths config var
    - Exclude patterns now use {} delimiters, allowing the | special character to work correctly again
    - The filtering component of the --extensions argument is now ignored again when passing filenames
      -- Can still be used to specify a custom tokenizer for each extension when passing filenames
      -- If no tokenizer is specified, default values will be used for common file extensions
    - Diff report now produces relative paths on Windows, where possible (further fix for bug #20234)
    - If a token's content has been modified by the tab-width setting, it will now have an orig_content in the tokens array
    - Generic DisallowSpaceIndent and DisallowTabIndent sniffs now check original indent content even when tab-width is set
      -- Previously, setting --tab-width would force both to check the indent as spaces
    - Fixed a problem where PHPCBF could replace tabs with too many spaces when changing indents
    - Fixed a problem that could occur with line numbers when using HHVM to check files with Windows newline characters
    - Removed use of sys_get_temp_dir() as this is not supported by the min PHP version
    - Squiz ArrayDeclarationSniff now supports short array syntax
    - Squiz ControlSignatureSniff no longer uses the Abstract Pattern sniff
      -- If you are extending this sniff, you'll need to rewrite your code
      -- The rewrite allows this sniff to fix all control structure formatting issues it finds
    - The installed_paths config var now accepts relative paths
      -- The paths are relative to the PHP_CodeSniffer install directory
      -- Thanks to Weston Ruter for the patch
    - Generic ScopeIndentSniff now accounts for different open tag indents
    - PEAR FunctionDeclarationSniff now ignores short arrays when checking indent
      -- Thanks to Daniel Tschinder for the patch
    - PSR2 FunctionCallSignatureSniff now treats multi-line strings as a single-line argument, like arrays and closures
      -- Thanks to Dawid Nowak for the patch
    - PSR2 UseDeclarationSniff now checks for a single space after the USE keyword
    - Generic ForbiddenFunctionsSniff now detects calls to functions in the global namespace
      -- Thanks to Ole Martin Handeland for the patch
    - Generic LowerCaseConstantSniff and UpperCaseConstantSniff now ignore namespaces beginning with TRUE/FALSE/NULL
      -- Thanks to Renan Gonçalves for the patch
    - Squiz InlineCommentSniff no longer requires a blank line after post-statement comments (request #20299)
    - Squiz SelfMemberReferenceSniff now works correctly with namespaces
    - Squiz FunctionCommentSniff is now more relaxed when checking namespaced type hints
    - Tab characters are now encoded in abstract pattern errors messages
      -- Thanks to Blaine Schmeisser for the patch
    - Invalid sniff codes passed to --sniffs now show a friendly error message (request #20313)
    - Generic LineLengthSniff now shows a warning if the iconv module is disabled (request #20314)
    - Source report no longer shows errors if category or sniff names ends in an uppercase error
      -- Thanks to Jonathan Marcil for the patch
    - Fixed bug #20261 : phpcbf has an endless fixing loop
    - Fixed bug #20268 : Incorrect documentation titles in PEAR documentation
    - Fixed bug #20296 : new array notion in function comma check fails
    - Fixed bug #20297 : phar does not work when renamed it to phpcs
    - Fixed bug #20307 : PHP_CodeSniffer_Standards_AbstractVariableSniff analyze traits
    - Fixed bug #20308 : Squiz.ValidVariableNameSniff - wrong variable usage
    - Fixed bug #20309 : Use "member variable" term in sniff "processMemberVar" method
    - Fixed bug #20310 : PSR2 does not check for space after function name
    - Fixed bug #20322 : Display rules set to type=error even when suppressing warnings
    - Fixed bug #20323 : PHPCS tries to load sniffs from hidden directories
    - Fixed bug #20346 : Fixer endless loop with Squiz.CSS sniffs
    - Fixed bug #20355 : No sniffs are registered with PHAR on Windows
    </notes>
  </release>
  <release>
   <version>
    <release>2.0.0a2</release>
    <api>2.0.0a2</api>
   </version>
   <stability>
    <release>alpha</release>
    <api>alpha</api>
   </stability>
   <date>2014-05-01</date>
   <license uri="https://github.com/squizlabs/PHP_CodeSniffer/blob/master/licence.txt">BSD License</license>
   <notes>
    - Added report type --report=info to show information about the checked code to make building a standard easier
      -- Checks a number of things, such as what line length you use, and spacing are brackets, but not everything
      -- Still highly experimental
    - Generic LineLengthSniff now shows warnings for long lines referring to licence and VCS information
      -- It previously ignored these lines, but at the expense of performance
    - Generic DisallowTabIndent and DisallowSpaceIndent sniffs no longer error when detecting mixed indent types
      -- Only the first type of indent found on a line (space or indent) is considered
    - Lots of little performance improvements that can add up to a substantial saving over large code bases
      -- Added a "length" array index to tokens so you don't need to call strlen() of them, or deal with encoding
      -- Can now use isset() to find tokens inside the PHP_CodeSniffer_Tokens static vars instead of in_array()
    - Custom reports can now specify a $recordErrors member var; this previously only worked for built-in reports
      -- When set to FALSE, error messages will not be recorded and only totals will be returned
      -- This can save significant memory while processing a large code base
    - Removed dependence on PHP_Timer
    - PHP tokenizer now supports DEFAULT statements opened with a T_SEMICOLON
    - The Squiz and PHPCS standards have increased the max padding for statement alignment from 8 to 12
    - Squiz EchoedStringsSniff now supports statments without a semicolon, such as PHP embedded in HTML
    - Squiz DoubleQuoteUsageSniff now properly replaces escaped double quotes when fixing a doubled quoted string
    - Improved detection of nested IF statements that use the alternate IF/ENDIF syntax
    - PSR1 CamelCapsMethodNameSniff now ignores magic methods
      -- Thanks to Eser Ozvataf for the patch
    - PSR1 SideEffectsSniff now ignores methods named define()
    - PSR1 and PEAR ClassDeclarationSniffs now support traits (request #20208)
    - PSR2 ControlStructureSpacingSniff now allows newlines before/after parentheses
      -- Thanks to Maurus Cuelenaere for the patch
    - PSR2 ControlStructureSpacingSniff now checks TRY and CATCH statements
    - Squiz SuperfluousWhitespaceSniff now detects whitespace at the end of block comment lines
      -- Thanks to Klaus Purer for the patch
    - Squiz LowercasePHPFunctionsSniff no longer reports errors for namespaced functions
      -- Thanks to Max Galbusera for the patch
    - Squiz SwitchDeclarationSniff now allows exit() as a breaking statement for case/default
    - Squiz ValidVariableNameSniff and Zend ValidVariableNameSniff now ignore additional PHP reserved vars
      -- Thanks to Mikuláš Dítě and Adrian Crepaz for the patch
    - Sniff code Squiz.WhiteSpace.MemberVarSpacing.After changed to Squiz.WhiteSpace.MemberVarSpacing.Incorrect (request #20241)
    - Fixed bug #20200 : Invalid JSON produced with specific error message
    - Fixed bug #20204 : Ruleset exclude checks are case sensitive
    - Fixed bug #20213 : Invalid error, Inline IF must be declared on single line
    - Fixed bug #20225 : array_merge() that takes more than one line generates error
    - Fixed bug #20230 : Squiz ControlStructureSpacing sniff assumes specific condition formatting
    - Fixed bug #20234 : phpcbf patch command absolute paths
    - Fixed bug #20240 : Squiz block comment sniff fails when newline present
    - Fixed bug #20247 : The Squiz.WhiteSpace.ControlStructureSpacing sniff and do-while
      -- Thanks to Alexander Obuhovich for the patch
    - Fixed bug #20248 : The Squiz_Sniffs_WhiteSpace_ControlStructureSpacingSniff sniff and empty scope
    - Fixed bug #20252 : Unitialized string offset when package name starts with underscore
    </notes>
  </release>
  <release>
   <version>
    <release>2.0.0a1</release>
    <api>2.0.0a1</api>
   </version>
   <stability>
    <release>alpha</release>
    <api>alpha</api>
   </stability>
   <date>2014-02-05</date>
   <license uri="https://github.com/squizlabs/PHP_CodeSniffer/blob/master/licence.txt">BSD License</license>
   <notes>
    - Added the phpcbf script to automatically fix many errors found by the phpcs script
    - Added report type --report=diff to show suggested changes to fix coding standard violations
    - The --report argument now allows for custom reports to be used
      -- Use the full path to your custom report class as the report name
    - The --extensions argument is now respected when passing filenames; not just with directories
    - The --extensions argument now allows you to specify the tokenizer for each extension
      -- e.g., --extensions=module/php,es/js
    - Command line arguments can now be set in ruleset files
      -- e.g., arg name="report" value="summary" (print summary report; same as --report=summary)
      -- e.g., arg value="sp" (print source and progress information; same as -sp)
      -- The -vvv, --sniffs, --standard and -l command line arguments cannot be set in this way
    - Sniff process() methods can not optionally return a token to ignore up to
      -- If returned, the sniff will not be executed again until the passed token is reached in the file
      -- Useful if you are looking for tokens like T_OPEN_TAG but only want to process the first one
    - Removed the comment parser classes and replaced it with a simple comment tokenier
      -- T_DOC_COMMENT tokens are now tokenized into T_DOC_COMMENT_* tokens so they can be used more easily
      -- This change requires a significant rewrite of sniffs that use the comment parser
      -- This change requires minor changes to sniffs that listen for T_DOC_COMMENT tokens directly
    - Added Generic DocCommentSniff to check generic doc block formatting
      -- Removed doc block formatting checks from PEAR ClassCommentSniff
      -- Removed doc block formatting checks from PEAR FileCommentSniff
      -- Removed doc block formatting checks from PEAR FunctionCommentSniff
      -- Removed doc block formatting checks from Squiz ClassCommentSniff
      -- Removed doc block formatting checks from Squiz FileCommentSniff
      -- Removed doc block formatting checks from Squiz FunctionCommentSniff
      -- Removed doc block formatting checks from Squiz VariableCommentSniff
    - Squiz DocCommentAlignmentSniff has had its error codes changed
      -- NoSpaceBeforeTag becomes NoSpaceAfterStar
      -- SpaceBeforeTag becomes SpaceAfterStar
      -- SpaceBeforeAsterisk becomes SpaceBeforeStar
    - Generic MultipleStatementAlignment now aligns assignments within a block so they fit within their max padding setting
      -- The sniff previously requested the padding as 1 space if max padding was exceeded
      -- It now aligns the assignment with surrounding assignments if it can
      -- Removed property ignoreMultiline as multi-line assignments are now handled correctly and should not be ignored
    - Squiz FunctionClosingBraceSpaceSniff now requires a blank line before the brace in all cases except function args
    - Added error Squiz.Commenting.ClassComment.SpacingAfter to ensure there are no blank lines after a class comment
    - Added error Squiz.WhiteSpace.MemberVarSpacing.AfterComment to ensure there are no blank lines after a member var comment
      -- Fixes have also been corrected to not strip the member var comment or indent under some circumstances
      -- Thanks to Mark Scherer for help with this fix
    - Added error Squiz.Commenting.FunctionCommentThrowTag.Missing to ensure a throw is documented
    - Removed error Squiz.Commenting.FunctionCommentThrowTag.WrongType
    - Content passed via STDIN can now specify the filename to use so that sniffs can run the correct filename checks
      -- Ensure the first line of the content is: phpcs_input_file: /path/to/file
    - Squiz coding standard now enforces no closing PHP tag at the end of a pure PHP file
    - Squiz coding standard now enforces a single newline character at the end of the file
    - Squiz ClassDeclarationSniff no longer checks for a PHP ending tag after a class definition
    - Squiz ControlStructureSpacingSniff now checks TRY and CATCH statements as well
    - Removed MySource ChannelExceptionSniff
    </notes>
  </release>
  <release>
   <version>
    <release>1.5.6</release>
    <api>1.5.6</api>
   </version>
   <stability>
    <release>stable</release>
    <api>stable</api>
   </stability>
   <date>2014-12-05</date>
   <license uri="https://github.com/squizlabs/PHP_CodeSniffer/blob/master/licence.txt">BSD License</license>
   <notes>
    - JS tokenizer now detects xor statements correctly
    - The --config-show command now pretty-prints the config values
      -- Thanks to Ken Guest for the patch
    - Setting and removing config values now catches exceptions if the config file is not writable
      -- Thanks to Ken Guest for the patch
    - Setting and removing config values now prints a message to confirm the action and show old values
    - You can now get PHP_CodeSniffer to ignore a single line by putting @codingStandardsIgnoreLine in a comment
      -- When the comment is found, the comment line and the following line will be ignored
      -- Thanks to Andy Bulford for the contribution
    - Generic ConstructorNameSniff no longer errors for PHP4 style constructors when __construct() is present
      -- Thanks to Thibaud Fabre for the patch
    - Fixed bug #280 : The --config-show option generates error when there is no config file
    - Fixed bug #306 : File containing only a namespace declaration raises undefined index notice
    - Fixed bug #308 : Squiz InlineIfDeclarationSniff fails on ternary operators inside closure
    - Fixed bug #310 : Variadics not recognized by tokenizer
    - Fixed bug #311 : Suppression of function prototype breaks checking of lines within function
   </notes>
  </release>
  <release>
   <version>
    <release>1.5.5</release>
    <api>1.5.5</api>
   </version>
   <stability>
    <release>stable</release>
    <api>stable</api>
   </stability>
   <date>2014-09-25</date>
   <license uri="https://github.com/squizlabs/PHP_CodeSniffer/blob/master/licence.txt">BSD License</license>
   <notes>
    - PHP tokenizer no longer converts class/function names to special tokens types
      -- Class/function names such as parent and true would become special tokens such as T_PARENT and T_TRUE
    - Improved closure support in Generic ScopeIndentSniff
    - Improved indented PHP tag support in Generic ScopeIndentSniff
    - Generic CamelCapsFunctionNameSniff now ignores a single leading underscore
      -- Thanks to Alex Slobodiskiy for the patch
    - Standards can now be located within hidden directories (further fix for bug #20323)
      -- Thanks to Klaus Purer for the patch
    - Added Generic SyntaxSniff to check for syntax errors in PHP files
      -- Thanks to Blaine Schmeisser for the contribution
    - Squiz DiscouragedFunctionsSniff now warns about var_dump()
    - PEAR ValidFunctionNameSniff no longer throws an error for _()
    - Squiz and PEAR FunctionCommentSnif now support _()
    - Generic UpperCaseConstantSniff and LowerCaseConstantSniff now ignore function names
    - Fixed bug #248 : FunctionCommentSniff expects ampersand on param name
    - Fixed bug #265 : False positives with type hints in ForbiddenFunctionsSniff
    - Fixed bug #20373 : Inline comment sniff tab handling way
    - Fixed bug #20378 : Report appended to existing file if no errors found in run
    - Fixed bug #20381 : Invalid "Comment closer must be on a new line"
      -- Thanks to Brad Kent for the patch
    - Fixed bug #20386 : Squiz.Commenting.ClassComment.SpacingBefore thrown if first block comment
   </notes>
  </release>
  <release>
   <version>
    <release>1.5.4</release>
    <api>1.5.4</api>
   </version>
   <stability>
    <release>stable</release>
    <api>stable</api>
   </stability>
   <date>2014-08-06</date>
   <license uri="https://github.com/squizlabs/PHP_CodeSniffer/blob/master/licence.txt">BSD License</license>
   <notes>
    - Removed use of sys_get_temp_dir() as this is not supported by the min PHP version
    - The installed_paths config var now accepts relative paths
      -- The paths are relative to the PHP_CodeSniffer install directory
      -- Thanks to Weston Ruter for the patch
    - Generic ScopeIndentSniff now accounts for different open tag indents
    - PEAR FunctionDeclarationSniff now ignores short arrays when checking indent
      -- Thanks to Daniel Tschinder for the patch
    - PSR2 FunctionCallSignatureSniff now treats multi-line strings as a single-line argument, like arrays and closures
      -- Thanks to Dawid Nowak for the patch
    - Generic ForbiddenFunctionsSniff now detects calls to functions in the global namespace
      -- Thanks to Ole Martin Handeland for the patch
    - Generic LowerCaseConstantSniff and UpperCaseConstantSniff now ignore namespaces beginning with TRUE/FALSE/NULL
      -- Thanks to Renan Gonçalves for the patch
    - Squiz InlineCommentSniff no longer requires a blank line after post-statement comments (request #20299)
    - Squiz SelfMemberReferenceSniff now works correctly with namespaces
    - Tab characters are now encoded in abstract pattern errors messages
      -- Thanks to Blaine Schmeisser for the patch
    - Invalid sniff codes passed to --sniffs now show a friendly error message (request #20313)
    - Generic LineLengthSniff now shows a warning if the iconv module is disabled (request #20314)
    - Source report no longer shows errors if category or sniff names ends in an uppercase error
      -- Thanks to Jonathan Marcil for the patch
    - Fixed bug #20268 : Incorrect documentation titles in PEAR documentation
    - Fixed bug #20296 : new array notion in function comma check fails
    - Fixed bug #20307 : PHP_CodeSniffer_Standards_AbstractVariableSniff analyze traits
    - Fixed bug #20308 : Squiz.ValidVariableNameSniff - wrong variable usage
    - Fixed bug #20309 : Use "member variable" term in sniff "processMemberVar" method
    - Fixed bug #20310 : PSR2 does not check for space after function name
    - Fixed bug #20322 : Display rules set to type=error even when suppressing warnings
    - Fixed bug #20323 : PHPCS tries to load sniffs from hidden directories
   </notes>
  </release>
  <release>
   <version>
    <release>1.5.3</release>
    <api>1.5.3</api>
   </version>
   <stability>
    <release>stable</release>
    <api>stable</api>
   </stability>
   <date>2014-05-01</date>
   <license uri="https://github.com/squizlabs/PHP_CodeSniffer/blob/master/licence.txt">BSD License</license>
   <notes>
    - Improved detection of nested IF statements that use the alternate IF/ENDIF syntax
    - PHP tokenizer now supports DEFAULT statements opened with a T_SEMICOLON
    - PSR1 CamelCapsMethodNameSniff now ignores magic methods
      -- Thanks to Eser Ozvataf for the patch
    - PSR1 SideEffectsSniff now ignores methods named define()
    - PSR1 and PEAR ClassDeclarationSniffs now support traits (request #20208)
    - PSR2 ControlStructureSpacingSniff now allows newlines before/after parentheses
      -- Thanks to Maurus Cuelenaere for the patch
    - Squiz LowercasePHPFunctionsSniff no longer reports errors for namespaced functions
      -- Thanks to Max Galbusera for the patch
    - Squiz SwitchDeclarationSniff now allows exit() as a breaking statement for case/default
    - Squiz ValidVariableNameSniff and Zend ValidVariableNameSniff now ignore additional PHP reserved vars
      -- Thanks to Mikuláš Dítě and Adrian Crepaz for the patch
    - Sniff code Squiz.WhiteSpace.MemberVarSpacing.After changed to Squiz.WhiteSpace.MemberVarSpacing.Incorrect (request #20241)
    - Fixed bug #20200 : Invalid JSON produced with specific error message
    - Fixed bug #20204 : Ruleset exclude checks are case sensitive
    - Fixed bug #20213 : Invalid error, Inline IF must be declared on single line
    - Fixed bug #20225 : array_merge() that takes more than one line generates error
    - Fixed bug #20230 : Squiz ControlStructureSpacing sniff assumes specific condition formatting
    - Fixed bug #20240 : Squiz block comment sniff fails when newline present
    - Fixed bug #20247 : The Squiz.WhiteSpace.ControlStructureSpacing sniff and do-while
      -- Thanks to Alexander Obuhovich for the patch
    - Fixed bug #20248 : The Squiz_Sniffs_WhiteSpace_ControlStructureSpacingSniff sniff and empty scope
    - Fixed bug #20252 : Unitialized string offset when package name starts with underscore
   </notes>
  </release>
  <release>
   <version>
    <release>1.5.2</release>
    <api>1.5.2</api>
   </version>
   <stability>
    <release>stable</release>
    <api>stable</api>
   </stability>
   <date>2014-02-05</date>
   <license uri="https://github.com/squizlabs/PHP_CodeSniffer/blob/master/licence.txt">BSD License</license>
   <notes>
    - Improved support for the PHP 5.5. classname::class syntax
      -- PSR2 SwitchDeclarationSniff no longer throws errors when this syntax is used in CASE conditions
    - Improved support for negative checks of instanceOf in Squiz ComparisonOperatorUsageSniff
      -- Thanks to Martin Winkel for the patch
    - Generic FunctionCallArgumentSpacingSniff now longer complains about space before comma when using here/nowdocs
      -- Thanks to Richard van Velzen for the patch
    - Generic LowerCaseConstantSniff and UpperCaseConstantSniff now ignore class constants
      -- Thanks to Kristopher Wilson for the patch
    - PEAR FunctionCallSignatureSniff now has settings to specify how many spaces should appear before/after parentheses
      -- Override the 'requiredSpacesAfterOpen' and 'requiredSpacesBeforeClose' settings in a ruleset.xml file to change
      -- Default remains at 0 for both
      -- Thanks to Astinus Eberhard for the patch
    - PSR2 ControlStructureSpacingSniff now has settings to specify how many spaces should appear before/after parentheses
      -- Override the 'requiredSpacesAfterOpen' and 'requiredSpacesBeforeClose' settings in a ruleset.xml file to change
      -- Default remains at 0 for both
      -- Thanks to Astinus Eberhard for the patch
    - Squiz ForEachLoopDeclarationSniff now has settings to specify how many spaces should appear before/after parentheses
      -- Override the 'requiredSpacesAfterOpen' and 'requiredSpacesBeforeClose' settings in a ruleset.xml file to change
      -- Default remains at 0 for both
      -- Thanks to Astinus Eberhard for the patch
    - Squiz ForLoopDeclarationSniff now has settings to specify how many spaces should appear before/after parentheses
      -- Override the 'requiredSpacesAfterOpen' and 'requiredSpacesBeforeClose' settings in a ruleset.xml file to change
      -- Default remains at 0 for both
      -- Thanks to Astinus Eberhard for the patch
    - Squiz FunctionDeclarationArgumentSpacingSniff now has settings to specify how many spaces should appear before/after parentheses
      -- Override the 'requiredSpacesAfterOpen' and 'requiredSpacesBeforeClose' settings in a ruleset.xml file to change
      -- Default remains at 0 for both
      -- Thanks to Astinus Eberhard for the patch
    - Removed UnusedFunctionParameter, CyclomaticComplexity and NestingLevel from the Squiz standard
    - Generic FixmeSniff and TodoSniff now work correctly with accented characters
    - Fixed bug #20145 : Custom ruleset preferences directory over installed standard
    - Fixed bug #20147 : phpcs-svn-pre-commit - no more default error report
    - Fixed bug #20151 : Problem handling "if(): ... else: ... endif;" syntax
    - Fixed bug #20190 : Invalid regex in Squiz_Sniffs_WhiteSpace_SuperfluousWhitespaceSniff
   </notes>
  </release>
  <release>
   <version>
    <release>1.5.1</release>
    <api>1.5.1</api>
   </version>
   <stability>
    <release>stable</release>
    <api>stable</api>
   </stability>
   <date>2013-12-12</date>
   <license uri="https://github.com/squizlabs/PHP_CodeSniffer/blob/master/licence.txt">BSD License</license>
   <notes>
    - Config values can now be set at runtime using the command line argument [--runtime-set key value]
      -- Runtime values are the same as config values, but are not written to the main config file
      -- Thanks to Wim Godden for the patch
    - Config values can now be set in ruleset files
      -- e.g., config name="zend_ca_path" value="/path/to/ZendCodeAnalyzer"
      -- Can not be used to set config values that override command line values, such as show_warnings
      -- Thanks to Jonathan Marcil for helping with the patch
    - Added a new installed_paths config value to allow for the setting of directories that contain standards
      -- By default, standards have to be installed into the CodeSniffer/Standards directory to be considered installed
      -- New config value allows a list of paths to be set in addition to this internal path
      -- Installed standards appear when using the -i arg, and can be referenced in rulesets using only their name
      -- Set paths by running: phpcs --config-set installed_paths /path/one,/path/two,...
    - PSR2 ClassDeclarationSniff now allows a list of extended interfaces to be split across multiple lines
    - Squiz DoubleQuoteUsageSniff now allows \b in double quoted strings
    - Generic ForbiddenFunctionsSniff now ignores object creation
      -- This is a further fix for bug #20100 : incorrect Function mysql() has been deprecated report
    - Fixed bug #20136 : Squiz_Sniffs_WhiteSpace_ScopeKeywordSpacingSniff and Traits
    - Fixed bug #20138 : Protected property underscore and camel caps issue (in trait with Zend)
      -- Thanks to Gaetan Rousseau for the patch
    - Fixed bug #20139 : No report file generated on success
   </notes>
  </release>
  <release>
   <version>
    <release>1.5.0</release>
    <api>1.5.0</api>
   </version>
   <stability>
    <release>stable</release>
    <api>stable</api>
   </stability>
   <date>2013-11-28</date>
   <license uri="https://github.com/squizlabs/PHP_CodeSniffer/blob/master/licence.txt">BSD License</license>
   <notes>
    - Doc generation is now working again for installed standards
      -- Includes a fix for limiting the docs to specific sniffs
    - Generic ScopeIndentSniff now allows for ignored tokens to be set via ruleset.xml files
      -- E.g., to ignore comments, override a property using:
      -- name="ignoreIndentationTokens" type="array" value="T_COMMENT,T_DOC_COMMENT"
    - PSR2 standard now ignores comments when checking indentation rules
    - Generic UpperCaseConstantNameSniff no longer reports errors where constants are used (request #20090)
      -- It still reports errors where constants are defined
    - Individual messages can now be excluded in ruleset.xml files using the exclude tag (request #20091)
      -- Setting message severity to 0 continues to be supported
    - Squiz OperatorSpacingSniff no longer throws errors for the ?: short ternary operator
      -- Thanks to Antoine Musso for the patch
    - Comment parser now supports non-English characters when splitting comment lines into words
      -- Thanks to Nik Sun for the patch
    - Exit statements are now recognised as valid closers for CASE and DEFAULT blocks
      -- Thanks to Maksim Kochkin for the patch
    - PHP_CodeSniffer_CLI::process() can now be passed an incomplete array of CLI values
      -- Missing values will be set to the CLI defaults
      -- Thanks to Maksim Kochkin for the patch
    - Fixed bug #20093 : Bug with ternary operator token
    - Fixed bug #20097 : CLI.php throws error in php 5.2
    - Fixed bug #20100 : incorrect Function mysql() has been deprecated report
    - Fixed bug #20119 : PHP warning: invalid argument to str_repeat() in SVN blame report with -s
    - Fixed bug #20123 : PSR2 complains about an empty second statement in for-loop
    - Fixed bug #20131 : PHP errors in svnblame report, if there are files not under version control
    - Fixed bug #20133 : Allow "HG: hg_id" as value for @version tag
   </notes>
  </release>
  <release>
   <version>
    <release>1.5.0RC4</release>
    <api>1.5.0RC4</api>
   </version>
   <stability>
    <release>beta</release>
    <api>beta</api>
   </stability>
   <date>2013-09-26</date>
   <license uri="https://github.com/squizlabs/PHP_CodeSniffer/blob/master/licence.txt">BSD License</license>
   <notes>
    - You can now restrict violations to individual sniff codes using the --sniffs command line argument
     -- Previously, this only restricted violations to an entire sniff and not individual messages
     -- If you have scripts calling PHP_CodeSniffer::process() or creating PHP_CodeSniffer_File objects, you must update your code
     -- The array of restrictions passed to PHP_CodeSniffer::process() must now be an array of sniff codes instead of class names
     -- The PHP_CodeSniffer_File::__construct() method now requires an array of restrictions to be passed
    - Doc generation is now working again
    - Progress information now shows the percentage complete at the end of each line
    - Added report type --report=junit to show the error list in a JUnit compatible format
      -- Thanks to Oleg Lobach for the contribution
    - Added support for the PHP 5.4 callable type hint
    - Fixed problem where some file content could be ignored when checking STDIN
    - Version information is now printed when installed via composer or run from a Git clone (request #20050)
    - Added Squiz DisallowBooleanStatementSniff to ban boolean operators outside of control structure conditions
    - The CSS tokenizer is now more reliable when encountering 'list' and 'break' strings
    - Coding standard ignore comments can now appear instead doc blocks as well as inline comments
      -- Thanks to Stuart Langley for the patch
    - Generic LineLengthSniff now ignores SVN URL and Head URL comments
      -- Thanks to Karl DeBisschop for the patch
    - PEAR MultiLineConditionSniff now has a setting to specify how many spaces code should be indented
      -- Default remains at 4; override the 'indent' setting in a ruleset.xml file to change
      -- Thanks to Szabolcs Sulik for the patch
    - PEAR MultiLineAssignmentSniff now has a setting to specify how many spaces code should be indented
      -- Default remains at 4; override the 'indent' setting in a ruleset.xml file to change
      -- Thanks to Szabolcs Sulik for the patch
    - PEAR FunctionDeclarationSniff now has a setting to specify how many spaces code should be indented
      -- Default remains at 4; override the 'indent' setting in a ruleset.xml file to change
      -- Thanks to Szabolcs Sulik for the patch
    - Squiz SwitchDeclarationSniff now has a setting to specify how many spaces code should be indented
      -- Default remains at 4; override the 'indent' setting in a ruleset.xml file to change
      -- Thanks to Szabolcs Sulik for the patch
    - Squiz CSS IndentationSniff now has a setting to specify how many spaces code should be indented
      -- Default remains at 4; override the 'indent' setting in a ruleset.xml file to change
      -- Thanks to Hugo Fonseca for the patch
    - Squiz and MySource File and Function comment sniffs now allow all tags and don't require a particular licence
    - Squiz standard now allows lines to be 120 characters long before warning; up from 85
    - Squiz LowercaseStyleDefinitionSniff no longer throws errors for class names in nested style definitions
    - Squiz ClassFileNameSniff no longer throws errors when checking STDIN
    - Squiz CSS sniffs no longer generate errors for IE filters
    - Squiz CSS IndentationSniff no longer sees comments as blank lines
    - Squiz LogicalOperatorSpacingSniff now ignores whitespace at the end of a line
    - Squiz.Scope.MethodScope.Missing error message now mentions 'visibility' instead of 'scope modifier'
      -- Thanks to Renat Akhmedyanov for the patch
    - Added support for the PSR2 multi-line arguments errata
    - The PSR2 standard no longer throws errors for additional spacing after a type hint
    - PSR UseDeclarationSniff no longer throws errors for USE statements inside TRAITs
    - Fixed cases where code was incorrectly assigned the T_GOTO_LABEL token when used in a complex CASE condition
    - Fixed bug #20026 : Check for multi-line arrays that should be single-line is slightly wrong
      -- Adds new error message for single-line arrays that end with a comma
    - Fixed bug #20029 : ForbiddenFunction sniff incorrectly recognizes methods in USE clauses
    - Fixed bug #20043 : Mis-interpretation of Foo::class
    - Fixed bug #20044 : PSR1 camelCase check does not ignore leading underscores
    - Fixed bug #20045 : Errors about indentation for closures with multi-line 'use' in functions
    - Fixed bug #20051 : Undefined index: scope_opener / scope_closer
      -- Thanks to Anthon Pang for the patch
   </notes>
  </release>
  <release>
   <version>
    <release>1.5.0RC3</release>
    <api>1.5.0RC3</api>
   </version>
   <stability>
    <release>beta</release>
    <api>beta</api>
   </stability>
   <date>2013-07-25</date>
   <license uri="https://github.com/squizlabs/PHP_CodeSniffer/blob/master/licence.txt">BSD License</license>
   <notes>
    - Added report type --report=json to show the error list and total counts for all checked files
      -- Thanks to Jeffrey Fisher for the contribution
    - PHP_CodeSniffer::isCamelCaps now allows for acronyms at the start of a string if the strict flag is FALSE
      -- acronyms are defined as at least 2 uppercase characters in a row
      -- e.g., the following is now valid camel caps with strict set to FALSE: XMLParser
    - The PHP tokenizer now tokenizes goto labels as T_GOTO_LABEL instead of T_STRING followed by T_COLON
    - The JS tokenizer now has support for the T_THROW token
    - Symlinked directories inside CodeSniffer/Standards and in ruleset.xml files are now supported
      -- Only available since PHP 5.2.11 and 5.3.1
      -- Thanks to Maik Penz for the patch
    - The JS tokenizer now correctly identifies T_INLINE_ELSE tokens instead of leaving them as T_COLON
      -- Thanks to Arnout Boks for the patch
    - Explaining a standard (phpcs -e) that uses namespaces now works correctly
    - Restricting a check to specific sniffs (phpcs --sniffs=...) now works correctly with namespaced sniffs
      -- Thanks to Maik Penz for the patch
    - Docs added for the entire Generic standard, and many sniffs from other standards are now documented as well
      -- Thanks to Spencer Rinehart for the contribution
    - Clearer error message for when the sniff class name does not match the directory structure
    - Generated HTML docs now correctly show the open PHP tag in code comparison blocks
    - Added Generic InlineHTMLSniff to ensure a file only contains PHP code
    - Added Squiz ShorthandSizeSniff to check that CSS sizes are using shorthand notation only when 1 or 2 values are used
    - Added Squiz ForbiddenStylesSniff to ban the use of some deprecated browser-specific styles
    - Added Squiz NamedColoursSniff to ban the use of colour names
    - PSR2 standard no longer enforces no whitespace between the closing parenthesis of a function call and the semicolon
    - PSR2 ClassDeclarationSniff now ignores empty classes when checking the end brace position
    - PSR2 SwitchDeclarationSniff no longer reports errors for empty lines between CASE statements
    - PEAR ObjectOperatorIndentSniff now has a setting to specify how many spaces code should be indented
      -- Default remains at 4; override the indent setting in a ruleset.xml file to change
      -- Thanks to Andrey Mindubaev for the patch
    - Squiz FileExtensionSniff now supports traits
      -- Thanks to Lucas Green for the patch
    - Squiz ArrayDeclarationSniff no longer reports errors for no comma at the end of a line that contains a function call
    - Squiz SwitchDeclarationSniff now supports T_CONTINUE and T_THROW as valid case/default breaking statements
    - Squiz CommentedOutCodeSniff is now better at ignoring commented out HTML, XML and regular expressions
    - Squiz DisallowComparisonAssignmentSniff no longer throws errors for the third expression in a FOR statement
    - Squiz ColourDefinitionSniff no longer throws errors for some CSS class names
    - Squiz ControlStructureSpacingSniff now supports all types of CASE/DEFAULT breaking statements
    - Generic CallTimePassByReferenceSniff now reports errors for functions called using a variable
      -- Thanks to Maik Penz for the patch
    - Generic ConstructorNameSniff no longer throws a notice for abstract constructors inside abstract classes
      -- Thanks to Spencer Rinehart for the patch
    - Squiz ComparisonOperatorUsageSniff now checks inside elseif statements
      -- Thanks to Arnout Boks for the patch
    - Squiz OperatorSpacingSniff now reports errors for no spacing around inline then and else tokens
      -- Thanks to Arnout Boks for the patch
    - Fixed bug #19811 : Comments not ignored in all cases in AbstractPatternSniff
      -- Thanks to Erik Wiffin for the patch
    - Fixed bug #19892 : ELSE with no braces causes incorrect SWITCH break statement indentation error
    - Fixed bug #19897 : Indenting warnings in templates not consistent
    - Fixed bug #19908 : PEAR MultiLineCondition Does Not Apply elseif
    - Fixed bug #19930 : option --report-file generate an empty file
    - Fixed bug #19935 : notify-send reports do not vanish in gnome-shell
      -- Thanks to Christian Weiske for the patch
    - Fixed bug #19944 : docblock squiz sniff "return void" trips over return in lambda function
    - Fixed bug #19953 : PSR2 - Spaces before interface name for abstract class
    - Fixed bug #19956 : phpcs warns for Type Hint missing Resource
    - Fixed bug #19957 : Does not understand trait method aliasing
    - Fixed bug #19968 : Permission denied on excluded directory
    - Fixed bug #19969 : Sniffs with namespace not recognized in reports
    - Fixed bug #19997 : Class names incorrectly detected as constants
   </notes>
  </release>
  <release>
   <version>
    <release>1.5.0RC2</release>
    <api>1.5.0RC2</api>
   </version>
   <stability>
    <release>beta</release>
    <api>beta</api>
   </stability>
   <date>2013-04-04</date>
   <license uri="https://github.com/squizlabs/PHP_CodeSniffer/blob/master/licence.txt">BSD License</license>
   <notes>
    - Ruleset processing has been rewritten to be more predictable
      -- Provides much better support for relative paths inside ruleset files
      -- May mean that sniffs that were previously ignored are now being included when importing external rulesets
      -- Ruleset processing output can be seen by using the -vv command line argument
      -- Internal sniff registering functions have all changed, so please review custom scripts
    - You can now pass multiple coding standards on the command line, comma separated (request #19144)
      -- Works with built-in or custom standards and rulesets, or a mix of both
    - You can now exclude directories or whole standards in a ruleset XML file (request #19731)
      -- e.g., exclude "Generic.Commenting" or just "Generic"
      -- You can also pass in a path to a directory instead, if you know it
    - Added Generic LowerCaseKeywordSniff to ensure all PHP keywords are defined in lowercase
      -- The PSR2 and Squiz standards now use this sniff
    - Added Generic SAPIUsageSniff to ensure the PHP_SAPI constant is used instead of php_sapi_name() (request #19863)
    - Squiz FunctionSpacingSniff now has a setting to specify how many lines there should between functions (request #19843)
      -- Default remains at 2
      -- Override the "spacing" setting in a ruleset.xml file to change
    - Squiz LowercasePHPFunctionSniff no longer throws errors for the limited set of PHP keywords it was checking
      -- Add a rule for Generic.PHP.LowerCaseKeyword to your ruleset to replicate this functionality
    - Added support for the PHP 5.4 T_CALLABLE token so it can be used in lower PHP versions
    - Generic EndFileNoNewlineSniff now supports checking of CSS and JS files
    - PSR2 SwitchDeclarationSniff now has a setting to specify how many spaces code should be indented
      -- Default remains at 4; override the indent setting in a ruleset.xml file to change
      -- Thanks to Asher Snyder for the patch
    - Generic ScopeIndentSniff now has a setting to specify a list of tokens that should be ignored
      -- The first token on the line is checked and the whole line is ignored if the token is in the array
      -- Thanks to Eloy Lafuente for the patch
    - Squiz LowercaseClassKeywordsSniff now checks for the TRAIT keyword
      -- Thanks to Anthon Pang for the patch
    - If you create your own PHP_CodeSniffer object, PHPCS will no longer exit when an unknown argument is found
      -- This allows you to create wrapper scripts for PHPCS more easily
    - PSR2 MethodDeclarationSniff no longer generates a notice for methods named "_"
      -- Thanks to Bart S for the patch
    - Squiz BlockCommentSniff no longer reports that a blank line between a scope closer and block comment is invalid
    - Generic DuplicateClassNameSniff no longer reports an invalid error if multiple PHP open tags exist in a file
    - Generic DuplicateClassNameSniff no longer reports duplicate errors if multiple PHP open tags exist in a file
    - Fixed bug #19819 : Freeze with syntax error in use statement
    - Fixed bug #19820 : Wrong message level in Generic_Sniffs_CodeAnalysis_EmptyStatementSniff
    - Fixed bug #19859 : CodeSniffer::setIgnorePatterns API changed
    - Fixed bug #19871 : findExtendedClassName doesn't return FQCN on namespaced classes
    - Fixed bug #19879 : bitwise and operator interpreted as reference by value
   </notes>
  </release>
  <release>
   <version>
    <release>1.5.0RC1</release>
    <api>1.5.0RC1</api>
   </version>
   <stability>
    <release>beta</release>
    <api>beta</api>
   </stability>
   <date>2013-02-08</date>
   <license uri="https://github.com/squizlabs/PHP_CodeSniffer/blob/master/licence.txt">BSD License</license>
   <notes>
    - Reports have been completely rewritten to consume far less memory
      -- Each report is incrementally written to the file system during a run and then printed out when the run ends
      -- There is no longer a need to keep the list of errors and warnings in memory during a run
    - Multi-file sniff support has been removed because they are too memory intensive
      -- If you have a custom multi-file sniff, you can convert it into a standard sniff quite easily
      -- See CodeSniffer/Standards/Generic/Sniffs/Classes/DuplicateClassNameSniff.php for an example
    </notes>
  </release>
  <release>
   <version>
    <release>1.4.8</release>
    <api>1.4.8</api>
   </version>
   <stability>
    <release>stable</release>
    <api>stable</api>
   </stability>
   <date>2013-11-26</date>
   <license uri="https://github.com/squizlabs/PHP_CodeSniffer/blob/master/licence.txt">BSD License</license>
   <notes>
    - Generic ScopeIndentSniff now allows for ignored tokens to be set via ruleset.xml files
      -- E.g., to ignore comments, override a property using:
      -- name="ignoreIndentationTokens" type="array" value="T_COMMENT,T_DOC_COMMENT"
    - PSR2 standard now ignores comments when checking indentation rules
    - Squiz OperatorSpacingSniff no longer throws errors for the ?: short ternary operator
      -- Thanks to Antoine Musso for the patch
    - Comment parser now supports non-English characters when splitting comment lines into words
      -- Thanks to Nik Sun for the patch
    - Exit statements are now recognised as valid closers for CASE and DEFAULT blocks
      -- Thanks to Maksim Kochkin for the patch
    - PHP_CodeSniffer_CLI::process() can now be passed an incomplete array of CLI values
      -- Missing values will be set to the CLI defaults
      -- Thanks to Maksim Kochkin for the patch
    - Fixed bug #20097 : CLI.php throws error in php 5.2
    - Fixed bug #20100 : incorrect Function mysql() has been deprecated report
    - Fixed bug #20119 : PHP warning: invalid argument to str_repeat() in SVN blame report with -s
    - Fixed bug #20123 : PSR2 complains about an empty second statement in for-loop
    - Fixed bug #20131 : PHP errors in svnblame report, if there are files not under version control
    - Fixed bug #20133 : Allow "HG: hg_id" as value for @version tag
   </notes>
  </release>
  <release>
   <version>
    <release>1.4.7</release>
    <api>1.4.7</api>
   </version>
   <stability>
    <release>stable</release>
    <api>stable</api>
   </stability>
   <date>2013-09-26</date>
   <license uri="https://github.com/squizlabs/PHP_CodeSniffer/blob/master/licence.txt">BSD License</license>
   <notes>
    - Added report type --report=junit to show the error list in a JUnit compatible format
      -- Thanks to Oleg Lobach for the contribution
    - Added support for the PHP 5.4 callable type hint
    - Fixed problem where some file content could be ignored when checking STDIN
    - Version information is now printed when installed via composer or run from a Git clone (request #20050)
    - The CSS tokenizer is now more reliable when encountering 'list' and 'break' strings
    - Coding standard ignore comments can now appear instead doc blocks as well as inline comments
      -- Thanks to Stuart Langley for the patch
    - Generic LineLengthSniff now ignores SVN URL and Head URL comments
      -- Thanks to Karl DeBisschop for the patch
    - PEAR MultiLineConditionSniff now has a setting to specify how many spaces code should be indented
      -- Default remains at 4; override the 'indent' setting in a ruleset.xml file to change
      -- Thanks to Szabolcs Sulik for the patch
    - PEAR MultiLineAssignmentSniff now has a setting to specify how many spaces code should be indented
      -- Default remains at 4; override the 'indent' setting in a ruleset.xml file to change
      -- Thanks to Szabolcs Sulik for the patch
    - PEAR FunctionDeclarationSniff now has a setting to specify how many spaces code should be indented
      -- Default remains at 4; override the 'indent' setting in a ruleset.xml file to change
      -- Thanks to Szabolcs Sulik for the patch
    - Squiz SwitchDeclarationSniff now has a setting to specify how many spaces code should be indented
      -- Default remains at 4; override the 'indent' setting in a ruleset.xml file to change
      -- Thanks to Szabolcs Sulik for the patch
    - Squiz CSS IndentationSniff now has a setting to specify how many spaces code should be indented
      -- Default remains at 4; override the 'indent' setting in a ruleset.xml file to change
      -- Thanks to Hugo Fonseca for the patch
    - Squiz and MySource File and Function comment sniffs now allow all tags and don't require a particular licence
    - Squiz LowercaseStyleDefinitionSniff no longer throws errors for class names in nested style definitions
    - Squiz ClassFileNameSniff no longer throws errors when checking STDIN
    - Squiz CSS sniffs no longer generate errors for IE filters
    - Squiz CSS IndentationSniff no longer sees comments as blank lines
    - Squiz LogicalOperatorSpacingSniff now ignores whitespace at the end of a line
    - Squiz.Scope.MethodScope.Missing error message now mentions 'visibility' instead of 'scope modifier'
      -- Thanks to Renat Akhmedyanov for the patch
    - Added support for the PSR2 multi-line arguments errata
    - The PSR2 standard no longer throws errors for additional spacing after a type hint
    - PSR UseDeclarationSniff no longer throws errors for USE statements inside TRAITs
    - Fixed bug #20026 : Check for multi-line arrays that should be single-line is slightly wrong
      -- Adds new error message for single-line arrays that end with a comma
    - Fixed bug #20029 : ForbiddenFunction sniff incorrectly recognizes methods in USE clauses
    - Fixed bug #20043 : Mis-interpretation of Foo::class
    - Fixed bug #20044 : PSR1 camelCase check does not ignore leading underscores
    - Fixed bug #20045 : Errors about indentation for closures with multi-line 'use' in functions
   </notes>
  </release>
  <release>
   <version>
    <release>1.4.6</release>
    <api>1.4.6</api>
   </version>
   <stability>
    <release>stable</release>
    <api>stable</api>
   </stability>
   <date>2013-07-25</date>
   <license uri="https://github.com/squizlabs/PHP_CodeSniffer/blob/master/licence.txt">BSD License</license>
   <notes>
    - Added report type --report=json to show the error list and total counts for all checked files
      -- Thanks to Jeffrey Fisher for the contribution
    - The JS tokenizer now has support for the T_THROW token
    - Symlinked directories inside CodeSniffer/Standards and in ruleset.xml files are now supported
      -- Only available since PHP 5.2.11 and 5.3.1
      -- Thanks to Maik Penz for the patch
    - The JS tokenizer now correctly identifies T_INLINE_ELSE tokens instead of leaving them as T_COLON
      -- Thanks to Arnout Boks for the patch
    - Explaining a standard (phpcs -e) that uses namespaces now works correctly
    - Restricting a check to specific sniffs (phpcs --sniffs=...) now works correctly with namespaced sniffs
      -- Thanks to Maik Penz for the patch
    - Docs added for the entire Generic standard, and many sniffs from other standards are now documented as well
      -- Thanks to Spencer Rinehart for the contribution
    - Clearer error message for when the sniff class name does not match the directory structure
    - Generated HTML docs now correctly show the open PHP tag in code comparison blocks
    - Added Generic InlineHTMLSniff to ensure a file only contains PHP code
    - Added Squiz ShorthandSizeSniff to check that CSS sizes are using shorthand notation only when 1 or 2 values are used
    - Added Squiz ForbiddenStylesSniff to ban the use of some deprecated browser-specific styles
    - Added Squiz NamedColoursSniff to ban the use of colour names
    - PSR2 standard no longer enforces no whitespace between the closing parenthesis of a function call and the semicolon
    - PSR2 ClassDeclarationSniff now ignores empty classes when checking the end brace position
    - PSR2 SwitchDeclarationSniff no longer reports errors for empty lines between CASE statements
    - PEAR ObjectOperatorIndentSniff now has a setting to specify how many spaces code should be indented
      -- Default remains at 4; override the indent setting in a ruleset.xml file to change
      -- Thanks to Andrey Mindubaev for the patch
    - Squiz FileExtensionSniff now supports traits
      -- Thanks to Lucas Green for the patch
    - Squiz ArrayDeclarationSniff no longer reports errors for no comma at the end of a line that contains a function call
    - Squiz SwitchDeclarationSniff now supports T_CONTINUE and T_THROW as valid case/default breaking statements
    - Squiz CommentedOutCodeSniff is now better at ignoring commented out HTML, XML and regular expressions
    - Squiz DisallowComparisonAssignmentSniff no longer throws errors for the third expression in a FOR statement
    - Squiz ColourDefinitionSniff no longer throws errors for some CSS class names
    - Squiz ControlStructureSpacingSniff now supports all types of CASE/DEFAULT breaking statements
    - Generic CallTimePassByReferenceSniff now reports errors for functions called using a variable
      -- Thanks to Maik Penz for the patch
    - Generic ConstructorNameSniff no longer throws a notice for abstract constructors inside abstract classes
      -- Thanks to Spencer Rinehart for the patch
    - Squiz ComparisonOperatorUsageSniff now checks inside elseif statements
      -- Thanks to Arnout Boks for the patch
    - Squiz OperatorSpacingSniff now reports errors for no spacing around inline then and else tokens
      -- Thanks to Arnout Boks for the patch
    - Fixed bug #19811 : Comments not ignored in all cases in AbstractPatternSniff
      -- Thanks to Erik Wiffin for the patch
    - Fixed bug #19892 : ELSE with no braces causes incorrect SWITCH break statement indentation error
    - Fixed bug #19897 : Indenting warnings in templates not consistent
    - Fixed bug #19908 : PEAR MultiLineCondition Does Not Apply elseif
    - Fixed bug #19913 : Running phpcs in interactive mode causes warnings
      -- Thanks to Harald Franndorfer for the patch
    - Fixed bug #19935 : notify-send reports do not vanish in gnome-shell
      -- Thanks to Christian Weiske for the patch
    - Fixed bug #19944 : docblock squiz sniff "return void" trips over return in lambda function
    - Fixed bug #19953 : PSR2 - Spaces before interface name for abstract class
    - Fixed bug #19956 : phpcs warns for Type Hint missing Resource
    - Fixed bug #19957 : Does not understand trait method aliasing
    - Fixed bug #19968 : Permission denied on excluded directory
    - Fixed bug #19969 : Sniffs with namespace not recognized in reports
    - Fixed bug #19997 : Class names incorrectly detected as constants
   </notes>
  </release>
  <release>
   <version>
    <release>1.4.5</release>
    <api>1.4.5</api>
   </version>
   <stability>
    <release>stable</release>
    <api>stable</api>
   </stability>
   <date>2013-04-04</date>
   <license uri="https://github.com/squizlabs/PHP_CodeSniffer/blob/master/licence.txt">BSD License</license>
   <notes>
    - Added Generic LowerCaseKeywordSniff to ensure all PHP keywords are defined in lowercase
      -- The PSR2 and Squiz standards now use this sniff
    - Added Generic SAPIUsageSniff to ensure the PHP_SAPI constant is used instead of php_sapi_name() (request #19863)
    - Squiz FunctionSpacingSniff now has a setting to specify how many lines there should between functions (request #19843)
      -- Default remains at 2
      -- Override the "spacing" setting in a ruleset.xml file to change
    - Squiz LowercasePHPFunctionSniff no longer throws errors for the limited set of PHP keywords it was checking
      -- Add a rule for Generic.PHP.LowerCaseKeyword to your ruleset to replicate this functionality
    - Added support for the PHP 5.4 T_CALLABLE token so it can be used in lower PHP versions
    - Generic EndFileNoNewlineSniff now supports checking of CSS and JS files
    - PSR2 SwitchDeclarationSniff now has a setting to specify how many spaces code should be indented
      -- Default remains at 4; override the indent setting in a ruleset.xml file to change
      -- Thanks to Asher Snyder for the patch
    - Generic ScopeIndentSniff now has a setting to specify a list of tokens that should be ignored
      -- The first token on the line is checked and the whole line is ignored if the token is in the array
      -- Thanks to Eloy Lafuente for the patch
    - Squiz LowercaseClassKeywordsSniff now checks for the TRAIT keyword
      -- Thanks to Anthon Pang for the patch
    - If you create your own PHP_CodeSniffer object, PHPCS will no longer exit when an unknown argument is found
      -- This allows you to create wrapper scripts for PHPCS more easily
    - PSR2 MethodDeclarationSniff no longer generates a notice for methods named "_"
      -- Thanks to Bart S for the patch
    - Squiz BlockCommentSniff no longer reports that a blank line between a scope closer and block comment is invalid
    - Generic DuplicateClassNameSniff no longer reports an invalid error if multiple PHP open tags exist in a file
    - Generic DuplicateClassNameSniff no longer reports duplicate errors if multiple PHP open tags exist in a file
    - Fixed bug #19819 : Freeze with syntax error in use statement
    - Fixed bug #19820 : Wrong message level in Generic_Sniffs_CodeAnalysis_EmptyStatementSniff
    - Fixed bug #19859 : CodeSniffer::setIgnorePatterns API changed
    - Fixed bug #19871 : findExtendedClassName doesn't return FQCN on namespaced classes
    - Fixed bug #19879 : bitwise and operator interpreted as reference by value
   </notes>
  </release>
  <release>
   <version>
    <release>1.4.4</release>
    <api>1.4.4</api>
   </version>
   <stability>
    <release>stable</release>
    <api>stable</api>
   </stability>
   <date>2013-02-07</date>
   <license uri="https://github.com/squizlabs/PHP_CodeSniffer/blob/master/licence.txt">BSD License</license>
   <notes>
    - Ignored lines no longer cause the summary report to show incorrect error and warning counts
      -- Thanks to Bert Van Hauwaert for the patch
    - Added Generic CSSLintSniff to run CSSLint over a CSS file and report warnings
      -- Set full command to run CSSLint using phpcs --config-set csslint_path /path/to/csslint
      -- Thanks to Roman Levishchenko for the contribution
    - Added PSR2 ControlStructureSpacingSniff to ensure there are no spaces before and after parenthesis in control structures
      -- Fixes bug #19732 : PSR2: some control structures errors not reported
    - Squiz commenting sniffs now support non-English characters when checking for capital letters
      -- Thanks to Roman Levishchenko for the patch
    - Generic EndFileNewlineSniff now supports JS and CSS files
      -- Thanks to Denis Ryabkov for the patch
    - PSR1 SideEffectsSniff no longer reports constant declarations as side effects
    - Notifysend report now supports notify-send versions before 0.7.3
      -- Thanks to Ken Guest for the patch
    - PEAR and Squiz FunctionCommentSniffs no longer report errors for misaligned argument comments when they are blank
      -- Thanks to Thomas Peterson for the patch
    - Squiz FunctionDeclarationArgumentSpacingSniff now works correctly for equalsSpacing values greater than 0
      -- Thanks to Klaus Purer for the patch
    - Squiz SuperfluousWhitespaceSniff no longer throws errors for CSS files with no newline at the end
    - Squiz SuperfluousWhitespaceSniff now allows a single newline at the end of JS and CSS files
    - Fixed bug #19755 : Token of T_CLASS type has no scope_opener and scope_closer keys
    - Fixed bug #19759 : Squiz.PHP.NonExecutableCode fails for return function()...
    - Fixed bug #19763 : Use statements for traits not recognised correctly for PSR2 code style
    - Fixed bug #19764 : Instead of for traits throws uppercase constant name errors
    - Fixed bug #19772 : PSR2_Sniffs_Namespaces_UseDeclarationSniff does not properly recognize last use
    - Fixed bug #19775 : False positive in NonExecutableCode sniff when not using curly braces
    - Fixed bug #19782 : Invalid found size functions in loop when using object operator
    - Fixed bug #19799 : config folder is not created automatically
    - Fixed bug #19804 : JS Tokenizer wrong /**/ parsing
   </notes>
  </release>
  <release>
   <version>
    <release>1.4.3</release>
    <api>1.4.3</api>
   </version>
   <stability>
    <release>stable</release>
    <api>stable</api>
   </stability>
   <date>2012-12-04</date>
   <license uri="https://github.com/squizlabs/PHP_CodeSniffer/blob/master/licence.txt">BSD License</license>
   <notes>
    - Added support for the PHP 5.5 T_FINALLY token to detect try/catch/finally statements
    - Added empty CodeSniffer.conf to enable config settings for Composer installs
    - Added Generic EndFileNoNewlineSniff to ensure there is no newline at the end of a file
    - Autoloader can now load PSR-0 compliant classes
      -- Thanks to Maik Penz for the patch
    - Squiz NonExecutableCodeSniff no longer throws error for multi-line RETURNs inside CASE statements
      -- Thanks to Marc Ypes for the patch
    - Squiz OperatorSpacingSniff no longer reports errors for negative numbers inside inline THEN statements
      -- Thanks to Klaus Purer for the patch
    - Squiz OperatorSpacingSniff no longer reports errors for the assignment of operations involving negative numbers
    - Squiz SelfMemberReferenceSniff can no longer get into an infinite loop when checking a static call with a namespace
      -- Thanks to Andy Grunwald for the patch
    - Fixed bug #19699 : Generic.Files.LineLength giving false positives when tab-width is used
    - Fixed bug #19726 : Wrong number of spaces expected after instanceof static
  - Fixed bug #19727 : PSR2: no error reported when using } elseif {
   </notes>
  </release>
  <release>
   <version>
    <release>1.4.2</release>
    <api>1.4.2</api>
   </version>
   <stability>
    <release>stable</release>
    <api>stable</api>
   </stability>
   <date>2012-11-09</date>
   <license uri="https://github.com/squizlabs/PHP_CodeSniffer/blob/master/licence.txt">BSD License</license>
   <notes>
    - PHP_CodeSniffer can now be installed using Composer
      -- Require squizlabs/php_codesniffer in your composer.json file
      -- Thanks to Rob Bast, Stephen Rees-Carter, Stefano Kowalke and Ivan Habunek for help with this
    - Squiz BlockCommentSniff and InlineCommentSniff no longer report errors for trait block comments
    - Squiz SelfMemberReferenceSniff now supports namespaces
      -- Thanks to Andy Grunwald for the patch
    - Squiz FileCommentSniff now uses tag names inside the error codes for many messages
      -- This allows you to exclude specific missing, out of order etc., tags
    - Squiz SuperfluousWhitespaceSniff now has an option to ignore blank lines
      -- This will stop errors being reported for lines that contain only whitespace
      -- Set the ignoreBlankLines property to TRUE in your ruleset.xml file to enable this
    - PSR2 no longer reports errors for whitespace at the end of blank lines
    - Fixed gitblame report not working on Windows
      -- Thanks to Rogerio Prado de Jesus
    - Fixed an incorrect error in Squiz OperatorSpacingSniff for default values inside a closure definition
    - Fixed bug #19691 : SubversionPropertiesSniff fails to find missing properties
      -- Thanks to Kevin Winahradsky for the patch
    - Fixed bug #19692 : DisallowMultipleAssignments is triggered by a closure
    - Fixed bug #19693 : exclude-patterns no longer work on specific messages
    - Fixed bug #19694 : Squiz.PHP.LowercasePHPFunctions incorrectly matches return by ref functions
   </notes>
  </release>
  <release>
   <version>
    <release>1.4.1</release>
    <api>1.4.1</api>
   </version>
   <stability>
    <release>stable</release>
    <api>stable</api>
   </stability>
   <date>2012-11-02</date>
   <license uri="https://github.com/squizlabs/PHP_CodeSniffer/blob/master/licence.txt">BSD License</license>
   <notes>
    - All ignore patterns have been reverted to being checked against the absolute path of a file
      -- Patterns can be specified to be relative in a rulset.xml file, but nowhere else
      -- e.g., [exclude-pattern type="relative"]^tests/*[/exclude-pattern] (with angle brackets, not square brackets)
    - Added support for PHP tokenizing of T_INLINE_ELSE colons, so this token type is now available
      -- Custom sniffs that rely on looking for T_COLON tokens inside inline if statements must be changed to use the new token
      -- Fixes bug #19666 : PSR1.Files.SideEffects throws a notice Undefined index: scope_closer
    - Messages can now be changed from errors to warnings (and vice versa) inside ruleset.xml files
      -- As you would with "message" and "severity", specify a "type" tag under a "rule" tag and set the value to "error" or "warning"
    - PHP_CodeSniffer will now generate a warning on files that it detects have mixed line endings
      -- This warning has the code Internal.LineEndings.Mixed and can be overriden in a ruleset.xml file
      -- Thanks to Vit Brunner for help with this
    - Sniffs inside PHP 5.3 namespaces are now supported, along with the existing underscore-style emulated namespaces
      -- For example: namespace MyStandard\Sniffs\Arrays; class ArrayDeclarationSniff implements \PHP_CodeSniffer_Sniff { ...
      -- Thanks to Till Klampaeckel for the patch
    - Generic DuplicateClassNameSniff is no longer a multi-file sniff, so it won't max out your memory
      -- Multi-file sniff support should be considered deprecated as standard sniffs can now do the same thing
    - Added Generic DisallowSpaceIndent to check that files are indented using tabs
    - Added Generic OneClassPerFileSniff to check that only one class is defined in each file
      -- Thanks to Andy Grunwald for the contribution
    - Added Generic OneInterfacePerFileSniff to check that only one interface is defined in each file
      -- Thanks to Andy Grunwald for the contribution
    - Added Generic LowercasedFilenameSniff to check that filenames are lowercase
      -- Thanks to Andy Grunwald for the contribution
    - Added Generic ClosingPHPTagSniff to check that each open PHP tag has a corresponding close tag
      -- Thanks to Andy Grunwald for the contribution
    - Added Generic CharacterBeforePHPOpeningTagSniff to check that the open PHP tag is the first content in a file
      -- Thanks to Andy Grunwald for the contribution
    - Fixed incorrect errors in Squiz OperatorBracketSniff and OperatorSpacingSniff for negative numbers in CASE statements
      -- Thanks to Arnout Boks for the patch
    - Generic CamelCapsFunctionNameSniff no longer enforces exact case matching for PHP magic methods
    - Generic CamelCapsFunctionNameSniff no longer throws errors for overridden SOAPClient methods prefixed with double underscores
      -- Thanks to Dorian Villet for the patch
    - PEAR ValidFunctionNameSniff now supports traits
    - PSR1 ClassDeclarationSniff no longer throws an error for non-namespaced code if PHP version is less than 5.3.0
    - Fixed bug #19616 : Nested switches cause false error in PSR2
    - Fixed bug #19629 : PSR2 error for inline comments on multi-line argument lists
    - Fixed bug #19644 : Alternative syntax, e.g. if/endif triggers Inline Control Structure error
    - Fixed bug #19655 : Closures reporting as multi-line when they are not
    - Fixed bug #19675 : Improper indent of nested anonymous function bodies in a call
    - Fixed bug #19685 : PSR2 catch-22 with empty third statement in for loop
    - Fixed bug #19687 : Anonymous functions inside arrays marked as indented incorrectly in PSR2
   </notes>
  </release>
  <release>
   <version>
    <release>1.4.0</release>
    <api>1.4.0</api>
   </version>
   <stability>
    <release>stable</release>
    <api>stable</api>
   </stability>
   <date>2012-09-26</date>
   <license uri="https://github.com/squizlabs/PHP_CodeSniffer/blob/master/licence.txt">BSD License</license>
   <notes>
    - Added PSR1 and PSR2 coding standards that can be used to check your code against these guidelines
    - PHP 5.4 short array syntax is now detected and tokens are assigned to the open and close characters
      -- New tokens are T_OPEN_SHORT_ARRAY and T_CLOSE_SHORT_ARRAY as PHP does not define its own
    - Added the ability to explain a coding standard by listing the sniffs that it includes
      -- The sniff list includes all imported and native sniffs
      -- Explain a standard by using the -e and --standard=[standard] command line arguments
      -- E.g., phpcs -e --standard=Squiz
      -- Thanks to Ben Selby for the idea
    - Added report to show results using notify-send
      -- Use --report=notifysend to generate the report
      -- Thanks to Christian Weiske for the contribution
    - The JS tokenizer now recognises RETURN as a valid closer for CASE and DEFAULT inside switch statements
    - AbstractPatternSniff now sets the ignoreComments option using a public var rather than through the constructor
      -- This allows the setting to be overwritten in ruleset.xml files
      -- Old method remains for backwards compatibility
    - Generic LowerCaseConstantSniff and UpperCaseConstantSniff no longer report errors on classes named True, False or Null
    - PEAR ValidFunctionNameSniff no longer enforces exact case matching for PHP magic methods
    - Squiz SwitchDeclarationSniff now allows RETURN statements to close a CASE or DEFAULT statement
    - Squiz BlockCommentSniff now correctly reports an error for blank lines before blocks at the start of a control structure
    - Fixed a PHP notice generated when loading custom array settings from a rulset.xml file
    - Fixed bug #17908 : CodeSniffer does not recognise optional @params
      -- Thanks to Pete Walker for the patch
    - Fixed bug #19538 : Function indentation code sniffer checks inside short arrays
    - Fixed bug #19565 : Non-Executable Code Sniff Broken for Case Statements with both return and break
    - Fixed bug #19612 : Invalid @package suggestion
   </notes>
  </release>
  <release>
   <version>
    <release>1.3.6</release>
    <api>1.3.6</api>
   </version>
   <stability>
    <release>stable</release>
    <api>stable</api>
   </stability>
   <date>2012-08-08</date>
   <license uri="https://github.com/squizlabs/PHP_CodeSniffer/blob/master/licence.txt">BSD License</license>
   <notes>
    - Memory usage has been dramatically reduced when using the summary report
      -- Reduced memory is only available when displaying a single summary report to the screen
      -- PHP_CodeSniffer will not generate any messages in this case, storing only error counts instead
      -- Impact is most notable with very high error and warning counts
    - Significantly improved the performance of Squiz NonExecutableCodeSniff
    - Ignore patterns now check the relative path of a file based on the dir being checked
      -- Allows ignore patterns to become more generic as the path to the code is no longer included when checking
      -- Thanks to Kristof Coomans for the patch
    - Sniff settings can now be changed by specifying a special comment format inside a file
      -- e.g., // @codingStandardsChangeSetting PEAR.Functions.FunctionCallSignature allowMultipleArguments false
      -- If you change a setting, don't forget to change it back
    - Added Generic EndFileNewlineSniff to ensure PHP files end with a newline character
    - PEAR FunctionCallSignatureSniff now includes a setting to force one argument per line in multi-line calls
      -- Set allowMultipleArguments to false
    - Squiz standard now enforces one argument per line in multi-line function calls
    - Squiz FunctionDeclarationArgumentSpacingSniff now supports closures
    - Squiz OperatorSpacingSniff no longer throws an error for negative values inside an inline THEN statement
      -- Thanks to Klaus Purer for the patch
    - Squiz FunctionCommentSniff now throws an error for not closing a comment with */
      -- Thanks to Klaus Purer for the patch
    - Summary report no longer shows two lines of PHP_Timer output when showing sources
    - Fixed undefined variable error in PEAR FunctionCallSignatureSniff for lines with no indent
    - Fixed bug #19502 : Generic.Files.LineEndingsSniff fails if no new-lines in file
    - Fixed bug #19508 : switch+return: Closing brace indented incorrectly
    - Fixed bug #19532 : The PSR-2 standard don't recognize Null in class names
    - Fixed bug #19546 : Error thrown for __call() method in traits
   </notes>
  </release>
  <release>
   <version>
    <release>1.3.5</release>
    <api>1.3.5</api>
   </version>
   <stability>
    <release>stable</release>
    <api>stable</api>
   </stability>
   <date>2012-07-12</date>
   <license uri="https://github.com/squizlabs/PHP_CodeSniffer/blob/master/licence.txt">BSD License</license>
   <notes>
    - Added Generic CamelCapsFunctionNameSniff to just check if function and method names use camel caps
      -- Does not allow underscore prefixes for private/protected methods
      -- Defaults to strict checking, where two uppercase characters can not be next to each other
      -- Strict checking can be disabled in a ruleset.xml file
    - Squiz FunctionDeclarationArgumentSpacing now has a setting to specify how many spaces should surround equals signs
      -- Default remains at 0
      -- Override the equalsSpacing setting in a ruleset.xml file to change
    - Squiz ClassDeclarationSniff now throws errors for > 1 space before extends/implements class name with ns seperator
    - Squiz standard now warns about deprecated functions using Generic DeprecatedFunctionsSniff
    - PEAR FunctionDeclarationSniff now reports an error for multiple spaces after the FUNCTION keyword and around USE
    - PEAR FunctionDeclarationSniff now supports closures
    - Squiz MultiLineFunctionDeclarationSniff now supports closures
    - Exclude rules written for Unix systems will now work correctly on Windows
      -- Thanks to Walter Tamboer for the patch
    - The PHP tokenizer now recognises T_RETURN as a valid closer for T_CASE and T_DEFAULT inside switch statements
    - Fixed duplicate message codes in Generic OpeningFunctionBraceKernighanRitchieSniff
    - Fixed bug #18651 : PHPunit Test cases for custom standards are not working on Windows
    - Fixed bug #19416 : Shorthand arrays cause bracket spacing errors
    - Fixed bug #19421 : phpcs doesn't recognize ${x} as equivalent to $x
    - Fixed bug #19428 : PHPCS Report "hgblame" doesn't support windows paths
      -- Thanks to Justin Rovang for the patch
    - Fixed bug #19448 : Problem with detecting remote standards
    - Fixed bug #19463 : Anonymous functions incorrectly being flagged by NonExecutableCodeSniff
    - Fixed bug #19469 : PHP_CodeSniffer_File::getMemberProperties() sets wrong scope
    - Fixed bug #19471 : phpcs on Windows, when using Zend standard, doesn't catch problems
      -- Thanks to Ivan Habunek for the patch
    - Fixed bug #19478 : Incorrect indent detection in PEAR standard
      -- Thanks to Shane Auckland for the patch
    - Fixed bug #19483 : Blame Reports fail with space in directory name
   </notes>
  </release>
  <release>
   <version>
    <release>1.3.4</release>
    <api>1.3.4</api>
   </version>
   <stability>
    <release>stable</release>
    <api>stable</api>
   </stability>
   <date>2012-05-17</date>
   <license uri="https://github.com/squizlabs/PHP_CodeSniffer/blob/master/licence.txt">BSD License</license>
   <notes>
    - Added missing package.xml entries for new Generic FixmeSniff
      -- Thanks to Jaroslav Hanslík for the patch
    - Expected indents for PEAR ScopeClosingBraceSniff and FunctionCallSignatureSniff can now be set in ruleset files
      -- Both sniffs use a variable called "indent"
      -- Thanks to Thomas Despoix for the patch
    - Standards designed to be installed in the PHPCS Standards dir will now work outside this dir as well
      -- In particular, allows the Drupal CS to work without needing to symlink it into the PHPCS install
      -- Thanks to Peter Philipp for the patch
    - Rule references for standards, directories and specific sniffs can now be relative in ruleset.xml files
      -- For example: ref="../MyStandard/Sniffs/Commenting/DisallowHashCommentsSniff.php"
    - Symlinked standards now work correctly, allowing aliasing of installed standards (request #19417)
      -- Thanks to Tom Klingenberg for the patch
    - Squiz ObjectInstantiationSniff now allows objects to be returned without assinging them to a variable
    - Added Squiz.Commenting.FileComment.MissingShort error message for file comments that only contains tags
      -- Also stops undefined index errors being generated for these comments
    - Debug option -vv now shows tokenizer status for CSS files
    - Added support for new gjslint error formats
      -- Thanks to Meck for the patch
    - Generic ScopeIndentSniff now allows comment indents to not be exact even if the exact flag is set
      -- The start of the comment is still checked for exact indentation as normal
    - Fixed an issue in AbstractPatternSniff where comments were not being ignored in some cases
    - Fixed an issue in Zend ClosingTagSniff where the closing tag was not always being detected correctly
      -- Thanks to Jonathan Robson for the patch
    - Fixed an issue in Generic FunctionCallArgumentSpacingSniff where closures could cause incorrect errors
    - Fixed an issue in Generic UpperCaseConstantNameSniff where errors were incorrectly reported on goto statements
      -- Thanks to Tom Klingenberg for the patch
    - PEAR FileCommentSniff and ClassCommentSniff now support author emails with a single character in the local part
      -- E.g., a@me.com
      -- Thanks to Denis Shapkin for the patch
    - Fixed bug #19290 : Generic indent sniffer fails for anonymous functions
    - Fixed bug #19324 : Setting show_warnings configuration option does not work
    - Fixed bug #19354 : Not recognizing references passed to method
    - Fixed bug #19361 : CSS tokenzier generates errors when PHP embedded in CSS file
    - Fixed bug #19374 : HEREDOC/NOWDOC Indentation problems
    - Fixed bug #19381 : traits and indetations in traits are not handled properly
    - Fixed bug #19394 : Notice in NonExecutableCodeSniff
    - Fixed bug #19402 : Syntax error when executing phpcs on Windows with parens in PHP path
      -- Thanks to Tom Klingenberg for the patch
    - Fixed bug #19411 : magic method error on __construct()
      -- The fix required a rewrite of AbstractScopeSniff, so please test any sniffs that extend this class
    - Fixed bug #19412 : Incorrect error about assigning objects to variables when inside inline IF
    - Fixed bug #19413 : php_cs thinks I haven't used a parameter when I have
    - Fixed bug #19414 : php_cs seems to not track variables correctly in heredocs
   </notes>
  </release>
  <release>
   <version>
    <release>1.3.3</release>
    <api>1.3.3</api>
   </version>
   <stability>
    <release>stable</release>
    <api>stable</api>
   </stability>
   <date>2012-02-17</date>
   <license uri="https://github.com/squizlabs/PHP_CodeSniffer/blob/master/licence.txt">BSD License</license>
   <notes>
    - Added new Generic FixmeSniff that shows error messages for all FIXME comments left in your code
      -- Thanks to Sam Graham for the contribution
    - The maxPercentage setting in the Squiz CommentedOutCodeSniff can now be overriden in a rulset.xml file
      -- Thanks to Volker Dusch for the patch
    - The Checkstyle and XML reports now use XMLWriter
      -- Only change in output is that empty file tags are no longer produced for files with no violations
      -- Thanks to Sebastian Bergmann for the patch
    - Added PHP_CodeSniffer_Tokens::$bracketTokens to give sniff writers fast access to open and close bracket tokens
    - Fixed an issue in AbstractPatternSniff where EOL tokens were not being correctly checked in some cases
    - PHP_CodeSniffer_File::getTokensAsString() now detects incorrect length value (request #19313)
    - Fixed bug #19114 : CodeSniffer checks extension even for single file
    - Fixed bug #19171 : Show sniff codes option is ignored by some report types
      -- Thanks to Dominic Scheirlinck for the patch
    - Fixed bug #19188 : Lots of PHP Notices when analyzing the Symfony framework
      -- First issue was list-style.. lines in CSS files not properly adjusting open/close bracket positions
      -- Second issue was notices caused by bug #19137
    - Fixed bug #19208 : UpperCaseConstantName reports class members
      -- Was also a problem with LowerCaseConstantName as well
    - Fixed bug #19256 : T_DOC_COMMENT in CSS files breaks ClassDefinitionNameSpacingSniff
      -- Thanks to Klaus Purer for the patch
    - Fixed bug #19264 : Squiz.PHP.NonExecutableCode does not handle RETURN in CASE without BREAK
    - Fixed bug #19270 : DuplicateClassName does not handle namespaces correctly
    - Fixed bug #19283 : CSS @media rules cause false positives
      -- Thanks to Klaus Purer for the patch
   </notes>
  </release>
  <release>
   <version>
    <release>1.3.2</release>
    <api>1.3.2</api>
   </version>
   <stability>
    <release>stable</release>
    <api>stable</api>
   </stability>
   <date>2011-12-01</date>
   <license uri="https://github.com/squizlabs/PHP_CodeSniffer/blob/master/licence.txt">BSD License</license>
   <notes>
    - Added Generic JSHintSniff to run jshint.js over a JS file and report warnings
      -- Set jshint path using phpcs --config-set jshint_path /path/to/jshint-rhino.js
      -- Set rhino path using phpcs --config-set rhino_path /path/to/rhino
      -- Thanks to Alexander Weiß for the contribution
    - Nowdocs are now tokenized using PHP_CodeSniffer specific T_NOWDOC tokens for easier identification
    - Generic UpperCaseConstantNameSniff no longer throws errors for namespaces
      -- Thanks to Jaroslav Hanslík for the patch
    - Squiz NonExecutableCodeSniff now detects code after thrown exceptions
      -- Thanks to Jaroslav Hanslík for the patch
    - Squiz OperatorSpacingSniff now ignores references
      -- Thanks to Jaroslav Hanslík for the patch
    - Squiz FunctionCommentSniff now reports a missing function comment if it finds a standard code comment instead
    - Squiz FunctionCommentThrownTagSniff no longer reports errors if it can't find a function comment
    - Fixed unit tests not running under Windows
      -- Thanks to Jaroslav Hanslík for the patch
    - Fixed bug #18964 : "$stackPtr must be of type T_VARIABLE" on heredocs and nowdocs
    - Fixed bug #18973 : phpcs is looking for variables in a nowdoc
    - Fixed bug #18974 : Blank line causes "Multi-line function call not indented correctly"
      -- Adds new error message to ban empty lines in multi-line function calls
    - Fixed bug #18975 : "Closing parenthesis must be on a line by itself" also causes indentation error
   </notes>
  </release>
  <release>
   <version>
    <release>1.3.1</release>
    <api>1.3.1</api>
   </version>
   <stability>
    <release>stable</release>
    <api>stable</api>
   </stability>
   <date>2011-11-03</date>
   <license uri="https://github.com/squizlabs/PHP_CodeSniffer/blob/master/licence.txt">BSD License</license>
   <notes>
    - All report file command line arguments now work with relative paths (request #17240)
    - The extensions command line argument now supports multi-part file extensions (request #17227)
    - Added report type --report=hgblame to show number of errors/warnings committed by authors in a Mercurial repository
      -- Has the same functionality as the svnblame report
      -- Thanks to Ben Selby for the patch
    - Added T_BACKTICK token type to make detection of backticks easier (request #18799)
    - Added pattern matching support to Generic ForbiddenFunctionsSniff
        -- If you are extending it and overriding register() or addError() you will need to review your sniff
    - Namespaces are now recognised as scope openers, although they do not require braces (request #18043)
    - Added new ByteOrderMarkSniff to Generic standard (request #18194)
      -- Throws an error if a byte order mark is found in any PHP file
      -- Thanks to Piotr Karas for the contribution
    - PHP_Timer output is no longer included in reports when being written to a file (request #18252)
      -- Also now shown for all report types if nothing is being printed to the screen
    - Generic DeprecatedFunctionSniff now reports functions as deprecated and not simply forbidden (request #18288)
    - PHPCS now accepts file contents from STDIN (request #18447)
      -- Example usage: cat temp.php | phpcs [options]  -OR-  phpcs [options] &lt; temp.php
      -- Not every sniff will work correctly due to the lack of a valid file path
    - PHP_CodeSniffer_Exception no longer extends PEAR_Exception (request #18483)
      -- PEAR_Exception added a requirement that PEAR had to be installed
      -- PHP_CodeSniffer is not used as a library, so unlikely to have any impact
    - PEAR FileCommentSniff now allows GIT IDs in the version tag (request #14874)
    - AbstractVariableSniff now supports heredocs
      -- Also includes some variable detection fixes
      -- Thanks to Sam Graham for the patch
    - Squiz FileCommentSniff now enforces rule that package names cannot start with the word Squiz
    - MySource AssignThisSniff now allows "this" to be assigned to the private var _self
    - Fixed issue in Squiz FileCommentSniff where suggested package name was the same as the incorrect package name
    - Fixed some issues with Squiz ArrayDeclarationSniff when using function calls in array values
    - Fixed doc generation so it actually works again
      -- Also now works when being run from an SVN checkout as well as when installed as a PEAR package
      -- Should fix bug #18949 : Call to private method from static
    - PEAR ClassDeclaration sniff now supports indentation checks when using the alternate namespace syntax
      -- PEAR.Classes.ClassDeclaration.SpaceBeforeBrace message now contains 2 variables instead of 1
      -- Sniff allows overriding of the default indent level, which is set to 4
      -- Fixes bug #18933 : Alternative namespace declaration syntax confuses scope sniffs
    - Fixed bug #18465 : "self::" does not work in lambda functions
      -- Also corrects conversion of T_FUNCTION tokens to T_CLOSURE, which was not fixing token condition arrays
    - Fixed bug #18543 : CSS Tokenizer deletes too many #
    - Fixed bug #18624 : @throws namespace problem
      -- Thanks to Gavin Davies for the patch
    - Fixed bug #18628 : Generic.Files.LineLength gives incorrect results with Windows line-endings
    - Fixed bug #18633 : CSS Tokenizer doesn't replace T_LIST tokens inside some styles
    - Fixed bug #18657 : anonymous functions wrongly indented
    - Fixed bug #18670 : UpperCaseConstantNameSniff fails on dynamic retrieval of class constant
    - Fixed bug #18709 : Code sniffer sniffs file if even if it's in --ignore
      -- Thanks to Artem Lopata for the patch
    - Fixed bug #18762 : Incorrect handling of define and constant in UpperCaseConstantNameSniff
      -- Thanks to Thomas Baker for the patch
    - Fixed bug #18769 : CSS Tokenizer doesn't replace T_BREAK tokens inside some styles
    - Fixed bug #18835 : Unreachable errors of inline returns of closure functions
      -- Thanks to Patrick Schmidt for the patch
    - Fixed bug #18839 : Fix miscount of warnings in AbstractSniffUnitTest.php
      -- Thanks to Sam Graham for the patch
    - Fixed bug #18844 : Generic_Sniffs_CodeAnalysis_UnusedFunctionParameterSniff with empty body
      -- Thanks to Dmitri Medvedev for the patch
    - Fixed bug #18847 : Running Squiz_Sniffs_Classes_ClassDeclarationSniff results in PHP notice
    - Fixed bug #18868 : jslint+rhino: errors/warnings not detected
      -- Thanks to Christian Weiske for the patch
    - Fixed bug #18879 : phpcs-svn-pre-commit requires escapeshellarg
      -- Thanks to Bjorn Katuin for the patch
    - Fixed bug #18951 : weird behaviour with closures and multi-line use () params
   </notes>
  </release>
  <release>
   <version>
    <release>1.3.0</release>
    <api>1.3.0</api>
   </version>
   <stability>
    <release>stable</release>
    <api>stable</api>
   </stability>
   <date>2011-03-17</date>
   <license uri="https://github.com/squizlabs/PHP_CodeSniffer/blob/master/licence.txt">BSD License</license>
   <notes>
    - Add a new token T_CLOSURE that replaces T_FUNCTION if the function keyword is anonymous
    - Many Squiz sniffs no longer report errors when checking closures; they are now ignored
    - Fixed some error messages in PEAR MultiLineConditionSniff that were not using placeholders for message data
    - AbstractVariableSniff now correctly finds variable names wrapped with curly braces inside double quoted strings
    - PEAR FunctionDeclarationSniff now ignores arrays in argument default values when checking multi-line declarations
    - Fixed bug #18200 : Using custom named ruleset file as standard no longer works
    - Fixed bug #18196 : PEAR MultiLineCondition.SpaceBeforeOpenBrace not consistent with newline chars
    - Fixed bug #18204 : FunctionCommentThrowTag picks wrong exception type when throwing function call
    - Fixed bug #18222 : Add __invoke method to PEAR standard
    - Fixed bug #18235 : Invalid error generation in Squiz.Commenting.FunctionCommentThrowTag
    - Fixed bug #18250 : --standard with relative path skips Standards' "implicit" sniffs
    - Fixed bug #18274 : Multi-line IF and function call indent rules conflict
    - Fixed bug #18282 : Squiz doesn't handle final keyword before function comments
      -- Thanks to Dave Perrett for the patch
    - Fixed bug #18336 : Function isUnderscoreName gives php notices
   </notes>
  </release>
  <release>
   <version>
    <release>1.3.0RC2</release>
    <api>1.3.0RC2</api>
   </version>
   <stability>
    <release>beta</release>
    <api>beta</api>
   </stability>
   <date>2011-01-14</date>
   <license uri="https://github.com/squizlabs/PHP_CodeSniffer/blob/master/licence.txt">BSD License</license>
   <notes>
    - You can now print multiple reports for each run and print each to the screen or a file (request #12434)
      -- Format is --report-[report][=file] (e.g., --report-xml=out.xml)
      -- Printing to screen is done by leaving [file] empty (e.g., --report-xml)
      -- Multiple reports can be specified in this way (e.g., --report-summary --report-xml=out.xml)
      -- The standard --report and --report-file command line arguments are unchanged
    - Added -d command line argument to set php.ini settings while running (request #17244)
      -- Usage is: phpcs -d memory_limit=32M -d ...
      -- Thanks to Ben Selby for the patch
    - Added -p command line argument to show progress during a run
      -- Dot means pass, E means errors found, W means only warnings found and S means skipped file
      -- Particularly good for runs where you are checking more than 100 files
      -- Enable by default with --config-set show_progress 1
      -- Will not print anything if you are already printing verbose output
      -- This has caused a big change in the way PHP_CodeSniffer processes files (API changes around processing)
    - You can now add exclude rules for individual sniffs or error messages (request #17903)
      -- Only available when using a ruleset.xml file to specify rules
      -- Uses the same exclude-pattern tags as normal but allows them inside rule tags
    - Using the -vvv option will now print a list of sniffs executed for each file and how long they took to process
    - Added Generic ClosureLinterSniff to run Google's gjslint over your JS files
    - The XML and CSV reports now include the severity of the error (request #18165)
      -- The Severity column in the CSV report has been renamed to Type, and a new Severity column added for this
    - Fixed issue with Squiz FunctionCommentSniff reporting incorrect type hint when default value uses namespace
      -- Thanks to Anti Veeranna for the patch
    - Generic FileLengthSniff now uses iconv_strlen to check line length if an encoding is specified (request #14237)
    - Generic UnnecessaryStringConcatSniff now allows strings to be combined to form a PHP open or close tag
    - Squiz SwitchDeclarationSniff no longer reports indentation errors for BREAK statements inside IF conditions
    - Interactive mode now always prints the full error report (ignores command line)
    - Improved regular expression detection in JavaScript files
      -- Added new T_TYPEOF token that can be used to target the typeof JS operator
      -- Fixes bug #17611 : Regular expression tokens not recognised
    - Squiz ScopeIndentSniff removed
      -- Squiz standard no longer requires additional indents between ob_* methods
      -- Also removed Squiz OutputBufferingIndentSniff that was checking the same thing
    - PHP_CodeSniffer_File::getMemberProperties() performance improved significantly
      -- Improves performance of Squiz ValidVariableNameSniff significantly
    - Squiz OperatorSpacingSniff performance improved significantly
    - Squiz NonExecutableCodeSniff performance improved significantly
      -- Will throw duplicate errors in some cases now, but these should be rare
    - MySource IncludeSystemSniff performance improved significantly
    - MySource JoinStringsSniff no longer reports an error when using join() on a named JS array
    - Warnings are now reported for each file when they cannot be opened instead of stopping the script
      -- Hide warnings with the -n command line argument
      -- Can override the warnings using the code Internal.DetectLineEndings
    - Fixed bug #17693 : issue with pre-commit hook script with filenames that start with v
    - Fixed bug #17860 : isReference function fails with references in array
      -- Thanks to Lincoln Maskey for the patch
    - Fixed bug #17902 : Cannot run tests when tests are symlinked into tests dir
      -- Thanks to Matt Button for the patch
    - Fixed bug #17928 : Improve error message for Generic_Sniffs_PHP_UpperCaseConstantSniff
      -- Thanks to Stefano Kowalke for the patch
    - Fixed bug #18039 : JS Tokenizer crash when ] is last character in file
    - Fixed bug #18047 : Incorrect handling of namespace aliases as constants
      -- Thanks to Dmitri Medvedev for the patch
    - Fixed bug #18072 : Impossible to exclude path from processing when symlinked
    - Fixed bug #18073 : Squiz.PHP.NonExecutableCode fault
    - Fixed bug #18117 : PEAR coding standard: Method constructor not sniffed as a function
    - Fixed bug #18135 : Generic FunctionCallArgumentSpacingSniff reports function declaration errors
    - Fixed bug #18140 : Generic scope indent in exact mode: strange expected/found values for switch
    - Fixed bug #18145 : Sniffs are not loaded for custom ruleset file
      -- Thanks to Scott McCammon for the patch
    - Fixed bug #18152 : While and do-while with AbstractPatternSniff
    - Fixed bug #18191 : Squiz.PHP.LowercasePHPFunctions does not work with new Date()
    - Fixed bug #18193 : CodeSniffer doesn't reconize CR (\r) line endings
   </notes>
  </release>
  <release>
   <version>
    <release>1.3.0RC1</release>
    <api>1.3.0RC1</api>
   </version>
   <stability>
    <release>beta</release>
    <api>beta</api>
   </stability>
   <date>2010-09-03</date>
   <license uri="https://github.com/squizlabs/PHP_CodeSniffer/blob/master/licence.txt">BSD License</license>
   <notes>
    - Added exclude pattern support to ruleset.xml file so you can specify ignore patterns in a standard (request #17683)
      -- Use new exclude-pattern tags to include the ignore rules into your ruleset.xml file
      -- See CodeSniffer/Standards/PHPCS/ruleset.xml for an example
    - Added new --encoding command line argument to specify the encoding of the files being checked
      -- When set to utf-8, stops the XML-based reports from double-encoding
      -- When set to something else, helps the XML-based reports encode to utf-8
      -- Default value is iso-8859-1 but can be changed with --config-set encoding [value]
    - The report is no longer printed to screen when using the --report-file command line option (request #17467)
      -- If you want to print it to screen as well, use the -v command line argument
    - The SVN and GIT blame reports now also show percentage of reported errors per author (request #17606)
      -- Thanks to Ben Selby for the patch
    - Updated the SVN pre-commit hook to work with the new severity levels feature
    - Generic SubversionPropertiesSniff now allows properties to have NULL values (request #17682)
      -- A null value indicates that the property should exist but the value should not be checked
    - Generic UpperCaseConstantName Sniff now longer complains about the PHPUnit_MAIN_METHOD constant (request #17798)
    - Squiz FileComment sniff now checks JS files as well as PHP files
    - Squiz FunctionCommentSniff now supports namespaces in type hints
    - Fixed a problem in Squiz OutputBufferingIndentSniff where block comments were reported as not indented
    - Fixed bug #17092 : Problems with utf8_encode and htmlspecialchars with non-ascii chars
      -- Use the new --encoding=utf-8 command line argument if your files are utf-8 encoded
    - Fixed bug #17629 : PHP_CodeSniffer_Tokens::$booleanOperators missing T_LOGICAL_XOR
      -- Thanks to Matthew Turland for the patch
    - Fixed bug #17699 : Fatal error generating code coverage with PHPUnit 5.3.0RC1
    - Fixed bug #17718 : Namespace 'use' statement: used global class name is recognized as constant
    - Fixed bug #17734 : Generic SubversionPropertiesSniff complains on non SVN files
    - Fixed bug #17742 : EmbeddedPhpSniff reacts negatively to file without closing php tag
    - Fixed bug #17823 : Notice: Please no longer include PHPUnit/Framework.php
   </notes>
  </release>
  <release>
   <version>
    <release>1.3.0a1</release>
    <api>1.3.0a1</api>
   </version>
   <stability>
    <release>alpha</release>
    <api>alpha</api>
   </stability>
   <date>2010-07-15</date>
   <license uri="https://github.com/squizlabs/PHP_CodeSniffer/blob/master/licence.txt">BSD License</license>
   <notes>
    - All CodingStandard.php files have been replaced by ruleset.xml files
      -- Custom standards will need to be converted over to this new format to continue working
    - You can specify a path to your own custom ruleset.xml file by using the --standard command line arg
      -- e.g., phpcs --standard=/path/to/my/ruleset.xml
    - Added a new report type --report=gitblame to show how many errors and warnings were committed by each author
      -- Has the same functionality as the svnblame report
      -- Thanks to Ben Selby for the patch
    - A new token type T_DOLLAR has been added to allow you to sniff for variable variables (feature request #17095)
      -- Thanks to Ian Young for the patch
    - JS tokenizer now supports T_POWER (^) and T_MOD_EQUAL (%=) tokens (feature request #17441)
    - If you have PHP_Timer installed, you'll now get a time/memory summary at the end of a script run
      -- Only happens when printing reports that are designed to be read on the command line
    - Added Generic DeprecatedFunctionsSniff to warn about the use of deprecated functions (feature request #16694)
      -- Thanks to Sebastian Bergmann for the patch
    - Added Squiz LogicalOperatorSniff to ensure that logical operators are surrounded by single spaces
    - Added MySource ChannelExceptionSniff to ensure action files only throw ChannelException
    - Added new method getClassProperties() for sniffs to use to determine if a class is abstract and/or final
      -- Thanks to Christian Kaps for the patch
    - Generic UpperCaseConstantSniff no longer throws errors about namespaces
      -- Thanks to Christian Kaps for the patch
    - Squiz OperatorBracketSniff now correctly checks value assignmnets in arrays
    - Squiz LongConditionClosingCommentSniff now requires a comment for long CASE statements that use curly braces
    - Squiz LongConditionClosingCommentSniff now requires an exact comment match on the brace
    - MySource IncludeSystemSniff now ignores DOMDocument usage
    - MySource IncludeSystemSniff no longer requires inclusion of systems that are being implemented
    - Removed found and expected messages from Squiz ConcatenationSpacingSniff because they were messy and not helpful
    - Fixed a problem where Generic CodeAnalysisSniff could show warnings if checking multi-line strings
    - Fixed error messages in Squiz ArrayDeclarationSniff reporting incorrect number of found and expected spaces
    - Fixed bug #17048 : False positive in Squiz_WhiteSpace_ScopeKeywordSpacingSniff
    - Fixed bug #17054 : phpcs more strict than PEAR CS regarding function parameter spacing
    - Fixed bug #17096 : Notice: Undefined index: scope_condition in ScopeClosingBraceSniff.php
      -- Moved PEAR.Functions.FunctionCallArgumentSpacing to Generic.Functions.FunctionCallArgumentSpacing
    - Fixed bug #17144 : Deprecated: Function eregi() is deprecated
    - Fixed bug #17236 : PHP Warning due to token_get_all() in DoubleQuoteUsageSniff
    - Fixed bug #17243 : Alternate Switch Syntax causes endless loop of Notices in SwitchDeclaration
    - Fixed bug #17313 : Bug with switch case struture
    - Fixed bug #17331 : Possible parse error: interfaces may not include member vars
    - Fixed bug #17337 : CSS tokenizer fails on quotes urls
    - Fixed bug #17420 : Uncaught exception when comment before function brace
    - Fixed bug #17503 : closures formatting is not supported
   </notes>
  </release>
  <release>
   <version>
    <release>1.2.2</release>
    <api>1.2.2</api>
   </version>
   <stability>
    <release>stable</release>
    <api>stable</api>
   </stability>
   <date>2010-01-27</date>
   <license uri="https://github.com/squizlabs/PHP_CodeSniffer/blob/master/licence.txt">BSD License</license>
   <notes>
    - The core PHP_CodeSniffer_File methods now understand the concept of closures (feature request #16866)
      -- Thanks to Christian Kaps for the sample code
    - Sniffs can now specify violation codes for each error and warning they add
      -- Future versions will allow you to override messages and severities using these codes
      -- Specifying a code is optional, but will be required if you wish to support overriding
    - All reports have been broken into separate classes
      -- Command line usage and report output remains the same
      -- Thanks to Gabriele Santini for the patch
    - Added an interactive mode that can be enabled using the -a command line argument
      -- Scans files and stops when it finds a file with errors
      -- Waits for user input to recheck the file (hopefully you fixed the errors) or skip the file
      -- Useful for very large code bases where full rechecks take a while
    - The reports now show the correct number of errors and warnings found
    - The isCamelCaps method now allows numbers in class names
    - The JS tokenizer now correctly identifies boolean and bitwise AND and OR tokens
    - The JS tokenzier now correctly identifies regular expressions used in conditions
    - PEAR ValidFunctionNameSniff now ignores closures
    - Squiz standard now uses the PEAR setting of 85 chars for LineLengthSniff
    - Squiz ControlStructureSpacingSniff now ensure there are no spaces around parentheses
    - Squiz LongConditionClosingCommentSniff now checks for comments at the end of try/catch statements
    - Squiz LongConditionClosingCommentSniff now checks validity of comments for short structures if they exist
    - Squiz IncrementDecrementUsageSniff now has better checking to ensure it only looks at simple variable assignments
    - Squiz PostStatementCommentSniff no longer throws errors for end function comments
    - Squiz InlineCommentSniff no longer throws errors for end function comments
    - Squiz OperatorBracketSniff now allows simple arithmetic operations in SWITCH conditions
    - Squiz ValidFunctionNameSniff now ignores closures
    - Squiz MethodScopeSniff now ignores closures
    - Squiz ClosingDeclarationCommentSniff now ignores closures
    - Squiz GlobalFunctionSniff now ignores closures
    - Squiz DisallowComparisonAssignmentSniff now ignores the assigning of arrays
    - Squiz DisallowObjectStringIndexSniff now allows indexes that contain dots and reserved words
    - Squiz standard now throws nesting level and cyclomatic complexity errors at much higher levels
    - Squiz CommentedOutCodeSniff now ignores common comment framing chacacters
    - Squiz ClassCommentSniff now ensures the open comment tag is the only content on the first line
    - Squiz FileCommentSniff now ensures the open comment tag is the only content on the first line
    - Squiz FunctionCommentSniff now ensures the open comment tag is the only content on the first line
    - Squiz VariableCommentSniff now ensures the open comment tag is the only content on the first line
    - Squiz NonExecutableCodeSniff now warns about empty return statements that are not required
    - Removed ForbiddenStylesSniff from Squiz standard
      -- It is now in in the MySource standard as BrowserSpecificStylesSniff
      -- New BrowserSpecificStylesSniff ignores files with browser-specific suffixes
    - MySource IncludeSystemSniff no longer throws errors when extending the Exception class
    - MySource IncludeSystemSniff no longer throws errors for the abstract widget class
    - MySource IncludeSystemSniff and UnusedSystemSniff now allow includes inside IF statements
    - MySource IncludeSystemSniff no longer throws errors for included widgets inside methods
    - MySource GetRequestDataSniff now throws errors for using $_FILES
    - MySource CreateWidgetTypeCallbackSniff now allows return statements in nested functions
    - MySource DisallowSelfActionsSniff now ignores abstract classes
    - Fixed a problem with the SVN pre-commit hook for PHP versions without vertical whitespace regex support
    - Fixed bug #16740 : False positives for heredoc strings and unused parameter sniff
    - Fixed bug #16794 : ValidLogicalOperatorsSniff doesn't report operators not in lowercase
    - Fixed bug #16804 : Report filename is shortened too much
    - Fixed bug #16821 : Bug in Squiz_Sniffs_WhiteSpace_OperatorSpacingSniff
      -- Thanks to Jaroslav Hanslík for the patch
    - Fixed bug #16836 : Notice raised when using semicolon to open case
    - Fixed bug #16855 : Generic standard sniffs incorrectly for define() method
    - Fixed bug #16865 : Two bugs in Squiz_Sniffs_WhiteSpace_OperatorSpacingSniff
      -- Thanks to Jaroslav Hanslík for the patch
    - Fixed bug #16902 : Inline If Declaration bug
    - Fixed bug #16960 : False positive for late static binding in Squiz/ScopeKeywordSpacingSniff
      -- Thanks to Jakub Tománek for the patch
    - Fixed bug #16976 : The phpcs attempts to process symbolic links that don't resolve to files
    - Fixed bug #17017 : Including one file in the files sniffed alters errors reported for another file
   </notes>
  </release>
  <release>
   <version>
    <release>1.2.1</release>
    <api>1.2.1</api>
   </version>
   <stability>
    <release>stable</release>
    <api>stable</api>
   </stability>
   <date>2009-11-17</date>
   <license uri="https://github.com/squizlabs/PHP_CodeSniffer/blob/master/licence.txt">BSD License</license>
   <notes>
    - Added a new report type --report=svnblame to show how many errors and warnings were committed by each author
      -- Also shows the percentage of their code that are errors and warnings
      -- Requires you to have the SVN command in your path
      -- Make sure SVN is storing usernames and passwords (if required) or you will need to enter them for each file
      -- You can also use the -s command line argument to see the different types of errors authors are committing
      -- You can use the -v command line argument to see all authors, even if they have no errors or warnings
    - Added a new command line argument --report-width to allow you to set the column width of screen reports
      -- Reports wont accept values less than 70 or else they get too small
      -- Can also be set via a config var: phpcs --config-set report_width 100
    - You can now get PHP_CodeSniffer to ignore a whole file by adding @codingStandardsIgnoreFile in the content
      -- If you put it in the first two lines the file wont even be tokenized, so it will be much quicker
    - Reports now print their file lists in alphabetical order
    - PEAR FunctionDeclarationSniff now reports error for incorrect closing bracket placement in multi-line definitions
    - Added Generic CallTimePassByRefenceSniff to prohibit the passing of variables into functions by reference
      -- Thanks to Florian Grandel for the contribution
    - Added Squiz DisallowComparisonAssignmentSniff to ban the assignment of comparison values to a variable
    - Added Squiz DuplicateStyleDefinitionSniff to check for duplicate CSS styles in a single class block
    - Squiz ArrayDeclarationSniff no longer checks the case of array indexes because that is not its job
    - Squiz PostStatementCommentSniff now allows end comments for class member functions
    - Squiz InlineCommentSniff now supports the checking of JS files
    - MySource CreateWidgetTypeCallbackSniff now allows the callback to be passed to another function
    - MySource CreateWidgetTypeCallbackSniff now correctly ignores callbacks used inside conditions
    - Generic MultipleStatementAlignmentSniff now enforces a single space before equals sign if max padding is reached
    - Fixed a problem in the JS tokenizer where regular expressions containing \// were not converted correctly
    - Fixed a problem tokenizing CSS files where multiple ID targets on a line would look like comments
    - Fixed a problem tokenizing CSS files where class names containing a colon looked like style definitions
    - Fixed a problem tokenizing CSS files when style statements had empty url() calls
    - Fixed a problem tokenizing CSS colours with the letter E in first half of the code
    - Squiz ColonSpacingSniff now ensures it is only checking style definitions in CSS files and not class names
    - Squiz DisallowComparisonAssignmentSniff no longer reports errors when assigning the return value of a function
    - CSS tokenizer now correctly supports multi-line comments
    - When only the case of var names differ for function comments, the error now indicates the case is different
    - Fixed an issue with Generic UnnecessaryStringConcatSniff where it incorrectly suggested removing a concat
    - Fixed bug #16530 : ScopeIndentSniff reports false positive
    - Fixed bug #16533 : Duplicate errors and warnings
    - Fixed bug #16563 : Check file extensions problem in phpcs-svn-pre-commit
      -- Thanks to Kaijung Chen for the patch
    - Fixed bug #16592 : Object operator indentation incorrect when first operator is on a new line
    - Fixed bug #16641 : Notice output
    - Fixed bug #16682 : Squiz_Sniffs_Strings_DoubleQuoteUsageSniff reports string "\0" as invalid
    - Fixed bug #16683 : Typing error in PHP_CodeSniffer_CommentParser_AbstractParser
    - Fixed bug #16684 : Bug in Squiz_Sniffs_PHP_NonExecutableCodeSniff
    - Fixed bug #16692 : Spaces in paths in Squiz_Sniffs_Debug_JavaScriptLintSniff
      -- Thanks to Jaroslav Hanslík for the patch
    - Fixed bug #16696 : Spelling error in MultiLineConditionSniff
    - Fixed bug #16697 : MultiLineConditionSniff incorrect result with inline IF
    - Fixed bug #16698 : Notice in JavaScript Tokenizer
    - Fixed bug #16736 : Multi-files sniffs aren't processed when FILE is a single directory
      -- Thanks to Alexey Shein for the patch
    - Fixed bug #16792 : Bug in Generic_Sniffs_PHP_ForbiddenFunctionsSniff
   </notes>
  </release>
  <release>
   <version>
    <release>1.2.0</release>
    <api>1.2.0</api>
   </version>
   <stability>
    <release>stable</release>
    <api>stable</api>
   </stability>
   <date>2009-08-17</date>
   <license uri="https://github.com/squizlabs/PHP_CodeSniffer/blob/master/licence.txt">BSD License</license>
   <notes>
    - Installed standards are now favoured over custom standards when using the cmd line arg with relative paths
    - Unit tests now use a lot less memory while running
    - Squiz standard now uses Generic EmptyStatementSniff but throws errors instead of warnings
    - Squiz standard now uses Generic UnusedFunctionParameterSniff
    - Removed unused ValidArrayIndexNameSniff from the Squiz standard
    - Fixed bug #16424 : SubversionPropertiesSniff print PHP Warning
    - Fixed bug #16450 : Constant PHP_CODESNIFFER_VERBOSITY already defined (unit tests)
    - Fixed bug #16453 : function declaration long line splitted error
    - Fixed bug #16482 : phpcs-svn-pre-commit ignores extensions parameter
   </notes>
  </release>
  <release>
   <version>
    <release>1.2.0RC3</release>
    <api>1.2.0RC3</api>
   </version>
   <stability>
    <release>beta</release>
    <api>beta</api>
   </stability>
   <date>2009-07-07</date>
   <license uri="https://github.com/squizlabs/PHP_CodeSniffer/blob/master/licence.txt">BSD License</license>
   <notes>
    - You can now use @codingStandardsIgnoreStart and @...End comments to suppress messages (feature request #14002)
    - A warning is now included for files without any code when short_open_tag is set to Off (feature request #12952)
    - You can now use relative paths to your custom standards with the --standard cmd line arg (feature request #14967)
    - You can now override magic methods and functions in PEAR ValidFunctionNameSniff (feature request #15830)
    - MySource IncludeSystemSniff now recognises widget action classes
    - MySource IncludeSystemSniff now knows about unit test classes and changes rules accordingly
   </notes>
  </release>
  <release>
   <version>
    <release>1.2.0RC2</release>
    <api>1.2.0RC2</api>
   </version>
   <stability>
    <release>beta</release>
    <api>beta</api>
   </stability>
   <date>2009-05-25</date>
   <license uri="https://github.com/squizlabs/PHP_CodeSniffer/blob/master/licence.txt">BSD License</license>
   <notes>
    - Test suite can now be run using the full path to AllTests.php (feature request #16179)
    - Fixed bug #15980 : PHP_CodeSniffer change php current directory
      -- Thanks to Dolly Aswin Harahap for the patch
    - Fixed bug #16001 : Notice triggered
    - Fixed bug #16054 : phpcs-svn-pre-commit not showing any errors
    - Fixed bug #16071 : Fatal error: Uncaught PHP_CodeSniffer_Exception
    - Fixed bug #16170 : Undefined Offset -1 in MultiLineConditionSniff.php on line 68
    - Fixed bug #16175 : Bug in Squiz-IncrementDecrementUsageSniff
   </notes>
  </release>
  <release>
   <version>
    <release>1.2.0RC1</release>
    <api>1.2.0RC1</api>
   </version>
   <stability>
    <release>beta</release>
    <api>beta</api>
   </stability>
   <date>2009-03-09</date>
   <license uri="https://github.com/squizlabs/PHP_CodeSniffer/blob/master/licence.txt">BSD License</license>
   <notes>
    - Reports that are output to a file now include a trailing newline at the end of the file
    - Fixed sniff names not shown in -vvv token processing output
    - Added Generic SubversionPropertiesSniff to check that specific svn props are set for files
      -- Thanks to Jack Bates for the contribution
    - The PHP version check can now be overridden in classes that extend PEAR FileCommentSniff
      -- Thanks to Helgi Þormar Þorbjörnsson for the suggestion
    - Added Generic ConstructorNameSniff to check for PHP4 constructor name usage
      -- Thanks to Leif Wickland for the contribution
    - Squiz standard now supports multi-line function and condition sniffs from PEAR standard
    - Squiz standard now uses Generic ConstructorNameSniff
    - Added MySource GetRequestDataSniff to ensure REQUEST, GET and POST are not accessed directly
    - Squiz OperatorBracketSniff now allows square brackets in simple unbracketed operations
    - Fixed the incorrect tokenizing of multi-line block comments in CSS files
    - Fixed bug #15383 : Uncaught PHP_CodeSniffer_Exception
    - Fixed bug #15408 : An unexpected exception has been caught: Undefined offset: 2
    - Fixed bug #15519 : Uncaught PHP_CodeSniffer_Exception
    - Fixed bug #15624 : Pre-commit hook fails with PHP errors
    - Fixed bug #15661 : Uncaught PHP_CodeSniffer_Exception
    - Fixed bug #15722 : "declare(encoding = 'utf-8');" leads to "Missing file doc comment"
    - Fixed bug #15910 : Object operator indention not calculated correctly
   </notes>
  </release>
  <release>
   <version>
    <release>1.2.0a1</release>
    <api>1.2.0a1</api>
   </version>
   <stability>
    <release>alpha</release>
    <api>alpha</api>
   </stability>
   <date>2008-12-18</date>
   <license uri="https://github.com/squizlabs/PHP_CodeSniffer/blob/master/licence.txt">BSD License</license>
   <notes>
    - PHP_CodeSniffer now has a CSS tokenizer for checking CSS files
    - Added support for a new multi-file sniff that sniffs all processed files at once
    - Added new output format --report=emacs to output errors using the emacs standard compile output format
      -- Thanks to Len Trigg for the contribution
    - Reports can now be written to a file using the --report-file command line argument (feature request #14953)
      -- The report is also written to screen when using this argument
    - The CheckStyle, CSV and XML reports now include a source for each error and warning (feature request #13242)
      -- A new report type --report=source can be used to show you the most common errors in your files
    - Added new command line argument -s to show error sources in all reports
    - Added new command line argument --sniffs to specify a list of sniffs to restrict checking to
      -- Uses the sniff source codes that are optionally displayed in reports
    - Changed the max width of error lines from 80 to 79 chars to stop blank lines in the default windows cmd window
    - PHP_CodeSniffer now has a token for an asperand (@ symbol) so sniffs can listen for them
      -- Thanks to Andy Brockhurst for the patch
    - Added Generic DuplicateClassNameSniff that will warn if the same class name is used in multiple files
      -- Not currently used by any standard; more of a multi-file sniff sample than anything useful
    - Added Generic NoSilencedErrorsSniff that warns if PHP errors are being silenced using the @ symbol
      -- Thanks to Andy Brockhurst for the contribution
    - Added Generic UnnecessaryStringConcatSniff that checks for two strings being concatenated
    - Added PEAR FunctionDeclarationSniff to enforce the new multi-line function declaration PEAR standard
    - Added PEAR MultiLineAssignmentSniff to enforce the correct indentation of multi-line assignments
    - Added PEAR MultiLineConditionSniff to enforce the new multi-line condition PEAR standard
    - Added PEAR ObjectOperatorIndentSniff to enforce the new chained function call PEAR standard
    - Added MySource DisallowSelfActionSniff to ban the use of self::method() calls in Action classes
    - Added MySource DebugCodeSniff to ban the use of Debug::method() calls
    - Added MySource CreateWidgetTypeCallback sniff to check callback usage in widget type create methods
    - Added Squiz DisallowObjectStringIndexSniff that forces object dot notation in JavaScript files
      -- Thanks to Sertan Danis for the contribution
    - Added Squiz DiscouragedFunctionsSniff to warn when using debug functions
    - Added Squiz PropertyLabelSniff to check whitespace around colons in JS property and label declarations
    - Added Squiz DuplicatePropertySniff to check for duplicate property names in JS classes
    - Added Squiz ColonSpacingSniff to check for spacing around colons in CSS style definitions
    - Added Squiz SemicolonSpacingSniff to check for spacing around semicolons in CSS style definitions
    - Added Squiz IdentationSniff to check for correct indentation of CSS files
    - Added Squiz ColourDefinitionSniff to check that CSS colours are defined in uppercase and using shorthand
    - Added Squiz EmptyStyleDefinitionSniff to check for CSS style definitions without content
    - Added Squiz EmptyClassDefinitionSniff to check for CSS class definitions without content
    - Added Squiz ClassDefinitionOpeningBraceSpaceSniff to check for spaces around opening brace of CSS class definitions
    - Added Squiz ClassDefinitionClosingBraceSpaceSniff to check for a single blank line after CSS class definitions
    - Added Squiz ClassDefinitionNameSpacingSniff to check for a blank lines inside CSS class definition names
    - Added Squiz DisallowMultipleStyleDefinitionsSniff to check for multiple style definitions on a single line
    - Added Squiz DuplicateClassDefinitionSniff to check for duplicate CSS class blocks that can be merged
    - Added Squiz ForbiddenStylesSniff to check for usage of browser specific styles
    - Added Squiz OpacitySniff to check for incorrect opacity values in CSS
    - Added Squiz LowercaseStyleDefinitionSniff to check for styles that are not defined in lowercase
    - Added Squiz MissingColonSniff to check for style definitions where the colon has been forgotten
    - Added Squiz MultiLineFunctionDeclarationSniff to check that multi-line declarations contain one param per line
    - Added Squiz JSLintSniff to check for JS errors using the jslint.js script through Rhino
      -- Set jslint path using phpcs --config-set jslint_path /path/to/jslint.js
      -- Set rhino path using phpcs --config-set rhino_path /path/to/rhino
    - Added Generic TodoSniff that warns about comments that contain the word TODO
    - Removed MultipleStatementAlignmentSniff from the PEAR standard as alignment is now optional
    - Generic ForbiddenFunctionsSniff now has protected member var to specify if it should use errors or warnings
    - Generic MultipleStatementAlignmentSniff now has correct error message if assignment is on a new line
    - Generic MultipleStatementAlignmentSniff now has protected member var to allow it to ignore multi-line assignments
    - Generic LineEndingsSniff now supports checking of JS files
    - Generic LineEndingsSniff now supports checking of CSS files
    - Generic DisallowTabIndentSniff now supports checking of CSS files
    - Squiz DoubleQuoteUsageSniff now bans the use of variables in double quoted strings in favour of concatenation
    - Squiz SuperfluousWhitespaceSniff now supports checking of JS files
    - Squiz SuperfluousWhitespaceSniff now supports checking of CSS files
    - Squiz DisallowInlineIfSniff now supports checking of JS files
    - Squiz SemicolonSpacingSniff now supports checking of JS files
    - Squiz PostStatementCommentSniff now supports checking of JS files
    - Squiz FunctionOpeningBraceSpacingSniff now supports checking of JS files
    - Squiz FunctionClosingBraceSpacingSniff now supports checking of JS files
      -- Empty JS functions must have their opening and closing braces next to each other
    - Squiz ControlStructureSpacingSniff now supports checking of JS files
    - Squiz LongConditionClosingCommentSniff now supports checking of JS files
    - Squiz OperatorSpacingSniff now supports checking of JS files
    - Squiz SwitchDeclarationSniff now supports checking of JS files
    - Squiz CommentedOutCodeSniff now supports checking of CSS files
    - Squiz DisallowSizeFunctionsInLoopsSniff now supports checking of JS files for the use of object.length
    - Squiz DisallowSizeFunctionsInLoopsSniff no longer complains about size functions outside of the FOR condition
    - Squiz ControlStructureSpacingSniff now bans blank lines at the end of a control structure
    - Squiz ForLoopDeclarationSniff no longer throws errors for JS FOR loops without semicolons
    - Squiz MultipleStatementAlignmentSniff no longer throws errors if a statement would take more than 8 spaces to align
    - Squiz standard now uses Genric TodoSniff
    - Squiz standard now uses Genric UnnecessaryStringConcatSniff
    - Squiz standard now uses PEAR MultiLineAssignmentSniff
    - Squiz standard now uses PEAR MultiLineConditionSniff
    - Zend standard now uses OpeningFunctionBraceBsdAllmanSniff (feature request #14647)
    - MySource JoinStringsSniff now bans the use of inline array joins and suggests the + operator
    - Fixed incorrect errors that can be generated from abstract scope sniffs when moving to a new file
    - Core tokenizer now matches orphaned curly braces in the same way as square brackets
    - Whitespace tokens at the end of JS files are now added to the token stack
    - JavaScript tokenizer now identifies properties and labels as new token types
    - JavaScript tokenizer now identifies object definitions as a new token type and matches curly braces for them
    - JavaScript tokenizer now identifies DIV_EQUAL and MUL_EQUAL tokens
    - Improved regular expression detection in the JavaScript tokenizer
    - Improve AbstractPatternSniff support so it can listen for any token type, not just weighted tokens
    - Fixed Squiz DoubleQuoteUsageSniff so it works correctly with short_open_tag=Off
    - Fixed bug #14409 : Output of warnings to log file
    - Fixed bug #14520 : Notice: Undefined offset: 1 in /usr/share/php/PHP/CodeSniffer/File.php on line
    - Fixed bug #14637 : Call to processUnknownArguments() misses second parameter $pos
      -- Thanks to Peter Buri for the patch
    - Fixed bug #14889 : Lack of clarity: licence or license
    - Fixed bug #15008 : Nested Parentheses in Control Structure Sniffs
    - Fixed bug #15091 : pre-commit hook attempts to sniff folders
      -- Thanks to Bruce Weirdan for the patch
    - Fixed bug #15124 : AbstractParser.php uses deprecated split() function
      -- Thanks to Sebastian Bergmann for the patch
    - Fixed bug #15188 : PHPCS vs HEREDOC strings
    - Fixed bug #15231 : Notice: Uninitialized string offset: 0 in FileCommentSniff.php on line 555
    - Fixed bug #15336 : Notice: Undefined offset: 2 in /usr/share/php/PHP/CodeSniffer/File.php on line
   </notes>
  </release>
  <release>
   <version>
    <release>1.1.0</release>
    <api>1.1.0</api>
   </version>
   <stability>
    <release>stable</release>
    <api>stable</api>
   </stability>
   <date>2008-07-14</date>
   <license uri="https://github.com/squizlabs/PHP_CodeSniffer/blob/master/licence.txt">BSD License</license>
   <notes>
    - PEAR FileCommentSniff now allows tag orders to be overridden in child classes
      -- Thanks to Jeff Hodsdon for the patch
    - Added Generic DisallowMultipleStatementsSniff to ensure there is only one statement per line
    - Squiz standard now uses DisallowMultipleStatementsSniff
    - Fixed error in Zend ValidVariableNameSniff when checking vars in form: $class->{$var}
    - Fixed bug #14077 : Fatal error: Uncaught PHP_CodeSniffer_Exception: $stackPtr is not a class member
    - Fixed bug #14168 : Global Function -> Static Method and __autoload()
    - Fixed bug #14238 : Line length not checket at last line of a file
    - Fixed bug #14249 : wrong detection of scope_opener
    - Fixed bug #14250 : ArrayDeclarationSniff emit warnings at malformed array
    - Fixed bug #14251 : --extensions option doesn't work
   </notes>
  </release>
  <release>
   <version>
    <release>1.1.0RC3</release>
    <api>1.1.0RC3</api>
   </version>
   <stability>
    <release>beta</release>
    <api>beta</api>
   </stability>
   <date>2008-07-03</date>
   <license uri="https://github.com/squizlabs/PHP_CodeSniffer/blob/master/licence.txt">BSD License</license>
   <notes>
    - PEAR FileCommentSniff now allows tag orders to be overridden in child classes
      -- Thanks to Jeff Hodsdon for the patch
    - Added Generic DisallowMultipleStatementsSniff to ensure there is only one statement per line
    - Squiz standard now uses DisallowMultipleStatementsSniff
    - Fixed error in Zend ValidVariableNameSniff when checking vars in form: $class->{$var}
    - Fixed bug #14077 : Fatal error: Uncaught PHP_CodeSniffer_Exception: $stackPtr is not a class member
    - Fixed bug #14168 : Global Function -> Static Method and __autoload()
    - Fixed bug #14238 : Line length not checket at last line of a file
    - Fixed bug #14249 : wrong detection of scope_opener
    - Fixed bug #14250 : ArrayDeclarationSniff emit warnings at malformed array
    - Fixed bug #14251 : --extensions option doesn't work
   </notes>
  </release>
  <release>
   <version>
    <release>1.1.0RC2</release>
    <api>1.1.0RC2</api>
   </version>
   <stability>
    <release>beta</release>
    <api>beta</api>
   </stability>
   <date>2008-06-13</date>
   <license uri="https://github.com/squizlabs/PHP_CodeSniffer/blob/master/licence.txt">BSD License</license>
   <notes>
    - Permission denied errors now stop script execution but still display current errors (feature request #14076)
    - Added Squiz ValidArrayIndexNameSniff to ensure array indexes do not use camel case
    - Squiz ArrayDeclarationSniff now ensures arrays are not declared with camel case index values
    - PEAR ValidVariableNameSniff now alerts about a possible parse error for member vars inside an interface
    - Fixed bug #13921 : js parsing fails for comments on last line of file
    - Fixed bug #13922 : crash in case of malformed (but tokenized) php file
      -- PEAR and Squiz ClassDeclarationSniff now throw warnings for possible parse errors
      -- Squiz ValidClassNameSniff now throws warning for possible parse errors
      -- Squiz ClosingDeclarationCommentSniff now throws additonal warnings for parse errors
   </notes>
  </release>
  <release>
   <version>
    <release>1.1.0RC1</release>
    <api>1.1.0RC1</api>
   </version>
   <stability>
    <release>beta</release>
    <api>beta</api>
   </stability>
   <date>2008-05-13</date>
   <license uri="https://github.com/squizlabs/PHP_CodeSniffer/blob/master/licence.txt">BSD License</license>
   <notes>
    - Added support for multiple tokenizers so PHP_CodeSniffer can check more than just PHP files
      -- PHP_CodeSniffer now has a JS tokenizer for checking JavaScript files
      -- Sniffs need to be updated to work with additional tokenizers, or new sniffs written for them
   - phpcs now exits with status 2 if the tokenier extension has been disabled (feature request #13269)
   - Added scripts/phpcs-svn-pre-commit that can be used as an SVN pre-commit hook
     -- Also reworked the way the phpcs script works to make it easier to wrap it with other functionality
     -- Thanks to Jack Bates for the contribution
   - Fixed error in phpcs error message when a supplied file does not exist
   - Fixed a cosmetic error in AbstractPatternSniff where the "found" string was missing some content
   - Added sniffs that implement part of the PMD rule catalog to the Generic standard
     -- Thanks to Manuel Pichler for the contribution of all these sniffs.
   - Squiz FunctionCommentThrowTagSniff no longer throws errors for function that only throw variables
   - Generic ScopeIndentSniff now has private member to enforce exact indent matching
   - Replaced Squiz DisallowCountInLoopsSniff with Squiz DisallowSizeFunctionsInLoopsSniff
     -- Thanks to Jan Miczaika for the sniff
   - Squiz BlockCommentSniff now checks inline doc block comments
   - Squiz InlineCommentSniff now checks inline doc block comments
   - Squiz BlockCommentSniff now checks for no blank line before first comment in a function
   - Squiz DocCommentAlignmentSniff now ignores inline doc block comments
   - Squiz ControlStructureSpacingSniff now ensures no blank lines at the start of control structures
   - Squiz ControlStructureSpacingSniff now ensures no blank lines between control structure closing braces
   - Squiz IncrementDecrementUsageSniff now ensures inc/dec ops are bracketed in string concats
   - Squiz IncrementDecrementUsageSniff now ensures inc/dec ops are not used in arithmetic operations
   - Squiz FunctionCommentSniff no longer throws errors if return value is mixed but function returns void somewhere
   - Squiz OperatorBracketSniff no allows function call brackets to count as operator brackets
   - Squiz DoubleQuoteUsageSniff now supports \x \f and \v (feature request #13365)
   - Squiz ComparisonOperatorUsageSniff now supports JS files
   - Squiz ControlSignatureSniff now supports JS files
   - Squiz ForLoopDeclarationSniff now supports JS files
   - Squiz OperatorBracketSniff now supports JS files
   - Squiz InlineControlStructureSniff now supports JS files
   - Generic LowerCaseConstantSniff now supports JS files
   - Generic DisallowTabIndentSniff now supports JS files
   - Generic MultipleStatementAlignmentSniff now supports JS files
   - Added Squiz ObjectMemberCommaSniff to ensure the last member of a JS object is not followed by a comma
   - Added Squiz ConstantCaseSniff to ensure the PHP constants are uppercase and JS lowercase
   - Added Squiz JavaScriptLintSniff to check JS files with JSL
     -- Set path using phpcs --config-set jsl_path /path/to/jsl
   - Added MySource FirebugConsoleSniff to ban the use of "console" for JS variable and function names
   - Added MySource JoinStringsSniff to enforce the use of join() to concatenate JS strings
   - Added MySource AssignThisSniff to ensure this is only assigned to a var called self
   - Added MySource DisallowNewWidgetSniff to ban manual creation of widget objects
   - Removed warning shown in Zend CodeAnalyzerSniff when the ZCA path is not set
   - Fixed error in Squiz ValidVariableNameSniff when checking vars in the form $obj->$var
   - Fixed error in Squiz DisallowMultipleAssignmentsSniff when checking vars in the form $obj->$var
   - Fixed error in Squiz InlineCommentSniff where comments for class constants were seen as inline
   - Fixed error in Squiz BlockCommentSniff where comments for class constants were not ignored
   - Fixed error in Squiz OperatorBracketSniff where negative numbers were ignored during comparisons
   - Fixed error in Squiz FunctionSpacingSniff where functions after member vars reported incorrect spacing
   - Fixed bug #13062 : Interface comments aren't handled in PEAR standard
     -- Thanks to Manuel Pichler for the path
   - Fixed bug #13119 : php minimum requirement need to be fix
   - Fixed bug #13156 : Bug in Squiz_Sniffs_PHP_NonExecutableCodeSniff
   - Fixed bug #13158 : Strange behaviour in AbstractPatternSniff
   - Fixed bug #13169 : Undefined variables
   - Fixed bug #13178 : Catch exception in File.php
   - Fixed bug #13254 : Notices output in checkstyle report causes XML issues
   - Fixed bug #13446 : crash with src of phpMyAdmin
     -- Thanks to Manuel Pichler for the path
   </notes>
  </release>
  <release>
   <version>
    <release>1.1.0a1</release>
    <api>1.1.0a1</api>
   </version>
   <stability>
    <release>alpha</release>
    <api>alpha</api>
   </stability>
   <date>2008-04-21</date>
   <license uri="https://github.com/squizlabs/PHP_CodeSniffer/blob/master/licence.txt">BSD License</license>
   <notes>
    - Fixed error in PEAR ValidClassNameSniff when checking class names with double underscores
    - Moved Squiz InlineControlStructureSniff into Generic standard
    - PEAR standard now throws warnings for inline control structures
    - Squiz OutputBufferingIndentSniff now ignores the indentation of inline HTML
    - MySource IncludeSystemSniff now ignores usage of ZipArchive
    - Removed "function" from error messages for Generic function brace sniffs (feature request #13820)
    - Generic UpperCaseConstantSniff no longer throws errors for delcare(ticks = ...)
      -- Thanks to Josh Snyder for the patch
    - Squiz ClosingDeclarationCommentSniff and AbstractVariableSniff now throw warnings for possible parse errors
    - Fixed bug #13827 : AbstractVariableSniff throws "undefined index"
    - Fixed bug #13846 : Bug in Squiz.NonExecutableCodeSniff
    - Fixed bug #13849 : infinite loop in PHP_CodeSniffer_File::findNext()
   </notes>
  </release>
  <release>
   <version>
    <release>1.0.1</release>
    <api>1.0.1</api>
   </version>
   <stability>
    <release>stable</release>
    <api>stable</api>
   </stability>
   <date>2008-02-04</date>
   <license uri="https://github.com/squizlabs/PHP_CodeSniffer/blob/master/licence.txt">BSD License</license>
   <notes>
    - Squiz ArrayDeclarationSniff now throws error if the array keyword is followed by a space
    - Squiz ArrayDeclarationSniff now throws error for empty multi-line arrays
    - Squiz ArrayDeclarationSniff now throws error for multi-line arrays with a single value
    - Squiz DocCommentAlignmentSniff now checks for a single space before tags inside docblocks
    - Squiz ForbiddenFunctionsSniff now disallows is_null() to force use of (=== NULL) instead
    - Squiz VariableCommentSniff now continues throwing errors after the first one is found
    - Squiz SuperfluousWhitespaceSniff now throws errors for multiple blank lines inside functions
    - MySource IncludedSystemSniff now checks extended class names
    - MySource UnusedSystemSniff now checks extended and implemented class names
    - MySource IncludedSystemSniff now supports includeWidget()
    - MySource UnusedSystemSniff now supports includeWidget()
    - Added PEAR ValidVariableNameSniff to check that only private member vars are prefixed with an underscore
    - Added Squiz DisallowCountInLoopsSniff to check for the use of count() in FOR and WHILE loop conditions
    - Added MySource UnusedSystemSniff to check for included classes that are never used
    - Fixed a problem that caused the parentheses map to sometimes contain incorrect values
    - Fixed bug #12767 : Cant run phpcs from dir with PEAR subdir
    - Fixed bug #12773 : Reserved variables are not detected in strings
      -- Thanks to Wilfried Loche for the patch
    - Fixed bug #12832 : Tab to space conversion does not work
    - Fixed bug #12888 : extra space indentation = Notice: Uninitialized string offset...
    - Fixed bug #12909 : Default generateDocs function does not work under linux
      -- Thanks to Paul Smith for the patch
    - Fixed bug #12957 : PHP 5.3 magic method __callStatic
      -- Thanks to Manuel Pichler for the patch
   </notes>
  </release>
  <release>
   <version>
    <release>1.0.0</release>
    <api>1.0.0</api>
   </version>
   <stability>
    <release>stable</release>
    <api>stable</api>
   </stability>
   <date>2007-12-21</date>
   <license uri="https://github.com/squizlabs/PHP_CodeSniffer/blob/master/licence.txt">BSD License</license>
   <notes>
    - You can now specify the full path to a coding standard on the command line (feature request #11886)
      -- This allows you to use standards that are stored outside of PHP_CodeSniffer's own Standard dir
      -- You can also specify full paths in the CodingStandard.php include and exclude methods
      -- Classes, dirs and files need to be names as if the standard was part of PHP_CodeSniffer
      -- Thanks to Dirk Thomas for the doc generator patch and testing
    - Modified the scope map to keep checking after 3 lines for some tokens (feature request #12561)
      -- Those tokens that must have an opener (like T_CLASS) now keep looking until EOF
      -- Other tokens (like T_FUNCTION) still stop after 3 lines for performance
    - You can now esacpe commas in ignore patterns so they can be matched in file names
      -- Thanks to Carsten Wiedmann for the patch
    - Config data is now cached in a global var so the file system is not hit so often
      -- You can also set config data temporarily for the script if you are using your own external script
      -- Pass TRUE as the third argument to PHP_CodeSniffer::setConfigData()
    - PEAR ClassDeclarationSniff no longer throws errors for multi-line class declarations
    - Squiz ClassDeclarationSniff now ensures there is one blank line after a class closing brace
    - Squiz ClassDeclarationSniff now throws errors for a missing end PHP tag after the end class tag
    - Squiz IncrementDecrementUsageSniff no longer throws errors when -= and += are being used with vars
    - Squiz SwitchDeclarationSniff now throws errors for switch statements that do not contain a case statement
      -- Thanks to Sertan Danis for the patch
    - MySource IncludeSystemSniff no longer throws errors for the Util package
    - Fixed bug #12621 : "space after AS" check is wrong
      -- Thanks to Satoshi Oikawa for the patch
    - Fixed bug #12645 : error message is wrong
      -- Thanks to Renoiv for the patch
    - Fixed bug #12651 : Increment/Decrement Operators Usage at -1
   </notes>
  </release>
  <release>
   <version>
    <release>1.0.0RC3</release>
    <api>1.0.0RC3</api>
   </version>
   <stability>
    <release>beta</release>
    <api>beta</api>
   </stability>
   <date>2007-11-30</date>
   <license uri="https://github.com/squizlabs/PHP_CodeSniffer/blob/master/licence.txt">BSD License</license>
   <notes>
    - Added new command line argument --tab-width that will convert tabs to spaces before testing
      -- This allows you to use the existing sniffs that check for spaces even when you use tabs
      -- Can also be set via a config var: phpcs --config-set tab_width 4
      -- A value of zero (the default) tells PHP_CodeSniffer not to replace tabs with spaces
    - You can now change the default report format from "full" to something else
        -- Run: phpcs --config-set report_format [format]
    - Improved performance by optimising the way the scope map is created during tokenising
    - Added new Squiz DisallowInlineIfSniff to disallow the usage of inline IF statements
    - Fixed incorrect errors being thrown for nested switches in Squiz SwitchDeclarationSniff
    - PEAR FunctionCommentSniff no longer complains about missing comments for @throws tags
    - PEAR FunctionCommentSniff now throws error for missing exception class name for @throws tags
    - PHP_CodeSniffer_File::isReference() now correctly returns for functions that return references
    - Generic LineLengthSniff no longer warns about @version lines with CVS or SVN id tags
    - Generic LineLengthSniff no longer warns about @license lines with long URLs
    - Squiz FunctionCommentThrowTagSniff no longer complains about throwing variables
    - Squiz ComparisonOperatorUsageSniff no longer throws incorrect errors for inline IF statements
    - Squiz DisllowMultipleAssignmentsSniff no longer throws errors for assignments in inline IF statements
    - Fixed bug #12455 : CodeSniffer treats content inside heredoc as PHP code
    - Fixed bug #12471 : Checkstyle report is broken
    - Fixed bug #12476 : PHP4 destructors are reported as error
    - Fixed bug #12513 : Checkstyle XML messages need to be utf8_encode()d
      -- Thanks to Sebastian Bergmann for the patch.
    - Fixed bug #12517 : getNewlineAfter() and dos files
   </notes>
  </release>
  <release>
   <version>
    <release>1.0.0RC2</release>
    <api>1.0.0RC2</api>
   </version>
   <stability>
    <release>beta</release>
    <api>beta</api>
   </stability>
   <date>2007-11-14</date>
   <license uri="https://github.com/squizlabs/PHP_CodeSniffer/blob/master/licence.txt">BSD License</license>
   <notes>
    - Added a new Checkstyle report format
      -- Like the current XML format but modified to look like Checkstyle output
      -- Thanks to Manuel Pichler for helping get the format correct
    - You can now hide warnings by default
        -- Run: phpcs --config-set show_warnings 0
        -- If warnings are hidden by default, use the new -w command line argument to override
    - Added new command line argument --config-delete to delete a config value and revert to the default
    - Improved overall performance by optimising tokenising and next/prev methods (feature request #12421)
      -- Thanks to Christian Weiske for the patch
    - Added FunctionCallSignatureSniff to Squiz standard
    - Added @subpackage support to file and class comment sniffs in PEAR standard (feature request #12382)
      -- Thanks to Carsten Wiedmann for the patch
    - An error is now displayed if you use a PHP version less than 5.1.0 (feature request #12380)
      -- Thanks to Carsten Wiedmann for the patch
    - phpcs now exits with status 2 if it receives invalid input (feature request #12380)
      -- This is distinct from status 1, which indicates errors or warnings were found
    - Added new Squiz LanguageConstructSpacingSniff to throw errors for additional whitespace after echo etc.
    - Removed Squiz ValidInterfaceNameSniff
    - PEAR FunctionCommentSniff no longer complains about unknown tags
    - Fixed incorrect errors about missing function comments in PEAR FunctionCommentSniff
    - Fixed incorrect function docblock detection in Squiz FunctionCommentSniff
    - Fixed incorrect errors for list() in Squiz DisallowMultipleAssignmentsSniff
    - Errors no longer thrown if control structure is followed by a CASE's BREAK in Squiz ControlStructureSpacingSniff
    - Fixed bug #12368 : Autoloader cannot be found due to include_path override
      -- Thanks to Richard Quadling for the patch
    - Fixed bug #12378 : equal sign alignments problem with while()
   </notes>
  </release>
  <release>
   <version>
    <release>1.0.0RC1</release>
    <api>1.0.0RC1</api>
   </version>
   <stability>
    <release>beta</release>
    <api>beta</api>
   </stability>
   <date>2007-11-01</date>
   <license uri="https://github.com/squizlabs/PHP_CodeSniffer/blob/master/licence.txt">BSD License</license>
   <notes>
    - Main phpcs script can now be run from a CVS checkout without installing the package
    - Added a new CSV report format
      -- Header row indicates what position each element is in
      -- Always use the header row to determine positions rather than assuming the format, as it may change
    - XML and CSV report formats now contain information about which column the error occurred at
      -- Useful if you want to highlight the token that caused the error in a custom application
    - Square bracket tokens now have bracket_opener and bracket_closer set
    - Added new Squiz SemicolonSpacingSniff to throw errors if whitespace is found before a semicolon
    - Added new Squiz ArrayBracketSpacingSniff to throw errors if whitespace is found around square brackets
    - Added new Squiz ObjectOperatorSpacingSniff to throw errors if whitespace is found around object operators
    - Added new Squiz DisallowMultipleAssignmentsSniff to throw errors if multiple assignments are on the same line
    - Added new Squiz ScopeKeywordSpacingSniff to throw errors if there is not a single space after a scope modifier
    - Added new Squiz ObjectInstantiationSniff to throw errors if new objects are not assigned to a variable
    - Added new Squiz FunctionDuplicateArgumentSniff to throw errors if argument is declared multiple times in a function
    - Added new Squiz FunctionOpeningBraceSpaceSniff to ensure there are no blank lines after a function open brace
    - Added new Squiz CommentedOutCodeSniff to warn about comments that looks like they are commented out code blocks
    - Added CyclomaticComplexitySniff to Squiz standard
    - Added NestingLevelSniff to Squiz standard
    - Squiz ForbiddenFunctionsSniff now recommends echo() instead of print()
    - Squiz ValidLogicalOperatorsSniff now recommends ^ instead of xor
    - Squiz SwitchDeclarationSniff now contains more checks
      -- A single space is required after the case keyword
      -- No space is allowed before the colon in a case or default statement
      -- All switch statements now require a default case
      -- Default case must contain a break statement
      -- Empty default case must contain a comment describing why the default is ignored
      -- Empty case statements are not allowed
      -- Case and default statements must not be followed by a blank line
      -- Break statements must be followed by a blank line or the closing brace
      -- There must be no blank line before a break statement
    - Squiz standard is now using the PEAR IncludingFileSniff
    - PEAR ClassCommentSniff no longer complains about unknown tags
    - PEAR FileCommentSniff no longer complains about unknown tags
    - PEAR FileCommentSniff now accepts multiple @copyright tags
    - Squiz BlockCommentSniff now checks that comment starts with a capital letter
    - Squiz InlineCommentSniff now has better checking to ensure comment starts with a capital letter
    - Squiz ClassCommentSniff now checks that short and long comments start with a capital letter
    - Squiz FunctionCommentSniff now checks that short, long and param comments start with a capital letter
    - Squiz VariableCommentSniff now checks that short and long comments start with a capital letter
    - Fixed error with multi-token array indexes in Squiz ArrayDeclarationSniff
    - Fixed error with checking shorthand IF statements without a semicolon in Squiz InlineIfDeclarationSniff
    - Fixed error where constants used as defulat values in function declarations were seen as type hints
    - Fixed bug #12316 : PEAR is no longer the default standard
    - Fixed bug #12321 : wrong detection of missing function docblock
   </notes>
  </release>
  <release>
   <version>
    <release>0.9.0</release>
    <api>0.9.0</api>
   </version>
   <stability>
    <release>beta</release>
    <api>beta</api>
   </stability>
   <date>2007-09-24</date>
   <license uri="https://github.com/squizlabs/PHP_CodeSniffer/blob/master/licence.txt">BSD License</license>
   <notes>
    - Added a config system for setting config data across phpcs runs
    - You can now change the default coding standard from PEAR to something else
      -- Run: phpcs --config-set default_standard [standard]
    - Added new Zend coding standard to check code against the Zend Framework standards
      -- The complete standard is not yet implemented
      -- Specify --standard=Zend to use
      -- Thanks to Johann-Peter Hartmann for the contribution of some sniffs
      -- Thanks to Holger Kral for the Code Analyzer sniff
   </notes>
  </release>
  <release>
   <version>
    <release>0.8.0</release>
    <api>0.8.0</api>
   </version>
   <stability>
    <release>beta</release>
    <api>beta</api>
   </stability>
   <date>2007-08-08</date>
   <license uri="https://github.com/squizlabs/PHP_CodeSniffer/blob/master/licence.txt">BSD License</license>
   <notes>
    - Added new XML report format; --report=xml (feature request #11535)
      -- Thanks to Brett Bieber for the patch
    - Added new command line argument --ignore to specify a list of files to skip (feature request #11556)
    - Added PHPCS and MySource coding standards into the core install
    - Scope map no longer gets confused by curly braces that act as string offsets
    - Removed CodeSniffer/SniffException.php as it is no longer used
    - Unit tests can now be run directly from a CVS checkout
    - Made private vars and functions protected in PHP_CodeSniffer class so this package can be overridden
    - Added new Metrics category to Generic coding standard
      -- Contains Cyclomatic Complexity and Nesting Level sniffs
      -- Thanks to Johann-Peter Hartmann for the contribution
    - Added new Generic DisallowTabIndentSniff to throw errors if tabs are used for indentation (feature request #11738)
      -- PEAR and Squiz standards use this new sniff to throw more specific indentation errors
    - Generic MultipleStatementAlignmentSniff has new private var to set a padding size limit (feature request #11555)
    - Generic MultipleStatementAlignmentSniff can now handle assignments that span multiple lines (feature request #11561)
    - Generic LineLengthSniff now has a max line length after which errors are thrown instead of warnings
      -- BC BREAK: Override the protected member var absoluteLineLimit and set it to zero in custom LineLength sniffs
      -- Thanks to Johann-Peter Hartmann for the contribution
    - Comment sniff errors about incorrect tag orders are now more descriptive (feature request #11693)
    - Fixed bug #11473 : Invalid CamelCaps name when numbers used in names
   </notes>
  </release>
  <release>
   <version>
    <release>0.7.0</release>
    <api>0.7.0</api>
   </version>
   <stability>
    <release>beta</release>
    <api>beta</api>
   </stability>
   <date>2007-07-02</date>
   <license uri="https://github.com/squizlabs/PHP_CodeSniffer/blob/master/licence.txt">BSD License</license>
   <notes>
    - BC BREAK: EOL character is now auto-detected and used instead of hard-coded \n
      -- Pattern sniffs must now specify "EOL" instead of "\n" or "\r\n" to use auto-detection
      -- Please use $phpcsFile->eolChar to check for newlines instead of hard-coding "\n" or "\r\n"
      -- Comment parser classes now require you to pass $phpcsFile as an additional argument
    - BC BREAK: Included and excluded sniffs now require .php extension
      -- Please update your coding standard classes and add ".php" to all sniff entries
      -- See CodeSniffer/Standards/PEAR/PEARCodingStandard.php for an example

    - Fixed error where including a directory of sniffs in a coding standard class did not work
    - Coding standard classes can now specify a list of sniffs to exclude as well as include (feature request #11056)
    - Two uppercase characters can now be placed side-by-side in class names in Squiz ValidClassNameSniff
    - SVN tags now allowed in PEAR file doc blocks (feature request #11038)
      -- Thanks to Torsten Roehr for the patch
    - Private methods in commenting sniffs and comment parser are now protected (feature request #11087)
    - Added Generic LineEndingsSniff to check the EOL character of a file
    - PEAR standard now only throws one error per file for incorrect line endings (eg. /r/n)
    - Command line arg -v now shows number of registered sniffs
    - Command line arg -vvv now shows list of registered sniffs
    - Squiz ControlStructureSpacingSniff no longer throws errors if the control structure is at the end of the script
    - Squiz FunctionCommentSniff now throws error for "return void" if function has return statement
    - Squiz FunctionCommentSniff now throws error for functions that return void but specify something else
    - Squiz ValidVariableNameSniff now allows multiple uppercase letters in a row
    - Squiz ForEachLoopDeclarationSniff now throws error for AS keyword not being lowercase
    - Squiz SwitchDeclarationSniff now throws errors for CASE/DEFAULT/BREAK keywords not being lowercase
    - Squiz ArrayDeclarationSniff now handles multi-token array values when checking alignment
    - Squiz standard now enforces a space after cast tokens
    - Generic MultipleStatementAlignmentSniff no longer gets confused by assignments inside FOR conditions
    - Generic MultipleStatementAlignmentSniff no longer gets confused by the use of list()
    - Added Generic SpaceAfterCastSniff to ensure there is a single space after a cast token
    - Added Generic NoSpaceAfterCastSniff to ensure there is no whitespace after a cast token
    - Added PEAR ClassDeclarationSniff to ensure the opening brace of a class is on the line after the keyword
    - Added Squiz ScopeClosingBraceSniff to ensure closing braces are aligned correctly
    - Added Squiz EvalSniff to discourage the use of eval()
    - Added Squiz LowercaseDeclarationSniff to ensure all declaration keywords are lowercase
    - Added Squiz LowercaseClassKeywordsSniff to ensure all class declaration keywords are lowercase
    - Added Squiz LowercaseFunctionKeywordsSniff to ensure all function declaration keywords are lowercase
    - Added Squiz LowercasePHPFunctionsSniff to ensure all calls to inbuilt PHP functions are lowercase
    - Added Squiz CastSpacingSniff to ensure cast statements dont contain whitespace
    - Errors no longer thrown when checking 0 length files with verbosity on
    - Fixed bug #11105 : getIncludedSniffs() not working anymore
      -- Thanks to Blair Robertson for the patch
    - Fixed bug #11120 : Uninitialized string offset in AbstractParser.php on line 200
   </notes>
  </release>
  <release>
   <version>
    <release>0.6.0</release>
    <api>0.6.0</api>
   </version>
   <stability>
    <release>beta</release>
    <api>beta</api>
   </stability>
   <date>2007-05-15</date>
   <license uri="https://github.com/squizlabs/PHP_CodeSniffer/blob/master/licence.txt">BSD License</license>
   <notes>
    - The number of errors and warnings found is now shown for each file while checking the file if verbosity is enabled
    - Now using PHP_EOL instead of hard-coded \n so output looks good on Windows (feature request #10761)
      - Thanks to Carsten Wiedmann for the patch.
    - phpcs now exits with status 0 (no errors) or 1 (errors found) (feature request #10348)
    - Added new -l command line argument to stop recursion into directories (feature request #10979)
    - Fixed variable name error causing incorrect error message in Squiz ValidVariableNameSniff
    - Fixed bug #10757 : Error in ControlSignatureSniff
    - Fixed bugs #10751, #10777 : Sniffer class paths handled incorrectly in Windows
      - Thanks to Carsten Wiedmann for the patch.
    - Fixed bug #10961 : Error "Last parameter comment requires a blank newline after it" thrown
    - Fixed bug #10983 : phpcs outputs notices when checking invalid PHP
    - Fixed bug #10980 : Incorrect warnings for equals sign
   </notes>
  </release>
  <release>
   <version>
    <release>0.5.0</release>
    <api>0.5.0</api>
   </version>
   <stability>
    <release>beta</release>
    <api>beta</api>
   </stability>
   <date>2007-04-17</date>
   <license uri="https://github.com/squizlabs/PHP_CodeSniffer/blob/master/licence.txt">BSD License</license>
   <notes>
    - BC BREAK: Coding standards now require a class to be added so PHP_CodeSniffer can get information from them
      - Please read the end user docs for info about the new class required for all coding standards

    - Coding standards can now include sniffs from other standards, or whole standards, without writing new sniff files
    - PHP_CodeSniffer_File::isReference() now correctly returns for references in function declarations
    - PHP_CodeSniffer_File::isReference() now returns false if you don't pass it a T_BITWISE_AND token
    - PHP_CodeSniffer_File now stores the absolute path to the file so sniffs can check file locations correctly
    - Fixed undefined index error in AbstractVariableSniff for variables inside an interface function definition
    - Added MemberVarSpacingSniff to Squiz standard to enforce one-line spacing between member vars
    - Add FunctionCommentThrowTagSniff to Squiz standard to check that @throws tags are correct
    - Fixed problems caused by references and type hints in Squiz FunctionDeclarationArgumentSpacingSniff
    - Fixed problems with errors not being thrown for some misaligned @param comments in Squiz FunctionCommentSniff
    - Fixed badly spaced comma error being thrown for "extends" class in Squiz ClassDeclarationSniff
    - Errors no longer thrown for class method names in Generic ForbiddenFunctionsSniff
    - Errors no longer thrown for type hints in front of references in Generic UpperCaseConstantNameSniff
    - Errors no longer thrown for correctly indented buffered lines in Squiz ScopeIndexSniff
    - Errors no longer thrown for user-defined functions named as forbidden functions in Generic ForbiddenFunctionsSniff
    - Errors no longer thrown on __autoload functions in PEAR ValidFunctionNameSniff
    - Errors now thrown for __autoload methods in PEAR ValidFunctionNameSniff
    - Errors now thrown if constructors or destructors have @return tags in Squiz FunctionCommentSniff
    - Errors now thrown if @throws tags dont start with a capital and end with a full stop in Squiz FunctionCommentSniff
    - Errors now thrown for invalid @var tag values in Squiz VariableCommentSniff
    - Errors now thrown for missing doc comment in Squiz VariableCommentSniff
    - Errors now thrown for unspaced operators in FOR loop declarations in Squiz OperatorSpacingSniff
    - Errors now thrown for using ob_get_clean/flush functions to end buffers in Squiz OutputBufferingIndentSniff
    - Errors now thrown for all missing member variable comments in Squiz VariableCommentSniff
   </notes>
  </release>
  <release>
   <version>
    <release>0.4.0</release>
    <api>0.4.0</api>
   </version>
   <stability>
    <release>beta</release>
    <api>beta</api>
   </stability>
   <date>2007-02-19</date>
   <license uri="https://github.com/squizlabs/PHP_CodeSniffer/blob/master/licence.txt">BSD License</license>
   <notes>
    - Standard name specified with --standard command line argument is no longer case sensitive
    - Long error and warning messages are now wrapped to 80 characters in the full error report (thanks Endre Czirbesz)
    - Shortened a lot of error and warning messages so they don't take up so much room
    - Squiz FunctionCommentSniff now checks that param comments start with a capital letter and end with a full stop
    - Squiz FunctionSpacingSniff now reports incorrect lines below function on closing brace, not function keyword
    - Squiz FileCommentSniff now checks that there are no blank lines between the open PHP tag and the comment
    - PHP_CodeSniffer_File::isReference() now returns correctly when checking refs on right side of =>
    - Fixed incorrect error with switch closing brace in Squiz SwitchDeclarationSniff
    - Fixed missing error when multiple statements are not aligned correctly with object operators
    - Fixed incorrect errors for some PHP special variables in Squiz ValidVariableNameSniff
    - Fixed incorrect errors for arrays that only contain other arrays in Squiz ArrayDeclarationSniff
    - Fixed bug #9844 : throw new Exception(\n accidently reported as error but it ain't
   </notes>
  </release>
  <release>
   <version>
    <release>0.3.0</release>
    <api>0.3.0</api>
   </version>
   <stability>
    <release>beta</release>
    <api>beta</api>
   </stability>
   <date>2007-01-11</date>
   <license uri="https://github.com/squizlabs/PHP_CodeSniffer/blob/master/licence.txt">BSD License</license>
   <notes>
    - Updated package.xml to version 2
    - Specifying coding standard on command line is now optional, even if you have multiple standards installed
      - PHP_CodeSniffer uses the PEAR coding standard by default if no standard is specified
    - New command line option, --extensions, to specify a comma separated list of file extensions to check
    - Converted all unit tests to PHPUnit 3 format
    - Added new coding standard, Squiz, that can be used as an alternative to PEAR
      - also contains more examples of sniffs
      - some may be moved into the Generic coding standard if required
    - Added MultipleStatementAlignmentSniff to Generic standard
    - Added ScopeIndentSniff to Generic standard
    - Added ForbiddenFunctionsSniff to Generic standard
    - Added FileCommentSniff to PEAR standard
    - Added ClassCommentSniff to PEAR standard
    - Added FunctionCommentSniff to PEAR standard
    - Change MultipleStatementSniff to MultipleStatementAlignmentSniff in PEAR standard
    - Replaced Methods directory with Functions directory in Generic and PEAR standards
      - also renamed some of the sniffs in those directories
    - Updated file, class and method comments for all files
    - Fixed bug #9274 : nested_parenthesis element not set for open and close parenthesis tokens
    - Fixed bug #9411 : too few pattern characters cause incorrect error report
   </notes>
  </release>
  <release>
   <version>
    <release>0.2.1</release>
    <api>0.2.1</api>
   </version>
   <stability>
    <release>alpha</release>
    <api>alpha</api>
   </stability>
   <date>2006-11-09</date>
   <license uri="https://github.com/squizlabs/PHP_CodeSniffer/blob/master/licence.txt">BSD License</license>
   <notes>
    - Fixed bug #9274 : nested_parenthesis element not set for open and close parenthesis tokens
   </notes>
  </release>
  <release>
   <version>
    <release>0.2.0</release>
    <api>0.2.0</api>
   </version>
   <stability>
    <release>alpha</release>
    <api>alpha</api>
   </stability>
   <date>2006-10-13</date>
   <license uri="https://github.com/squizlabs/PHP_CodeSniffer/blob/master/licence.txt">BSD License</license>
   <notes>
    - Added a generic standards package that will contain generic sniffs to be used in specific coding standards
      - thanks to Frederic Poeydomenge for the idea
    - Changed PEAR standard to use generic sniffs where available
    - Added LowerCaseConstantSniff to Generic standard
    - Added UpperCaseConstantSniff to Generic standard
    - Added DisallowShortOpenTagSniff to Generic standard
    - Added LineLengthSniff to Generic standard
    - Added UpperCaseConstantNameSniff to Generic standard
    - Added OpeningMethodBraceBsdAllmanSniff to Generic standard (contrib by Frederic Poeydomenge)
    - Added OpeningMethodBraceKernighanRitchieSniff to Generic standard (contrib by Frederic Poeydomenge)
    - Added framework for core PHP_CodeSniffer unit tests
    - Added unit test for PHP_CodeSniffer:isCamelCaps method
    - ScopeClosingBraceSniff now checks indentation of BREAK statements
    - Added new command line arg (-vv) to show developer debug output
    - Fixed some coding standard errors
    - Fixed bug #8834 : Massive memory consumption
    - Fixed bug #8836 : path case issues in package.xml
    - Fixed bug #8843 : confusion on nested switch()
    - Fixed bug #8841 : comments taken as whitespace
    - Fixed bug #8884 : another problem with nested switch() statements
   </notes>
  </release>
  <release>
   <version>
    <release>0.1.1</release>
    <api>0.1.1</api>
   </version>
   <stability>
    <release>alpha</release>
    <api>alpha</api>
   </stability>
   <date>2006-09-25</date>
   <license uri="https://github.com/squizlabs/PHP_CodeSniffer/blob/master/licence.txt">BSD License</license>
   <notes>
    - Added unit tests for all PEAR sniffs
    - Exception class now extends from PEAR_Exception
    - Fixed summary report so files without errors but with warnings are not shown when warnings are hidden
   </notes>
  </release>
  <release>
   <version>
    <release>0.1.0</release>
    <api>0.1.0</api>
   </version>
   <stability>
    <release>alpha</release>
    <api>alpha</api>
   </stability>
   <date>2006-09-19</date>
   <license uri="https://github.com/squizlabs/PHP_CodeSniffer/blob/master/licence.txt">BSD License</license>
   <notes>
    - Reorganised package contents to conform to PEAR standards
    - Changed version numbering to conform to PEAR standards
    - Removed duplicate require_once() of Exception.php from CodeSniffer.php
   </notes>
  </release>
  <release>
   <version>
    <release>0.0.5</release>
    <api>0.0.5</api>
   </version>
   <stability>
    <release>alpha</release>
    <api>alpha</api>
   </stability>
   <date>2006-09-18</date>
   <license uri="https://github.com/squizlabs/PHP_CodeSniffer/blob/master/licence.txt">BSD License</license>
   <notes>
    - Fixed .bat file for situation where php.ini cannot be found so include_path is not set
   </notes>
  </release>
  <release>
   <version>
    <release>0.0.4</release>
    <api>0.0.4</api>
   </version>
   <stability>
    <release>alpha</release>
    <api>alpha</api>
   </stability>
   <date>2006-08-28</date>
   <license uri="https://github.com/squizlabs/PHP_CodeSniffer/blob/master/licence.txt">BSD License</license>
   <notes>
    - Added .bat file for easier running of PHP_CodeSniffer on Windows
    - Sniff that checks method names now works for PHP4 style code where there is no scope keyword
    - Sniff that checks method names now works for PHP4 style constructors
    - Sniff that checks method names no longer incorrectly reports error with magic methods
    - Sniff that checks method names now reports errors with non-magic methods prefixed with __
    - Sniff that checks for constant names no longer incorrectly reports errors with heredoc strings
    - Sniff that checks for constant names no longer incorrectly reports errors with created objects
    - Sniff that checks indentation no longer incorrectly reports errors with heredoc strings
    - Sniff that checks indentation now correctly reports errors with improperly indented multi-line strings
    - Sniff that checks function declarations now checks for spaces before and after an equals sign for default values
    - Sniff that checks function declarations no longer incorrectly reports errors with multi-line declarations
    - Sniff that checks included code no longer incorrectly reports errors when return value is used conditionally
    - Sniff that checks opening brace of function no longer incorrectly reports errors with multi-line declarations
    - Sniff that checks spacing after commas in function calls no longer reports too many errors for some code
    - Sniff that checks control structure declarations now gives more descriptive error message
   </notes>
  </release>
  <release>
   <version>
    <release>0.0.3</release>
    <api>0.0.3</api>
   </version>
   <stability>
    <release>alpha</release>
    <api>alpha</api>
   </stability>
   <date>2006-08-22</date>
   <license uri="https://github.com/squizlabs/PHP_CodeSniffer/blob/master/licence.txt">BSD License</license>
   <notes>
    - Added sniff to check for invalid class and interface names
    - Added sniff to check for invalid function and method names
    - Added sniff to warn if line is greater than 85 characters
    - Added sniff to check that function calls are in the correct format
    - Fixed error where comments were not allowed on the same line as a control structure declaration
    - Added command line arg to print current version (--version)
   </notes>
  </release>
  <release>
   <version>
    <release>0.0.2</release>
    <api>0.0.2</api>
   </version>
   <stability>
    <release>alpha</release>
    <api>alpha</api>
   </stability>
   <date>2006-07-25</date>
   <license uri="https://github.com/squizlabs/PHP_CodeSniffer/blob/master/licence.txt">BSD License</license>
   <notes>
    - Removed the including of checked files to stop errors caused by parsing them
    - Removed the use of reflection so checked files do not have to be included
    - Memory usage has been greatly reduced
    - Much faster tokenising and checking times
    - Reworked the PEAR coding standard sniffs (much faster now)
    - Fix some bugs with the PEAR scope indentation standard
    - Better checking for installed coding standards
    - Can now accept multiple files and dirs on the command line
    - Added an option to list installed coding standards
    - Added an option to print a summary report (number of errors and warnings shown for each file)
    - Added an option to hide warnings from reports
    - Added an option to print verbose output (so you know what is going on)
    - Reordered command line args to put switches first (although order is not enforced)
    - Switches can now be specified together (eg. php -nv) as well as separately (phpcs -n -v)
   </notes>
  </release>
  <release>
   <version>
    <release>0.0.1</release>
    <api>0.0.1</api>
   </version>
   <stability>
    <release>alpha</release>
    <api>alpha</api>
   </stability>
   <date>2006-07-19</date>
   <license uri="https://github.com/squizlabs/PHP_CodeSniffer/blob/master/licence.txt">BSD License</license>
   <notes>Initial preview release.</notes>
  </release>
 </changelog>
</package><|MERGE_RESOLUTION|>--- conflicted
+++ resolved
@@ -1159,13 +1159,13 @@
         <file baseinstalldir="PHP/CodeSniffer" name="VariableCommentUnitTest.php" role="test" />
        </dir>
        <dir name="ControlStructures">
-<<<<<<< HEAD
         <file baseinstalldir="PHP/CodeSniffer" name="ControlSignatureUnitTest.inc" role="test" />
         <file baseinstalldir="PHP/CodeSniffer" name="ControlSignatureUnitTest.inc.fixed" role="test" />
         <file baseinstalldir="PHP/CodeSniffer" name="ControlSignatureUnitTest.js" role="test" />
         <file baseinstalldir="PHP/CodeSniffer" name="ControlSignatureUnitTest.js.fixed" role="test" />
         <file baseinstalldir="PHP/CodeSniffer" name="ControlSignatureUnitTest.php" role="test" />
         <file baseinstalldir="PHP/CodeSniffer" name="ElseIfDeclarationUnitTest.inc" role="test" />
+        <file baseinstalldir="PHP/CodeSniffer" name="ElseIfDeclarationUnitTest.inc.fixed" role="test" />
         <file baseinstalldir="PHP/CodeSniffer" name="ElseIfDeclarationUnitTest.php" role="test" />
         <file baseinstalldir="PHP/CodeSniffer" name="ForEachLoopDeclarationUnitTest.inc" role="test" />
         <file baseinstalldir="PHP/CodeSniffer" name="ForEachLoopDeclarationUnitTest.inc.fixed" role="test" />
@@ -1180,43 +1180,6 @@
         <file baseinstalldir="PHP/CodeSniffer" name="SwitchDeclarationUnitTest.inc" role="test" />
         <file baseinstalldir="PHP/CodeSniffer" name="SwitchDeclarationUnitTest.js" role="test" />
         <file baseinstalldir="PHP/CodeSniffer" name="SwitchDeclarationUnitTest.php" role="test" />
-=======
-        <file baseinstalldir="PHP" name="ControlSignatureUnitTest.inc" role="test" />
-        <file baseinstalldir="PHP" name="ControlSignatureUnitTest.inc.fixed" role="test" />
-        <file baseinstalldir="PHP" name="ControlSignatureUnitTest.js" role="test" />
-        <file baseinstalldir="PHP" name="ControlSignatureUnitTest.js.fixed" role="test" />
-        <file baseinstalldir="PHP" name="ControlSignatureUnitTest.php" role="test">
-         <tasks:replace from="@package_version@" to="version" type="package-info" />
-        </file>
-        <file baseinstalldir="PHP" name="ElseIfDeclarationUnitTest.inc" role="test" />
-        <file baseinstalldir="PHP" name="ElseIfDeclarationUnitTest.php" role="test">
-         <tasks:replace from="@package_version@" to="version" type="package-info" />
-        </file>
-        <file baseinstalldir="PHP" name="ForEachLoopDeclarationUnitTest.inc" role="test" />
-        <file baseinstalldir="PHP" name="ForEachLoopDeclarationUnitTest.inc.fixed" role="test" />
-        <file baseinstalldir="PHP" name="ForEachLoopDeclarationUnitTest.php" role="test">
-         <tasks:replace from="@package_version@" to="version" type="package-info" />
-        </file>
-        <file baseinstalldir="PHP" name="ForLoopDeclarationUnitTest.inc" role="test" />
-        <file baseinstalldir="PHP" name="ForLoopDeclarationUnitTest.js" role="test" />
-        <file baseinstalldir="PHP" name="ForLoopDeclarationUnitTest.php" role="test">
-         <tasks:replace from="@package_version@" to="version" type="package-info" />
-        </file>
-        <file baseinstalldir="PHP" name="InlineIfDeclarationUnitTest.inc" role="test" />
-        <file baseinstalldir="PHP" name="InlineIfDeclarationUnitTest.inc.fixed" role="test" />
-        <file baseinstalldir="PHP" name="InlineIfDeclarationUnitTest.php" role="test">
-         <tasks:replace from="@package_version@" to="version" type="package-info" />
-        </file>
-        <file baseinstalldir="PHP" name="LowercaseDeclarationUnitTest.inc" role="test" />
-        <file baseinstalldir="PHP" name="LowercaseDeclarationUnitTest.php" role="test">
-         <tasks:replace from="@package_version@" to="version" type="package-info" />
-        </file>
-        <file baseinstalldir="PHP" name="SwitchDeclarationUnitTest.inc" role="test" />
-        <file baseinstalldir="PHP" name="SwitchDeclarationUnitTest.js" role="test" />
-        <file baseinstalldir="PHP" name="SwitchDeclarationUnitTest.php" role="test">
-         <tasks:replace from="@package_version@" to="version" type="package-info" />
-        </file>
->>>>>>> 69d07ba0
        </dir>
        <dir name="CSS">
         <file baseinstalldir="PHP/CodeSniffer" name="ClassDefinitionClosingBraceSpaceUnitTest.css" role="test" />
