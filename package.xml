<?xml version="1.0" encoding="UTF-8"?>
<package packagerversion="1.4.10" version="2.0" xmlns="http://pear.php.net/dtd/package-2.0" xmlns:tasks="http://pear.php.net/dtd/tasks-1.0" xmlns:xsi="http://www.w3.org/2001/XMLSchema-instance" xsi:schemaLocation="http://pear.php.net/dtd/tasks-1.0
http://pear.php.net/dtd/tasks-1.0.xsd
http://pear.php.net/dtd/package-2.0
http://pear.php.net/dtd/package-2.0.xsd">
 <name>PHP_CodeSniffer</name>
 <channel>pear.php.net</channel>
 <summary>PHP_CodeSniffer tokenizes PHP, JavaScript and CSS files to detect and fix violations of a defined set of coding standards.</summary>
 <description>PHP_CodeSniffer is a set of two PHP scripts; the main phpcs script that tokenizes PHP, JavaScript and CSS files to detect violations of a defined coding standard, and a second phpcbf script to automatically correct coding standard violations. PHP_CodeSniffer is an essential development tool that ensures your code remains clean and consistent.
 </description>
 <lead>
  <name>Greg Sherwood</name>
  <user>squiz</user>
  <email>gsherwood@squiz.net</email>
  <active>yes</active>
 </lead>
 <date>2016-07-14</date>
 <time>09:28:00</time>
 <version>
<<<<<<< HEAD
  <release>3.0.0</release>
  <api>3.0.0</api>
=======
  <release>2.7.0</release>
  <api>2.7.0</api>
>>>>>>> e05973af
 </version>
 <stability>
  <release>stable</release>
  <api>stable</api>
 </stability>
 <license uri="https://github.com/squizlabs/PHP_CodeSniffer/blob/master/licence.txt">BSD 3-Clause License</license>
 <notes>
<<<<<<< HEAD
  - Caching between runs (--cache, --no-cache and "cache" config var) (request #530)
    -- Use --cache=/path/to/cacheFile to use a specific file
  - Check files in parallel (--parallel=1 for off, --parallel=100 etc) (request #421)
  - Default encoding changed from iso-8859-1 to utf-8 (request #760)
    -- encoding config option still works, but no longer have to set it to get utf-8 strings
    -- if you are already setting encoding to utf-8 in a ruleset or on CLI, you can remove it
    -- still need to have the iconv extension installed for utf-8 strings to be processed correctly
  - Added a new "code" report type to show a code snippet for each error (request #419)
    -- The line containing the error is printed, with 2 lines above and below
    -- The location of the errors is underlined in the code
    -- Use --report=code to try it out
  - Added support for custom filtering of the file list
    -- use --filter=/path/to/filter.php to filter the list
    -- extend \PHP_CodeSniffer\Filters\Filter to also get the basic PHPCS ext/path filtering
    -- extend \PHP_CodeSniffer\Filters\ExactMatch to get the basic filtering + ability to use blacklists and whitelists
    -- included filter \PHP_CodeSniffer\Filters\GitModified is a good example of an ExactMatch filter
    -- use --filter=gitmodified to only check modified and added files in a git repo
  - Automatic discovery of executable paths (request #571)
    -- Thanks to Sergey Morozov for the patch
  - Must pass '-' on the cli to have PHPCS wait for STDIN
    -- Can still pass content on STDIN as normal
  - All sniff errors are now exceptions and caught to stop infinite loops
  - Sniff codes are no longer optional - use them with addError/Warning/Fixable
  - installed_paths config setting can now point directly to a standard instead of the dir above
  - --report=full,summary,info instead of --report=full --report=summary --report=info
  - Can now set severity, message type and exclude patterns for entire sniff, category or standard
  - Can include a single sniff code, which will exclude all other codes from that sniff
    -- if the sniff is already included by an imported standard, set sniff severity to 0 and include the specific message you want
  - phpcbf no longer uses patch - files are always overwritten (--no-patch option has been removed)
  - Added --basepath option to strip a directory from the front of file paths in output (request #470)
    -- the basepath is absolute or relative to the current directory
    -- to make paths relative to current dir, use --basepath=.
  - Ignore rules are now checked when using STDIN (request #733)
  - Added include-pattern tag to include a sniff for specific files and folders only (request #656)
    -- exact opposite of the exclude-pattern tag
    -- only useable within sniffs, not globally like exclude-patterns are
  - Added -m option to stop error messages from being recorded, which saves a lot of memory
    -- PHPCBF always uses this setting to reduce memory
    -- Setting $recordErrors in custom reports no longer supported
  - Exit code 2 now used to indicate fixable errors were found (request #930)
    -- Exit code 3 now used for general script execution errors
    -- Exit code 1 used to indicate that coding standard errors were found, but none are fixable
    -- Exit code 0 is unchanged and continues to mean no coding standard errors found

=======
  - Squiz.WhiteSpace.LanguageConstructSpacing no longer checks for spaces if parenthesis are being used (request #1062)
    -- Makes this sniff more compatibile with those that check parenthesis spacing of function calls
>>>>>>> e05973af
  - Fixed bug #1066 : Undefined index: quiet in CLI.php during unit test run with -v command line arg
 </notes>
 <contents>
  <dir name="/">
   <file baseinstalldir="PHP" name="CodeSniffer.php" role="php">
    <tasks:replace from="@package_version@" to="version" type="package-info" />
    <tasks:replace from="@data_dir@" to="data_dir" type="pear-config" />
   </file>
   <file baseinstalldir="PHP" name="CodeSniffer.conf.dist" role="data" />
   <file baseinstalldir="PHP" name="README.md" role="doc" />
   <file baseinstalldir="PHP" name="CONTRIBUTING.md" role="doc" />
   <file baseinstalldir="PHP" name="licence.txt" role="doc" />
   <dir name="scripts">
    <file baseinstalldir="" name="phpcbf" role="script">
     <tasks:replace from="/usr/bin/env php" to="php_bin" type="pear-config" />
    </file>
    <file baseinstalldir="" name="phpcs" role="script">
     <tasks:replace from="/usr/bin/env php" to="php_bin" type="pear-config" />
    </file>
    <file baseinstalldir="" name="phpcs-svn-pre-commit" role="script">
     <tasks:replace from="@php_bin@" to="php_bin" type="pear-config" />
     <tasks:replace from="@package_version@" to="version" type="package-info" />
    </file>
    <file baseinstalldir="" name="phpcs.bat" role="script">
     <tasks:replace from="@php_bin@" to="php_bin" type="pear-config" />
     <tasks:replace from="@bin_dir@" to="bin_dir" type="pear-config" />
     <tasks:replace from="@php_dir@" to="php_dir" type="pear-config" />
    </file>
    <file baseinstalldir="" name="phpcbf.bat" role="script">
     <tasks:replace from="@php_bin@" to="php_bin" type="pear-config" />
     <tasks:replace from="@bin_dir@" to="bin_dir" type="pear-config" />
     <tasks:replace from="@php_dir@" to="php_dir" type="pear-config" />
    </file>
   </dir>
   <dir name="tests">
    <dir name="Core">
     <dir name="File">
      <file baseinstalldir="" name="GetMethodParametersTest.php" role="test">
       <tasks:replace from="@package_version@" to="version" type="package-info" />
      </file>
     </dir>
     <file baseinstalldir="" name="AllTests.php" role="test">
      <tasks:replace from="@package_version@" to="version" type="package-info" />
     </file>
     <file baseinstalldir="" name="ErrorSuppressionTest.php" role="test">
      <tasks:replace from="@package_version@" to="version" type="package-info" />
     </file>
     <file baseinstalldir="" name="IsCamelCapsTest.php" role="test">
      <tasks:replace from="@package_version@" to="version" type="package-info" />
     </file>
    </dir>
    <dir name="Standards">
     <file baseinstalldir="" name="AbstractSniffUnitTest.php" role="test">
      <tasks:replace from="@package_version@" to="version" type="package-info" />
     </file>
     <file baseinstalldir="" name="AllSniffs.php" role="test">
      <tasks:replace from="@package_version@" to="version" type="package-info" />
     </file>
    </dir>
    <file baseinstalldir="" name="AllTests.php" role="test">
     <tasks:replace from="@package_version@" to="version" type="package-info" />
    </file>
    <file baseinstalldir="" name="TestSuite.php" role="test">
     <tasks:replace from="@package_version@" to="version" type="package-info" />
    </file>
   </dir>
   <dir name="CodeSniffer">
    <dir name="DocGenerators">
     <file baseinstalldir="PHP" name="Generator.php" role="php">
      <tasks:replace from="@package_version@" to="version" type="package-info" />
     </file>
     <file baseinstalldir="PHP" name="HTML.php" role="php">
      <tasks:replace from="@package_version@" to="version" type="package-info" />
     </file>
     <file baseinstalldir="PHP" name="Markdown.php" role="php">
      <tasks:replace from="@package_version@" to="version" type="package-info" />
     </file>
     <file baseinstalldir="PHP" name="Text.php" role="php">
      <tasks:replace from="@package_version@" to="version" type="package-info" />
     </file>
    </dir>
    <dir name="Reports">
     <file baseinstalldir="PHP" name="Cbf.php" role="php">
      <tasks:replace from="@package_version@" to="version" type="package-info" />
     </file>
     <file baseinstalldir="PHP" name="Checkstyle.php" role="php">
      <tasks:replace from="@package_version@" to="version" type="package-info" />
     </file>
     <file baseinstalldir="PHP" name="Csv.php" role="php">
      <tasks:replace from="@package_version@" to="version" type="package-info" />
     </file>
     <file baseinstalldir="PHP" name="Diff.php" role="php">
      <tasks:replace from="@package_version@" to="version" type="package-info" />
     </file>
     <file baseinstalldir="PHP" name="Emacs.php" role="php">
      <tasks:replace from="@package_version@" to="version" type="package-info" />
     </file>
     <file baseinstalldir="PHP" name="Full.php" role="php">
      <tasks:replace from="@package_version@" to="version" type="package-info" />
     </file>
     <file baseinstalldir="PHP" name="Gitblame.php" role="php">
      <tasks:replace from="@package_version@" to="version" type="package-info" />
     </file>
     <file baseinstalldir="PHP" name="Hgblame.php" role="php">
      <tasks:replace from="@package_version@" to="version" type="package-info" />
     </file>
     <file baseinstalldir="PHP" name="Info.php" role="php">
      <tasks:replace from="@package_version@" to="version" type="package-info" />
     </file>
     <file baseinstalldir="PHP" name="Json.php" role="php">
      <tasks:replace from="@package_version@" to="version" type="package-info" />
     </file>
     <file baseinstalldir="PHP" name="Junit.php" role="php">
      <tasks:replace from="@package_version@" to="version" type="package-info" />
     </file>
     <file baseinstalldir="PHP" name="Notifysend.php" role="php">
      <tasks:replace from="@package_version@" to="version" type="package-info" />
     </file>
     <file baseinstalldir="PHP" name="Source.php" role="php">
      <tasks:replace from="@package_version@" to="version" type="package-info" />
     </file>
     <file baseinstalldir="PHP" name="Summary.php" role="php">
      <tasks:replace from="@package_version@" to="version" type="package-info" />
     </file>
     <file baseinstalldir="PHP" name="Svnblame.php" role="php">
      <tasks:replace from="@package_version@" to="version" type="package-info" />
     </file>
     <file baseinstalldir="PHP" name="VersionControl.php" role="php">
      <tasks:replace from="@package_version@" to="version" type="package-info" />
     </file>
     <file baseinstalldir="PHP" name="Xml.php" role="php">
      <tasks:replace from="@package_version@" to="version" type="package-info" />
     </file>
    </dir>
    <dir name="Standards">
     <dir name="Generic">
      <dir name="Docs">
       <dir name="Classes">
        <file baseinstalldir="PHP" name="DuplicateClassNameStandard.xml" role="php" />
       </dir>
       <dir name="Debug">
        <file baseinstalldir="PHP" name="CSSLintStandard.xml" role="php" />
        <file baseinstalldir="PHP" name="ClosureLinterStandard.xml" role="php" />
        <file baseinstalldir="PHP" name="JSHintStandard.xml" role="php" />
       </dir>
       <dir name="Commenting">
        <file baseinstalldir="PHP" name="FixmeStandard.xml" role="php" />
        <file baseinstalldir="PHP" name="TodoStandard.xml" role="php" />
       </dir>
       <dir name="CodeAnalysis">
        <file baseinstalldir="PHP" name="JumbledIncrementerStandard.xml" role="php" />
        <file baseinstalldir="PHP" name="UnusedFunctionParameterStandard.xml" role="php" />
       </dir>
       <dir name="ControlStructures">
        <file baseinstalldir="PHP" name="InlineControlStructureStandard.xml" role="php" />
       </dir>
       <dir name="CodeAnalysis">
        <file baseinstalldir="PHP" name="EmptyStatementStandard.xml" role="php" />
        <file baseinstalldir="PHP" name="ForLoopShouldBeWhileLoopStandard.xml" role="php" />
        <file baseinstalldir="PHP" name="ForLoopWithTestFunctionCallStandard.xml" role="php" />
        <file baseinstalldir="PHP" name="UnconditionalIfStatementStandard.xml" role="php" />
        <file baseinstalldir="PHP" name="UnnecessaryFinalModifierStandard.xml" role="php" />
        <file baseinstalldir="PHP" name="UselessOverridingMethodStandard.xml" role="php" />
       </dir>
       <dir name="Files">
        <file baseinstalldir="PHP" name="ByteOrderMarkStandard.xml" role="php" />
        <file baseinstalldir="PHP" name="EndFileNewlineStandard.xml" role="php" />
        <file baseinstalldir="PHP" name="EndFileNoNewlineStandard.xml" role="php" />
        <file baseinstalldir="PHP" name="InlineHTMLStandard.xml" role="php" />
        <file baseinstalldir="PHP" name="LineEndingsStandard.xml" role="php" />
        <file baseinstalldir="PHP" name="LineLengthStandard.xml" role="php" />
        <file baseinstalldir="PHP" name="LowercasedFilenameStandard.xml" role="php" />
        <file baseinstalldir="PHP" name="OneClassPerFileStandard.xml" role="php" />
        <file baseinstalldir="PHP" name="OneInterfacePerFileStandard.xml" role="php" />
       </dir>
       <dir name="Formatting">
        <file baseinstalldir="PHP" name="DisallowMultipleStatementsStandard.xml" role="php" />
        <file baseinstalldir="PHP" name="MultipleStatementAlignmentStandard.xml" role="php" />
        <file baseinstalldir="PHP" name="NoSpaceAfterCastStandard.xml" role="php" />
        <file baseinstalldir="PHP" name="SpaceAfterCastStandard.xml" role="php" />
       </dir>
       <dir name="Functions">
        <file baseinstalldir="PHP" name="CallTimePassByReferenceStandard.xml" role="php" />
        <file baseinstalldir="PHP" name="FunctionCallArgumentSpacingStandard.xml" role="php" />
        <file baseinstalldir="PHP" name="OpeningFunctionBraceBsdAllmanStandard.xml" role="php" />
        <file baseinstalldir="PHP" name="OpeningFunctionBraceKernighanRitchieStandard.xml" role="php" />
       </dir>
       <dir name="Metrics">
        <file baseinstalldir="PHP" name="CyclomaticComplexityStandard.xml" role="php" />
        <file baseinstalldir="PHP" name="NestingLevelStandard.xml" role="php" />
       </dir>
       <dir name="NamingConventions">
        <file baseinstalldir="PHP" name="CamelCapsFunctionNameStandard.xml" role="php" />
        <file baseinstalldir="PHP" name="ConstructorNameStandard.xml" role="php" />
        <file baseinstalldir="PHP" name="UpperCaseConstantNameStandard.xml" role="php" />
       </dir>
       <dir name="PHP">
        <file baseinstalldir="PHP" name="CharacterBeforePHPOpeningTagStandard.xml" role="php" />
        <file baseinstalldir="PHP" name="ClosingPHPTagStandard.xml" role="php" />
        <file baseinstalldir="PHP" name="DeprecatedFunctionsStandard.xml" role="php" />
        <file baseinstalldir="PHP" name="DisallowShortOpenTagStandard.xml" role="php" />
        <file baseinstalldir="PHP" name="ForbiddenFunctionsStandard.xml" role="php" />
        <file baseinstalldir="PHP" name="LowerCaseConstantStandard.xml" role="php" />
        <file baseinstalldir="PHP" name="LowerCaseKeywordStandard.xml" role="php" />
        <file baseinstalldir="PHP" name="NoSilencedErrorsStandard.xml" role="php" />
        <file baseinstalldir="PHP" name="SAPIUsageStandard.xml" role="php" />
        <file baseinstalldir="PHP" name="UpperCaseConstantStandard.xml" role="php" />
       </dir>
       <dir name="Strings">
        <file baseinstalldir="PHP" name="UnnecessaryStringConcatStandard.xml" role="php" />
       </dir>
       <dir name="VersionControl">
        <file baseinstalldir="PHP" name="SubversionPropertiesStandard.xml" role="php" />
       </dir>
       <dir name="WhiteSpace">
        <file baseinstalldir="PHP" name="DisallowSpaceIndentStandard.xml" role="php" />
        <file baseinstalldir="PHP" name="DisallowTabIndentStandard.xml" role="php" />
        <file baseinstalldir="PHP" name="ScopeIndentStandard.xml" role="php" />
       </dir>
      </dir>
      <dir name="Sniffs">
       <dir name="Arrays">
        <file baseinstalldir="PHP" name="DisallowLongArraySyntaxSniff.php" role="php">
         <tasks:replace from="@package_version@" to="version" type="package-info" />
        </file>
        <file baseinstalldir="PHP" name="DisallowShortArraySyntaxSniff.php" role="php">
         <tasks:replace from="@package_version@" to="version" type="package-info" />
        </file>
       </dir>
       <dir name="Classes">
        <file baseinstalldir="PHP" name="DuplicateClassNameSniff.php" role="php">
         <tasks:replace from="@package_version@" to="version" type="package-info" />
        </file>
       </dir>
       <dir name="CodeAnalysis">
        <file baseinstalldir="PHP" name="EmptyStatementSniff.php" role="php">
         <tasks:replace from="@package_version@" to="version" type="package-info" />
        </file>
        <file baseinstalldir="PHP" name="ForLoopShouldBeWhileLoopSniff.php" role="php">
         <tasks:replace from="@package_version@" to="version" type="package-info" />
        </file>
        <file baseinstalldir="PHP" name="ForLoopWithTestFunctionCallSniff.php" role="php">
         <tasks:replace from="@package_version@" to="version" type="package-info" />
        </file>
        <file baseinstalldir="PHP" name="JumbledIncrementerSniff.php" role="php">
         <tasks:replace from="@package_version@" to="version" type="package-info" />
        </file>
        <file baseinstalldir="PHP" name="UnconditionalIfStatementSniff.php" role="php">
         <tasks:replace from="@package_version@" to="version" type="package-info" />
        </file>
        <file baseinstalldir="PHP" name="UnnecessaryFinalModifierSniff.php" role="php">
         <tasks:replace from="@package_version@" to="version" type="package-info" />
        </file>
        <file baseinstalldir="PHP" name="UnusedFunctionParameterSniff.php" role="php">
         <tasks:replace from="@package_version@" to="version" type="package-info" />
        </file>
        <file baseinstalldir="PHP" name="UselessOverridingMethodSniff.php" role="php">
         <tasks:replace from="@package_version@" to="version" type="package-info" />
        </file>
       </dir>
       <dir name="Commenting">
        <file baseinstalldir="PHP" name="DocCommentSniff.php" role="php">
         <tasks:replace from="@package_version@" to="version" type="package-info" />
        </file>
        <file baseinstalldir="PHP" name="FixmeSniff.php" role="php">
         <tasks:replace from="@package_version@" to="version" type="package-info" />
        </file>
        <file baseinstalldir="PHP" name="TodoSniff.php" role="php">
         <tasks:replace from="@package_version@" to="version" type="package-info" />
        </file>
       </dir>
       <dir name="ControlStructures">
        <file baseinstalldir="PHP" name="InlineControlStructureSniff.php" role="php">
         <tasks:replace from="@package_version@" to="version" type="package-info" />
        </file>
       </dir>
       <dir name="Debug">
        <file baseinstalldir="PHP" name="ClosureLinterSniff.php" role="php">
         <tasks:replace from="@package_version@" to="version" type="package-info" />
        </file>
        <file baseinstalldir="PHP" name="CSSLintSniff.php" role="php">
         <tasks:replace from="@package_version@" to="version" type="package-info" />
        </file>
        <file baseinstalldir="PHP" name="JSHintSniff.php" role="php">
         <tasks:replace from="@package_version@" to="version" type="package-info" />
        </file>
       </dir>
       <dir name="Files">
        <file baseinstalldir="PHP" name="ByteOrderMarkSniff.php" role="php">
         <tasks:replace from="@package_version@" to="version" type="package-info" />
        </file>
        <file baseinstalldir="PHP" name="EndFileNewlineSniff.php" role="php">
         <tasks:replace from="@package_version@" to="version" type="package-info" />
        </file>
        <file baseinstalldir="PHP" name="EndFileNoNewlineSniff.php" role="php">
         <tasks:replace from="@package_version@" to="version" type="package-info" />
        </file>
        <file baseinstalldir="PHP" name="InlineHTMLSniff.php" role="php">
         <tasks:replace from="@package_version@" to="version" type="package-info" />
        </file>
        <file baseinstalldir="PHP" name="LineEndingsSniff.php" role="php">
         <tasks:replace from="@package_version@" to="version" type="package-info" />
        </file>
        <file baseinstalldir="PHP" name="LineLengthSniff.php" role="php">
         <tasks:replace from="@package_version@" to="version" type="package-info" />
        </file>
        <file baseinstalldir="PHP" name="LowercasedFilenameSniff.php" role="php">
         <tasks:replace from="@package_version@" to="version" type="package-info" />
        </file>
        <file baseinstalldir="PHP" name="OneClassPerFileSniff.php" role="php">
         <tasks:replace from="@package_version@" to="version" type="package-info" />
        </file>
        <file baseinstalldir="PHP" name="OneInterfacePerFileSniff.php" role="php">
         <tasks:replace from="@package_version@" to="version" type="package-info" />
        </file>
        <file baseinstalldir="PHP" name="OneTraitPerFileSniff.php" role="php">
         <tasks:replace from="@package_version@" to="version" type="package-info" />
        </file>
       </dir>
       <dir name="Formatting">
        <file baseinstalldir="PHP" name="DisallowMultipleStatementsSniff.php" role="php">
         <tasks:replace from="@package_version@" to="version" type="package-info" />
        </file>
        <file baseinstalldir="PHP" name="MultipleStatementAlignmentSniff.php" role="php">
         <tasks:replace from="@package_version@" to="version" type="package-info" />
        </file>
        <file baseinstalldir="PHP" name="NoSpaceAfterCastSniff.php" role="php">
         <tasks:replace from="@package_version@" to="version" type="package-info" />
        </file>
        <file baseinstalldir="PHP" name="SpaceAfterCastSniff.php" role="php">
         <tasks:replace from="@package_version@" to="version" type="package-info" />
        </file>
        <file baseinstalldir="PHP" name="SpaceAfterNotSniff.php" role="php">
         <tasks:replace from="@package_version@" to="version" type="package-info" />
        </file>
       </dir>
       <dir name="Functions">
        <file baseinstalldir="PHP" name="CallTimePassByReferenceSniff.php" role="php">
         <tasks:replace from="@package_version@" to="version" type="package-info" />
        </file>
        <file baseinstalldir="PHP" name="FunctionCallArgumentSpacingSniff.php" role="php">
         <tasks:replace from="@package_version@" to="version" type="package-info" />
        </file>
        <file baseinstalldir="PHP" name="OpeningFunctionBraceBsdAllmanSniff.php" role="php">
         <tasks:replace from="@package_version@" to="version" type="package-info" />
        </file>
        <file baseinstalldir="PHP" name="OpeningFunctionBraceKernighanRitchieSniff.php" role="php">
         <tasks:replace from="@package_version@" to="version" type="package-info" />
        </file>
       </dir>
       <dir name="Metrics">
        <file baseinstalldir="PHP" name="CyclomaticComplexitySniff.php" role="php">
         <tasks:replace from="@package_version@" to="version" type="package-info" />
        </file>
        <file baseinstalldir="PHP" name="NestingLevelSniff.php" role="php">
         <tasks:replace from="@package_version@" to="version" type="package-info" />
        </file>
       </dir>
       <dir name="NamingConventions">
        <file baseinstalldir="PHP" name="CamelCapsFunctionNameSniff.php" role="php">
         <tasks:replace from="@package_version@" to="version" type="package-info" />
        </file>
        <file baseinstalldir="PHP" name="ConstructorNameSniff.php" role="php">
         <tasks:replace from="@package_version@" to="version" type="package-info" />
        </file>
        <file baseinstalldir="PHP" name="UpperCaseConstantNameSniff.php" role="php">
         <tasks:replace from="@package_version@" to="version" type="package-info" />
        </file>
       </dir>
       <dir name="PHP">
        <file baseinstalldir="PHP" name="CharacterBeforePHPOpeningTagSniff.php" role="php">
         <tasks:replace from="@package_version@" to="version" type="package-info" />
        </file>
        <file baseinstalldir="PHP" name="ClosingPHPTagSniff.php" role="php">
         <tasks:replace from="@package_version@" to="version" type="package-info" />
        </file>
        <file baseinstalldir="PHP" name="DeprecatedFunctionsSniff.php" role="php">
         <tasks:replace from="@package_version@" to="version" type="package-info" />
        </file>
        <file baseinstalldir="PHP" name="DisallowShortOpenTagSniff.php" role="php">
         <tasks:replace from="@package_version@" to="version" type="package-info" />
        </file>
        <file baseinstalldir="PHP" name="ForbiddenFunctionsSniff.php" role="php">
         <tasks:replace from="@package_version@" to="version" type="package-info" />
        </file>
        <file baseinstalldir="PHP" name="LowerCaseConstantSniff.php" role="php">
         <tasks:replace from="@package_version@" to="version" type="package-info" />
        </file>
        <file baseinstalldir="PHP" name="LowerCaseKeywordSniff.php" role="php">
         <tasks:replace from="@package_version@" to="version" type="package-info" />
        </file>
        <file baseinstalldir="PHP" name="NoSilencedErrorsSniff.php" role="php">
         <tasks:replace from="@package_version@" to="version" type="package-info" />
        </file>
        <file baseinstalldir="PHP" name="SAPIUsageSniff.php" role="php">
         <tasks:replace from="@package_version@" to="version" type="package-info" />
        </file>
        <file baseinstalldir="PHP" name="SyntaxSniff.php" role="php">
         <tasks:replace from="@package_version@" to="version" type="package-info" />
        </file>
        <file baseinstalldir="PHP" name="UpperCaseConstantSniff.php" role="php">
         <tasks:replace from="@package_version@" to="version" type="package-info" />
        </file>
       </dir>
       <dir name="Strings">
        <file baseinstalldir="PHP" name="UnnecessaryStringConcatSniff.php" role="php">
         <tasks:replace from="@package_version@" to="version" type="package-info" />
        </file>
       </dir>
       <dir name="VersionControl">
        <file baseinstalldir="PHP" name="SubversionPropertiesSniff.php" role="php">
         <tasks:replace from="@package_version@" to="version" type="package-info" />
        </file>
       </dir>
       <dir name="WhiteSpace">
        <file baseinstalldir="PHP" name="DisallowSpaceIndentSniff.php" role="php">
         <tasks:replace from="@package_version@" to="version" type="package-info" />
        </file>
        <file baseinstalldir="PHP" name="DisallowTabIndentSniff.php" role="php">
         <tasks:replace from="@package_version@" to="version" type="package-info" />
        </file>
        <file baseinstalldir="PHP" name="ScopeIndentSniff.php" role="php">
         <tasks:replace from="@package_version@" to="version" type="package-info" />
        </file>
       </dir>
      </dir>
      <dir name="Tests">
       <dir name="Arrays">
        <file baseinstalldir="PHP" name="DisallowLongArraySyntaxUnitTest.inc" role="test" />
        <file baseinstalldir="PHP" name="DisallowLongArraySyntaxUnitTest.inc.fixed" role="test" />
        <file baseinstalldir="PHP" name="DisallowLongArraySyntaxUnitTest.php" role="test">
         <tasks:replace from="@package_version@" to="version" type="package-info" />
        </file>
        <file baseinstalldir="PHP" name="DisallowShortArraySyntaxUnitTest.inc" role="test" />
        <file baseinstalldir="PHP" name="DisallowShortArraySyntaxUnitTest.inc.fixed" role="test" />
        <file baseinstalldir="PHP" name="DisallowShortArraySyntaxUnitTest.php" role="test">
         <tasks:replace from="@package_version@" to="version" type="package-info" />
        </file>
       </dir>
       <dir name="Classes">
        <file baseinstalldir="PHP" name="DuplicateClassNameUnitTest.1.inc" role="test" />
        <file baseinstalldir="PHP" name="DuplicateClassNameUnitTest.2.inc" role="test" />
        <file baseinstalldir="PHP" name="DuplicateClassNameUnitTest.3.inc" role="test" />
        <file baseinstalldir="PHP" name="DuplicateClassNameUnitTest.4.inc" role="test" />
        <file baseinstalldir="PHP" name="DuplicateClassNameUnitTest.5.inc" role="test" />
        <file baseinstalldir="PHP" name="DuplicateClassNameUnitTest.6.inc" role="test" />
        <file baseinstalldir="PHP" name="DuplicateClassNameUnitTest.php" role="test">
         <tasks:replace from="@package_version@" to="version" type="package-info" />
        </file>
       </dir>
       <dir name="CodeAnalysis">
        <file baseinstalldir="PHP" name="EmptyStatementUnitTest.inc" role="test" />
        <file baseinstalldir="PHP" name="EmptyStatementUnitTest.php" role="test">
         <tasks:replace from="@package_version@" to="version" type="package-info" />
        </file>
        <file baseinstalldir="PHP" name="ForLoopShouldBeWhileLoopUnitTest.inc" role="test" />
        <file baseinstalldir="PHP" name="ForLoopShouldBeWhileLoopUnitTest.php" role="test">
         <tasks:replace from="@package_version@" to="version" type="package-info" />
        </file>
        <file baseinstalldir="PHP" name="ForLoopWithTestFunctionCallUnitTest.inc" role="test" />
        <file baseinstalldir="PHP" name="ForLoopWithTestFunctionCallUnitTest.php" role="test">
         <tasks:replace from="@package_version@" to="version" type="package-info" />
        </file>
        <file baseinstalldir="PHP" name="JumbledIncrementerUnitTest.inc" role="test" />
        <file baseinstalldir="PHP" name="JumbledIncrementerUnitTest.php" role="test">
         <tasks:replace from="@package_version@" to="version" type="package-info" />
        </file>
        <file baseinstalldir="PHP" name="UnconditionalIfStatementUnitTest.inc" role="test" />
        <file baseinstalldir="PHP" name="UnconditionalIfStatementUnitTest.php" role="test">
         <tasks:replace from="@package_version@" to="version" type="package-info" />
        </file>
        <file baseinstalldir="PHP" name="UnnecessaryFinalModifierUnitTest.inc" role="test" />
        <file baseinstalldir="PHP" name="UnnecessaryFinalModifierUnitTest.php" role="test">
         <tasks:replace from="@package_version@" to="version" type="package-info" />
        </file>
        <file baseinstalldir="PHP" name="UnusedFunctionParameterUnitTest.inc" role="test" />
        <file baseinstalldir="PHP" name="UnusedFunctionParameterUnitTest.php" role="test">
         <tasks:replace from="@package_version@" to="version" type="package-info" />
        </file>
        <file baseinstalldir="PHP" name="UselessOverridingMethodUnitTest.inc" role="test" />
        <file baseinstalldir="PHP" name="UselessOverridingMethodUnitTest.php" role="test">
         <tasks:replace from="@package_version@" to="version" type="package-info" />
        </file>
       </dir>
       <dir name="Commenting">
        <file baseinstalldir="PHP" name="DocCommentUnitTest.inc" role="test" />
        <file baseinstalldir="PHP" name="DocCommentUnitTest.js" role="test" />
        <file baseinstalldir="PHP" name="DocCommentUnitTest.php" role="test">
         <tasks:replace from="@package_version@" to="version" type="package-info" />
        </file>
        <file baseinstalldir="PHP" name="FixmeUnitTest.inc" role="test" />
        <file baseinstalldir="PHP" name="FixmeUnitTest.js" role="test" />
        <file baseinstalldir="PHP" name="FixmeUnitTest.php" role="test">
         <tasks:replace from="@package_version@" to="version" type="package-info" />
        </file>
        <file baseinstalldir="PHP" name="TodoUnitTest.inc" role="test" />
        <file baseinstalldir="PHP" name="TodoUnitTest.js" role="test" />
        <file baseinstalldir="PHP" name="TodoUnitTest.php" role="test">
         <tasks:replace from="@package_version@" to="version" type="package-info" />
        </file>
       </dir>
       <dir name="ControlStructures">
        <file baseinstalldir="PHP" name="InlineControlStructureUnitTest.inc" role="test" />
        <file baseinstalldir="PHP" name="InlineControlStructureUnitTest.inc.fixed" role="test" />
        <file baseinstalldir="PHP" name="InlineControlStructureUnitTest.js" role="test" />
        <file baseinstalldir="PHP" name="InlineControlStructureUnitTest.js.fixed" role="test" />
        <file baseinstalldir="PHP" name="InlineControlStructureUnitTest.php" role="test">
         <tasks:replace from="@package_version@" to="version" type="package-info" />
        </file>
       </dir>
       <dir name="Files">
        <file baseinstalldir="PHP" name="ByteOrderMarkUnitTest.inc" role="test" />
        <file baseinstalldir="PHP" name="ByteOrderMarkUnitTest.php" role="test">
         <tasks:replace from="@package_version@" to="version" type="package-info" />
        </file>
        <file baseinstalldir="PHP" name="EndFileNewlineUnitTest.1.css" role="test" />
        <file baseinstalldir="PHP" name="EndFileNewlineUnitTest.1.js" role="test" />
        <file baseinstalldir="PHP" name="EndFileNewlineUnitTest.1.inc" role="test" />
        <file baseinstalldir="PHP" name="EndFileNewlineUnitTest.2.css" role="test" />
        <file baseinstalldir="PHP" name="EndFileNewlineUnitTest.2.js" role="test" />
        <file baseinstalldir="PHP" name="EndFileNewlineUnitTest.2.inc" role="test" />
        <file baseinstalldir="PHP" name="EndFileNewlineUnitTest.3.css" role="test" />
        <file baseinstalldir="PHP" name="EndFileNewlineUnitTest.3.js" role="test" />
        <file baseinstalldir="PHP" name="EndFileNewlineUnitTest.3.inc" role="test" />
        <file baseinstalldir="PHP" name="EndFileNewlineUnitTest.php" role="test">
         <tasks:replace from="@package_version@" to="version" type="package-info" />
        </file>
        <file baseinstalldir="PHP" name="EndFileNoNewlineUnitTest.1.css" role="test" />
        <file baseinstalldir="PHP" name="EndFileNoNewlineUnitTest.1.js" role="test" />
        <file baseinstalldir="PHP" name="EndFileNoNewlineUnitTest.1.inc" role="test" />
        <file baseinstalldir="PHP" name="EndFileNoNewlineUnitTest.2.css" role="test" />
        <file baseinstalldir="PHP" name="EndFileNoNewlineUnitTest.2.js" role="test" />
        <file baseinstalldir="PHP" name="EndFileNoNewlineUnitTest.2.inc" role="test" />
        <file baseinstalldir="PHP" name="EndFileNoNewlineUnitTest.3.css" role="test" />
        <file baseinstalldir="PHP" name="EndFileNoNewlineUnitTest.3.js" role="test" />
        <file baseinstalldir="PHP" name="EndFileNoNewlineUnitTest.3.inc" role="test" />
        <file baseinstalldir="PHP" name="EndFileNoNewlineUnitTest.4.inc" role="test" />
        <file baseinstalldir="PHP" name="EndFileNoNewlineUnitTest.php" role="test">
         <tasks:replace from="@package_version@" to="version" type="package-info" />
        </file>
        <file baseinstalldir="PHP" name="InlineHTMLUnitTest.1.inc" role="test" />
        <file baseinstalldir="PHP" name="InlineHTMLUnitTest.2.inc" role="test" />
        <file baseinstalldir="PHP" name="InlineHTMLUnitTest.3.inc" role="test" />
        <file baseinstalldir="PHP" name="InlineHTMLUnitTest.4.inc" role="test" />
        <file baseinstalldir="PHP" name="InlineHTMLUnitTest.5.inc" role="test" />
        <file baseinstalldir="PHP" name="InlineHTMLUnitTest.php" role="test">
         <tasks:replace from="@package_version@" to="version" type="package-info" />
        </file>
        <file baseinstalldir="PHP" name="LineEndingsUnitTest.css" role="test" />
        <file baseinstalldir="PHP" name="LineEndingsUnitTest.inc" role="test" />
        <file baseinstalldir="PHP" name="LineEndingsUnitTest.js" role="test" />
        <file baseinstalldir="PHP" name="LineEndingsUnitTest.php" role="test">
         <tasks:replace from="@package_version@" to="version" type="package-info" />
        </file>
        <file baseinstalldir="PHP" name="LineLengthUnitTest.inc" role="test" />
        <file baseinstalldir="PHP" name="LineLengthUnitTest.php" role="test">
         <tasks:replace from="@package_version@" to="version" type="package-info" />
        </file>
        <file baseinstalldir="PHP" name="LowercasedFilenameUnitTest.inc" role="test" />
        <file baseinstalldir="PHP" name="LowercasedFilenameUnitTest.php" role="test">
         <tasks:replace from="@package_version@" to="version" type="package-info" />
        </file>
        <file baseinstalldir="PHP" name="OneClassPerFileUnitTest.inc" role="test" />
        <file baseinstalldir="PHP" name="OneClassPerFileUnitTest.php" role="test">
         <tasks:replace from="@package_version@" to="version" type="package-info" />
        </file>
        <file baseinstalldir="PHP" name="OneInterfacePerFileUnitTest.inc" role="test" />
        <file baseinstalldir="PHP" name="OneInterfacePerFileUnitTest.php" role="test">
         <tasks:replace from="@package_version@" to="version" type="package-info" />
        </file>
        <file baseinstalldir="PHP" name="OneTraitPerFileUnitTest.inc" role="test" />
        <file baseinstalldir="PHP" name="OneTraitPerFileUnitTest.php" role="test">
         <tasks:replace from="@package_version@" to="version" type="package-info" />
        </file>
       </dir>
       <dir name="Formatting">
        <file baseinstalldir="PHP" name="DisallowMultipleStatementsUnitTest.inc" role="test" />
        <file baseinstalldir="PHP" name="DisallowMultipleStatementsUnitTest.php" role="test">
         <tasks:replace from="@package_version@" to="version" type="package-info" />
        </file>
        <file baseinstalldir="PHP" name="MultipleStatementAlignmentUnitTest.inc" role="test" />
        <file baseinstalldir="PHP" name="MultipleStatementAlignmentUnitTest.inc.fixed" role="test" />
        <file baseinstalldir="PHP" name="MultipleStatementAlignmentUnitTest.js" role="test" />
        <file baseinstalldir="PHP" name="MultipleStatementAlignmentUnitTest.js.fixed" role="test" />
        <file baseinstalldir="PHP" name="MultipleStatementAlignmentUnitTest.php" role="test">
         <tasks:replace from="@package_version@" to="version" type="package-info" />
        </file>
        <file baseinstalldir="PHP" name="NoSpaceAfterCastUnitTest.inc" role="test" />
        <file baseinstalldir="PHP" name="NoSpaceAfterCastUnitTest.inc.fixed" role="test" />
        <file baseinstalldir="PHP" name="NoSpaceAfterCastUnitTest.php" role="test">
         <tasks:replace from="@package_version@" to="version" type="package-info" />
        </file>
        <file baseinstalldir="PHP" name="SpaceAfterCastUnitTest.inc" role="test" />
        <file baseinstalldir="PHP" name="SpaceAfterCastUnitTest.inc.fixed" role="test" />
        <file baseinstalldir="PHP" name="SpaceAfterCastUnitTest.php" role="test">
         <tasks:replace from="@package_version@" to="version" type="package-info" />
        </file>
        <file baseinstalldir="PHP" name="SpaceAfterNotUnitTest.inc" role="test" />
        <file baseinstalldir="PHP" name="SpaceAfterNotUnitTest.inc.fixed" role="test" />
        <file baseinstalldir="PHP" name="SpaceAfterNotUnitTest.js" role="test" />
        <file baseinstalldir="PHP" name="SpaceAfterNotUnitTest.js.fixed" role="test" />
        <file baseinstalldir="PHP" name="SpaceAfterNotUnitTest.php" role="test">
         <tasks:replace from="@package_version@" to="version" type="package-info" />
        </file>
       </dir>
       <dir name="Functions">
        <file baseinstalldir="PHP" name="CallTimePassByReferenceUnitTest.inc" role="test" />
        <file baseinstalldir="PHP" name="CallTimePassByReferenceUnitTest.php" role="test">
         <tasks:replace from="@package_version@" to="version" type="package-info" />
        </file>
        <file baseinstalldir="PHP" name="FunctionCallArgumentSpacingUnitTest.inc" role="test" />
        <file baseinstalldir="PHP" name="FunctionCallArgumentSpacingUnitTest.inc.fixed" role="test" />
        <file baseinstalldir="PHP" name="FunctionCallArgumentSpacingUnitTest.php" role="test">
         <tasks:replace from="@package_version@" to="version" type="package-info" />
        </file>
        <file baseinstalldir="PHP" name="OpeningFunctionBraceBsdAllmanUnitTest.inc" role="test" />
        <file baseinstalldir="PHP" name="OpeningFunctionBraceBsdAllmanUnitTest.inc.fixed" role="test" />
        <file baseinstalldir="PHP" name="OpeningFunctionBraceBsdAllmanUnitTest.php" role="test">
         <tasks:replace from="@package_version@" to="version" type="package-info" />
        </file>
        <file baseinstalldir="PHP" name="OpeningFunctionBraceKernighanRitchieUnitTest.inc" role="test" />
        <file baseinstalldir="PHP" name="OpeningFunctionBraceKernighanRitchieUnitTest.inc.fixed" role="test" />
        <file baseinstalldir="PHP" name="OpeningFunctionBraceKernighanRitchieUnitTest.php" role="test">
         <tasks:replace from="@package_version@" to="version" type="package-info" />
        </file>
       </dir>
       <dir name="Metrics">
        <file baseinstalldir="PHP" name="CyclomaticComplexityUnitTest.inc" role="test" />
        <file baseinstalldir="PHP" name="CyclomaticComplexityUnitTest.php" role="test">
         <tasks:replace from="@package_version@" to="version" type="package-info" />
        </file>
        <file baseinstalldir="PHP" name="NestingLevelUnitTest.inc" role="test" />
        <file baseinstalldir="PHP" name="NestingLevelUnitTest.php" role="test">
         <tasks:replace from="@package_version@" to="version" type="package-info" />
        </file>
       </dir>
       <dir name="NamingConventions">
        <file baseinstalldir="PHP" name="CamelCapsFunctionNameUnitTest.inc" role="test" />
        <file baseinstalldir="PHP" name="CamelCapsFunctionNameUnitTest.php" role="test">
         <tasks:replace from="@package_version@" to="version" type="package-info" />
        </file>
        <file baseinstalldir="PHP" name="ConstructorNameUnitTest.inc" role="test" />
        <file baseinstalldir="PHP" name="ConstructorNameUnitTest.php" role="test">
         <tasks:replace from="@package_version@" to="version" type="package-info" />
        </file>
        <file baseinstalldir="PHP" name="UpperCaseConstantNameUnitTest.inc" role="test" />
        <file baseinstalldir="PHP" name="UpperCaseConstantNameUnitTest.php" role="test">
         <tasks:replace from="@package_version@" to="version" type="package-info" />
        </file>
       </dir>
       <dir name="PHP">
        <file baseinstalldir="PHP" name="CharacterBeforePHPOpeningTagUnitTest.1.inc" role="test" />
        <file baseinstalldir="PHP" name="CharacterBeforePHPOpeningTagUnitTest.2.inc" role="test" />
        <file baseinstalldir="PHP" name="CharacterBeforePHPOpeningTagUnitTest.php" role="test">
         <tasks:replace from="@package_version@" to="version" type="package-info" />
        </file>
        <file baseinstalldir="PHP" name="ClosingPHPTagUnitTest.inc" role="test" />
        <file baseinstalldir="PHP" name="ClosingPHPTagUnitTest.php" role="test">
         <tasks:replace from="@package_version@" to="version" type="package-info" />
        </file>
        <file baseinstalldir="PHP" name="DisallowShortOpenTagUnitTest.inc" role="test" />
        <file baseinstalldir="PHP" name="DisallowShortOpenTagUnitTest.php" role="test">
         <tasks:replace from="@package_version@" to="version" type="package-info" />
        </file>
        <file baseinstalldir="PHP" name="ForbiddenFunctionsUnitTest.inc" role="test" />
        <file baseinstalldir="PHP" name="ForbiddenFunctionsUnitTest.php" role="test">
         <tasks:replace from="@package_version@" to="version" type="package-info" />
        </file>
        <file baseinstalldir="PHP" name="LowerCaseConstantUnitTest.inc" role="test" />
        <file baseinstalldir="PHP" name="LowerCaseConstantUnitTest.inc.fixed" role="test" />
        <file baseinstalldir="PHP" name="LowerCaseConstantUnitTest.js" role="test" />
        <file baseinstalldir="PHP" name="LowerCaseConstantUnitTest.js.fixed" role="test" />
        <file baseinstalldir="PHP" name="LowerCaseConstantUnitTest.php" role="test">
         <tasks:replace from="@package_version@" to="version" type="package-info" />
        </file>
        <file baseinstalldir="PHP" name="LowerCaseKeywordUnitTest.inc" role="test" />
        <file baseinstalldir="PHP" name="LowerCaseKeywordUnitTest.inc.fixed" role="test" />
        <file baseinstalldir="PHP" name="LowerCaseKeywordUnitTest.php" role="test">
         <tasks:replace from="@package_version@" to="version" type="package-info" />
        </file>
        <file baseinstalldir="PHP" name="NoSilencedErrorsUnitTest.inc" role="test" />
        <file baseinstalldir="PHP" name="NoSilencedErrorsUnitTest.php" role="test">
         <tasks:replace from="@package_version@" to="version" type="package-info" />
        </file>
        <file baseinstalldir="PHP" name="SAPIUsageUnitTest.inc" role="test" />
        <file baseinstalldir="PHP" name="SAPIUsageUnitTest.php" role="test">
         <tasks:replace from="@package_version@" to="version" type="package-info" />
        </file>
        <file baseinstalldir="PHP" name="SyntaxUnitTest.inc" role="test" />
        <file baseinstalldir="PHP" name="SyntaxUnitTest.php" role="test">
         <tasks:replace from="@package_version@" to="version" type="package-info" />
        </file>
        <file baseinstalldir="PHP" name="UpperCaseConstantUnitTest.inc" role="test" />
        <file baseinstalldir="PHP" name="UpperCaseConstantUnitTest.inc.fixed" role="test" />
        <file baseinstalldir="PHP" name="UpperCaseConstantUnitTest.php" role="test">
         <tasks:replace from="@package_version@" to="version" type="package-info" />
        </file>
       </dir>
       <dir name="Strings">
        <file baseinstalldir="PHP" name="UnnecessaryStringConcatUnitTest.inc" role="test" />
        <file baseinstalldir="PHP" name="UnnecessaryStringConcatUnitTest.js" role="test" />
        <file baseinstalldir="PHP" name="UnnecessaryStringConcatUnitTest.php" role="test">
         <tasks:replace from="@package_version@" to="version" type="package-info" />
        </file>
       </dir>
       <dir name="WhiteSpace">
        <file baseinstalldir="PHP" name="DisallowSpaceIndentUnitTest.css" role="test" />
        <file baseinstalldir="PHP" name="DisallowSpaceIndentUnitTest.inc" role="test" />
        <file baseinstalldir="PHP" name="DisallowSpaceIndentUnitTest.inc.fixed" role="test" />
        <file baseinstalldir="PHP" name="DisallowSpaceIndentUnitTest.js" role="test" />
        <file baseinstalldir="PHP" name="DisallowSpaceIndentUnitTest.php" role="test">
         <tasks:replace from="@package_version@" to="version" type="package-info" />
        </file>
        <file baseinstalldir="PHP" name="DisallowTabIndentUnitTest.css" role="test" />
        <file baseinstalldir="PHP" name="DisallowTabIndentUnitTest.css.fixed" role="test" />
        <file baseinstalldir="PHP" name="DisallowTabIndentUnitTest.inc" role="test" />
        <file baseinstalldir="PHP" name="DisallowTabIndentUnitTest.inc.fixed" role="test" />
        <file baseinstalldir="PHP" name="DisallowTabIndentUnitTest.js" role="test" />
        <file baseinstalldir="PHP" name="DisallowTabIndentUnitTest.js.fixed" role="test" />
        <file baseinstalldir="PHP" name="DisallowTabIndentUnitTest.php" role="test">
         <tasks:replace from="@package_version@" to="version" type="package-info" />
        </file>
        <file baseinstalldir="PHP" name="ScopeIndentUnitTest.1.inc" role="test" />
        <file baseinstalldir="PHP" name="ScopeIndentUnitTest.1.inc.fixed" role="test" />
        <file baseinstalldir="PHP" name="ScopeIndentUnitTest.1.js" role="test" />
        <file baseinstalldir="PHP" name="ScopeIndentUnitTest.1.js.fixed" role="test" />
        <file baseinstalldir="PHP" name="ScopeIndentUnitTest.2.inc" role="test" />
        <file baseinstalldir="PHP" name="ScopeIndentUnitTest.2.inc.fixed" role="test" />
        <file baseinstalldir="PHP" name="ScopeIndentUnitTest.3.inc" role="test" />
        <file baseinstalldir="PHP" name="ScopeIndentUnitTest.3.inc.fixed" role="test" />
        <file baseinstalldir="PHP" name="ScopeIndentUnitTest.php" role="test">
         <tasks:replace from="@package_version@" to="version" type="package-info" />
        </file>
       </dir>
      </dir>
      <file baseinstalldir="PHP" name="ruleset.xml" role="php" />
     </dir>
     <dir name="MySource">
      <dir name="Sniffs">
       <dir name="Channels">
        <file baseinstalldir="PHP" name="DisallowSelfActionsSniff.php" role="php">
         <tasks:replace from="@package_version@" to="version" type="package-info" />
        </file>
        <file baseinstalldir="PHP" name="IncludeOwnSystemSniff.php" role="php">
         <tasks:replace from="@package_version@" to="version" type="package-info" />
        </file>
        <file baseinstalldir="PHP" name="IncludeSystemSniff.php" role="php">
         <tasks:replace from="@package_version@" to="version" type="package-info" />
        </file>
        <file baseinstalldir="PHP" name="UnusedSystemSniff.php" role="php">
         <tasks:replace from="@package_version@" to="version" type="package-info" />
        </file>
       </dir>
       <dir name="Commenting">
        <file baseinstalldir="PHP" name="FunctionCommentSniff.php" role="php">
         <tasks:replace from="@package_version@" to="version" type="package-info" />
        </file>
       </dir>
       <dir name="CSS">
        <file baseinstalldir="PHP" name="BrowserSpecificStylesSniff.php" role="php">
         <tasks:replace from="@package_version@" to="version" type="package-info" />
        </file>
       </dir>
       <dir name="Debug">
        <file baseinstalldir="PHP" name="DebugCodeSniff.php" role="php">
         <tasks:replace from="@package_version@" to="version" type="package-info" />
        </file>
        <file baseinstalldir="PHP" name="FirebugConsoleSniff.php" role="php">
         <tasks:replace from="@package_version@" to="version" type="package-info" />
        </file>
       </dir>
       <dir name="Objects">
        <file baseinstalldir="PHP" name="AssignThisSniff.php" role="php">
         <tasks:replace from="@package_version@" to="version" type="package-info" />
        </file>
        <file baseinstalldir="PHP" name="CreateWidgetTypeCallbackSniff.php" role="php">
         <tasks:replace from="@package_version@" to="version" type="package-info" />
        </file>
        <file baseinstalldir="PHP" name="DisallowNewWidgetSniff.php" role="php">
         <tasks:replace from="@package_version@" to="version" type="package-info" />
        </file>
       </dir>
       <dir name="PHP">
        <file baseinstalldir="PHP" name="AjaxNullComparisonSniff.php" role="php">
         <tasks:replace from="@package_version@" to="version" type="package-info" />
        </file>
        <file baseinstalldir="PHP" name="EvalObjectFactorySniff.php" role="php">
         <tasks:replace from="@package_version@" to="version" type="package-info" />
        </file>
        <file baseinstalldir="PHP" name="GetRequestDataSniff.php" role="php">
         <tasks:replace from="@package_version@" to="version" type="package-info" />
        </file>
        <file baseinstalldir="PHP" name="ReturnFunctionValueSniff.php" role="php">
         <tasks:replace from="@package_version@" to="version" type="package-info" />
        </file>
       </dir>
       <dir name="Strings">
        <file baseinstalldir="PHP" name="JoinStringsSniff.php" role="php">
         <tasks:replace from="@package_version@" to="version" type="package-info" />
        </file>
       </dir>
      </dir>
      <dir name="Tests">
       <dir name="Channels">
        <file baseinstalldir="PHP" name="DisallowSelfActionsUnitTest.inc" role="test" />
        <file baseinstalldir="PHP" name="DisallowSelfActionsUnitTest.php" role="test">
         <tasks:replace from="@package_version@" to="version" type="package-info" />
        </file>
        <file baseinstalldir="PHP" name="IncludeSystemUnitTest.inc" role="test" />
        <file baseinstalldir="PHP" name="IncludeSystemUnitTest.php" role="test">
         <tasks:replace from="@package_version@" to="version" type="package-info" />
        </file>
        <file baseinstalldir="PHP" name="UnusedSystemUnitTest.inc" role="test" />
        <file baseinstalldir="PHP" name="UnusedSystemUnitTest.php" role="test">
         <tasks:replace from="@package_version@" to="version" type="package-info" />
        </file>
       </dir>
       <dir name="Commenting">
        <file baseinstalldir="PHP" name="FunctionCommentUnitTest.inc" role="test" />
        <file baseinstalldir="PHP" name="FunctionCommentUnitTest.php" role="test">
         <tasks:replace from="@package_version@" to="version" type="package-info" />
        </file>
       </dir>
       <dir name="CSS">
        <file baseinstalldir="PHP" name="BrowserSpecificStylesUnitTest.css" role="test" />
        <file baseinstalldir="PHP" name="BrowserSpecificStylesUnitTest.php" role="test">
         <tasks:replace from="@package_version@" to="version" type="package-info" />
        </file>
       </dir>
       <dir name="Debug">
        <file baseinstalldir="PHP" name="DebugCodeUnitTest.inc" role="test" />
        <file baseinstalldir="PHP" name="DebugCodeUnitTest.php" role="test">
         <tasks:replace from="@package_version@" to="version" type="package-info" />
        </file>
        <file baseinstalldir="PHP" name="FirebugConsoleUnitTest.js" role="test" />
        <file baseinstalldir="PHP" name="FirebugConsoleUnitTest.php" role="test">
         <tasks:replace from="@package_version@" to="version" type="package-info" />
        </file>
       </dir>
       <dir name="Objects">
        <file baseinstalldir="PHP" name="AssignThisUnitTest.js" role="test" />
        <file baseinstalldir="PHP" name="AssignThisUnitTest.php" role="test">
         <tasks:replace from="@package_version@" to="version" type="package-info" />
        </file>
        <file baseinstalldir="PHP" name="CreateWidgetTypeCallbackUnitTest.js" role="test" />
        <file baseinstalldir="PHP" name="CreateWidgetTypeCallbackUnitTest.php" role="test">
         <tasks:replace from="@package_version@" to="version" type="package-info" />
        </file>
        <file baseinstalldir="PHP" name="DisallowNewWidgetUnitTest.inc" role="test" />
        <file baseinstalldir="PHP" name="DisallowNewWidgetUnitTest.php" role="test">
         <tasks:replace from="@package_version@" to="version" type="package-info" />
        </file>
       </dir>
       <dir name="PHP">
        <file baseinstalldir="PHP" name="AjaxNullComparisonUnitTest.inc" role="test" />
        <file baseinstalldir="PHP" name="AjaxNullComparisonUnitTest.php" role="test">
         <tasks:replace from="@package_version@" to="version" type="package-info" />
        </file>
        <file baseinstalldir="PHP" name="EvalObjectFactoryUnitTest.inc" role="test" />
        <file baseinstalldir="PHP" name="EvalObjectFactoryUnitTest.php" role="test">
         <tasks:replace from="@package_version@" to="version" type="package-info" />
        </file>
        <file baseinstalldir="PHP" name="GetRequestDataUnitTest.inc" role="test" />
        <file baseinstalldir="PHP" name="GetRequestDataUnitTest.php" role="test">
         <tasks:replace from="@package_version@" to="version" type="package-info" />
        </file>
        <file baseinstalldir="PHP" name="ReturnFunctionValueUnitTest.inc" role="test" />
        <file baseinstalldir="PHP" name="ReturnFunctionValueUnitTest.php" role="test">
         <tasks:replace from="@package_version@" to="version" type="package-info" />
        </file>
       </dir>
       <dir name="Strings">
        <file baseinstalldir="PHP" name="JoinStringsUnitTest.js" role="test" />
        <file baseinstalldir="PHP" name="JoinStringsUnitTest.php" role="test">
         <tasks:replace from="@package_version@" to="version" type="package-info" />
        </file>
       </dir>
      </dir>
      <file baseinstalldir="PHP" name="ruleset.xml" role="php" />
     </dir>
     <dir name="PEAR">
      <dir name="Docs">
       <dir name="Classes">
        <file baseinstalldir="PHP" name="ClassDeclarationStandard.xml" role="php" />
       </dir>
       <dir name="Commenting">
        <file baseinstalldir="PHP" name="ClassCommentStandard.xml" role="php" />
        <file baseinstalldir="PHP" name="FileCommentStandard.xml" role="php" />
        <file baseinstalldir="PHP" name="FunctionCommentStandard.xml" role="php" />
        <file baseinstalldir="PHP" name="InlineCommentStandard.xml" role="php" />
       </dir>
       <dir name="ControlStructures">
        <file baseinstalldir="PHP" name="ControlSignatureStandard.xml" role="php" />
        <file baseinstalldir="PHP" name="MultiLineConditionStandard.xml" role="php" />
       </dir>
       <dir name="Files">
        <file baseinstalldir="PHP" name="IncludingFileStandard.xml" role="php" />
        <file baseinstalldir="PHP" name="LineLengthStandard.xml" role="php" />
       </dir>
       <dir name="Formatting">
        <file baseinstalldir="PHP" name="MultiLineAssignmentStandard.xml" role="php" />
       </dir>
       <dir name="Functions">
        <file baseinstalldir="PHP" name="FunctionCallSignatureStandard.xml" role="php" />
        <file baseinstalldir="PHP" name="FunctionDeclarationStandard.xml" role="php" />
        <file baseinstalldir="PHP" name="ValidDefaultValueStandard.xml" role="php" />
       </dir>
       <dir name="NamingConventions">
        <file baseinstalldir="PHP" name="ValidClassNameStandard.xml" role="php" />
        <file baseinstalldir="PHP" name="ValidFunctionNameStandard.xml" role="php" />
        <file baseinstalldir="PHP" name="ValidVariableNameStandard.xml" role="php" />
       </dir>
       <dir name="WhiteSpace">
        <file baseinstalldir="PHP" name="ScopeClosingBraceStandard.xml" role="php" />
        <file baseinstalldir="PHP" name="ScopeIndentStandard.xml" role="php" />
        <file baseinstalldir="PHP" name="ObjectOperatorIndentStandard.xml" role="php" />
       </dir>
      </dir>
      <dir name="Sniffs">
       <dir name="Classes">
        <file baseinstalldir="PHP" name="ClassDeclarationSniff.php" role="php">
         <tasks:replace from="@package_version@" to="version" type="package-info" />
        </file>
       </dir>
       <dir name="Commenting">
        <file baseinstalldir="PHP" name="ClassCommentSniff.php" role="php">
         <tasks:replace from="@package_version@" to="version" type="package-info" />
        </file>
        <file baseinstalldir="PHP" name="FileCommentSniff.php" role="php">
         <tasks:replace from="@package_version@" to="version" type="package-info" />
        </file>
        <file baseinstalldir="PHP" name="FunctionCommentSniff.php" role="php">
         <tasks:replace from="@package_version@" to="version" type="package-info" />
        </file>
        <file baseinstalldir="PHP" name="InlineCommentSniff.php" role="php">
         <tasks:replace from="@package_version@" to="version" type="package-info" />
        </file>
       </dir>
       <dir name="ControlStructures">
        <file baseinstalldir="PHP" name="ControlSignatureSniff.php" role="php">
         <tasks:replace from="@package_version@" to="version" type="package-info" />
        </file>
        <file baseinstalldir="PHP" name="MultiLineConditionSniff.php" role="php">
         <tasks:replace from="@package_version@" to="version" type="package-info" />
        </file>
       </dir>
       <dir name="Files">
        <file baseinstalldir="PHP" name="IncludingFileSniff.php" role="php">
         <tasks:replace from="@package_version@" to="version" type="package-info" />
        </file>
       </dir>
       <dir name="Formatting">
        <file baseinstalldir="PHP" name="MultiLineAssignmentSniff.php" role="php">
         <tasks:replace from="@package_version@" to="version" type="package-info" />
        </file>
       </dir>
       <dir name="Functions">
        <file baseinstalldir="PHP" name="FunctionCallSignatureSniff.php" role="php">
         <tasks:replace from="@package_version@" to="version" type="package-info" />
        </file>
        <file baseinstalldir="PHP" name="FunctionDeclarationSniff.php" role="php">
         <tasks:replace from="@package_version@" to="version" type="package-info" />
        </file>
        <file baseinstalldir="PHP" name="ValidDefaultValueSniff.php" role="php">
         <tasks:replace from="@package_version@" to="version" type="package-info" />
        </file>
       </dir>
       <dir name="NamingConventions">
        <file baseinstalldir="PHP" name="ValidClassNameSniff.php" role="php">
         <tasks:replace from="@package_version@" to="version" type="package-info" />
        </file>
        <file baseinstalldir="PHP" name="ValidFunctionNameSniff.php" role="php">
         <tasks:replace from="@package_version@" to="version" type="package-info" />
        </file>
        <file baseinstalldir="PHP" name="ValidVariableNameSniff.php" role="php">
         <tasks:replace from="@package_version@" to="version" type="package-info" />
        </file>
       </dir>
       <dir name="WhiteSpace">
        <file baseinstalldir="PHP" name="ObjectOperatorIndentSniff.php" role="php">
         <tasks:replace from="@package_version@" to="version" type="package-info" />
        </file>
        <file baseinstalldir="PHP" name="ScopeClosingBraceSniff.php" role="php">
         <tasks:replace from="@package_version@" to="version" type="package-info" />
        </file>
        <file baseinstalldir="PHP" name="ScopeIndentSniff.php" role="php">
         <tasks:replace from="@package_version@" to="version" type="package-info" />
        </file>
       </dir>
      </dir>
      <dir name="Tests">
       <dir name="Classes">
        <file baseinstalldir="PHP" name="ClassDeclarationUnitTest.inc" role="test" />
        <file baseinstalldir="PHP" name="ClassDeclarationUnitTest.php" role="test">
         <tasks:replace from="@package_version@" to="version" type="package-info" />
        </file>
       </dir>
       <dir name="Commenting">
        <file baseinstalldir="PHP" name="ClassCommentUnitTest.inc" role="test" />
        <file baseinstalldir="PHP" name="ClassCommentUnitTest.php" role="test">
         <tasks:replace from="@package_version@" to="version" type="package-info" />
        </file>
        <file baseinstalldir="PHP" name="FileCommentUnitTest.inc" role="test" />
        <file baseinstalldir="PHP" name="FileCommentUnitTest.php" role="test">
         <tasks:replace from="@package_version@" to="version" type="package-info" />
        </file>
        <file baseinstalldir="PHP" name="FunctionCommentUnitTest.inc" role="test" />
        <file baseinstalldir="PHP" name="FunctionCommentUnitTest.php" role="test">
         <tasks:replace from="@package_version@" to="version" type="package-info" />
        </file>
        <file baseinstalldir="PHP" name="InlineCommentUnitTest.inc" role="test" />
        <file baseinstalldir="PHP" name="InlineCommentUnitTest.inc.fixed" role="test" />
        <file baseinstalldir="PHP" name="InlineCommentUnitTest.php" role="test">
         <tasks:replace from="@package_version@" to="version" type="package-info" />
        </file>
       </dir>
       <dir name="ControlStructures">
        <file baseinstalldir="PHP" name="ControlSignatureUnitTest.inc" role="test" />
        <file baseinstalldir="PHP" name="ControlSignatureUnitTest.php" role="test">
         <tasks:replace from="@package_version@" to="version" type="package-info" />
        </file>
        <file baseinstalldir="PHP" name="MultiLineConditionUnitTest.inc" role="test" />
        <file baseinstalldir="PHP" name="MultiLineConditionUnitTest.inc.fixed" role="test" />
        <file baseinstalldir="PHP" name="MultiLineConditionUnitTest.js" role="test" />
        <file baseinstalldir="PHP" name="MultiLineConditionUnitTest.js.fixed" role="test" />
        <file baseinstalldir="PHP" name="MultiLineConditionUnitTest.php" role="test">
         <tasks:replace from="@package_version@" to="version" type="package-info" />
        </file>
       </dir>
       <dir name="Files">
        <file baseinstalldir="PHP" name="IncludingFileUnitTest.inc" role="test" />
        <file baseinstalldir="PHP" name="IncludingFileUnitTest.inc.fixed" role="test" />
        <file baseinstalldir="PHP" name="IncludingFileUnitTest.php" role="test">
         <tasks:replace from="@package_version@" to="version" type="package-info" />
        </file>
       </dir>
       <dir name="Formatting">
        <file baseinstalldir="PHP" name="MultiLineAssignmentUnitTest.inc" role="test" />
        <file baseinstalldir="PHP" name="MultiLineAssignmentUnitTest.php" role="test">
         <tasks:replace from="@package_version@" to="version" type="package-info" />
        </file>
       </dir>
       <dir name="Functions">
        <file baseinstalldir="PHP" name="FunctionCallSignatureUnitTest.inc" role="test" />
        <file baseinstalldir="PHP" name="FunctionCallSignatureUnitTest.inc.fixed" role="test" />
        <file baseinstalldir="PHP" name="FunctionCallSignatureUnitTest.js" role="test" />
        <file baseinstalldir="PHP" name="FunctionCallSignatureUnitTest.js.fixed" role="test" />
        <file baseinstalldir="PHP" name="FunctionCallSignatureUnitTest.php" role="test">
         <tasks:replace from="@package_version@" to="version" type="package-info" />
        </file>
        <file baseinstalldir="PHP" name="FunctionDeclarationUnitTest.inc" role="test" />
        <file baseinstalldir="PHP" name="FunctionDeclarationUnitTest.inc.fixed" role="test" />
        <file baseinstalldir="PHP" name="FunctionDeclarationUnitTest.php" role="test">
         <tasks:replace from="@package_version@" to="version" type="package-info" />
        </file>
        <file baseinstalldir="PHP" name="ValidDefaultValueUnitTest.inc" role="test" />
        <file baseinstalldir="PHP" name="ValidDefaultValueUnitTest.php" role="test">
         <tasks:replace from="@package_version@" to="version" type="package-info" />
        </file>
       </dir>
       <dir name="NamingConventions">
        <file baseinstalldir="PHP" name="ValidClassNameUnitTest.inc" role="test" />
        <file baseinstalldir="PHP" name="ValidClassNameUnitTest.php" role="test">
         <tasks:replace from="@package_version@" to="version" type="package-info" />
        </file>
        <file baseinstalldir="PHP" name="ValidFunctionNameUnitTest.inc" role="test" />
        <file baseinstalldir="PHP" name="ValidFunctionNameUnitTest.php" role="test">
         <tasks:replace from="@package_version@" to="version" type="package-info" />
        </file>
        <file baseinstalldir="PHP" name="ValidVariableNameUnitTest.inc" role="test" />
        <file baseinstalldir="PHP" name="ValidVariableNameUnitTest.php" role="test">
         <tasks:replace from="@package_version@" to="version" type="package-info" />
        </file>
       </dir>
       <dir name="WhiteSpace">
        <file baseinstalldir="PHP" name="ObjectOperatorIndentUnitTest.inc" role="test" />
        <file baseinstalldir="PHP" name="ObjectOperatorIndentUnitTest.php" role="test">
         <tasks:replace from="@package_version@" to="version" type="package-info" />
        </file>
        <file baseinstalldir="PHP" name="ScopeClosingBraceUnitTest.inc" role="test" />
        <file baseinstalldir="PHP" name="ScopeClosingBraceUnitTest.inc.fixed" role="test" />
        <file baseinstalldir="PHP" name="ScopeClosingBraceUnitTest.php" role="test">
         <tasks:replace from="@package_version@" to="version" type="package-info" />
        </file>
        <file baseinstalldir="PHP" name="ScopeIndentUnitTest.inc" role="test" />
        <file baseinstalldir="PHP" name="ScopeIndentUnitTest.php" role="test">
         <tasks:replace from="@package_version@" to="version" type="package-info" />
        </file>
       </dir>
      </dir>
      <file baseinstalldir="PHP" name="ruleset.xml" role="php" />
     </dir>
     <dir name="PHPCS">
      <file baseinstalldir="PHP" name="ruleset.xml" role="php" />
     </dir>
     <dir name="PSR1">
      <dir name="Docs">
       <dir name="Classes">
        <file baseinstalldir="PHP" name="ClassDeclarationStandard.xml" role="php" />
       </dir>
       <dir name="Files">
        <file baseinstalldir="PHP" name="SideEffectsStandard.xml" role="php" />
       </dir>
      </dir>
      <dir name="Sniffs">
       <dir name="Classes">
        <file baseinstalldir="PHP" name="ClassDeclarationSniff.php" role="php">
         <tasks:replace from="@package_version@" to="version" type="package-info" />
        </file>
       </dir>
       <dir name="Files">
        <file baseinstalldir="PHP" name="SideEffectsSniff.php" role="php">
         <tasks:replace from="@package_version@" to="version" type="package-info" />
        </file>
       </dir>
       <dir name="Methods">
        <file baseinstalldir="PHP" name="CamelCapsMethodNameSniff.php" role="php">
         <tasks:replace from="@package_version@" to="version" type="package-info" />
        </file>
       </dir>
      </dir>
      <dir name="Tests">
       <dir name="Classes">
        <file baseinstalldir="PHP" name="ClassDeclarationUnitTest.1.inc" role="test" />
        <file baseinstalldir="PHP" name="ClassDeclarationUnitTest.2.inc" role="test" />
        <file baseinstalldir="PHP" name="ClassDeclarationUnitTest.php" role="test">
         <tasks:replace from="@package_version@" to="version" type="package-info" />
        </file>
       </dir>
       <dir name="Files">
        <file baseinstalldir="PHP" name="SideEffectsUnitTest.1.inc" role="test" />
        <file baseinstalldir="PHP" name="SideEffectsUnitTest.2.inc" role="test" />
        <file baseinstalldir="PHP" name="SideEffectsUnitTest.3.inc" role="test" />
        <file baseinstalldir="PHP" name="SideEffectsUnitTest.4.inc" role="test" />
        <file baseinstalldir="PHP" name="SideEffectsUnitTest.5.inc" role="test" />
        <file baseinstalldir="PHP" name="SideEffectsUnitTest.6.inc" role="test" />
        <file baseinstalldir="PHP" name="SideEffectsUnitTest.7.inc" role="test" />
        <file baseinstalldir="PHP" name="SideEffectsUnitTest.php" role="test">
         <tasks:replace from="@package_version@" to="version" type="package-info" />
        </file>
       </dir>
       <dir name="Methods">
        <file baseinstalldir="PHP" name="CamelCapsMethodNameUnitTest.inc" role="test" />
        <file baseinstalldir="PHP" name="CamelCapsMethodNameUnitTest.php" role="test">
         <tasks:replace from="@package_version@" to="version" type="package-info" />
        </file>
       </dir>
      </dir>
      <file baseinstalldir="PHP" name="ruleset.xml" role="php" />
     </dir>
     <dir name="PSR2">
      <dir name="Docs">
       <dir name="Classes">
        <file baseinstalldir="PHP" name="ClassDeclarationStandard.xml" role="php" />
        <file baseinstalldir="PHP" name="PropertyDeclarationStandard.xml" role="php" />
       </dir>
       <dir name="ControlStructures">
        <file baseinstalldir="PHP" name="ControlStructureSpacingStandard.xml" role="php" />
        <file baseinstalldir="PHP" name="ElseIfDeclarationStandard.xml" role="php" />
        <file baseinstalldir="PHP" name="SwitchDeclarationStandard.xml" role="php" />
       </dir>
       <dir name="Files">
        <file baseinstalldir="PHP" name="EndFileNewlineStandard.xml" role="php" />
       </dir>
       <dir name="Methods">
        <file baseinstalldir="PHP" name="MethodDeclarationStandard.xml" role="php" />
       </dir>
       <dir name="Namespaces">
        <file baseinstalldir="PHP" name="NamespaceDeclarationStandard.xml" role="php" />
        <file baseinstalldir="PHP" name="UseDeclarationStandard.xml" role="php" />
       </dir>
      </dir>
      <dir name="Sniffs">
       <dir name="Classes">
        <file baseinstalldir="PHP" name="ClassDeclarationSniff.php" role="php">
         <tasks:replace from="@package_version@" to="version" type="package-info" />
        </file>
        <file baseinstalldir="PHP" name="PropertyDeclarationSniff.php" role="php">
         <tasks:replace from="@package_version@" to="version" type="package-info" />
        </file>
       </dir>
       <dir name="ControlStructures">
        <file baseinstalldir="PHP" name="ControlStructureSpacingSniff.php" role="php">
         <tasks:replace from="@package_version@" to="version" type="package-info" />
        </file>
        <file baseinstalldir="PHP" name="ElseIfDeclarationSniff.php" role="php">
         <tasks:replace from="@package_version@" to="version" type="package-info" />
        </file>
        <file baseinstalldir="PHP" name="SwitchDeclarationSniff.php" role="php">
         <tasks:replace from="@package_version@" to="version" type="package-info" />
        </file>
       </dir>
       <dir name="Files">
        <file baseinstalldir="PHP" name="ClosingTagSniff.php" role="php">
         <tasks:replace from="@package_version@" to="version" type="package-info" />
        </file>
        <file baseinstalldir="PHP" name="EndFileNewlineSniff.php" role="php">
         <tasks:replace from="@package_version@" to="version" type="package-info" />
        </file>
       </dir>
       <dir name="Methods">
        <file baseinstalldir="PHP" name="FunctionCallSignatureSniff.php" role="php">
         <tasks:replace from="@package_version@" to="version" type="package-info" />
        </file>
        <file baseinstalldir="PHP" name="FunctionClosingBraceSniff.php" role="php">
         <tasks:replace from="@package_version@" to="version" type="package-info" />
        </file>
        <file baseinstalldir="PHP" name="MethodDeclarationSniff.php" role="php">
         <tasks:replace from="@package_version@" to="version" type="package-info" />
        </file>
       </dir>
       <dir name="Namespaces">
        <file baseinstalldir="PHP" name="NamespaceDeclarationSniff.php" role="php">
         <tasks:replace from="@package_version@" to="version" type="package-info" />
        </file>
        <file baseinstalldir="PHP" name="UseDeclarationSniff.php" role="php">
         <tasks:replace from="@package_version@" to="version" type="package-info" />
        </file>
       </dir>
      </dir>
      <dir name="Tests">
       <dir name="Classes">
        <file baseinstalldir="PHP" name="ClassDeclarationUnitTest.inc" role="test" />
        <file baseinstalldir="PHP" name="ClassDeclarationUnitTest.inc.fixed" role="test" />
        <file baseinstalldir="PHP" name="ClassDeclarationUnitTest.php" role="test">
         <tasks:replace from="@package_version@" to="version" type="package-info" />
        </file>
        <file baseinstalldir="PHP" name="PropertyDeclarationUnitTest.inc" role="test" />
        <file baseinstalldir="PHP" name="PropertyDeclarationUnitTest.php" role="test">
         <tasks:replace from="@package_version@" to="version" type="package-info" />
        </file>
       </dir>
       <dir name="ControlStructures">
        <file baseinstalldir="PHP" name="ControlStructureSpacingUnitTest.inc" role="test" />
        <file baseinstalldir="PHP" name="ControlStructureSpacingUnitTest.inc.fixed" role="test" />
        <file baseinstalldir="PHP" name="ControlStructureSpacingUnitTest.php" role="test">
         <tasks:replace from="@package_version@" to="version" type="package-info" />
        </file>
        <file baseinstalldir="PHP" name="ElseIfDeclarationUnitTest.inc" role="test" />
        <file baseinstalldir="PHP" name="ElseIfDeclarationUnitTest.inc.fixed" role="test" />
        <file baseinstalldir="PHP" name="ElseIfDeclarationUnitTest.php" role="test">
         <tasks:replace from="@package_version@" to="version" type="package-info" />
        </file>
        <file baseinstalldir="PHP" name="SwitchDeclarationUnitTest.inc" role="test" />
        <file baseinstalldir="PHP" name="SwitchDeclarationUnitTest.inc.fixed" role="test" />
        <file baseinstalldir="PHP" name="SwitchDeclarationUnitTest.php" role="test">
         <tasks:replace from="@package_version@" to="version" type="package-info" />
        </file>
       </dir>
       <dir name="Files">
        <file baseinstalldir="PHP" name="ClosingTagUnitTest.1.inc" role="test" />
        <file baseinstalldir="PHP" name="ClosingTagUnitTest.1.inc.fixed" role="test" />
        <file baseinstalldir="PHP" name="ClosingTagUnitTest.2.inc" role="test" />
        <file baseinstalldir="PHP" name="ClosingTagUnitTest.3.inc" role="test" />
        <file baseinstalldir="PHP" name="ClosingTagUnitTest.4.inc" role="test" />
        <file baseinstalldir="PHP" name="ClosingTagUnitTest.4.inc.fixed" role="test" />
        <file baseinstalldir="PHP" name="ClosingTagUnitTest.5.inc" role="test" />
        <file baseinstalldir="PHP" name="ClosingTagUnitTest.php" role="test">
         <tasks:replace from="@package_version@" to="version" type="package-info" />
        </file>
        <file baseinstalldir="PHP" name="EndFileNewlineUnitTest.1.inc" role="test" />
        <file baseinstalldir="PHP" name="EndFileNewlineUnitTest.2.inc" role="test" />
        <file baseinstalldir="PHP" name="EndFileNewlineUnitTest.3.inc" role="test" />
        <file baseinstalldir="PHP" name="EndFileNewlineUnitTest.4.inc" role="test" />
        <file baseinstalldir="PHP" name="EndFileNewlineUnitTest.5.inc" role="test" />
        <file baseinstalldir="PHP" name="EndFileNewlineUnitTest.php" role="test">
         <tasks:replace from="@package_version@" to="version" type="package-info" />
        </file>
       </dir>
       <dir name="Methods">
        <file baseinstalldir="PHP" name="FunctionCallSignatureUnitTest.inc" role="test" />
        <file baseinstalldir="PHP" name="FunctionCallSignatureUnitTest.inc.fixed" role="test" />
        <file baseinstalldir="PHP" name="FunctionCallSignatureUnitTest.php" role="test">
         <tasks:replace from="@package_version@" to="version" type="package-info" />
        </file>
        <file baseinstalldir="PHP" name="FunctionClosingBraceUnitTest.inc" role="test" />
        <file baseinstalldir="PHP" name="FunctionClosingBraceUnitTest.inc.fixed" role="test" />
        <file baseinstalldir="PHP" name="FunctionClosingBraceUnitTest.php" role="test">
         <tasks:replace from="@package_version@" to="version" type="package-info" />
        </file>
        <file baseinstalldir="PHP" name="MethodDeclarationUnitTest.inc" role="test" />
        <file baseinstalldir="PHP" name="MethodDeclarationUnitTest.inc.fixed" role="test" />
        <file baseinstalldir="PHP" name="MethodDeclarationUnitTest.php" role="test">
         <tasks:replace from="@package_version@" to="version" type="package-info" />
        </file>
       </dir>
       <dir name="Namespaces">
        <file baseinstalldir="PHP" name="NamespaceDeclarationUnitTest.inc" role="test" />
        <file baseinstalldir="PHP" name="NamespaceDeclarationUnitTest.inc.fixed" role="test" />
        <file baseinstalldir="PHP" name="NamespaceDeclarationUnitTest.php" role="test">
         <tasks:replace from="@package_version@" to="version" type="package-info" />
        </file>
        <file baseinstalldir="PHP" name="UseDeclarationUnitTest.1.inc" role="test" />
        <file baseinstalldir="PHP" name="UseDeclarationUnitTest.2.inc" role="test" />
        <file baseinstalldir="PHP" name="UseDeclarationUnitTest.2.inc.fixed" role="test" />
        <file baseinstalldir="PHP" name="UseDeclarationUnitTest.3.inc" role="test" />
        <file baseinstalldir="PHP" name="UseDeclarationUnitTest.3.inc.fixed" role="test" />
        <file baseinstalldir="PHP" name="UseDeclarationUnitTest.4.inc" role="test" />
        <file baseinstalldir="PHP" name="UseDeclarationUnitTest.php" role="test">
         <tasks:replace from="@package_version@" to="version" type="package-info" />
        </file>
       </dir>
      </dir>
      <file baseinstalldir="PHP" name="ruleset.xml" role="php" />
     </dir>
     <dir name="Squiz">
      <dir name="Docs">
       <dir name="Arrays">
        <file baseinstalldir="PHP" name="ArrayBracketSpacingStandard.xml" role="php" />
        <file baseinstalldir="PHP" name="ArrayDeclarationStandard.xml" role="php" />
       </dir>
       <dir name="Classes">
        <file baseinstalldir="PHP" name="LowercaseClassKeywordsStandard.xml" role="php" />
        <file baseinstalldir="PHP" name="SelfMemberReferenceStandard.xml" role="php" />
       </dir>
       <dir name="Commenting">
        <file baseinstalldir="PHP" name="DocCommentAlignmentStandard.xml" role="php" />
        <file baseinstalldir="PHP" name="FunctionCommentThrowTagStandard.xml" role="php" />
       </dir>
       <dir name="ControlStructures">
        <file baseinstalldir="PHP" name="ForEachLoopDeclarationStandard.xml" role="php" />
        <file baseinstalldir="PHP" name="ForLoopDeclarationStandard.xml" role="php" />
        <file baseinstalldir="PHP" name="LowercaseDeclarationStandard.xml" role="php" />
       </dir>
       <dir name="Functions">
        <file baseinstalldir="PHP" name="FunctionDuplicateArgumentStandard.xml" role="php" />
        <file baseinstalldir="PHP" name="LowercaseFunctionKeywordsStandard.xml" role="php" />
       </dir>
       <dir name="Scope">
        <file baseinstalldir="PHP" name="StaticThisUsageStandard.xml" role="php" />
       </dir>
       <dir name="Strings">
        <file baseinstalldir="PHP" name="EchoedStringsStandard.xml" role="php" />
       </dir>
       <dir name="WhiteSpace">
        <file baseinstalldir="PHP" name="CastSpacingStandard.xml" role="php" />
        <file baseinstalldir="PHP" name="FunctionOpeningBraceStandard.xml" role="php" />
        <file baseinstalldir="PHP" name="LanguageConstructSpacingStandard.xml" role="php" />
        <file baseinstalldir="PHP" name="ObjectOperatorSpacingStandard.xml" role="php" />
        <file baseinstalldir="PHP" name="ScopeKeywordSpacingStandard.xml" role="php" />
        <file baseinstalldir="PHP" name="SemicolonSpacingStandard.xml" role="php" />
       </dir>
      </dir>
      <dir name="Sniffs">
       <dir name="Arrays">
        <file baseinstalldir="PHP" name="ArrayBracketSpacingSniff.php" role="php">
         <tasks:replace from="@package_version@" to="version" type="package-info" />
        </file>
        <file baseinstalldir="PHP" name="ArrayDeclarationSniff.php" role="php">
         <tasks:replace from="@package_version@" to="version" type="package-info" />
        </file>
       </dir>
       <dir name="Classes">
        <file baseinstalldir="PHP" name="ClassDeclarationSniff.php" role="php">
         <tasks:replace from="@package_version@" to="version" type="package-info" />
        </file>
        <file baseinstalldir="PHP" name="ClassFileNameSniff.php" role="php">
         <tasks:replace from="@package_version@" to="version" type="package-info" />
        </file>
        <file baseinstalldir="PHP" name="DuplicatePropertySniff.php" role="php">
         <tasks:replace from="@package_version@" to="version" type="package-info" />
        </file>
        <file baseinstalldir="PHP" name="LowercaseClassKeywordsSniff.php" role="php">
         <tasks:replace from="@package_version@" to="version" type="package-info" />
        </file>
        <file baseinstalldir="PHP" name="SelfMemberReferenceSniff.php" role="php">
         <tasks:replace from="@package_version@" to="version" type="package-info" />
        </file>
        <file baseinstalldir="PHP" name="ValidClassNameSniff.php" role="php">
         <tasks:replace from="@package_version@" to="version" type="package-info" />
        </file>
       </dir>
       <dir name="Commenting">
        <file baseinstalldir="PHP" name="BlockCommentSniff.php" role="php">
         <tasks:replace from="@package_version@" to="version" type="package-info" />
        </file>
        <file baseinstalldir="PHP" name="ClassCommentSniff.php" role="php">
         <tasks:replace from="@package_version@" to="version" type="package-info" />
        </file>
        <file baseinstalldir="PHP" name="ClosingDeclarationCommentSniff.php" role="php">
         <tasks:replace from="@package_version@" to="version" type="package-info" />
        </file>
        <file baseinstalldir="PHP" name="DocCommentAlignmentSniff.php" role="php">
         <tasks:replace from="@package_version@" to="version" type="package-info" />
        </file>
        <file baseinstalldir="PHP" name="EmptyCatchCommentSniff.php" role="php">
         <tasks:replace from="@package_version@" to="version" type="package-info" />
        </file>
        <file baseinstalldir="PHP" name="FileCommentSniff.php" role="php">
         <tasks:replace from="@package_version@" to="version" type="package-info" />
        </file>
        <file baseinstalldir="PHP" name="FunctionCommentThrowTagSniff.php" role="php">
         <tasks:replace from="@package_version@" to="version" type="package-info" />
        </file>
        <file baseinstalldir="PHP" name="FunctionCommentSniff.php" role="php">
         <tasks:replace from="@package_version@" to="version" type="package-info" />
        </file>
        <file baseinstalldir="PHP" name="InlineCommentSniff.php" role="php">
         <tasks:replace from="@package_version@" to="version" type="package-info" />
        </file>
        <file baseinstalldir="PHP" name="LongConditionClosingCommentSniff.php" role="php">
         <tasks:replace from="@package_version@" to="version" type="package-info" />
        </file>
        <file baseinstalldir="PHP" name="PostStatementCommentSniff.php" role="php">
         <tasks:replace from="@package_version@" to="version" type="package-info" />
        </file>
        <file baseinstalldir="PHP" name="VariableCommentSniff.php" role="php">
         <tasks:replace from="@package_version@" to="version" type="package-info" />
        </file>
       </dir>
       <dir name="ControlStructures">
        <file baseinstalldir="PHP" name="ControlSignatureSniff.php" role="php">
         <tasks:replace from="@package_version@" to="version" type="package-info" />
        </file>
        <file baseinstalldir="PHP" name="ElseIfDeclarationSniff.php" role="php">
         <tasks:replace from="@package_version@" to="version" type="package-info" />
        </file>
        <file baseinstalldir="PHP" name="ForEachLoopDeclarationSniff.php" role="php">
         <tasks:replace from="@package_version@" to="version" type="package-info" />
        </file>
        <file baseinstalldir="PHP" name="ForLoopDeclarationSniff.php" role="php">
         <tasks:replace from="@package_version@" to="version" type="package-info" />
        </file>
        <file baseinstalldir="PHP" name="InlineIfDeclarationSniff.php" role="php">
         <tasks:replace from="@package_version@" to="version" type="package-info" />
        </file>
        <file baseinstalldir="PHP" name="LowercaseDeclarationSniff.php" role="php">
         <tasks:replace from="@package_version@" to="version" type="package-info" />
        </file>
        <file baseinstalldir="PHP" name="SwitchDeclarationSniff.php" role="php">
         <tasks:replace from="@package_version@" to="version" type="package-info" />
        </file>
       </dir>
       <dir name="CSS">
        <file baseinstalldir="PHP" name="ClassDefinitionClosingBraceSpaceSniff.php" role="php">
         <tasks:replace from="@package_version@" to="version" type="package-info" />
        </file>
        <file baseinstalldir="PHP" name="ClassDefinitionNameSpacingSniff.php" role="php">
         <tasks:replace from="@package_version@" to="version" type="package-info" />
        </file>
        <file baseinstalldir="PHP" name="ClassDefinitionOpeningBraceSpaceSniff.php" role="php">
         <tasks:replace from="@package_version@" to="version" type="package-info" />
        </file>
        <file baseinstalldir="PHP" name="ColonSpacingSniff.php" role="php">
         <tasks:replace from="@package_version@" to="version" type="package-info" />
        </file>
        <file baseinstalldir="PHP" name="ColourDefinitionSniff.php" role="php">
         <tasks:replace from="@package_version@" to="version" type="package-info" />
        </file>
        <file baseinstalldir="PHP" name="DisallowMultipleStyleDefinitionsSniff.php" role="php">
         <tasks:replace from="@package_version@" to="version" type="package-info" />
        </file>
        <file baseinstalldir="PHP" name="DuplicateClassDefinitionSniff.php" role="php">
         <tasks:replace from="@package_version@" to="version" type="package-info" />
        </file>
        <file baseinstalldir="PHP" name="DuplicateStyleDefinitionSniff.php" role="php">
         <tasks:replace from="@package_version@" to="version" type="package-info" />
        </file>
        <file baseinstalldir="PHP" name="EmptyClassDefinitionSniff.php" role="php">
         <tasks:replace from="@package_version@" to="version" type="package-info" />
        </file>
        <file baseinstalldir="PHP" name="EmptyStyleDefinitionSniff.php" role="php">
         <tasks:replace from="@package_version@" to="version" type="package-info" />
        </file>
        <file baseinstalldir="PHP" name="ForbiddenStylesSniff.php" role="php">
         <tasks:replace from="@package_version@" to="version" type="package-info" />
        </file>
        <file baseinstalldir="PHP" name="IndentationSniff.php" role="php">
         <tasks:replace from="@package_version@" to="version" type="package-info" />
        </file>
        <file baseinstalldir="PHP" name="LowercaseStyleDefinitionSniff.php" role="php">
         <tasks:replace from="@package_version@" to="version" type="package-info" />
        </file>
        <file baseinstalldir="PHP" name="MissingColonSniff.php" role="php">
         <tasks:replace from="@package_version@" to="version" type="package-info" />
        </file>
        <file baseinstalldir="PHP" name="NamedColoursSniff.php" role="php">
         <tasks:replace from="@package_version@" to="version" type="package-info" />
        </file>
        <file baseinstalldir="PHP" name="OpacitySniff.php" role="php">
         <tasks:replace from="@package_version@" to="version" type="package-info" />
        </file>
        <file baseinstalldir="PHP" name="SemicolonSpacingSniff.php" role="php">
         <tasks:replace from="@package_version@" to="version" type="package-info" />
        </file>
        <file baseinstalldir="PHP" name="ShorthandSizeSniff.php" role="php">
         <tasks:replace from="@package_version@" to="version" type="package-info" />
        </file>
       </dir>
       <dir name="Debug">
        <file baseinstalldir="PHP" name="JavaScriptLintSniff.php" role="php">
         <tasks:replace from="@package_version@" to="version" type="package-info" />
        </file>
        <file baseinstalldir="PHP" name="JSLintSniff.php" role="php">
         <tasks:replace from="@package_version@" to="version" type="package-info" />
        </file>
       </dir>
       <dir name="Files">
        <file baseinstalldir="PHP" name="FileExtensionSniff.php" role="php">
         <tasks:replace from="@package_version@" to="version" type="package-info" />
        </file>
       </dir>
       <dir name="Formatting">
        <file baseinstalldir="PHP" name="OperatorBracketSniff.php" role="php">
         <tasks:replace from="@package_version@" to="version" type="package-info" />
        </file>
       </dir>
       <dir name="Functions">
        <file baseinstalldir="PHP" name="FunctionDeclarationArgumentSpacingSniff.php" role="php">
         <tasks:replace from="@package_version@" to="version" type="package-info" />
        </file>
        <file baseinstalldir="PHP" name="FunctionDeclarationSniff.php" role="php">
         <tasks:replace from="@package_version@" to="version" type="package-info" />
        </file>
        <file baseinstalldir="PHP" name="FunctionDuplicateArgumentSniff.php" role="php">
         <tasks:replace from="@package_version@" to="version" type="package-info" />
        </file>
        <file baseinstalldir="PHP" name="GlobalFunctionSniff.php" role="php">
         <tasks:replace from="@package_version@" to="version" type="package-info" />
        </file>
        <file baseinstalldir="PHP" name="LowercaseFunctionKeywordsSniff.php" role="php">
         <tasks:replace from="@package_version@" to="version" type="package-info" />
        </file>
        <file baseinstalldir="PHP" name="MultiLineFunctionDeclarationSniff.php" role="php">
         <tasks:replace from="@package_version@" to="version" type="package-info" />
        </file>
       </dir>
       <dir name="NamingConventions">
        <file baseinstalldir="PHP" name="ValidFunctionNameSniff.php" role="php">
         <tasks:replace from="@package_version@" to="version" type="package-info" />
        </file>
        <file baseinstalldir="PHP" name="ValidVariableNameSniff.php" role="php">
         <tasks:replace from="@package_version@" to="version" type="package-info" />
        </file>
       </dir>
       <dir name="Objects">
        <file baseinstalldir="PHP" name="DisallowObjectStringIndexSniff.php" role="php">
         <tasks:replace from="@package_version@" to="version" type="package-info" />
        </file>
        <file baseinstalldir="PHP" name="ObjectInstantiationSniff.php" role="php">
         <tasks:replace from="@package_version@" to="version" type="package-info" />
        </file>
        <file baseinstalldir="PHP" name="ObjectMemberCommaSniff.php" role="php">
         <tasks:replace from="@package_version@" to="version" type="package-info" />
        </file>
       </dir>
       <dir name="Operators">
        <file baseinstalldir="PHP" name="ComparisonOperatorUsageSniff.php" role="php">
         <tasks:replace from="@package_version@" to="version" type="package-info" />
        </file>
        <file baseinstalldir="PHP" name="IncrementDecrementUsageSniff.php" role="php">
         <tasks:replace from="@package_version@" to="version" type="package-info" />
        </file>
        <file baseinstalldir="PHP" name="ValidLogicalOperatorsSniff.php" role="php">
         <tasks:replace from="@package_version@" to="version" type="package-info" />
        </file>
       </dir>
       <dir name="PHP">
        <file baseinstalldir="PHP" name="CommentedOutCodeSniff.php" role="php">
         <tasks:replace from="@package_version@" to="version" type="package-info" />
        </file>
        <file baseinstalldir="PHP" name="DisallowBooleanStatementSniff.php" role="php">
         <tasks:replace from="@package_version@" to="version" type="package-info" />
        </file>
        <file baseinstalldir="PHP" name="DisallowComparisonAssignmentSniff.php" role="php">
         <tasks:replace from="@package_version@" to="version" type="package-info" />
        </file>
        <file baseinstalldir="PHP" name="DisallowInlineIfSniff.php" role="php">
         <tasks:replace from="@package_version@" to="version" type="package-info" />
        </file>
        <file baseinstalldir="PHP" name="DisallowMultipleAssignmentsSniff.php" role="php">
         <tasks:replace from="@package_version@" to="version" type="package-info" />
        </file>
        <file baseinstalldir="PHP" name="DisallowObEndFlushSniff.php" role="php">
         <tasks:replace from="@package_version@" to="version" type="package-info" />
        </file>
        <file baseinstalldir="PHP" name="DisallowSizeFunctionsInLoopsSniff.php" role="php">
         <tasks:replace from="@package_version@" to="version" type="package-info" />
        </file>
        <file baseinstalldir="PHP" name="DiscouragedFunctionsSniff.php" role="php">
         <tasks:replace from="@package_version@" to="version" type="package-info" />
        </file>
        <file baseinstalldir="PHP" name="EmbeddedPhpSniff.php" role="php">
         <tasks:replace from="@package_version@" to="version" type="package-info" />
        </file>
        <file baseinstalldir="PHP" name="EvalSniff.php" role="php">
         <tasks:replace from="@package_version@" to="version" type="package-info" />
        </file>
        <file baseinstalldir="PHP" name="ForbiddenFunctionsSniff.php" role="php">
         <tasks:replace from="@package_version@" to="version" type="package-info" />
        </file>
        <file baseinstalldir="PHP" name="GlobalKeywordSniff.php" role="php">
         <tasks:replace from="@package_version@" to="version" type="package-info" />
        </file>
        <file baseinstalldir="PHP" name="HeredocSniff.php" role="php">
         <tasks:replace from="@package_version@" to="version" type="package-info" />
        </file>
        <file baseinstalldir="PHP" name="InnerFunctionsSniff.php" role="php">
         <tasks:replace from="@package_version@" to="version" type="package-info" />
        </file>
        <file baseinstalldir="PHP" name="LowercasePHPFunctionsSniff.php" role="php">
         <tasks:replace from="@package_version@" to="version" type="package-info" />
        </file>
        <file baseinstalldir="PHP" name="NonExecutableCodeSniff.php" role="php">
         <tasks:replace from="@package_version@" to="version" type="package-info" />
        </file>
       </dir>
       <dir name="Scope">
        <file baseinstalldir="PHP" name="MemberVarScopeSniff.php" role="php">
         <tasks:replace from="@package_version@" to="version" type="package-info" />
        </file>
        <file baseinstalldir="PHP" name="MethodScopeSniff.php" role="php">
         <tasks:replace from="@package_version@" to="version" type="package-info" />
        </file>
        <file baseinstalldir="PHP" name="StaticThisUsageSniff.php" role="php">
         <tasks:replace from="@package_version@" to="version" type="package-info" />
        </file>
       </dir>
       <dir name="Strings">
        <file baseinstalldir="PHP" name="ConcatenationSpacingSniff.php" role="php">
         <tasks:replace from="@package_version@" to="version" type="package-info" />
        </file>
        <file baseinstalldir="PHP" name="DoubleQuoteUsageSniff.php" role="php">
         <tasks:replace from="@package_version@" to="version" type="package-info" />
        </file>
        <file baseinstalldir="PHP" name="EchoedStringsSniff.php" role="php">
         <tasks:replace from="@package_version@" to="version" type="package-info" />
        </file>
       </dir>
       <dir name="WhiteSpace">
        <file baseinstalldir="PHP" name="CastSpacingSniff.php" role="php">
         <tasks:replace from="@package_version@" to="version" type="package-info" />
        </file>
        <file baseinstalldir="PHP" name="ControlStructureSpacingSniff.php" role="php">
         <tasks:replace from="@package_version@" to="version" type="package-info" />
        </file>
        <file baseinstalldir="PHP" name="FunctionClosingBraceSpaceSniff.php" role="php">
         <tasks:replace from="@package_version@" to="version" type="package-info" />
        </file>
        <file baseinstalldir="PHP" name="FunctionOpeningBraceSpaceSniff.php" role="php">
         <tasks:replace from="@package_version@" to="version" type="package-info" />
        </file>
        <file baseinstalldir="PHP" name="FunctionSpacingSniff.php" role="php">
         <tasks:replace from="@package_version@" to="version" type="package-info" />
        </file>
        <file baseinstalldir="PHP" name="LanguageConstructSpacingSniff.php" role="php">
         <tasks:replace from="@package_version@" to="version" type="package-info" />
        </file>
        <file baseinstalldir="PHP" name="LogicalOperatorSpacingSniff.php" role="php">
         <tasks:replace from="@package_version@" to="version" type="package-info" />
        </file>
        <file baseinstalldir="PHP" name="MemberVarSpacingSniff.php" role="php">
         <tasks:replace from="@package_version@" to="version" type="package-info" />
        </file>
        <file baseinstalldir="PHP" name="ObjectOperatorSpacingSniff.php" role="php">
         <tasks:replace from="@package_version@" to="version" type="package-info" />
        </file>
        <file baseinstalldir="PHP" name="OperatorSpacingSniff.php" role="php">
         <tasks:replace from="@package_version@" to="version" type="package-info" />
        </file>
        <file baseinstalldir="PHP" name="PropertyLabelSpacingSniff.php" role="php">
         <tasks:replace from="@package_version@" to="version" type="package-info" />
        </file>
        <file baseinstalldir="PHP" name="ScopeClosingBraceSniff.php" role="php">
         <tasks:replace from="@package_version@" to="version" type="package-info" />
        </file>
        <file baseinstalldir="PHP" name="ScopeKeywordSpacingSniff.php" role="php">
         <tasks:replace from="@package_version@" to="version" type="package-info" />
        </file>
        <file baseinstalldir="PHP" name="SemicolonSpacingSniff.php" role="php">
         <tasks:replace from="@package_version@" to="version" type="package-info" />
        </file>
        <file baseinstalldir="PHP" name="SuperfluousWhitespaceSniff.php" role="php">
         <tasks:replace from="@package_version@" to="version" type="package-info" />
        </file>
       </dir>
      </dir>
      <dir name="Tests">
       <dir name="Arrays">
        <file baseinstalldir="PHP" name="ArrayBracketSpacingUnitTest.inc" role="test" />
        <file baseinstalldir="PHP" name="ArrayBracketSpacingUnitTest.php" role="test">
         <tasks:replace from="@package_version@" to="version" type="package-info" />
        </file>
        <file baseinstalldir="PHP" name="ArrayDeclarationUnitTest.1.inc" role="test" />
        <file baseinstalldir="PHP" name="ArrayDeclarationUnitTest.1.inc.fixed" role="test" />
        <file baseinstalldir="PHP" name="ArrayDeclarationUnitTest.2.inc" role="test" />
        <file baseinstalldir="PHP" name="ArrayDeclarationUnitTest.2.inc.fixed" role="test" />
        <file baseinstalldir="PHP" name="ArrayDeclarationUnitTest.php" role="test">
         <tasks:replace from="@package_version@" to="version" type="package-info" />
        </file>
       </dir>
       <dir name="Classes">
        <file baseinstalldir="PHP" name="ClassDeclarationUnitTest.inc" role="test" />
        <file baseinstalldir="PHP" name="ClassDeclarationUnitTest.inc.fixed" role="test" />
        <file baseinstalldir="PHP" name="ClassDeclarationUnitTest.php" role="test">
         <tasks:replace from="@package_version@" to="version" type="package-info" />
        </file>
        <file baseinstalldir="PHP" name="ClassFileNameUnitTest.inc" role="test" />
        <file baseinstalldir="PHP" name="ClassFileNameUnitTest.php" role="test">
         <tasks:replace from="@package_version@" to="version" type="package-info" />
        </file>
        <file baseinstalldir="PHP" name="DuplicatePropertyUnitTest.js" role="test" />
        <file baseinstalldir="PHP" name="DuplicatePropertyUnitTest.php" role="test">
         <tasks:replace from="@package_version@" to="version" type="package-info" />
        </file>
        <file baseinstalldir="PHP" name="LowercaseClassKeywordsUnitTest.inc" role="test" />
        <file baseinstalldir="PHP" name="LowercaseClassKeywordsUnitTest.php" role="test">
         <tasks:replace from="@package_version@" to="version" type="package-info" />
        </file>
        <file baseinstalldir="PHP" name="SelfMemberReferenceUnitTest.inc" role="test" />
        <file baseinstalldir="PHP" name="SelfMemberReferenceUnitTest.php" role="test">
         <tasks:replace from="@package_version@" to="version" type="package-info" />
        </file>
        <file baseinstalldir="PHP" name="ValidClassNameUnitTest.inc" role="test" />
        <file baseinstalldir="PHP" name="ValidClassNameUnitTest.php" role="test">
         <tasks:replace from="@package_version@" to="version" type="package-info" />
        </file>
       </dir>
       <dir name="Commenting">
        <file baseinstalldir="PHP" name="BlockCommentUnitTest.inc" role="test" />
        <file baseinstalldir="PHP" name="BlockCommentUnitTest.inc.fixed" role="test" />
        <file baseinstalldir="PHP" name="BlockCommentUnitTest.php" role="test">
         <tasks:replace from="@package_version@" to="version" type="package-info" />
        </file>
        <file baseinstalldir="PHP" name="ClassCommentUnitTest.inc" role="test" />
        <file baseinstalldir="PHP" name="ClassCommentUnitTest.php" role="test">
         <tasks:replace from="@package_version@" to="version" type="package-info" />
        </file>
        <file baseinstalldir="PHP" name="ClosingDeclarationCommentUnitTest.inc" role="test" />
        <file baseinstalldir="PHP" name="ClosingDeclarationCommentUnitTest.php" role="test">
         <tasks:replace from="@package_version@" to="version" type="package-info" />
        </file>
        <file baseinstalldir="PHP" name="DocCommentAlignmentUnitTest.inc" role="test" />
        <file baseinstalldir="PHP" name="DocCommentAlignmentUnitTest.inc.fixed" role="test" />
        <file baseinstalldir="PHP" name="DocCommentAlignmentUnitTest.js" role="test" />
        <file baseinstalldir="PHP" name="DocCommentAlignmentUnitTest.js.fixed" role="test" />
        <file baseinstalldir="PHP" name="DocCommentAlignmentUnitTest.php" role="test">
         <tasks:replace from="@package_version@" to="version" type="package-info" />
        </file>
        <file baseinstalldir="PHP" name="EmptyCatchCommentUnitTest.inc" role="test" />
        <file baseinstalldir="PHP" name="EmptyCatchCommentUnitTest.php" role="test">
         <tasks:replace from="@package_version@" to="version" type="package-info" />
        </file>
        <file baseinstalldir="PHP" name="FileCommentUnitTest.inc" role="test" />
        <file baseinstalldir="PHP" name="FileCommentUnitTest.1.inc" role="test" />
        <file baseinstalldir="PHP" name="FileCommentUnitTest.js" role="test" />
        <file baseinstalldir="PHP" name="FileCommentUnitTest.1.js" role="test" />
        <file baseinstalldir="PHP" name="FileCommentUnitTest.php" role="test">
         <tasks:replace from="@package_version@" to="version" type="package-info" />
        </file>
        <file baseinstalldir="PHP" name="FunctionCommentThrowTagUnitTest.inc" role="test" />
        <file baseinstalldir="PHP" name="FunctionCommentThrowTagUnitTest.php" role="test">
         <tasks:replace from="@package_version@" to="version" type="package-info" />
        </file>
        <file baseinstalldir="PHP" name="FunctionCommentUnitTest.inc" role="test" />
        <file baseinstalldir="PHP" name="FunctionCommentUnitTest.php" role="test">
         <tasks:replace from="@package_version@" to="version" type="package-info" />
        </file>
        <file baseinstalldir="PHP" name="InlineCommentUnitTest.inc" role="test" />
        <file baseinstalldir="PHP" name="InlineCommentUnitTest.inc.fixed" role="test" />
        <file baseinstalldir="PHP" name="InlineCommentUnitTest.js" role="test" />
        <file baseinstalldir="PHP" name="InlineCommentUnitTest.php" role="test">
         <tasks:replace from="@package_version@" to="version" type="package-info" />
        </file>
        <file baseinstalldir="PHP" name="LongConditionClosingCommentUnitTest.inc" role="test" />
        <file baseinstalldir="PHP" name="LongConditionClosingCommentUnitTest.js" role="test" />
        <file baseinstalldir="PHP" name="LongConditionClosingCommentUnitTest.php" role="test">
         <tasks:replace from="@package_version@" to="version" type="package-info" />
        </file>
        <file baseinstalldir="PHP" name="PostStatementCommentUnitTest.inc" role="test" />
        <file baseinstalldir="PHP" name="PostStatementCommentUnitTest.js" role="test" />
        <file baseinstalldir="PHP" name="PostStatementCommentUnitTest.php" role="test">
         <tasks:replace from="@package_version@" to="version" type="package-info" />
        </file>
        <file baseinstalldir="PHP" name="VariableCommentUnitTest.inc" role="test" />
        <file baseinstalldir="PHP" name="VariableCommentUnitTest.php" role="test">
         <tasks:replace from="@package_version@" to="version" type="package-info" />
        </file>
       </dir>
       <dir name="ControlStructures">
        <file baseinstalldir="PHP" name="ControlSignatureUnitTest.inc" role="test" />
        <file baseinstalldir="PHP" name="ControlSignatureUnitTest.inc.fixed" role="test" />
        <file baseinstalldir="PHP" name="ControlSignatureUnitTest.js" role="test" />
        <file baseinstalldir="PHP" name="ControlSignatureUnitTest.js.fixed" role="test" />
        <file baseinstalldir="PHP" name="ControlSignatureUnitTest.php" role="test">
         <tasks:replace from="@package_version@" to="version" type="package-info" />
        </file>
        <file baseinstalldir="PHP" name="ElseIfDeclarationUnitTest.inc" role="test" />
        <file baseinstalldir="PHP" name="ElseIfDeclarationUnitTest.php" role="test">
         <tasks:replace from="@package_version@" to="version" type="package-info" />
        </file>
        <file baseinstalldir="PHP" name="ForEachLoopDeclarationUnitTest.inc" role="test" />
        <file baseinstalldir="PHP" name="ForEachLoopDeclarationUnitTest.inc.fixed" role="test" />
        <file baseinstalldir="PHP" name="ForEachLoopDeclarationUnitTest.php" role="test">
         <tasks:replace from="@package_version@" to="version" type="package-info" />
        </file>
        <file baseinstalldir="PHP" name="ForLoopDeclarationUnitTest.inc" role="test" />
        <file baseinstalldir="PHP" name="ForLoopDeclarationUnitTest.js" role="test" />
        <file baseinstalldir="PHP" name="ForLoopDeclarationUnitTest.php" role="test">
         <tasks:replace from="@package_version@" to="version" type="package-info" />
        </file>
        <file baseinstalldir="PHP" name="InlineIfDeclarationUnitTest.inc" role="test" />
        <file baseinstalldir="PHP" name="InlineIfDeclarationUnitTest.php" role="test">
         <tasks:replace from="@package_version@" to="version" type="package-info" />
        </file>
        <file baseinstalldir="PHP" name="LowercaseDeclarationUnitTest.inc" role="test" />
        <file baseinstalldir="PHP" name="LowercaseDeclarationUnitTest.php" role="test">
         <tasks:replace from="@package_version@" to="version" type="package-info" />
        </file>
        <file baseinstalldir="PHP" name="SwitchDeclarationUnitTest.inc" role="test" />
        <file baseinstalldir="PHP" name="SwitchDeclarationUnitTest.js" role="test" />
        <file baseinstalldir="PHP" name="SwitchDeclarationUnitTest.php" role="test">
         <tasks:replace from="@package_version@" to="version" type="package-info" />
        </file>
       </dir>
       <dir name="CSS">
        <file baseinstalldir="PHP" name="ClassDefinitionClosingBraceSpaceUnitTest.css" role="test" />
        <file baseinstalldir="PHP" name="ClassDefinitionClosingBraceSpaceUnitTest.php" role="test">
         <tasks:replace from="@package_version@" to="version" type="package-info" />
        </file>
        <file baseinstalldir="PHP" name="ClassDefinitionNameSpacingUnitTest.css" role="test" />
        <file baseinstalldir="PHP" name="ClassDefinitionNameSpacingUnitTest.php" role="test">
         <tasks:replace from="@package_version@" to="version" type="package-info" />
        </file>
        <file baseinstalldir="PHP" name="ClassDefinitionOpeningBraceSpaceUnitTest.css" role="test" />
        <file baseinstalldir="PHP" name="ClassDefinitionOpeningBraceSpaceUnitTest.php" role="test">
         <tasks:replace from="@package_version@" to="version" type="package-info" />
        </file>
        <file baseinstalldir="PHP" name="ColonSpacingUnitTest.css" role="test" />
        <file baseinstalldir="PHP" name="ColonSpacingUnitTest.php" role="test">
         <tasks:replace from="@package_version@" to="version" type="package-info" />
        </file>
        <file baseinstalldir="PHP" name="ColourDefinitionUnitTest.css" role="test" />
        <file baseinstalldir="PHP" name="ColourDefinitionUnitTest.php" role="test">
         <tasks:replace from="@package_version@" to="version" type="package-info" />
        </file>
        <file baseinstalldir="PHP" name="DisallowMultipleStyleDefinitionsUnitTest.css" role="test" />
        <file baseinstalldir="PHP" name="DisallowMultipleStyleDefinitionsUnitTest.php" role="test">
         <tasks:replace from="@package_version@" to="version" type="package-info" />
        </file>
        <file baseinstalldir="PHP" name="DuplicateClassDefinitionUnitTest.css" role="test" />
        <file baseinstalldir="PHP" name="DuplicateClassDefinitionUnitTest.php" role="test">
         <tasks:replace from="@package_version@" to="version" type="package-info" />
        </file>
        <file baseinstalldir="PHP" name="DuplicateStyleDefinitionUnitTest.css" role="test" />
        <file baseinstalldir="PHP" name="DuplicateStyleDefinitionUnitTest.php" role="test">
         <tasks:replace from="@package_version@" to="version" type="package-info" />
        </file>
        <file baseinstalldir="PHP" name="EmptyClassDefinitionUnitTest.css" role="test" />
        <file baseinstalldir="PHP" name="EmptyClassDefinitionUnitTest.php" role="test">
         <tasks:replace from="@package_version@" to="version" type="package-info" />
        </file>
        <file baseinstalldir="PHP" name="EmptyStyleDefinitionUnitTest.css" role="test" />
        <file baseinstalldir="PHP" name="EmptyStyleDefinitionUnitTest.php" role="test">
         <tasks:replace from="@package_version@" to="version" type="package-info" />
        </file>
        <file baseinstalldir="PHP" name="ForbiddenStylesUnitTest.css" role="test" />
        <file baseinstalldir="PHP" name="ForbiddenStylesUnitTest.php" role="test">
         <tasks:replace from="@package_version@" to="version" type="package-info" />
        </file>
        <file baseinstalldir="PHP" name="IndentationUnitTest.css" role="test" />
        <file baseinstalldir="PHP" name="IndentationUnitTest.css.fixed" role="test" />
        <file baseinstalldir="PHP" name="IndentationUnitTest.php" role="test">
         <tasks:replace from="@package_version@" to="version" type="package-info" />
        </file>
        <file baseinstalldir="PHP" name="LowercaseStyleDefinitionUnitTest.css" role="test" />
        <file baseinstalldir="PHP" name="LowercaseStyleDefinitionUnitTest.php" role="test">
         <tasks:replace from="@package_version@" to="version" type="package-info" />
        </file>
        <file baseinstalldir="PHP" name="MissingColonUnitTest.css" role="test" />
        <file baseinstalldir="PHP" name="MissingColonUnitTest.php" role="test">
         <tasks:replace from="@package_version@" to="version" type="package-info" />
        </file>
        <file baseinstalldir="PHP" name="NamedColoursUnitTest.css" role="test" />
        <file baseinstalldir="PHP" name="NamedColoursUnitTest.php" role="test">
         <tasks:replace from="@package_version@" to="version" type="package-info" />
        </file>
        <file baseinstalldir="PHP" name="OpacityUnitTest.css" role="test" />
        <file baseinstalldir="PHP" name="OpacityUnitTest.php" role="test">
         <tasks:replace from="@package_version@" to="version" type="package-info" />
        </file>
        <file baseinstalldir="PHP" name="SemicolonSpacingUnitTest.css" role="test" />
        <file baseinstalldir="PHP" name="SemicolonSpacingUnitTest.php" role="test">
         <tasks:replace from="@package_version@" to="version" type="package-info" />
        </file>
        <file baseinstalldir="PHP" name="ShorthandSizeUnitTest.css" role="test" />
        <file baseinstalldir="PHP" name="ShorthandSizeUnitTest.php" role="test">
         <tasks:replace from="@package_version@" to="version" type="package-info" />
        </file>
       </dir>
       <dir name="Debug">
        <file baseinstalldir="PHP" name="JavaScriptLintUnitTest.js" role="test" />
        <file baseinstalldir="PHP" name="JavaScriptLintUnitTest.php" role="test">
         <tasks:replace from="@package_version@" to="version" type="package-info" />
        </file>
        <file baseinstalldir="PHP" name="JSLintUnitTest.js" role="test" />
        <file baseinstalldir="PHP" name="JSLintUnitTest.php" role="test">
         <tasks:replace from="@package_version@" to="version" type="package-info" />
        </file>
       </dir>
       <dir name="Files">
        <file baseinstalldir="PHP" name="FileExtensionUnitTest.1.inc" role="test" />
        <file baseinstalldir="PHP" name="FileExtensionUnitTest.2.inc" role="test" />
        <file baseinstalldir="PHP" name="FileExtensionUnitTest.3.inc" role="test" />
        <file baseinstalldir="PHP" name="FileExtensionUnitTest.4.inc" role="test" />
        <file baseinstalldir="PHP" name="FileExtensionUnitTest.php" role="test">
         <tasks:replace from="@package_version@" to="version" type="package-info" />
        </file>
       </dir>
       <dir name="Formatting">
        <file baseinstalldir="PHP" name="OperatorBracketUnitTest.inc" role="test" />
        <file baseinstalldir="PHP" name="OperatorBracketUnitTest.js" role="test" />
        <file baseinstalldir="PHP" name="OperatorBracketUnitTest.php" role="test">
         <tasks:replace from="@package_version@" to="version" type="package-info" />
        </file>
       </dir>
       <dir name="Functions">
        <file baseinstalldir="PHP" name="FunctionDeclarationArgumentSpacingUnitTest.inc" role="test" />
        <file baseinstalldir="PHP" name="FunctionDeclarationArgumentSpacingUnitTest.inc.fixed" role="test" />
        <file baseinstalldir="PHP" name="FunctionDeclarationArgumentSpacingUnitTest.php" role="test">
         <tasks:replace from="@package_version@" to="version" type="package-info" />
        </file>
        <file baseinstalldir="PHP" name="FunctionDeclarationUnitTest.inc" role="test" />
        <file baseinstalldir="PHP" name="FunctionDeclarationUnitTest.php" role="test">
         <tasks:replace from="@package_version@" to="version" type="package-info" />
        </file>
        <file baseinstalldir="PHP" name="FunctionDuplicateArgumentUnitTest.inc" role="test" />
        <file baseinstalldir="PHP" name="FunctionDuplicateArgumentUnitTest.php" role="test">
         <tasks:replace from="@package_version@" to="version" type="package-info" />
        </file>
        <file baseinstalldir="PHP" name="GlobalFunctionUnitTest.inc" role="test" />
        <file baseinstalldir="PHP" name="GlobalFunctionUnitTest.php" role="test">
         <tasks:replace from="@package_version@" to="version" type="package-info" />
        </file>
        <file baseinstalldir="PHP" name="LowercaseFunctionKeywordsUnitTest.inc" role="test" />
        <file baseinstalldir="PHP" name="LowercaseFunctionKeywordsUnitTest.php" role="test">
         <tasks:replace from="@package_version@" to="version" type="package-info" />
        </file>
        <file baseinstalldir="PHP" name="MultiLineFunctionDeclarationUnitTest.inc" role="test" />
        <file baseinstalldir="PHP" name="MultiLineFunctionDeclarationUnitTest.js" role="test" />
        <file baseinstalldir="PHP" name="MultiLineFunctionDeclarationUnitTest.php" role="test">
         <tasks:replace from="@package_version@" to="version" type="package-info" />
        </file>
       </dir>
       <dir name="NamingConventions">
        <file baseinstalldir="PHP" name="ValidFunctionNameUnitTest.inc" role="test" />
        <file baseinstalldir="PHP" name="ValidFunctionNameUnitTest.php" role="test">
         <tasks:replace from="@package_version@" to="version" type="package-info" />
        </file>
        <file baseinstalldir="PHP" name="ValidVariableNameUnitTest.inc" role="test" />
        <file baseinstalldir="PHP" name="ValidVariableNameUnitTest.php" role="test">
         <tasks:replace from="@package_version@" to="version" type="package-info" />
        </file>
       </dir>
       <dir name="Objects">
        <file baseinstalldir="PHP" name="DisallowObjectStringIndexUnitTest.js" role="test" />
        <file baseinstalldir="PHP" name="DisallowObjectStringIndexUnitTest.php" role="test">
         <tasks:replace from="@package_version@" to="version" type="package-info" />
        </file>
        <file baseinstalldir="PHP" name="ObjectInstantiationUnitTest.inc" role="test" />
        <file baseinstalldir="PHP" name="ObjectInstantiationUnitTest.php" role="test">
         <tasks:replace from="@package_version@" to="version" type="package-info" />
        </file>
        <file baseinstalldir="PHP" name="ObjectMemberCommaUnitTest.js" role="test" />
        <file baseinstalldir="PHP" name="ObjectMemberCommaUnitTest.php" role="test">
         <tasks:replace from="@package_version@" to="version" type="package-info" />
        </file>
       </dir>
       <dir name="Operators">
        <file baseinstalldir="PHP" name="ComparisonOperatorUsageUnitTest.inc" role="test" />
        <file baseinstalldir="PHP" name="ComparisonOperatorUsageUnitTest.js" role="test" />
        <file baseinstalldir="PHP" name="ComparisonOperatorUsageUnitTest.php" role="test">
         <tasks:replace from="@package_version@" to="version" type="package-info" />
        </file>
        <file baseinstalldir="PHP" name="IncrementDecrementUsageUnitTest.inc" role="test" />
        <file baseinstalldir="PHP" name="IncrementDecrementUsageUnitTest.php" role="test">
         <tasks:replace from="@package_version@" to="version" type="package-info" />
        </file>
        <file baseinstalldir="PHP" name="ValidLogicalOperatorsUnitTest.inc" role="test" />
        <file baseinstalldir="PHP" name="ValidLogicalOperatorsUnitTest.php" role="test">
         <tasks:replace from="@package_version@" to="version" type="package-info" />
        </file>
       </dir>
       <dir name="PHP">
        <file baseinstalldir="PHP" name="CommentedOutCodeUnitTest.css" role="test" />
        <file baseinstalldir="PHP" name="CommentedOutCodeUnitTest.inc" role="test" />
        <file baseinstalldir="PHP" name="CommentedOutCodeUnitTest.php" role="test">
         <tasks:replace from="@package_version@" to="version" type="package-info" />
        </file>
        <file baseinstalldir="PHP" name="DisallowBooleanStatementUnitTest.inc" role="test" />
        <file baseinstalldir="PHP" name="DisallowBooleanStatementUnitTest.php" role="test">
         <tasks:replace from="@package_version@" to="version" type="package-info" />
        </file>
        <file baseinstalldir="PHP" name="DisallowComparisonAssignmentUnitTest.inc" role="test" />
        <file baseinstalldir="PHP" name="DisallowComparisonAssignmentUnitTest.php" role="test">
         <tasks:replace from="@package_version@" to="version" type="package-info" />
        </file>
        <file baseinstalldir="PHP" name="DisallowInlineIfUnitTest.inc" role="test" />
        <file baseinstalldir="PHP" name="DisallowInlineIfUnitTest.js" role="test" />
        <file baseinstalldir="PHP" name="DisallowInlineIfUnitTest.php" role="test">
         <tasks:replace from="@package_version@" to="version" type="package-info" />
        </file>
        <file baseinstalldir="PHP" name="DisallowMultipleAssignmentsUnitTest.inc" role="test" />
        <file baseinstalldir="PHP" name="DisallowMultipleAssignmentsUnitTest.php" role="test">
         <tasks:replace from="@package_version@" to="version" type="package-info" />
        </file>
        <file baseinstalldir="PHP" name="DisallowObEndFlushUnitTest.inc" role="test" />
        <file baseinstalldir="PHP" name="DisallowObEndFlushUnitTest.php" role="test">
         <tasks:replace from="@package_version@" to="version" type="package-info" />
        </file>
        <file baseinstalldir="PHP" name="DisallowSizeFunctionsInLoopsUnitTest.inc" role="test" />
        <file baseinstalldir="PHP" name="DisallowSizeFunctionsInLoopsUnitTest.js" role="test" />
        <file baseinstalldir="PHP" name="DisallowSizeFunctionsInLoopsUnitTest.php" role="test">
         <tasks:replace from="@package_version@" to="version" type="package-info" />
        </file>
        <file baseinstalldir="PHP" name="DiscouragedFunctionsUnitTest.inc" role="test" />
        <file baseinstalldir="PHP" name="DiscouragedFunctionsUnitTest.php" role="test">
         <tasks:replace from="@package_version@" to="version" type="package-info" />
        </file>
        <file baseinstalldir="PHP" name="EmbeddedPhpUnitTest.inc" role="test" />
        <file baseinstalldir="PHP" name="EmbeddedPhpUnitTest.inc.fixed" role="test" />
        <file baseinstalldir="PHP" name="EmbeddedPhpUnitTest.php" role="test">
         <tasks:replace from="@package_version@" to="version" type="package-info" />
        </file>
        <file baseinstalldir="PHP" name="EvalUnitTest.inc" role="test" />
        <file baseinstalldir="PHP" name="EvalUnitTest.php" role="test">
         <tasks:replace from="@package_version@" to="version" type="package-info" />
        </file>
        <file baseinstalldir="PHP" name="ForbiddenFunctionsUnitTest.inc" role="test" />
        <file baseinstalldir="PHP" name="ForbiddenFunctionsUnitTest.php" role="test">
         <tasks:replace from="@package_version@" to="version" type="package-info" />
        </file>
        <file baseinstalldir="PHP" name="GlobalKeywordUnitTest.inc" role="test" />
        <file baseinstalldir="PHP" name="GlobalKeywordUnitTest.php" role="test">
         <tasks:replace from="@package_version@" to="version" type="package-info" />
        </file>
        <file baseinstalldir="PHP" name="HeredocUnitTest.inc" role="test" />
        <file baseinstalldir="PHP" name="HeredocUnitTest.php" role="test">
         <tasks:replace from="@package_version@" to="version" type="package-info" />
        </file>
        <file baseinstalldir="PHP" name="InnerFunctionsUnitTest.inc" role="test" />
        <file baseinstalldir="PHP" name="InnerFunctionsUnitTest.php" role="test">
         <tasks:replace from="@package_version@" to="version" type="package-info" />
        </file>
        <file baseinstalldir="PHP" name="LowercasePHPFunctionsUnitTest.inc" role="test" />
        <file baseinstalldir="PHP" name="LowercasePHPFunctionsUnitTest.php" role="test">
         <tasks:replace from="@package_version@" to="version" type="package-info" />
        </file>
        <file baseinstalldir="PHP" name="NonExecutableCodeUnitTest.inc" role="test" />
        <file baseinstalldir="PHP" name="NonExecutableCodeUnitTest.php" role="test">
         <tasks:replace from="@package_version@" to="version" type="package-info" />
        </file>
       </dir>
       <dir name="Scope">
        <file baseinstalldir="PHP" name="MemberVarScopeUnitTest.inc" role="test" />
        <file baseinstalldir="PHP" name="MemberVarScopeUnitTest.php" role="test">
         <tasks:replace from="@package_version@" to="version" type="package-info" />
        </file>
        <file baseinstalldir="PHP" name="MethodScopeUnitTest.inc" role="test" />
        <file baseinstalldir="PHP" name="MethodScopeUnitTest.php" role="test">
         <tasks:replace from="@package_version@" to="version" type="package-info" />
        </file>
        <file baseinstalldir="PHP" name="StaticThisUsageUnitTest.inc" role="test" />
        <file baseinstalldir="PHP" name="StaticThisUsageUnitTest.php" role="test">
         <tasks:replace from="@package_version@" to="version" type="package-info" />
        </file>
       </dir>
       <dir name="Strings">
        <file baseinstalldir="PHP" name="ConcatenationSpacingUnitTest.inc" role="test" />
        <file baseinstalldir="PHP" name="ConcatenationSpacingUnitTest.inc.fixed" role="test" />
        <file baseinstalldir="PHP" name="ConcatenationSpacingUnitTest.php" role="test">
         <tasks:replace from="@package_version@" to="version" type="package-info" />
        </file>
        <file baseinstalldir="PHP" name="DoubleQuoteUsageUnitTest.inc" role="test" />
        <file baseinstalldir="PHP" name="DoubleQuoteUsageUnitTest.inc.fixed" role="test" />
        <file baseinstalldir="PHP" name="DoubleQuoteUsageUnitTest.php" role="test">
         <tasks:replace from="@package_version@" to="version" type="package-info" />
        </file>
        <file baseinstalldir="PHP" name="EchoedStringsUnitTest.inc" role="test" />
        <file baseinstalldir="PHP" name="EchoedStringsUnitTest.php" role="test">
         <tasks:replace from="@package_version@" to="version" type="package-info" />
        </file>
       </dir>
       <dir name="WhiteSpace">
        <file baseinstalldir="PHP" name="CastSpacingUnitTest.inc" role="test" />
        <file baseinstalldir="PHP" name="CastSpacingUnitTest.php" role="test">
         <tasks:replace from="@package_version@" to="version" type="package-info" />
        </file>
        <file baseinstalldir="PHP" name="ControlStructureSpacingUnitTest.inc" role="test" />
        <file baseinstalldir="PHP" name="ControlStructureSpacingUnitTest.js" role="test" />
        <file baseinstalldir="PHP" name="ControlStructureSpacingUnitTest.php" role="test">
         <tasks:replace from="@package_version@" to="version" type="package-info" />
        </file>
        <file baseinstalldir="PHP" name="FunctionClosingBraceSpaceUnitTest.inc" role="test" />
        <file baseinstalldir="PHP" name="FunctionClosingBraceSpaceUnitTest.inc.fixed" role="test" />
        <file baseinstalldir="PHP" name="FunctionClosingBraceSpaceUnitTest.js" role="test" />
        <file baseinstalldir="PHP" name="FunctionClosingBraceSpaceUnitTest.js.fixed" role="test" />
        <file baseinstalldir="PHP" name="FunctionClosingBraceSpaceUnitTest.php" role="test">
         <tasks:replace from="@package_version@" to="version" type="package-info" />
        </file>
        <file baseinstalldir="PHP" name="FunctionOpeningBraceSpaceUnitTest.inc" role="test" />
        <file baseinstalldir="PHP" name="FunctionOpeningBraceSpaceUnitTest.js" role="test" />
        <file baseinstalldir="PHP" name="FunctionOpeningBraceSpaceUnitTest.php" role="test">
         <tasks:replace from="@package_version@" to="version" type="package-info" />
        </file>
        <file baseinstalldir="PHP" name="FunctionSpacingUnitTest.inc" role="test" />
        <file baseinstalldir="PHP" name="FunctionSpacingUnitTest.inc.fixed" role="test" />
        <file baseinstalldir="PHP" name="FunctionSpacingUnitTest.php" role="test">
         <tasks:replace from="@package_version@" to="version" type="package-info" />
        </file>
        <file baseinstalldir="PHP" name="LanguageConstructSpacingUnitTest.inc" role="test" />
        <file baseinstalldir="PHP" name="LanguageConstructSpacingUnitTest.inc.fixed" role="test" />
        <file baseinstalldir="PHP" name="LanguageConstructSpacingUnitTest.php" role="test">
         <tasks:replace from="@package_version@" to="version" type="package-info" />
        </file>
        <file baseinstalldir="PHP" name="LogicalOperatorSpacingUnitTest.inc" role="test" />
        <file baseinstalldir="PHP" name="LogicalOperatorSpacingUnitTest.js" role="test" />
        <file baseinstalldir="PHP" name="LogicalOperatorSpacingUnitTest.php" role="test">
         <tasks:replace from="@package_version@" to="version" type="package-info" />
        </file>
        <file baseinstalldir="PHP" name="MemberVarSpacingUnitTest.inc" role="test" />
        <file baseinstalldir="PHP" name="MemberVarSpacingUnitTest.inc.fixed" role="test" />
        <file baseinstalldir="PHP" name="MemberVarSpacingUnitTest.php" role="test">
         <tasks:replace from="@package_version@" to="version" type="package-info" />
        </file>
        <file baseinstalldir="PHP" name="ObjectOperatorSpacingUnitTest.inc" role="test" />
        <file baseinstalldir="PHP" name="ObjectOperatorSpacingUnitTest.php" role="test">
         <tasks:replace from="@package_version@" to="version" type="package-info" />
        </file>
        <file baseinstalldir="PHP" name="OperatorSpacingUnitTest.inc" role="test" />
        <file baseinstalldir="PHP" name="OperatorSpacingUnitTest.inc.fixed" role="test" />
        <file baseinstalldir="PHP" name="OperatorSpacingUnitTest.js" role="test" />
        <file baseinstalldir="PHP" name="OperatorSpacingUnitTest.js.fixed" role="test" />
        <file baseinstalldir="PHP" name="OperatorSpacingUnitTest.php" role="test">
         <tasks:replace from="@package_version@" to="version" type="package-info" />
        </file>
        <file baseinstalldir="PHP" name="PropertyLabelSpacingUnitTest.js" role="test" />
        <file baseinstalldir="PHP" name="PropertyLabelSpacingUnitTest.js.fixed" role="test" />
        <file baseinstalldir="PHP" name="PropertyLabelSpacingUnitTest.php" role="test">
         <tasks:replace from="@package_version@" to="version" type="package-info" />
        </file>
        <file baseinstalldir="PHP" name="ScopeClosingBraceUnitTest.inc" role="test" />
        <file baseinstalldir="PHP" name="ScopeClosingBraceUnitTest.php" role="test">
         <tasks:replace from="@package_version@" to="version" type="package-info" />
        </file>
        <file baseinstalldir="PHP" name="ScopeKeywordSpacingUnitTest.inc" role="test" />
        <file baseinstalldir="PHP" name="ScopeKeywordSpacingUnitTest.php" role="test">
         <tasks:replace from="@package_version@" to="version" type="package-info" />
        </file>
        <file baseinstalldir="PHP" name="SemicolonSpacingUnitTest.inc" role="test" />
        <file baseinstalldir="PHP" name="SemicolonSpacingUnitTest.js" role="test" />
        <file baseinstalldir="PHP" name="SemicolonSpacingUnitTest.php" role="test">
         <tasks:replace from="@package_version@" to="version" type="package-info" />
        </file>
        <file baseinstalldir="PHP" name="SuperfluousWhitespaceUnitTest.1.css" role="test" />
        <file baseinstalldir="PHP" name="SuperfluousWhitespaceUnitTest.1.css.fixed" role="test" />
        <file baseinstalldir="PHP" name="SuperfluousWhitespaceUnitTest.1.js" role="test" />
        <file baseinstalldir="PHP" name="SuperfluousWhitespaceUnitTest.1.js.fixed" role="test" />
        <file baseinstalldir="PHP" name="SuperfluousWhitespaceUnitTest.2.css" role="test" />
        <file baseinstalldir="PHP" name="SuperfluousWhitespaceUnitTest.2.css.fixed" role="test" />
        <file baseinstalldir="PHP" name="SuperfluousWhitespaceUnitTest.2.js" role="test" />
        <file baseinstalldir="PHP" name="SuperfluousWhitespaceUnitTest.2.js.fixed" role="test" />
        <file baseinstalldir="PHP" name="SuperfluousWhitespaceUnitTest.3.css" role="test" />
        <file baseinstalldir="PHP" name="SuperfluousWhitespaceUnitTest.3.css.fixed" role="test" />
        <file baseinstalldir="PHP" name="SuperfluousWhitespaceUnitTest.3.js" role="test" />
        <file baseinstalldir="PHP" name="SuperfluousWhitespaceUnitTest.3.js.fixed" role="test" />
        <file baseinstalldir="PHP" name="SuperfluousWhitespaceUnitTest.inc" role="test" />
        <file baseinstalldir="PHP" name="SuperfluousWhitespaceUnitTest.inc.fixed" role="test" />
        <file baseinstalldir="PHP" name="SuperfluousWhitespaceUnitTest.php" role="test">
         <tasks:replace from="@package_version@" to="version" type="package-info" />
        </file>
       </dir>
      </dir>
      <file baseinstalldir="PHP" name="ruleset.xml" role="php" />
     </dir>
     <dir name="Zend">
      <dir name="Docs">
       <dir name="Debug">
        <file baseinstalldir="PHP" name="CodeAnalyzerStandard.xml" role="php" />
       </dir>
       <dir name="Files">
        <file baseinstalldir="PHP" name="ClosingTagStandard.xml" role="php" />
       </dir>
       <dir name="NamingConventions">
        <file baseinstalldir="PHP" name="ValidVariableNameStandard.xml" role="php" />
       </dir>
      </dir>
      <dir name="Sniffs">
       <dir name="Debug">
        <file baseinstalldir="PHP" name="CodeAnalyzerSniff.php" role="php">
         <tasks:replace from="@package_version@" to="version" type="package-info" />
        </file>
       </dir>
       <dir name="Files">
        <file baseinstalldir="PHP" name="ClosingTagSniff.php" role="php">
         <tasks:replace from="@package_version@" to="version" type="package-info" />
        </file>
       </dir>
       <dir name="NamingConventions">
        <file baseinstalldir="PHP" name="ValidVariableNameSniff.php" role="php">
         <tasks:replace from="@package_version@" to="version" type="package-info" />
        </file>
       </dir>
      </dir>
      <dir name="Tests">
       <dir name="Debug">
        <file baseinstalldir="PHP" name="CodeAnalyzerUnitTest.inc" role="test" />
        <file baseinstalldir="PHP" name="CodeAnalyzerUnitTest.php" role="test">
         <tasks:replace from="@package_version@" to="version" type="package-info" />
        </file>
       </dir>
       <dir name="Files">
        <file baseinstalldir="PHP" name="ClosingTagUnitTest.1.inc" role="test" />
        <file baseinstalldir="PHP" name="ClosingTagUnitTest.2.inc" role="test" />
        <file baseinstalldir="PHP" name="ClosingTagUnitTest.php" role="test">
         <tasks:replace from="@package_version@" to="version" type="package-info" />
        </file>
       </dir>
       <dir name="NamingConventions">
        <file baseinstalldir="PHP" name="ValidVariableNameUnitTest.inc" role="test" />
        <file baseinstalldir="PHP" name="ValidVariableNameUnitTest.php" role="test">
         <tasks:replace from="@package_version@" to="version" type="package-info" />
        </file>
       </dir>
      </dir>
      <file baseinstalldir="PHP" name="ruleset.xml" role="php" />
     </dir>
     <file baseinstalldir="PHP" name="AbstractPatternSniff.php" role="php">
      <tasks:replace from="@package_version@" to="version" type="package-info" />
     </file>
     <file baseinstalldir="PHP" name="AbstractScopeSniff.php" role="php">
      <tasks:replace from="@package_version@" to="version" type="package-info" />
     </file>
     <file baseinstalldir="PHP" name="AbstractVariableSniff.php" role="php">
      <tasks:replace from="@package_version@" to="version" type="package-info" />
     </file>
     <file baseinstalldir="PHP" name="IncorrectPatternException.php" role="php">
      <tasks:replace from="@package_version@" to="version" type="package-info" />
     </file>
    </dir>
    <dir name="Tokenizers">
     <file baseinstalldir="PHP" name="Comment.php" role="php">
      <tasks:replace from="@package_version@" to="version" type="package-info" />
     </file>
     <file baseinstalldir="PHP" name="CSS.php" role="php">
      <tasks:replace from="@package_version@" to="version" type="package-info" />
     </file>
     <file baseinstalldir="PHP" name="JS.php" role="php">
      <tasks:replace from="@package_version@" to="version" type="package-info" />
     </file>
     <file baseinstalldir="PHP" name="PHP.php" role="php">
      <tasks:replace from="@package_version@" to="version" type="package-info" />
     </file>
    </dir>
    <file baseinstalldir="PHP" name="CLI.php" role="php">
     <tasks:replace from="@package_version@" to="version" type="package-info" />
    </file>
    <file baseinstalldir="PHP" name="Exception.php" role="php">
     <tasks:replace from="@package_version@" to="version" type="package-info" />
    </file>
    <file baseinstalldir="PHP" name="File.php" role="php">
     <tasks:replace from="@package_version@" to="version" type="package-info" />
    </file>
    <file baseinstalldir="PHP" name="Fixer.php" role="php">
     <tasks:replace from="@package_version@" to="version" type="package-info" />
    </file>
    <file baseinstalldir="PHP" name="Report.php" role="php">
     <tasks:replace from="@package_version@" to="version" type="package-info" />
    </file>
    <file baseinstalldir="PHP" name="Reporting.php" role="php">
     <tasks:replace from="@package_version@" to="version" type="package-info" />
    </file>
    <file baseinstalldir="PHP" name="Sniff.php" role="php">
     <tasks:replace from="@package_version@" to="version" type="package-info" />
    </file>
    <file baseinstalldir="PHP" name="Tokens.php" role="php">
     <tasks:replace from="@package_version@" to="version" type="package-info" />
    </file>
   </dir>
  </dir>
 </contents>
 <dependencies>
  <required>
   <php>
    <min>5.1.2</min>
   </php>
   <pearinstaller>
    <min>1.4.0b1</min>
   </pearinstaller>
   <extension>
    <name>tokenizer</name>
   </extension>
   <extension>
    <name>xmlwriter</name>
   </extension>
   <extension>
    <name>simplexml</name>
   </extension>
  </required>
 </dependencies>
 <phprelease>
  <installconditions>
   <os>
    <name>windows</name>
   </os>
  </installconditions>
  <filelist>
   <install as="phpcs" name="scripts/phpcs" />
   <install as="phpcbf" name="scripts/phpcbf" />
   <install as="phpcs.bat" name="scripts/phpcs.bat" />
   <install as="phpcbf.bat" name="scripts/phpcbf.bat" />
   <install as="README" name="README.md" />
   <install as="CONTRIBUTING" name="CONTRIBUTING.md" />
   <install as="LICENCE" name="licence.txt" />
   <install as="AllTests.php" name="tests/AllTests.php" />
   <install as="TestSuite.php" name="tests/TestSuite.php" />
   <install as="CodeSniffer/Core/AllTests.php" name="tests/Core/AllTests.php" />
   <install as="CodeSniffer/Core/IsCamelCapsTest.php" name="tests/Core/IsCamelCapsTest.php" />
   <install as="CodeSniffer/Core/ErrorSuppressionTest.php" name="tests/Core/ErrorSuppressionTest.php" />
   <install as="CodeSniffer/Core/File/GetMethodParametersTest.php" name="tests/Core/File/GetMethodParametersTest.php" />
   <install as="CodeSniffer/Standards/AllSniffs.php" name="tests/Standards/AllSniffs.php" />
   <install as="CodeSniffer/Standards/AbstractSniffUnitTest.php" name="tests/Standards/AbstractSniffUnitTest.php" />
  </filelist>
 </phprelease>
 <phprelease>
  <filelist>
   <install as="phpcs" name="scripts/phpcs" />
   <install as="phpcbf" name="scripts/phpcbf" />
   <install as="README" name="README.md" />
   <install as="CONTRIBUTING" name="CONTRIBUTING.md" />
   <install as="LICENCE" name="licence.txt" />
   <install as="AllTests.php" name="tests/AllTests.php" />
   <install as="TestSuite.php" name="tests/TestSuite.php" />
   <install as="CodeSniffer/Core/AllTests.php" name="tests/Core/AllTests.php" />
   <install as="CodeSniffer/Core/IsCamelCapsTest.php" name="tests/Core/IsCamelCapsTest.php" />
   <install as="CodeSniffer/Core/ErrorSuppressionTest.php" name="tests/Core/ErrorSuppressionTest.php" />
   <install as="CodeSniffer/Core/File/GetMethodParametersTest.php" name="tests/Core/File/GetMethodParametersTest.php" />
   <install as="CodeSniffer/Standards/AllSniffs.php" name="tests/Standards/AllSniffs.php" />
   <install as="CodeSniffer/Standards/AbstractSniffUnitTest.php" name="tests/Standards/AbstractSniffUnitTest.php" />
   <ignore name="scripts/phpcs.bat" />
   <ignore name="scripts/phpcbf.bat" />
  </filelist>
 </phprelease>
 <changelog>
  <release>
   <version>
    <release>2.6.2</release>
    <api>2.6.2</api>
   </version>
   <stability>
    <release>stable</release>
    <api>stable</api>
   </stability>
   <date>2016-07-14</date>
   <license uri="https://github.com/squizlabs/PHP_CodeSniffer/blob/master/licence.txt">BSD License</license>
   <notes>
    - Added a new --exclude CLI argument to exclude a list of sniffs from checking and fixing (request #904)
      -- Accepts the same sniff codes as the --sniffs command line argument, but provides the opposite functionality
    - Added a new -q command line argument to disable progress and verbose information from being printed (request #969)
      -- Useful if a coding standard hard-codes progess or verbose output but you want PHPCS to be quiet
      -- Use the command "phpcs --config-set quiet true" to turn quiet mode on by default
    - Generic LineLength sniff no longer errors for comments that cannot be broken out onto a new line (request #766)
      -- A typical case is a comment that contains a very long URL
      -- The comment is ignored if putting the URL on a indented new comment line would be longer than the allowed length
    - Settings extensions in a ruleset no longer causes PHP notices during unit testing
      -- Thanks to Klaus Purer for the patch
    - Version control reports now show which errors are fixable if you are showing sources
    - Added a new sniff to enforce a single space after a NOT operator (request #1051)
      -- Include in a ruleset using the code Generic.Formatting.SpaceAfterNot
    - The Squiz.Commenting.BlockComment sniff now supports tabs for indenting comment lines (request #1056)
    - Fixed bug #790 : Incorrect missing @throws error in methods that use closures
    - Fixed bug #908 : PSR2 standard is not checking that closing brace is on line following the body
    - Fixed bug #945 : Incorrect indent behavior using deep-nested function and arrays
    - Fixed bug #961 : Two anonymous functions passed as function/method arguments cause indentation false positive
    - Fixed bug #1005 : Using global composer vendor autoload breaks PHP lowercase built-in function sniff
      -- Thanks to Michael Butler for the patch
    - Fixed bug #1007 : Squiz Unreachable code detection is not working properly with a closure inside a case
    - Fixed bug #1023 : PSR2.Classes.ClassDeclaration fails if class extends base class and "implements" is on trailing line
    - Fixed bug #1026 : Arrays in comma delimited class properties cause ScopeIndent to increase indent
    - Fixed bug #1028 : Squiz ArrayDeclaration incorrectly fixes multi-line array where end bracket is not on a new line
    - Fixed bug #1034 : Squiz FunctionDeclarationArgumentSpacing gives incorrect error when first arg is a variadic
    - Fixed bug #1036 : Adjacent assignments aligned analysis statement wrong
    - Fixed bug #1049 : Version control reports can show notices when the report width is very small
    - Fixed bug #21050 : PEAR MultiLineCondition sniff suppresses errors on last condition line
    </notes>
  </release>
  <release>
   <version>
    <release>2.6.1</release>
    <api>2.6.1</api>
   </version>
   <stability>
    <release>stable</release>
    <api>stable</api>
   </stability>
   <date>2016-05-31</date>
   <license uri="https://github.com/squizlabs/PHP_CodeSniffer/blob/master/licence.txt">BSD License</license>
   <notes>
    - The PHP-supplied T_COALESCE token has been replicated for PHP versions before 7.0
    - Function return types of self, parent and callable are now tokenized as T_RETURN_TYPE
      -- Thanks to Jaroslav Hanslík for the patch
    - The default_standard config setting now allows multiple standards to be listed, like on the command line
      -- Thanks to Michael Mayer for the patch
    - Installations done via composer now only include the composer autoloader for PHP 5.3.2+ (request #942)
    - Added a rollbackChangeset() method to the Fixer class to purposely rollback the active changeset
    - Fixed bug #940 : Auto-fixing issue encountered with inconsistent use of braces
    - Fixed bug #943 : Squiz.PHP.InnerFunctions.NotAllowed reported in anonymous classes
    - Fixed bug #944 : PHP warning when running the latest phar
    - Fixed bug #951 : InlineIfDeclaration: invalid error produced with UTF-8 string
    - Fixed bug #957 : Operator spacing sniff errors when plus is used as part of a number
      -- Thanks to Klaus Purer for the patch
    - Fixed bug #959 : Call-time pass-by-reference false positive if there is a square bracket before the ampersand
      -- Thanks to Konstantin Leboev for the patch
    - Fixed bug #962 : Null coalescing operator (??) not detected as a token
      -- Thanks to Joel Posti for the patch
    - Fixed bug #973 : Anonymous class declaration and PSR1.Files.SideEffects.FoundWithSymbols
    - Fixed bug #974 : Error when file ends with "function"
    - Fixed bug #979 : Anonymous function with return type hint is not refactored as expected
    - Fixed bug #983 : Squiz.WhiteSpace.MemberVarSpacing.AfterComment fails to fix error when comment is not a docblock
    - Fixed bug #1010 : Squiz NonExectuableCode sniff does not detect boolean OR
      -- Thanks to Derek Henderson for the patch
    - Fixed bug #1015 : The Squiz.Commenting.FunctionComment sniff doesn't allow description in @return tag
      -- Thanks to Alexander Obuhovich for the patch
    - Fixed bug #1022 : Duplicate spaces after opening bracket error with PSR2 standard
    - Fixed bug #1025 : Syntax error in JS file can cause undefined index for parenthesis_closer
    </notes>
  </release>
  <release>
   <version>
    <release>2.6.0</release>
    <api>2.6.0</api>
   </version>
   <stability>
    <release>stable</release>
    <api>stable</api>
   </stability>
   <date>2016-04-04</date>
   <license uri="https://github.com/squizlabs/PHP_CodeSniffer/blob/master/licence.txt">BSD License</license>
   <notes>
    - Paths used when setting CLI arguments inside ruleset.xml files are now relative to the ruleset location (request #847)
      -- This change only applies to paths within ARG tags, used to set CLI arguments
      -- Previously, the paths were relative to the directory PHPCS was being run from
      -- Absolute paths are still allowed and work the same way they always have
      -- This change allows ruleset.xml files to be more portable
    - Content passed via STDIN will now be processed even if files are specified on the command line or in a ruleset
    - When passing content via STDIN, you can now specify the file path to use on the command line (request #934)
      -- This allows sniffs that check file paths to work correctly
      -- This is the same functionality provided by the phpcs_input_file line, except it is available on the command line
    - Files processed with custom tokenizers will no longer be skipped if they appear minified (request #877)
      -- If the custom tokenizer wants minified files skipped, it can set a $skipMinified member var to TRUE
      -- See the included JS and CSS tokenizers for an example
    - Config vars set in ruleset.xml files are now processed earlier, allowing them to be used during sniff registration
      -- Among other things, this allows the installed_paths config var to be set in ruleset.xml files
      -- Thanks to Pieter Frenssen for the patch
    - Improved detection of regular expressions in the JS tokenizer
    - Generic PHP Syntax sniff now uses PHP_BINARY (if available) to determine the path to PHP if no other path is available
      -- You can still manually set php_path to use a specific binary for testing
      -- Thanks to Andrew Berry for the patch
    - The PHP-supplied T_POW_EQUAL token has been replicated for PHP versions before 5.6
    - Added support for PHP7 use group declarations (request #878)
      -- New tokens T_OPEN_USE_GROUP and T_CLOSE_USE_GROUP are assigned to the open and close curly braces
    - Generic ScopeIndent sniff now reports errors for every line that needs the indent changed (request #903)
      -- Previously, it ignored lines that were indented correctly in the context of their block
      -- This change produces more technically accurate error messages, but is much more verbose
    - The PSR2 and Squiz standards now allow multi-line default values in function declarations (request #542)
      -- Previously, these would automatically make the function a multi-line declaration
    - Squiz InlineCommentSniff now allows docblocks on require(_once) and include(_once) statements
      -- Thanks to Gary Jones for the patch
    - Squiz and PEAR Class and File sniffs no longer assume the first comment in a file is always a file comment
      -- phpDocumentor assigns the comment to the file only if it is not followed by a structural element
      -- These sniffs now follow this same rule
    - Squiz ClassCommentSniff no longer checks for blank lines before class comments
      -- Removes the error Squiz.Commenting.ClassComment.SpaceBefore
    - Renamed Squiz.CSS.Opacity.SpacingAfterPoint to Squiz.CSS.Opacity.DecimalPrecision
      -- Please update your ruleset if you are referencing this error code directly
    - Fixed PHP tokenizer problem that caused an infinite loop when checking a comment with specific content
    - Generic Disallow Space and Tab indent sniffs now detect and fix indents inside embedded HTML chunks (request #882)
    - Squiz CSS IndentationSniff no longer assumes the class opening brace is at the end of a line
    - Squiz FunctionCommentThrowTagSniff now ignores non-docblock comments
    - Squiz ComparisonOperatorUsageSniff now allows conditions like while(true)
    - PEAR FunctionCallSignatureSniff (and the Squiz and PSR2 sniffs that use it) now correctly check the first argument
      -- Further fix for bug #698
    - Fixed bug #791 : codingStandardsChangeSetting settings not working with namespaces
    - Fixed bug #872 : Incorrect detection of blank lines between CSS class names
    - Fixed bug #879 : Generic InlineControlStructureSniff can create parse error when case/if/elseif/else have mixed brace and braceless definitions
    - Fixed bug #883 : PSR2 is not checking for blank lines at the start and end of control structures
    - Fixed bug #884 : Incorrect indentation notice for anonymous classes
    - Fixed bug #887 : Using curly braces for a shared CASE/DEFAULT statement can generate an error in PSR2 SwitchDeclaration
    - Fixed bug #889 : Closure inside catch/else/elseif causes indentation error
    - Fixed bug #890 : Function call inside returned short array value can cause indentation error inside CASE statements
    - Fixed bug #897 : Generic.Functions.CallTimePassByReference.NotAllowed false positive when short array syntax
    - Fixed bug #900 : Squiz.Functions.FunctionDeclarationArgumentSpacing bug when no space between type hint and argument
    - Fixed bug #902 : T_OR_EQUAL and T_POW_EQUAL are not seen as assignment tokens
    - Fixed bug #910 : Unrecognized "extends" and indentation on anonymous classes
    - Fixed bug #915 : JS Tokenizer generates errors when processing some decimals
    - Fixed bug #928 : Endless loop when sniffing a PHP file with a git merge conflict inside a function
    - Fixed bug #937 : Shebang can cause PSR1 SideEffects warning
      -- Thanks to Clay Loveless for the patch
    - Fixed bug #938 : CallTimePassByReferenceSniff ignores functions with return value
    </notes>
  </release>
  <release>
   <version>
    <release>2.5.1</release>
    <api>2.5.1</api>
   </version>
   <stability>
    <release>stable</release>
    <api>stable</api>
   </stability>
   <date>2016-01-20</date>
   <license uri="https://github.com/squizlabs/PHP_CodeSniffer/blob/master/licence.txt">BSD License</license>
   <notes>
    - The PHP-supplied T_SPACESHIP token has been replicated for PHP versions before 7.0
    - T_SPACESHIP is now correctly identified as an operator
      -- Thanks to Alexander Obuhovich for the patch
    - Generic LowerCaseKeyword now ensures array type hints are lowercase as well
      -- Thanks to Mathieu Rochette for the patch
    - Squiz ComparisonOperatorUsageSniff no longer hangs on JS FOR loops that don't use semicolons
    - PHP_CodesSniffer now includes the composer autoload.php file, if there is one
      -- Thanks to Klaus Purer for the patch
    - Added error Squiz.Commenting.FunctionComment.ScalarTypeHintMissing for PHP7 only (request #858)
      -- These errors were previously reported as Squiz.Commenting.FunctionComment.TypeHintMissing on PHP7
      -- Disable this error message in a ruleset.xml file if your code needs to run on both PHP5 and PHP7
    - The PHP 5.6 __debugInfo magic method no longer produces naming convention errors
      -- Thanks to Michael Nowack for the patch
    - PEAR and Squiz FunctionComment sniffs now support variadic functions (request #841)
    - Fixed bug #622 : Wrong detection of Squiz.CSS.DuplicateStyleDefinition with media queries
    - Fixed bug #752 : The missing exception error is reported in first found DocBlock
    - Fixed bug #794 : PSR2 MultiLineFunctionDeclaration forbids comments after opening parenthesis of a multiline call
    - Fixed bug #820 : PEAR/PSR2 FunctionCallSignature sniffs suggest wrong indent when there are multiple arguments on a line
    - Fixed bug #822 : Ruleset hard-coded file paths are not used if not running from the same directory as the ruleset
    - Fixed bug #825 : FunctionCallArgumentSpacing sniff complains about more than one space before comment in multi-line function call
    - Fixed bug #828 : Null classname is tokenized as T_NULL instead of T_STRING
    - Fixed bug #829 : Short array argument not fixed correctly when multiple function arguments are on the same line
    - Fixed bug #831 : PHPCS freezes in an infinite loop under Windows if no standard is passed
    - Fixed bug #832 : Tokenizer does not support context sensitive parsing
      -- Thanks to Jaroslav Hanslík for the patch
    - Fixed bug #835 : PEAR.Functions.FunctionCallSignature broken when closure uses return types
    - Fixed bug #838 : CSS indentation fixer changes color codes
      -- Thanks to Klaus Purer for the patch
    - Fixed bug #839 : "__()" method is marked as not camel caps
      -- Thanks to Tim Bezhashvyly for the patch
    - Fixed bug #852 : Generic.Commenting.DocComment not finding errors when long description is omitted
    - Fixed bug #854 : Return typehints in interfaces are not reported as T_RETURN_TYPE
      -- Thanks to Jaroslav Hanslík for the patch
    - Fixed bug #855 : Capital letter detection for multibyte strings doesn't work correctly
    - Fixed bug #857 : PSR2.ControlStructure.SwitchDeclaration shouldn't check indent of curly brace closers
    - Fixed bug #859 : Switch statement indention issue when returning function call with closure
    - Fixed bug #861 : Single-line arrays and function calls can generate incorrect indentation errors
    - Fixed bug #867 : Squiz.Strings.DoubleQuoteUsage broken for some escape codes
      -- Thanks to Jack Blower for the help with the fix
    - Fixed bug #21005 : Incorrect indent detection when multiple properties are initialized to arrays
    - Fixed bug #21010 : Incorrect missing colon detection in CSS when first style is not on new line
    - Fixed bug #21011 : Incorrect error message text when newline found after opening brace
    </notes>
  </release>
  <release>
   <version>
    <release>2.5.0</release>
    <api>2.5.0</api>
   </version>
   <stability>
    <release>stable</release>
    <api>stable</api>
   </stability>
   <date>2015-12-11</date>
   <license uri="https://github.com/squizlabs/PHP_CodeSniffer/blob/master/licence.txt">BSD License</license>
   <notes>
    - PHPCS will now look for a phpcs.xml file in parent directories as well as the current directory (request #626)
    - PHPCS will now use a phpcs.xml file even if files are specified on the command line
      -- This file is still only used if no standard is specified on the command line
    - Added support for a phpcs.xml.dist file (request #583)
      -- If both a phpcs.xml and phpcs.xml.dist file are present, the phpcs.xml file will be used
    - Added support for setting PHP ini values in ruleset.xml files (request #560)
      -- Setting the value of the new ini tags to name="memory_limit" value="32M" is the same as -d memory_limit=32M
    - Added support for one or more bootstrap files to be run before processing begins
      -- Use the --bootstrap=file,file,file command line argument to include bootstrap files
      -- Useful if you want to override some of the high-level settings of PHPCS or PHPCBF
      -- Thanks to John Maguire for the patch
    - Added additional verbose output for CSS tokenizing
    - Squiz ComparisonOperatorUsageSniff now checks FOR, WHILE and DO-WHILE statements
      -- Thanks to Arnout Boks for the patch
    - Fixed bug #660 : Syntax checks can fail on Windows with PHP5.6
    - Fixed bug #784 : $this->trait is seen as a T_TRAIT token
    - Fixed bug #786 : Switch indent issue with short array notation
    - Fixed bug #787 : SpacingAfterDefaultBreak confused by multi-line statements
    - Fixed bug #797 : Parsing CSS url() value breaks further parsing
    - Fixed bug #805 : Squiz.Commenting.FunctionComment.InvalidTypeHint on Scalar types on PHP7
    - Fixed bug #807 : Cannot fix line endings when open PHP tag is not on the first line
    - Fixed bug #808 : JS tokeniser incorrectly setting some function and class names to control structure tokens
    - Fixed bug #809 : PHPCBF can break a require_once statement with a space before the open parenthesis
    - Fixed bug #813 : PEAR FunctionCallSignature checks wrong indent when first token on line is part of a multi-line string
    </notes>
  </release>
  <release>
   <version>
    <release>2.4.0</release>
    <api>2.4.0</api>
   </version>
   <stability>
    <release>stable</release>
    <api>stable</api>
   </stability>
   <date>2015-11-24</date>
   <license uri="https://github.com/squizlabs/PHP_CodeSniffer/blob/master/licence.txt">BSD License</license>
   <notes>
    - Added support for PHP 7 anonymous classes
      -- Anonymous classes are now tokenized as T_ANON_CLASS and ignored by normal class sniffs
    - Added support for PHP 7 function return type declarations
      -- Return types are now tokenized as T_RETURN_TYPE
    - Fixed tokenizing of the XOR operator, which was incorrectly identified as a power operator (bug #765)
      -- The T_POWER token has been removed and replaced by the T_BITWISE_XOR token
      -- The PHP-supplied T_POW token has been replicated for PHP versions before 5.6
    - Traits are now tokenized in PHP versions before 5.4 to make testing easier
    - Improved regular expression detection in JS files
    - PEAR FunctionCallSignatureSniff now properly detects indents in more mixed HTML/PHP code blocks
    - Full report now properly indents lines when newlines are found inside error messages
    - Generating documentation without specifying a standard now uses the default standard instead
      -- Thanks to Ken Guest for the patch
    - Generic InlineControlStructureSniff now supports braceless do/while loops in JS
      -- Thanks to Pieter Frenssen for the patch
    - Added more guard code for function declarations with syntax errors
      -- Thanks to Yun Young-jin for the patch
    - Added more guard code for foreach declarations with syntax errors
      -- Thanks to Johan de Ruijter for the patch
    - Added more guard code for class declarations with syntax errors
    - Squiz ArrayDeclarationSniff now has guard code for arrays with syntax errors
    - Generic InlineControlStructureSniff now correctly fixes ELSEIF statements
    - Fixed bug #601 : Expected type hint int[]; found array in Squiz FunctionCommentSniff
      -- Thanks to Scato Eggen for the patch
    - Fixed bug #625 : Consider working around T_HASHBANG in HHVM 3.5.x and 3.6.x
      -- Thanks to Kunal Mehta for the patch
    - Fixed bug #692 : Comment tokenizer can break when using mbstring function overloading
    - Fixed bug #694 : Long sniff codes can cause PHP warnings in source report when showing error codes
    - Fixed bug #698 : PSR2.Methods.FunctionCallSignature.Indent forces exact indent of ternary operator parameters
    - Fixed bug #704 : ScopeIndent can fail when an opening parenthesis is on a line by itself
    - Fixed bug #707 : Squiz MethodScopeSniff doesn't handle nested functions
    - Fixed bug #709 : Squiz.Sniffs.Whitespace.ScopeClosingBraceSniff marking indented endif in mixed inline HTML blocks
    - Fixed bug #711 : Sniffing from STDIN shows Generic.Files.LowercasedFilename.NotFound error
    - Fixed bug #714 : Fixes suppression of errors using docblocks
      -- Thanks to Andrzej Karmazyn for the patch
    - Fixed bug #716 : JSON report is invalid when messages contain newlines or tabs
      -- Thanks to Pieter Frenssen for the patch
    - Fixed bug #723 : ScopeIndent can fail when multiple array closers are on the same line
    - Fixed bug #730 : ScopeIndent can fail when a short array opening square bracket is on a line by itself
    - Fixed bug #732 : PHP Notice if @package name is made up of all invalid characters
      -- Adds new error code PEAR.Commenting.FileComment.InvalidPackageValue
    - Fixed bug #748 : Auto fix for Squiz.Commenting.BlockComment.WrongEnd is incorrect
      -- Thanks to J.D. Grimes for the patch
    - Fixed bug #753 : PSR2 standard shouldn't require space after USE block when next code is a closing tag
    - Fixed bug #768 : PEAR FunctionCallSignature sniff forbids comments after opening parenthesis of a multiline call
    - Fixed bug #769 : Incorrect detection of variable reference operator when used with short array syntax
      -- Thanks to Klaus Purer for the patch
    - Fixed bug #772 : Syntax error when using PHPCBF on alternative style foreach loops
    - Fixed bug #773 : Syntax error when stripping trailing PHP close tag and previous statement has no semicolon
    - Fixed bug #778 : PHPCBF creates invalid PHP for inline FOREACH containing multiple control structures
    - Fixed bug #781 : Incorrect checking for PHP7 return types on multi-line function declartions
    - Fixed bug #782 : Conditional function declarations cause fixing conflicts in Squiz standard
      -- Squiz.ControlStructures.ControlSignature no longer enforces a single newline after open brace
      -- Squiz.WhiteSpace.ControlStructureSpacing can be used to checl spacing at the start/end of control structures
    </notes>
  </release>
  <release>
   <version>
    <release>2.3.4</release>
    <api>2.3.4</api>
   </version>
   <stability>
    <release>stable</release>
    <api>stable</api>
   </stability>
   <date>2015-09-09</date>
   <license uri="https://github.com/squizlabs/PHP_CodeSniffer/blob/master/licence.txt">BSD License</license>
   <notes>
    - JSON report format now includes the fixable status for each error message and the total number of fixable errors
    - Added more guard code for function declarations with syntax errors
    - Added tokenizer support for the PHP declare construct
      -- Thanks to Andy Blyler for the patch
    - Generic UnnecessaryStringConcatSniff can now allow strings concatenated over multiple lines
      -- Set the allowMultiline property to TRUE (default is FALSE) in your ruleset.xml file to enable this
      -- By default, concat used only for getting around line length limits still generates an error
      -- Thanks to Stefan Lenselink for the contribution
    - Invalid byte sequences no longer throw iconv_strlen() errors (request #639)
      -- Thanks to Willem Stuursma for the patch
    - Generic TodoSniff and FixmeSniff are now better at processing strings with invalid characters
    - PEAR FunctionCallSignatureSniff now ignores indentation of inline HTML content
    - Squiz ControlSignatureSniff now supports control structures with only inline HTML content
    - Fixed bug #636 : Some class names cause CSS tokenizer to hang
    - Fixed bug #638 : VCS blame reports output error content from the blame commands for files not under VC
    - Fixed bug #642 : Method params incorrectly detected when default value uses short array syntax
      -- Thanks to Josh Davis for the patch
    - Fixed bug #644 : PEAR ScopeClosingBrace sniff does not work with mixed HTML/PHP
    - Fixed bug #645 : FunctionSignature and ScopeIndent sniffs don't detect indents correctly when PHP open tag is not on a line by itself
    - Fixed bug #648 : Namespace not tokenized correctly when followed by multiple use statements
    - Fixed bug #654 : Comments affect indent check for BSDAllman brace style
    - Fixed bug #658 : Squiz.Functions.FunctionDeclarationSpacing error for multi-line declarations with required spaces greater than zero
      -- Thanks to J.D. Grimes for the patch
    - Fixed bug #663 : No space after class name generates: Class name "" is not in camel caps format
    - Fixed bug #667 : Scope indent check can go into infinite loop due to some parse errors
    - Fixed bug #670 : Endless loop in PSR1 SideEffects sniffer if no semicolon after last statement
      -- Thanks to Thomas Jarosch for the patch
    - Fixed bug #672 : Call-time pass-by-reference false positive
    - Fixed bug #683 : Comments are incorrectly reported by PSR2.ControlStructures.SwitchDeclaration sniff
    - Fixed bug #687 : ScopeIndent does not check indent correctly for method prefixes like public and abstract
    - Fixed bug #689 : False error on some comments after class closing brace
    </notes>
  </release>
  <release>
   <version>
    <release>2.3.3</release>
    <api>2.3.3</api>
   </version>
   <stability>
    <release>stable</release>
    <api>stable</api>
   </stability>
   <date>2015-06-24</date>
   <license uri="https://github.com/squizlabs/PHP_CodeSniffer/blob/master/licence.txt">BSD License</license>
   <notes>
    - Improved the performance of the CSS tokenizer, especially on very large CSS files (thousands of lines)
      -- Thanks to Klaus Purer for the patch
    - Defined tokens for lower PHP versions are now phpcs-specific strings instead of ints
      -- Stops conflict with other projects, like PHP_CodeCoverage
    - Added more guard code for syntax errors to various sniffs
    - Improved support for older HHVM versions
      -- Thanks to Kunal Mehta for the patch
    - Squiz ValidLogicalOperatorsSniff now ignores XOR as type casting is different when using the ^ operator (request #567)
    - Squiz CommentedOutCodeSniff is now better at ignoring URLs inside comments
    - Squiz ControlSignatureSniff is now better at checking embedded PHP code
    - Squiz ScopeClosingBraceSniff is now better at checking embedded PHP code
    - Fixed bug #584 : Squiz.Arrays.ArrayDeclaration sniff gives incorrect NoComma error for multiline string values
    - Fixed bug #589 : PEAR.Functions.FunctionCallSignature sniff not checking all function calls
    - Fixed bug #592 : USE statement tokenising can sometimes result in mismatched scopes
    - Fixed bug #594 : Tokenizer issue on closure that returns by reference
    - Fixed bug #595 : Colons in CSS selectors within media queries throw false positives
      -- Thanks to Klaus Purer for the patch
    - Fixed bug #598 : PHPCBF can break function/use closure brace placement
    - Fixed bug #603 : Squiz ControlSignatureSniff hard-codes opener type while fixing
    - Fixed bug #605 : Auto report-width specified in ruleset.xml ignored
    - Fixed bug #611 : Invalid numeric literal on CSS files under PHP7
    - Fixed bug #612 : Multi-file diff generating incorrectly if files do not end with EOL char
    - Fixed bug #615 : Squiz OperatorBracketSniff incorrectly reports and fixes operations using self::
    - Fixed bug #616 : Squiz DisallowComparisonAssignmentSniff inconsistent errors with inline IF statements
    - Fixed bug #617 : Space after switch keyword in PSR-2 is not being enforced
    - Fixed bug #621 : PSR2 SwitchDeclaration sniff doesn't detect, or correctly fix, case body on same line as statement
    </notes>
  </release>
  <release>
   <version>
    <release>2.3.2</release>
    <api>2.3.2</api>
   </version>
   <stability>
    <release>stable</release>
    <api>stable</api>
   </stability>
   <date>2015-04-29</date>
   <license uri="https://github.com/squizlabs/PHP_CodeSniffer/blob/master/licence.txt">BSD License</license>
   <notes>
    - The error message for PSR2.ControlStructures.SwitchDeclaration.WrongOpenercase is now clearer (request #579)
    - Fixed bug #545 : Long list of CASE statements can cause tokenizer to reach a depth limit
    - Fixed bug #565 : Squiz.WhiteSpace.OperatorSpacing reports negative number in short array
      -- Thanks to Vašek Purchart for the patch
      -- Same fix also applied to Squiz.Formatting.OperatorBracket
    - Fixed bug #569 : Generic ScopeIndentSniff throws PHP notices in JS files
    - Fixed bug #570 : Phar class fatals in PHP less than 5.3
    </notes>
  </release>
  <release>
   <version>
    <release>2.3.1</release>
    <api>2.3.1</api>
   </version>
   <stability>
    <release>stable</release>
    <api>stable</api>
   </stability>
   <date>2015-04-23</date>
   <license uri="https://github.com/squizlabs/PHP_CodeSniffer/blob/master/licence.txt">BSD License</license>
   <notes>
    - PHPCS can now exit with 0 even if errors are found
      -- Set the ignore_errors_on_exit config variable to 1 to set this behaviour
      -- Use with the ignore_warnings_on_exit config variable to never return a non-zero exit code
    - Added Generic DisallowLongArraySyntaxSniff to enforce the use of the PHP short array syntax (request #483)
      -- Thanks to Xaver Loppenstedt for helping with tests
    - Added Generic DisallowShortArraySyntaxSniff to ban the use of the PHP short array syntax (request #483)
      -- Thanks to Xaver Loppenstedt for helping with tests
    - Generic ScopeIndentSniff no longer does exact checking for content inside parenthesis (request #528)
      -- Only applies to custom coding standards that set the "exact" flag to TRUE
    - Squiz ConcatenationSpacingSniff now has a setting to ignore newline characters around operators (request #511)
        -- Default remains FALSE, so newlines are not allowed
        -- Override the "ignoreNewlines" setting in a ruleset.xml file to change
    - Squiz InlineCommentSniff no longer checks the last char of a comment if the first char is not a letter (request #505)
    - The Squiz standard has increased the max padding for statement alignment from 12 to 20
    - Fixed bug #479 : Yielded values are not recognised as returned values in Squiz FunctionComment sniff
    - Fixed bug #512 : Endless loop whilst parsing mixture of control structure styles
    - Fixed bug #515 : Spaces in JS block incorrectly flagged as indentation error
    - Fixed bug #523 : Generic ScopeIndent errors for IF in FINALLY
    - Fixed bug #527 : Closure inside IF statement is not tokenized correctly
    - Fixed bug #529 : Squiz.Strings.EchoedStrings gives false positive when echo'ing using an inline condition
    - Fixed bug #537 : Using --config-set is breaking phpcs.phar
    - Fixed bug #543 : SWITCH with closure in condition generates inline control structure error
    - Fixed bug #551 : Multiple catch blocks not checked in Squiz.ControlStructures.ControlSignature sniff
    - Fixed bug #554 : ScopeIndentSniff causes errors when encountering an unmatched parenthesis
    - Fixed bug #558 : PHPCBF adds brace for ELSE IF split over multiple lines
    - Fixed bug #564 : Generic MultipleStatementAlignment sniff reports incorrect errors for multiple assignments on a single line
    </notes>
  </release>
  <release>
   <version>
    <release>2.3.0</release>
    <api>2.3.0</api>
   </version>
   <stability>
    <release>stable</release>
    <api>stable</api>
   </stability>
   <date>2015-03-04</date>
   <license uri="https://github.com/squizlabs/PHP_CodeSniffer/blob/master/licence.txt">BSD License</license>
   <notes>
    - The existence of the main config file is now cached to reduce is_file() calls when it doesn't exist (request #486)
    - Abstract classes inside the Sniffs directory are now ignored even if they are named [Name]Sniff.php (request #476)
      -- Thanks to David Vernet for the patch
    - PEAR and Squiz FileComment sniffs no longer have @ in their error codes
      -- e.g., PEAR.Commenting.FileComment.Duplicate@categoryTag becomes PEAR.Commenting.FileComment.DuplicateCategoryTag
      -- e.g., Squiz.Commenting.FileComment.Missing@categoryTag becomes Squiz.Commenting.FileComment.MissingCategoryTag
    - PEAR MultiLineConditionSniff now allows comment lines inside multi-line IF statement conditions
      -- Thanks to Klaus Purer for the patch
    - Generic ForbiddenFunctionsSniff now supports setting null replacements in ruleset files (request #263)
    - Generic opening function brace sniffs now support checking of closures
      -- Set the checkClosures property to TRUE (default is FALSE) in your ruleset.xml file to enable this
      -- Can also set the checkFunctions property to FALSE (default is TRUE) in your ruleset.xml file to only check closures
      -- Affects OpeningFunctionBraceBsdAllmanSniff and OpeningFunctionBraceKernighanRitchieSniff
    - Generic OpeningFunctionBraceKernighanRitchieSniff can now fix all the errors it finds
    - Generic OpeningFunctionBraceKernighanRitchieSniff now allows empty functions with braces next to each other
    - Generic OpeningFunctionBraceBsdAllmanSniff now allows empty functions with braces next to each other
    - Improved auto report width for the "full" report
    - Improved conflict detection during auto fixing
    - Generic ScopeIndentSniff is no longer confused by empty closures
    - Squiz ControlSignatureSniff now always ignores comments (fixes bug #490)
      -- Include the Squiz.Commenting.PostStatementComment sniff in your ruleset.xml to ban these comments again
    - Squiz OperatorSpacingSniff no longer throws errors for code in the form ($foo || -1 === $bar)
    - Fixed errors tokenizing T_ELSEIF tokens on HHVM 3.5
    - Squiz ArrayDeclarationSniff is no longer tricked by comments after array values
    - PEAR IncludingFileSniff no longer produces invalid code when removing parenthesis from require/include statements
    - Fixed bug #415 : The @codingStandardsIgnoreStart has no effect during fixing
    - Fixed bug #432 : Properties of custom sniffs cannot be configured
    - Fixed bug #453 : PSR2 standard does not allow closing tag for mixed PHP/HTML files
    - Fixed bug #457 : FunctionCallSignature sniffs do not support here/nowdoc syntax and can cause syntax error when fixing
    - Fixed bug #466 : PropertyLabelSpacing JS fixer issue when there is no space after colon
    - Fixed bug #473 : Writing a report for an empty folder to existing file includes the existing contents
    - Fixed bug #485 : PHP notice in Squiz.Commenting.FunctionComment when checking malformed @throws comment
    - Fixed bug #491 : Generic InlineControlStructureSniff can correct with missing semicolon
      -- Thanks to Jesse Donat for the patch
    - Fixed bug #492 : Use statements don't increase the scope indent
    - Fixed bug #493 : PSR1_Sniffs_Methods_CamelCapsMethodNameSniff false positives for some magic method detection
      -- Thanks to Andreas Möller for the patch
    - Fixed bug #496 : Closures in PSR2 are not checked for a space after the function keyword
    - Fixed bug #497 : Generic InlineControlStructureSniff does not support alternative SWITCH syntax
    - Fixed bug #500 : Functions not supported as values in Squiz ArrayDeclaration sniff
    - Fixed bug #501 : ScopeClosingBrace and ScopeIndent conflict with closures used as array values
      -- Generic ScopeIndentSniff may now report fewer errors for closures, but perform the same fixes
    - Fixed bug #502 : PSR1 SideEffectsSniff sees declare() statements as side effects
    </notes>
  </release>
  <release>
   <version>
    <release>2.2.0</release>
    <api>2.2.0</api>
   </version>
   <stability>
    <release>stable</release>
    <api>stable</api>
   </stability>
   <date>2015-01-22</date>
   <license uri="https://github.com/squizlabs/PHP_CodeSniffer/blob/master/licence.txt">BSD License</license>
   <notes>
    - Added (hopefully) tastefully used colors to report and progress output for the phpcs command
      -- Use the --colors command line argument to use colors in output
      -- Use the command "phpcs --config-set colors true" to turn colors on by default
      -- Use the --no-colors command line argument to turn colors off when the config value is set
    - Added support for using the full terminal width for report output
      -- Use the --report-width=auto command line argument to auto-size the reports
      -- Use the command "phpcs --config-set report_width auto" to use auto-sizing by default
    - Reports will now size to fit inside the report width setting instead of always using padding to fill the space
    - If no files or standards are specified, PHPCS will now look for a phpcs.xml file in the current directory
      -- This file has the same format as a standard ruleset.xml file
      -- The phpcs.xml file should specify (at least) files to process and a standard/sniffs to use
      -- Useful for running the phpcs and phpcbf commands without any arguments at the top of a repository
    - Default file paths can now be specified in a ruleset.xml file using the "file" tag
      -- File paths are only processed if no files were specified on the command line
    - Extensions specified on the CLI are now merged with those set in ruleset.xml files
      -- Previously, the ruleset.xml file setting replaced the CLI setting completely
    - Squiz coding standard now requires lowercase PHP constants (true, false and null)
      -- Removed Squiz.NamingConventions.ConstantCase sniff as the rule is now consistent across PHP and JS files
    - Squiz FunctionOpeningBraceSpaceSniff no longer does additional checks for JS functions
      -- PHP and JS functions and closures are now treated the same way
    - Squiz MultiLineFunctionDeclarationSniff now supports JS files
    - Interactive mode no longer breaks if you also specify a report type on the command line
    - PEAR InlineCommentSniff now fixes the Perl-style comments that it finds (request #375)
    - PSR2 standard no longer fixes the placement of docblock open tags as comments are excluded from this standard
    - PSR2 standard now sets a default tab width of 4 spaces
    - Generic DocCommentSniff now only disallows lowercase letters at the start of a long/short comment (request #377)
      -- All non-letter characters are now allowed, including markdown special characters and numbers
    - Generic DisallowMultipleStatementsSniff now allows multiple open/close tags on the same line (request #423)
    - Generic CharacterBeforePHPOpeningTagSniff now only checks the first PHP tag it finds (request #423)
    - Generic CharacterBeforePHPOpeningTagSniff now allows a shebang line at the start of the file (request #20481)
    - Generic InlineHTMLUnitTest now allows a shebang line at the start of the file (request #20481)
    - PEAR ObjectOperatorIndentSniff now only checks object operators at the start of a line
    - PEAR FileComment and ClassComment sniffs no longer have @ in their error codes
      -- E.g., PEAR.Commenting.FileComment.Missing@categoryTag becomes PEAR.Commenting.FileComment.MissingCategoryTag
      -- Thanks to Grzegorz Rygielski for the patch
    - Squiz ControlStructureSpacingSniff no longer enforces a blank line before CATCH statements
    - Squiz FunctionCommentSniff now fixes the return type in the @return tag (request #392)
    - Squiz BlockCommentSniff now only disallows lowercase letters at the start of the comment
    - Squiz InlineCommentSniff now only disallows lowercase letters at the start of the comment
    - Squiz OperatorSpacingSniff now has a setting to ignore newline characters around operators (request #348)
      -- Default remains FALSE, so newlines are not allowed
      -- Override the "ignoreNewlines" setting in a ruleset.xml file to change
    - PSR2 ControlStructureSpacingSniff now checks for, and fixes, newlines after the opening parenthesis
    - Added a markdown document generator (--generator=markdown to use)
      -- Thanks to Stefano Kowalke for the contribution
    - Fixed bug #379 : Squiz.Arrays.ArrayDeclaration.NoCommaAfterLast incorrectly detects comments
    - Fixed bug #382 : JS tokenizer incorrect for inline conditionally created immediately invoked anon function
    - Fixed bug #383 : Squiz.Arrays.ArrayDeclaration.ValueNoNewline incorrectly detects nested arrays
    - Fixed bug #386 : Undefined offset in Squiz.FunctionComment sniff when param has no comment
    - Fixed bug #390 : Indentation of non-control structures isn't adjusted when containing structure is fixed
    - Fixed bug #400 : InlineControlStructureSniff fails to fix when statement has no semicolon
    - Fixed bug #401 : PHPCBF no-patch option shows an error when there are no fixable violations in a file
    - Fixed bug #405 : The "Squiz.WhiteSpace.FunctionSpacing" sniff removes class "}" during fixing
    - Fixed bug #407 : PEAR.ControlStructures.MultiLineCondition doesn't account for comments at the end of lines
    - Fixed bug #410 : The "Squiz.WhiteSpace.MemberVarSpacing" not respecting "var"
    - Fixed bug #411 : Generic.WhiteSpace.ScopeIndent.Incorrect - false positive with multiple arrays in argument list
    - Fixed bug #412 : PSR2 multi-line detection doesn't work for inline IF and string concats
    - Fixed bug #414 : Squiz.WhiteSpace.MemberVarSpacing - inconsistent checking of member vars with comment
    - Fixed bug #433 : Wrong detection of Squiz.Arrays.ArrayDeclaration.KeyNotAligned when key contains space
    - Fixed bug #434 : False positive for spacing around "=>" in inline array within foreach
    - Fixed bug #452 : Ruleset exclude-pattern for specific sniff code ignored when using CLI --ignore option
    - Fixed bug #20482 : Scope indent sniff can get into infinite loop when processing a parse error
    </notes>
  </release>
  <release>
   <version>
    <release>2.1.0</release>
    <api>2.1.0</api>
   </version>
   <stability>
    <release>stable</release>
    <api>stable</api>
   </stability>
   <date>2014-12-18</date>
   <license uri="https://github.com/squizlabs/PHP_CodeSniffer/blob/master/licence.txt">BSD License</license>
   <notes>
    - Time and memory output is now shown if progress information is also shown (request #335)
    - A tilde can now be used to reference a user's home directory in a path to a standard (request #353)
    - Added PHP_CodeSniffer_File::findStartOfStatement() to find the first non-whitespace token in a statement
      -- Possible alternative for code using PHP_CodeSniffer_File::findPrevious() with the local flag set
    - Added PHP_CodeSniffer_File::findEndOfStatement() to find the last non-whitespace token in a statement
      -- Possible alternative for code using PHP_CodeSniffer_File::findNext() with the local flag set
    - Generic opening function brace sniffs now ensure the opening brace is the last content on the line
      -- Affects OpeningFunctionBraceBsdAllmanSniff and OpeningFunctionBraceKernighanRitchieSniff
      -- Also enforced in PEAR FunctionDeclarationSniff and Squiz MultiLineFunctionDeclarationSniff
    - Generic DisallowTabIndentSniff now replaces tabs everywhere it finds them, except in strings and here/now docs
    - Generic EmptyStatementSniff error codes now contain the type of empty statement detected (request #314)
      -- All messages generated by this sniff are now errors (empty CATCH was previously a warning)
      -- Message code Generic.CodeAnalysis.EmptyStatement.NotAllowed has been removed
      -- Message code Generic.CodeAnalysis.EmptyStatement.NotAllowedWarning has been removed
      -- New message codes have the format Generic.CodeAnalysis.EmptyStatement.Detected[TYPE]
      -- Example code is Generic.CodeAnalysis.EmptyStatement.DetectedCATCH
      -- You can now use a custom ruleset to change messages to warnings and to exclude them
    - PEAR and Squiz FunctionCommentSniffs no longer ban @return tags for constructors and destructors
      -- Removed message PEAR.Commenting.FunctionComment.ReturnNotRequired
      -- Removed message Squiz.Commenting.FunctionComment.ReturnNotRequired
      -- Change initiated by request #324 and request #369
    - Squiz EmptyStatementSniff has been removed
      -- Squiz standard now includes Generic EmptyStatementSniff and turns off the empty CATCH error
    - Squiz ControlSignatureSniff fixes now retain comments between the closing parenthesis and open brace
    - Squiz SuperfluousWhitespaceSniff now checks for extra blank lines inside closures
      -- Thanks to Sertan Danis for the patch
    - Squiz ArrayDeclarationSniff now skips function calls while checking multi-line arrays
    - Fixed bug #337 : False positive with anonymous functions in Generic_Sniffs_WhiteSpace_ScopeIndentSniff
    - Fixed bug #339 : reformatting brace location can result in broken code
    - Fixed bug #342 : Nested ternary operators not tokenized correctly
    - Fixed bug #345 : Javascript regex not tokenized when inside array
    - Fixed bug #346 : PHP path can't be determined in some cases in "phpcs.bat" (on Windows XP)
    - Fixed bug #358 : False positives for Generic_Sniffs_WhiteSpace_ScopeIndentSniff
    - Fixed bug #361 : Sniff-specific exclude patterns don't work for Windows
    - Fixed bug #364 : Don't interpret "use function" as declaration
    - Fixed bug #366 : phpcbf with PSR2 errors on control structure alternative syntax
    - Fixed bug #367 : Nested Anonymous Functions Causing False Negative
    - Fixed bug #371 : Shorthand binary cast causes tokenizer errors
      -- New token T_BINARY_CAST added for the b"string" cast format (the 'b' is the T_BINARY_CAST token)
    - Fixed bug #372 : phpcbf parse problem, wrong brace placement for inline IF
    - Fixed bug #373 : Double quote usage fix removing too many double quotes
    - Fixed bug #20196 : 1.5.2 breaks scope_closer position
    </notes>
  </release>
  <release>
   <version>
    <release>2.0.0</release>
    <api>2.0.0</api>
   </version>
   <stability>
    <release>stable</release>
    <api>stable</api>
   </stability>
   <date>2014-12-05</date>
   <license uri="https://github.com/squizlabs/PHP_CodeSniffer/blob/master/licence.txt">BSD License</license>
   <notes>
    - JS tokenizer now sets functions as T_CLOSUREs if the function is anonymous
    - JS tokenizer now sets all objects to T_OBJECT
      -- Object end braces are set to a new token T_CLOSE_OBJECT
      -- T_OBJECT tokens no longer act like scopes; i.e., they have no condition/opener/closer
      -- T_PROPERTY tokens no longer act like scopes; i.e., they have no condition/opener/closer
      -- T_OBJECT tokens have a bracket_closer instead, which can be used to find the ending
      -- T_CLOSE_OBJECT tokens have a bracket_opener
    - Improved regular expression detection in the JS tokenizer
    - You can now get PHP_CodeSniffer to ignore a single line by putting @codingStandardsIgnoreLine in a comment
      -- When the comment is found, the comment line and the following line will be ignored
      -- Thanks to Andy Bulford for the contribution
    - PHPCBF now prints output when it is changing into directories
    - Improved conflict detection during auto fixing
    - The -vvv command line argument will now output the current file content for each loop during fixing
    - Generic ScopeIndentSniff now checks that open/close PHP tags are aligned to the correct column
    - PEAR FunctionCallSignatureSniff now checks indent of closing parenthesis even if it is not on a line by itself
    - PEAR FunctionCallSignatureSniff now supports JS files
    - PEAR MultiLineConditionSniff now supports JS files
    - Squiz DocCommentAlignmentSniff now supports JS files
    - Fixed a problem correcting the closing brace line in Squiz ArrayDeclarationSniff
    - Fixed a problem auto-fixing the Squiz.WhiteSpace.FunctionClosingBraceSpace.SpacingBeforeNestedClose error
    - Squiz EmbeddedPhpSniff no longer reports incorrect alignment of tags when they are not on new lines
    - Squiz EmbeddedPhpSniff now aligns open tags correctly when moving them onto a new line
    - Improved fixing of arrays with multiple values in Squiz ArrayDeclarationSniff
    - Improved detection of function comments in Squiz FunctionCommentSpacingSniff
    - Improved fixing of lines after cases statements in Squiz SwitchDeclarationSniff
    - Fixed bug #311 : Suppression of function prototype breaks checking of lines within function
    - Fixed bug #320 : Code sniffer identation issue
    - Fixed bug #333 : Nested ternary operators causing problems
    </notes>
  </release>
  <release>
   <version>
    <release>2.0.0RC4</release>
    <api>2.0.0RC4</api>
   </version>
   <stability>
    <release>beta</release>
    <api>beta</api>
   </stability>
   <date>2014-11-07</date>
   <license uri="https://github.com/squizlabs/PHP_CodeSniffer/blob/master/licence.txt">BSD License</license>
   <notes>
    - JS tokenizer now detects xor statements correctly
    - Improved detection of properties and objects in the JS tokenizer
    - Generic ScopeIndentSniff can now fix indents using tabs instead of spaces
      -- Set the tabIndent property to TRUE in your ruleset.xml file to enable this
      -- It is important to also set a tab-width setting, either in the ruleset or on the command line, for accuracy
    - Generic ScopeIndentSniff now checks and auto-fixes JS files
    - Generic DisallowSpaceIndentSniff is now able to replace space indents with tab indents during fixing
    - Support for phpcs-only and phpcbf-only attributes has been added to all ruleset.xml elements
      -- Allows parts of the ruleset to only apply when using a specific tool
      -- Useful for doing things like excluding indent fixes but still reporting indent errors
    - Unit tests can now set command line arguments during a test run
      -- Override getCliValues() and pass an array of CLI arguments for each file being tested
    - File-wide sniff properties can now be set using T_INLINE_HTML content during unit test runs
      -- Sniffs that start checking at the open tag can only, normally, have properties set using a ruleset
    - Generic ConstructorNameSniff no longer errors for PHP4 style constructors when __construct() is present
      -- Thanks to Thibaud Fabre for the patch
    - Generic DocCommentSniff now checks that the end comment tag is on a new line
    - Generic MultipleStatementAlignmentSniff no longer skips assignments for closures
    - Squiz DocCommentAlignment sniff now has better checking for single line doc block
    - Running unit tests with the -v CLI argument no longer generates PHP errors
    - Fixed bug #295 : ScopeIndentSniff hangs when processing nested closures
    - Fixed bug #298 : False positive in ScopeIndentSniff when anonymous functions are used with method chaining
    - Fixed bug #302 : Fixing code in Squiz InlineComment sniff can remove some comment text
    - Fixed bug #303 : Open and close tag on same line can cause a PHP notice checking scope indent
    - Fixed bug #306 : File containing only a namespace declaration raises undefined index notice
    - Fixed bug #307 : Conditional breaks in case statements get incorrect indentions
    - Fixed bug #308 : Squiz InlineIfDeclarationSniff fails on ternary operators inside closure
    - Fixed bug #310 : Variadics not recognized by tokenizer
    </notes>
  </release>
  <release>
   <version>
    <release>2.0.0RC3</release>
    <api>2.0.0RC3</api>
   </version>
   <stability>
    <release>beta</release>
    <api>beta</api>
   </stability>
   <date>2014-10-16</date>
   <license uri="https://github.com/squizlabs/PHP_CodeSniffer/blob/master/licence.txt">BSD License</license>
   <notes>
    - Improved default output for PHPCBF and removed the options to print verbose and progress output
    - If a .fixed file is supplied for a unit test file, the auto fixes will be checked against it during testing
      -- See Generic ScopeIndentUnitTest.inc and ScopeIndentUnitTest.inc.fixed for an example
    - Fixer token replacement methods now return TRUE if the change was accepted and FALSE if rejected
    - The --config-show command now pretty-prints the config values
      -- Thanks to Ken Guest for the patch
    - Setting and removing config values now catches exceptions if the config file is not writable
      -- Thanks to Ken Guest for the patch
    - Setting and removing config values now prints a message to confirm the action and show old values
    - Generic ScopeIndentSniff has been completely rewritten to improve fixing and embedded PHP detection
    - Generic DisallowTabIndent and DisallowSpaceIndent sniffs now detect indents at the start of block comments
    - Generic DisallowTabIndent and DisallowSpaceIndent sniffs now detect indents inside multi-line strings
    - Generic DisallowTabIndentSniff now replaces tabs inside doc block comments
    - Squiz ControlStructureSpacingSniff error codes have been corrected; they were reversed
    - Squiz EmbeddedPhpSniff now checks open and close tag indents and fixes some errors
    - Squiz FileCommentSniff no longer throws incorrect blank line before comment errors in JS files
    - Squiz ClassDeclarationSniff now has better checking for blank lines after a closing brace
    - Removed error Squiz.Classes.ClassDeclaration.NoNewlineAfterCloseBrace (request #285)
      -- Already handled by Squiz.Classes.ClassDeclaration.CloseBraceSameLine
    - Fixed bug #280 : The --config-show option generates error when there is no config file
    </notes>
  </release>
  <release>
   <version>
    <release>2.0.0RC2</release>
    <api>2.0.0RC2</api>
   </version>
   <stability>
    <release>beta</release>
    <api>beta</api>
   </stability>
   <date>2014-09-26</date>
   <license uri="https://github.com/squizlabs/PHP_CodeSniffer/blob/master/licence.txt">BSD License</license>
   <notes>
    - Minified JS and CSS files are now detected and skipped (fixes bug #252 and bug #19899)
      -- A warning will be added to the file so it can be found in the report and ignored in the future
    - Fixed incorrect length of JS object operator tokens
    - PHP tokenizer no longer converts class/function names to special tokens types
      -- Class/function names such as parent and true would become special tokens such as T_PARENT and T_TRUE
    - PHPCS can now exit with 0 if only warnings were found (request #262)
      -- Set the ignore_warnings_on_exit config variable to 1 to set this behaviour
      -- Default remains at exiting with 0 only if no errors and no warnings were found
      -- Also changes return value of PHP_CodeSniffer_Reporting::printReport()
    - Rulesets can now set associative array properties
      -- property name="[property]" type="array" value="foo=>bar,baz=>qux"
    - Generic ForbiddenFunctionsSniff now has a public property called forbiddenFunctions (request #263)
      -- Override the property in a ruleset.xml file to define forbidden functions and their replacements
      -- A replacement of NULL indicates that no replacement is available
      -- e.g., value="delete=>unset,print=>echo,create_function=>null"
      -- Custom sniffs overriding this one will need to change the visibility of their member var
    - Improved closure support in Generic ScopeIndentSniff
    - Improved indented PHP tag support in Generic ScopeIndentSniff
    - Improved fixing of mixed line indents in Generic ScopeIndentSniff
    - Added conflict detection to the file fixer
      -- If 2 sniffs look to be conflicting, one change will be ignored to allow a fix to occur
    - Generic CamelCapsFunctionNameSniff now ignores a single leading underscore
      -- Thanks to Alex Slobodiskiy for the patch
    - Standards can now be located within hidden directories (further fix for bug #20323)
      -- Thanks to Klaus Purer for the patch
    - Sniff ignore patterns now replace Win dir separators like file ignore patterns already did
    - Exclude patterns now use backtick delimiters, allowing all special characters to work correctly again
      -- Thanks to Jeremy Edgell for the patch
    - Errors converted to warnings in a ruleset (and vice versa) now retain their fixable status
      -- Thanks to Alexander Obuhovich for the patch
    - Squiz ConcatenationSpacingSniff now has a setting to specify how many spaces there should around concat operators
      -- Default remains at 0
      -- Override the "spacing" setting in a ruleset.xml file to change
    - Added auto-fixes for Squiz InlineCommentSniff
    - Generic DocCommentSniff now correctly fixes additional blank lines at the end of a comment
    - Squiz OperatorBracketSniff now correctly fixes operations that include arrays
    - Zend ClosingTagSniff fix now correctly leaves closing tags when followed by HTML
    - Added Generic SyntaxSniff to check for syntax errors in PHP files
      -- Thanks to Blaine Schmeisser for the contribution
    - Added Generic OneTraitPerFileSniff to check that only one trait is defined in each file
      -- Thanks to Alexander Obuhovich for the contribution
    - Squiz DiscouragedFunctionsSniff now warns about var_dump()
    - PEAR ValidFunctionNameSniff no longer throws an error for _()
    - Squiz and PEAR FunctionCommentSniffs now support _()
    - Generic DisallowTabIndentSniff now checks for, and fixes, mixed indents again
    - Generic UpperCaseConstantSniff and LowerCaseConstantSniff now ignore function names
    - Fixed bug #243 : Missing DocBlock not detected
    - Fixed bug #248 : FunctionCommentSniff expects ampersand on param name
    - Fixed bug #265 : False positives with type hints in ForbiddenFunctionsSniff
    - Fixed bug #20373 : Inline comment sniff tab handling way
    - Fixed bug #20377 : Error when trying to execute phpcs with report=json
    - Fixed bug #20378 : Report appended to existing file if no errors found in run
    - Fixed bug #20381 : Invalid "Comment closer must be on a new line"
      -- Thanks to Brad Kent for the patch
    - Fixed bug #20402 : SVN pre-commit hook fails due to unknown argument error
    </notes>
  </release>
  <release>
   <version>
    <release>2.0.0RC1</release>
    <api>2.0.0RC1</api>
   </version>
   <stability>
    <release>beta</release>
    <api>beta</api>
   </stability>
   <date>2014-08-06</date>
   <license uri="https://github.com/squizlabs/PHP_CodeSniffer/blob/master/licence.txt">BSD License</license>
   <notes>
    - PHPCBF will now fix incorrect newline characters in a file
    - PHPCBF now exists cleanly when there are no errors to fix
    - Added phpcbf.bat file for Windows
    - Verbose option no longer errors when using a phar file with a space in the path
    - Fixed a reporting error when using HHVM
      -- Thanks to Martins Sipenko for the patch
    - addFixableError() and addFixableWarning() now only return true if the fixer is enabled
      -- Saves checking ($phpcsFile->fixer->enabled === true) before every fix
    - Added addErrorOnLine() and addWarningOnLine() to add a non-fixable violation to a line at column 1
      -- Useful if you are generating errors using an external tool or parser and only know line numbers
      -- Thanks to Ondřej Mirtes for the patch
    - CSS tokenizer now identifies embedded PHP code using the new T_EMBEDDED_PHP token type
      -- The entire string of PHP is contained in a single token
    - PHP tokenizer contains better detection of short array syntax
    - Unit test runner now also test any standards installed under the installed_paths config var
    - Exclude patterns now use {} delimiters, allowing the | special character to work correctly again
    - The filtering component of the --extensions argument is now ignored again when passing filenames
      -- Can still be used to specify a custom tokenizer for each extension when passing filenames
      -- If no tokenizer is specified, default values will be used for common file extensions
    - Diff report now produces relative paths on Windows, where possible (further fix for bug #20234)
    - If a token's content has been modified by the tab-width setting, it will now have an orig_content in the tokens array
    - Generic DisallowSpaceIndent and DisallowTabIndent sniffs now check original indent content even when tab-width is set
      -- Previously, setting --tab-width would force both to check the indent as spaces
    - Fixed a problem where PHPCBF could replace tabs with too many spaces when changing indents
    - Fixed a problem that could occur with line numbers when using HHVM to check files with Windows newline characters
    - Removed use of sys_get_temp_dir() as this is not supported by the min PHP version
    - Squiz ArrayDeclarationSniff now supports short array syntax
    - Squiz ControlSignatureSniff no longer uses the Abstract Pattern sniff
      -- If you are extending this sniff, you'll need to rewrite your code
      -- The rewrite allows this sniff to fix all control structure formatting issues it finds
    - The installed_paths config var now accepts relative paths
      -- The paths are relative to the PHP_CodeSniffer install directory
      -- Thanks to Weston Ruter for the patch
    - Generic ScopeIndentSniff now accounts for different open tag indents
    - PEAR FunctionDeclarationSniff now ignores short arrays when checking indent
      -- Thanks to Daniel Tschinder for the patch
    - PSR2 FunctionCallSignatureSniff now treats multi-line strings as a single-line argument, like arrays and closures
      -- Thanks to Dawid Nowak for the patch
    - PSR2 UseDeclarationSniff now checks for a single space after the USE keyword
    - Generic ForbiddenFunctionsSniff now detects calls to functions in the global namespace
      -- Thanks to Ole Martin Handeland for the patch
    - Generic LowerCaseConstantSniff and UpperCaseConstantSniff now ignore namespaces beginning with TRUE/FALSE/NULL
      -- Thanks to Renan Gonçalves for the patch
    - Squiz InlineCommentSniff no longer requires a blank line after post-statement comments (request #20299)
    - Squiz SelfMemberReferenceSniff now works correctly with namespaces
    - Squiz FunctionCommentSniff is now more relaxed when checking namespaced type hints
    - Tab characters are now encoded in abstract pattern errors messages
      -- Thanks to Blaine Schmeisser for the patch
    - Invalid sniff codes passed to --sniffs now show a friendly error message (request #20313)
    - Generic LineLengthSniff now shows a warning if the iconv module is disabled (request #20314)
    - Source report no longer shows errors if category or sniff names ends in an uppercase error
      -- Thanks to Jonathan Marcil for the patch
    - Fixed bug #20261 : phpcbf has an endless fixing loop
    - Fixed bug #20268 : Incorrect documentation titles in PEAR documentation
    - Fixed bug #20296 : new array notion in function comma check fails
    - Fixed bug #20297 : phar does not work when renamed it to phpcs
    - Fixed bug #20307 : PHP_CodeSniffer_Standards_AbstractVariableSniff analyze traits
    - Fixed bug #20308 : Squiz.ValidVariableNameSniff - wrong variable usage
    - Fixed bug #20309 : Use "member variable" term in sniff "processMemberVar" method
    - Fixed bug #20310 : PSR2 does not check for space after function name
    - Fixed bug #20322 : Display rules set to type=error even when suppressing warnings
    - Fixed bug #20323 : PHPCS tries to load sniffs from hidden directories
    - Fixed bug #20346 : Fixer endless loop with Squiz.CSS sniffs
    - Fixed bug #20355 : No sniffs are registered with PHAR on Windows
    </notes>
  </release>
  <release>
   <version>
    <release>2.0.0a2</release>
    <api>2.0.0a2</api>
   </version>
   <stability>
    <release>alpha</release>
    <api>alpha</api>
   </stability>
   <date>2014-05-01</date>
   <license uri="https://github.com/squizlabs/PHP_CodeSniffer/blob/master/licence.txt">BSD License</license>
   <notes>
    - Added report type --report=info to show information about the checked code to make building a standard easier
      -- Checks a number of things, such as what line length you use, and spacing are brackets, but not everything
      -- Still highly experimental
    - Generic LineLengthSniff now shows warnings for long lines referring to licence and VCS information
      -- It previously ignored these lines, but at the expense of performance
    - Generic DisallowTabIndent and DisallowSpaceIndent sniffs no longer error when detecting mixed indent types
      -- Only the first type of indent found on a line (space or indent) is considered
    - Lots of little performance improvements that can add up to a substantial saving over large code bases
      -- Added a "length" array index to tokens so you don't need to call strlen() of them, or deal with encoding
      -- Can now use isset() to find tokens inside the PHP_CodeSniffer_Tokens static vars instead of in_array()
    - Custom reports can now specify a $recordErrors member var; this previously only worked for built-in reports
      -- When set to FALSE, error messages will not be recorded and only totals will be returned
      -- This can save significant memory while processing a large code base
    - Removed dependence on PHP_Timer
    - PHP tokenizer now supports DEFAULT statements opened with a T_SEMICOLON
    - The Squiz and PHPCS standards have increased the max padding for statement alignment from 8 to 12
    - Squiz EchoedStringsSniff now supports statments without a semicolon, such as PHP embedded in HTML
    - Squiz DoubleQuoteUsageSniff now properly replaces escaped double quotes when fixing a doubled quoted string
    - Improved detection of nested IF statements that use the alternate IF/ENDIF syntax
    - PSR1 CamelCapsMethodNameSniff now ignores magic methods
      -- Thanks to Eser Ozvataf for the patch
    - PSR1 SideEffectsSniff now ignores methods named define()
    - PSR1 and PEAR ClassDeclarationSniffs now support traits (request #20208)
    - PSR2 ControlStructureSpacingSniff now allows newlines before/after parentheses
      -- Thanks to Maurus Cuelenaere for the patch
    - PSR2 ControlStructureSpacingSniff now checks TRY and CATCH statements
    - Squiz SuperfluousWhitespaceSniff now detects whitespace at the end of block comment lines
      -- Thanks to Klaus Purer for the patch
    - Squiz LowercasePHPFunctionsSniff no longer reports errors for namespaced functions
      -- Thanks to Max Galbusera for the patch
    - Squiz SwitchDeclarationSniff now allows exit() as a breaking statement for case/default
    - Squiz ValidVariableNameSniff and Zend ValidVariableNameSniff now ignore additional PHP reserved vars
      -- Thanks to Mikuláš Dítě and Adrian Crepaz for the patch
    - Sniff code Squiz.WhiteSpace.MemberVarSpacing.After changed to Squiz.WhiteSpace.MemberVarSpacing.Incorrect (request #20241)
    - Fixed bug #20200 : Invalid JSON produced with specific error message
    - Fixed bug #20204 : Ruleset exclude checks are case sensitive
    - Fixed bug #20213 : Invalid error, Inline IF must be declared on single line
    - Fixed bug #20225 : array_merge() that takes more than one line generates error
    - Fixed bug #20230 : Squiz ControlStructureSpacing sniff assumes specific condition formatting
    - Fixed bug #20234 : phpcbf patch command absolute paths
    - Fixed bug #20240 : Squiz block comment sniff fails when newline present
    - Fixed bug #20247 : The Squiz.WhiteSpace.ControlStructureSpacing sniff and do-while
      -- Thanks to Alexander Obuhovich for the patch
    - Fixed bug #20248 : The Squiz_Sniffs_WhiteSpace_ControlStructureSpacingSniff sniff and empty scope
    - Fixed bug #20252 : Unitialized string offset when package name starts with underscore
    </notes>
  </release>
  <release>
   <version>
    <release>2.0.0a1</release>
    <api>2.0.0a1</api>
   </version>
   <stability>
    <release>alpha</release>
    <api>alpha</api>
   </stability>
   <date>2014-02-05</date>
   <license uri="https://github.com/squizlabs/PHP_CodeSniffer/blob/master/licence.txt">BSD License</license>
   <notes>
    - Added the phpcbf script to automatically fix many errors found by the phpcs script
    - Added report type --report=diff to show suggested changes to fix coding standard violations
    - The --report argument now allows for custom reports to be used
      -- Use the full path to your custom report class as the report name
    - The --extensions argument is now respected when passing filenames; not just with directories
    - The --extensions argument now allows you to specify the tokenizer for each extension
      -- e.g., --extensions=module/php,es/js
    - Command line arguments can now be set in ruleset files
      -- e.g., arg name="report" value="summary" (print summary report; same as --report=summary)
      -- e.g., arg value="sp" (print source and progress information; same as -sp)
      -- The -vvv, --sniffs, --standard and -l command line arguments cannot be set in this way
    - Sniff process() methods can not optionally return a token to ignore up to
      -- If returned, the sniff will not be executed again until the passed token is reached in the file
      -- Useful if you are looking for tokens like T_OPEN_TAG but only want to process the first one
    - Removed the comment parser classes and replaced it with a simple comment tokenier
      -- T_DOC_COMMENT tokens are now tokenized into T_DOC_COMMENT_* tokens so they can be used more easily
      -- This change requires a significant rewrite of sniffs that use the comment parser
      -- This change requires minor changes to sniffs that listen for T_DOC_COMMENT tokens directly
    - Added Generic DocCommentSniff to check generic doc block formatting
      -- Removed doc block formatting checks from PEAR ClassCommentSniff
      -- Removed doc block formatting checks from PEAR FileCommentSniff
      -- Removed doc block formatting checks from PEAR FunctionCommentSniff
      -- Removed doc block formatting checks from Squiz ClassCommentSniff
      -- Removed doc block formatting checks from Squiz FileCommentSniff
      -- Removed doc block formatting checks from Squiz FunctionCommentSniff
      -- Removed doc block formatting checks from Squiz VariableCommentSniff
    - Squiz DocCommentAlignmentSniff has had its error codes changed
      -- NoSpaceBeforeTag becomes NoSpaceAfterStar
      -- SpaceBeforeTag becomes SpaceAfterStar
      -- SpaceBeforeAsterisk becomes SpaceBeforeStar
    - Generic MultipleStatementAlignment now aligns assignments within a block so they fit within their max padding setting
      -- The sniff previously requested the padding as 1 space if max padding was exceeded
      -- It now aligns the assignment with surrounding assignments if it can
      -- Removed property ignoreMultiline as multi-line assignments are now handled correctly and should not be ignored
    - Squiz FunctionClosingBraceSpaceSniff now requires a blank line before the brace in all cases except function args
    - Added error Squiz.Commenting.ClassComment.SpacingAfter to ensure there are no blank lines after a class comment
    - Added error Squiz.WhiteSpace.MemberVarSpacing.AfterComment to ensure there are no blank lines after a member var comment
      -- Fixes have also been corrected to not strip the member var comment or indent under some circumstances
      -- Thanks to Mark Scherer for help with this fix
    - Added error Squiz.Commenting.FunctionCommentThrowTag.Missing to ensure a throw is documented
    - Removed error Squiz.Commenting.FunctionCommentThrowTag.WrongType
    - Content passed via STDIN can now specify the filename to use so that sniffs can run the correct filename checks
      -- Ensure the first line of the content is: phpcs_input_file: /path/to/file
    - Squiz coding standard now enforces no closing PHP tag at the end of a pure PHP file
    - Squiz coding standard now enforces a single newline character at the end of the file
    - Squiz ClassDeclarationSniff no longer checks for a PHP ending tag after a class definition
    - Squiz ControlStructureSpacingSniff now checks TRY and CATCH statements as well
    - Removed MySource ChannelExceptionSniff
    </notes>
  </release>
  <release>
   <version>
    <release>1.5.6</release>
    <api>1.5.6</api>
   </version>
   <stability>
    <release>stable</release>
    <api>stable</api>
   </stability>
   <date>2014-12-05</date>
   <license uri="https://github.com/squizlabs/PHP_CodeSniffer/blob/master/licence.txt">BSD License</license>
   <notes>
    - JS tokenizer now detects xor statements correctly
    - The --config-show command now pretty-prints the config values
      -- Thanks to Ken Guest for the patch
    - Setting and removing config values now catches exceptions if the config file is not writable
      -- Thanks to Ken Guest for the patch
    - Setting and removing config values now prints a message to confirm the action and show old values
    - You can now get PHP_CodeSniffer to ignore a single line by putting @codingStandardsIgnoreLine in a comment
      -- When the comment is found, the comment line and the following line will be ignored
      -- Thanks to Andy Bulford for the contribution
    - Generic ConstructorNameSniff no longer errors for PHP4 style constructors when __construct() is present
      -- Thanks to Thibaud Fabre for the patch
    - Fixed bug #280 : The --config-show option generates error when there is no config file
    - Fixed bug #306 : File containing only a namespace declaration raises undefined index notice
    - Fixed bug #308 : Squiz InlineIfDeclarationSniff fails on ternary operators inside closure
    - Fixed bug #310 : Variadics not recognized by tokenizer
    - Fixed bug #311 : Suppression of function prototype breaks checking of lines within function
   </notes>
  </release>
  <release>
   <version>
    <release>1.5.5</release>
    <api>1.5.5</api>
   </version>
   <stability>
    <release>stable</release>
    <api>stable</api>
   </stability>
   <date>2014-09-25</date>
   <license uri="https://github.com/squizlabs/PHP_CodeSniffer/blob/master/licence.txt">BSD License</license>
   <notes>
    - PHP tokenizer no longer converts class/function names to special tokens types
      -- Class/function names such as parent and true would become special tokens such as T_PARENT and T_TRUE
    - Improved closure support in Generic ScopeIndentSniff
    - Improved indented PHP tag support in Generic ScopeIndentSniff
    - Generic CamelCapsFunctionNameSniff now ignores a single leading underscore
      -- Thanks to Alex Slobodiskiy for the patch
    - Standards can now be located within hidden directories (further fix for bug #20323)
      -- Thanks to Klaus Purer for the patch
    - Added Generic SyntaxSniff to check for syntax errors in PHP files
      -- Thanks to Blaine Schmeisser for the contribution
    - Squiz DiscouragedFunctionsSniff now warns about var_dump()
    - PEAR ValidFunctionNameSniff no longer throws an error for _()
    - Squiz and PEAR FunctionCommentSnif now support _()
    - Generic UpperCaseConstantSniff and LowerCaseConstantSniff now ignore function names
    - Fixed bug #248 : FunctionCommentSniff expects ampersand on param name
    - Fixed bug #265 : False positives with type hints in ForbiddenFunctionsSniff
    - Fixed bug #20373 : Inline comment sniff tab handling way
    - Fixed bug #20378 : Report appended to existing file if no errors found in run
    - Fixed bug #20381 : Invalid "Comment closer must be on a new line"
      -- Thanks to Brad Kent for the patch
    - Fixed bug #20386 : Squiz.Commenting.ClassComment.SpacingBefore thrown if first block comment
   </notes>
  </release>
  <release>
   <version>
    <release>1.5.4</release>
    <api>1.5.4</api>
   </version>
   <stability>
    <release>stable</release>
    <api>stable</api>
   </stability>
   <date>2014-08-06</date>
   <license uri="https://github.com/squizlabs/PHP_CodeSniffer/blob/master/licence.txt">BSD License</license>
   <notes>
    - Removed use of sys_get_temp_dir() as this is not supported by the min PHP version
    - The installed_paths config var now accepts relative paths
      -- The paths are relative to the PHP_CodeSniffer install directory
      -- Thanks to Weston Ruter for the patch
    - Generic ScopeIndentSniff now accounts for different open tag indents
    - PEAR FunctionDeclarationSniff now ignores short arrays when checking indent
      -- Thanks to Daniel Tschinder for the patch
    - PSR2 FunctionCallSignatureSniff now treats multi-line strings as a single-line argument, like arrays and closures
      -- Thanks to Dawid Nowak for the patch
    - Generic ForbiddenFunctionsSniff now detects calls to functions in the global namespace
      -- Thanks to Ole Martin Handeland for the patch
    - Generic LowerCaseConstantSniff and UpperCaseConstantSniff now ignore namespaces beginning with TRUE/FALSE/NULL
      -- Thanks to Renan Gonçalves for the patch
    - Squiz InlineCommentSniff no longer requires a blank line after post-statement comments (request #20299)
    - Squiz SelfMemberReferenceSniff now works correctly with namespaces
    - Tab characters are now encoded in abstract pattern errors messages
      -- Thanks to Blaine Schmeisser for the patch
    - Invalid sniff codes passed to --sniffs now show a friendly error message (request #20313)
    - Generic LineLengthSniff now shows a warning if the iconv module is disabled (request #20314)
    - Source report no longer shows errors if category or sniff names ends in an uppercase error
      -- Thanks to Jonathan Marcil for the patch
    - Fixed bug #20268 : Incorrect documentation titles in PEAR documentation
    - Fixed bug #20296 : new array notion in function comma check fails
    - Fixed bug #20307 : PHP_CodeSniffer_Standards_AbstractVariableSniff analyze traits
    - Fixed bug #20308 : Squiz.ValidVariableNameSniff - wrong variable usage
    - Fixed bug #20309 : Use "member variable" term in sniff "processMemberVar" method
    - Fixed bug #20310 : PSR2 does not check for space after function name
    - Fixed bug #20322 : Display rules set to type=error even when suppressing warnings
    - Fixed bug #20323 : PHPCS tries to load sniffs from hidden directories
   </notes>
  </release>
  <release>
   <version>
    <release>1.5.3</release>
    <api>1.5.3</api>
   </version>
   <stability>
    <release>stable</release>
    <api>stable</api>
   </stability>
   <date>2014-05-01</date>
   <license uri="https://github.com/squizlabs/PHP_CodeSniffer/blob/master/licence.txt">BSD License</license>
   <notes>
    - Improved detection of nested IF statements that use the alternate IF/ENDIF syntax
    - PHP tokenizer now supports DEFAULT statements opened with a T_SEMICOLON
    - PSR1 CamelCapsMethodNameSniff now ignores magic methods
      -- Thanks to Eser Ozvataf for the patch
    - PSR1 SideEffectsSniff now ignores methods named define()
    - PSR1 and PEAR ClassDeclarationSniffs now support traits (request #20208)
    - PSR2 ControlStructureSpacingSniff now allows newlines before/after parentheses
      -- Thanks to Maurus Cuelenaere for the patch
    - Squiz LowercasePHPFunctionsSniff no longer reports errors for namespaced functions
      -- Thanks to Max Galbusera for the patch
    - Squiz SwitchDeclarationSniff now allows exit() as a breaking statement for case/default
    - Squiz ValidVariableNameSniff and Zend ValidVariableNameSniff now ignore additional PHP reserved vars
      -- Thanks to Mikuláš Dítě and Adrian Crepaz for the patch
    - Sniff code Squiz.WhiteSpace.MemberVarSpacing.After changed to Squiz.WhiteSpace.MemberVarSpacing.Incorrect (request #20241)
    - Fixed bug #20200 : Invalid JSON produced with specific error message
    - Fixed bug #20204 : Ruleset exclude checks are case sensitive
    - Fixed bug #20213 : Invalid error, Inline IF must be declared on single line
    - Fixed bug #20225 : array_merge() that takes more than one line generates error
    - Fixed bug #20230 : Squiz ControlStructureSpacing sniff assumes specific condition formatting
    - Fixed bug #20240 : Squiz block comment sniff fails when newline present
    - Fixed bug #20247 : The Squiz.WhiteSpace.ControlStructureSpacing sniff and do-while
      -- Thanks to Alexander Obuhovich for the patch
    - Fixed bug #20248 : The Squiz_Sniffs_WhiteSpace_ControlStructureSpacingSniff sniff and empty scope
    - Fixed bug #20252 : Unitialized string offset when package name starts with underscore
   </notes>
  </release>
  <release>
   <version>
    <release>1.5.2</release>
    <api>1.5.2</api>
   </version>
   <stability>
    <release>stable</release>
    <api>stable</api>
   </stability>
   <date>2014-02-05</date>
   <license uri="https://github.com/squizlabs/PHP_CodeSniffer/blob/master/licence.txt">BSD License</license>
   <notes>
    - Improved support for the PHP 5.5. classname::class syntax
      -- PSR2 SwitchDeclarationSniff no longer throws errors when this syntax is used in CASE conditions
    - Improved support for negative checks of instanceOf in Squiz ComparisonOperatorUsageSniff
      -- Thanks to Martin Winkel for the patch
    - Generic FunctionCallArgumentSpacingSniff now longer complains about space before comma when using here/nowdocs
      -- Thanks to Richard van Velzen for the patch
    - Generic LowerCaseConstantSniff and UpperCaseConstantSniff now ignore class constants
      -- Thanks to Kristopher Wilson for the patch
    - PEAR FunctionCallSignatureSniff now has settings to specify how many spaces should appear before/after parentheses
      -- Override the 'requiredSpacesAfterOpen' and 'requiredSpacesBeforeClose' settings in a ruleset.xml file to change
      -- Default remains at 0 for both
      -- Thanks to Astinus Eberhard for the patch
    - PSR2 ControlStructureSpacingSniff now has settings to specify how many spaces should appear before/after parentheses
      -- Override the 'requiredSpacesAfterOpen' and 'requiredSpacesBeforeClose' settings in a ruleset.xml file to change
      -- Default remains at 0 for both
      -- Thanks to Astinus Eberhard for the patch
    - Squiz ForEachLoopDeclarationSniff now has settings to specify how many spaces should appear before/after parentheses
      -- Override the 'requiredSpacesAfterOpen' and 'requiredSpacesBeforeClose' settings in a ruleset.xml file to change
      -- Default remains at 0 for both
      -- Thanks to Astinus Eberhard for the patch
    - Squiz ForLoopDeclarationSniff now has settings to specify how many spaces should appear before/after parentheses
      -- Override the 'requiredSpacesAfterOpen' and 'requiredSpacesBeforeClose' settings in a ruleset.xml file to change
      -- Default remains at 0 for both
      -- Thanks to Astinus Eberhard for the patch
    - Squiz FunctionDeclarationArgumentSpacingSniff now has settings to specify how many spaces should appear before/after parentheses
      -- Override the 'requiredSpacesAfterOpen' and 'requiredSpacesBeforeClose' settings in a ruleset.xml file to change
      -- Default remains at 0 for both
      -- Thanks to Astinus Eberhard for the patch
    - Removed UnusedFunctionParameter, CyclomaticComplexity and NestingLevel from the Squiz standard
    - Generic FixmeSniff and TodoSniff now work correctly with accented characters
    - Fixed bug #20145 : Custom ruleset preferences directory over installed standard
    - Fixed bug #20147 : phpcs-svn-pre-commit - no more default error report
    - Fixed bug #20151 : Problem handling "if(): ... else: ... endif;" syntax
    - Fixed bug #20190 : Invalid regex in Squiz_Sniffs_WhiteSpace_SuperfluousWhitespaceSniff
   </notes>
  </release>
  <release>
   <version>
    <release>1.5.1</release>
    <api>1.5.1</api>
   </version>
   <stability>
    <release>stable</release>
    <api>stable</api>
   </stability>
   <date>2013-12-12</date>
   <license uri="https://github.com/squizlabs/PHP_CodeSniffer/blob/master/licence.txt">BSD License</license>
   <notes>
    - Config values can now be set at runtime using the command line argument [--runtime-set key value]
      -- Runtime values are the same as config values, but are not written to the main config file
      -- Thanks to Wim Godden for the patch
    - Config values can now be set in ruleset files
      -- e.g., config name="zend_ca_path" value="/path/to/ZendCodeAnalyzer"
      -- Can not be used to set config values that override command line values, such as show_warnings
      -- Thanks to Jonathan Marcil for helping with the patch
    - Added a new installed_paths config value to allow for the setting of directories that contain standards
      -- By default, standards have to be installed into the CodeSniffer/Standards directory to be considered installed
      -- New config value allows a list of paths to be set in addition to this internal path
      -- Installed standards appear when using the -i arg, and can be referenced in rulesets using only their name
      -- Set paths by running: phpcs --config-set installed_paths /path/one,/path/two,...
    - PSR2 ClassDeclarationSniff now allows a list of extended interfaces to be split across multiple lines
    - Squiz DoubleQuoteUsageSniff now allows \b in double quoted strings
    - Generic ForbiddenFunctionsSniff now ignores object creation
      -- This is a further fix for bug #20100 : incorrect Function mysql() has been deprecated report
    - Fixed bug #20136 : Squiz_Sniffs_WhiteSpace_ScopeKeywordSpacingSniff and Traits
    - Fixed bug #20138 : Protected property underscore and camel caps issue (in trait with Zend)
      -- Thanks to Gaetan Rousseau for the patch
    - Fixed bug #20139 : No report file generated on success
   </notes>
  </release>
  <release>
   <version>
    <release>1.5.0</release>
    <api>1.5.0</api>
   </version>
   <stability>
    <release>stable</release>
    <api>stable</api>
   </stability>
   <date>2013-11-28</date>
   <license uri="https://github.com/squizlabs/PHP_CodeSniffer/blob/master/licence.txt">BSD License</license>
   <notes>
    - Doc generation is now working again for installed standards
      -- Includes a fix for limiting the docs to specific sniffs
    - Generic ScopeIndentSniff now allows for ignored tokens to be set via ruleset.xml files
      -- E.g., to ignore comments, override a property using:
      -- name="ignoreIndentationTokens" type="array" value="T_COMMENT,T_DOC_COMMENT"
    - PSR2 standard now ignores comments when checking indentation rules
    - Generic UpperCaseConstantNameSniff no longer reports errors where constants are used (request #20090)
      -- It still reports errors where constants are defined
    - Individual messages can now be excluded in ruleset.xml files using the exclude tag (request #20091)
      -- Setting message severity to 0 continues to be supported
    - Squiz OperatorSpacingSniff no longer throws errors for the ?: short ternary operator
      -- Thanks to Antoine Musso for the patch
    - Comment parser now supports non-English characters when splitting comment lines into words
      -- Thanks to Nik Sun for the patch
    - Exit statements are now recognised as valid closers for CASE and DEFAULT blocks
      -- Thanks to Maksim Kochkin for the patch
    - PHP_CodeSniffer_CLI::process() can now be passed an incomplete array of CLI values
      -- Missing values will be set to the CLI defaults
      -- Thanks to Maksim Kochkin for the patch
    - Fixed bug #20093 : Bug with ternary operator token
    - Fixed bug #20097 : CLI.php throws error in php 5.2
    - Fixed bug #20100 : incorrect Function mysql() has been deprecated report
    - Fixed bug #20119 : PHP warning: invalid argument to str_repeat() in SVN blame report with -s
    - Fixed bug #20123 : PSR2 complains about an empty second statement in for-loop
    - Fixed bug #20131 : PHP errors in svnblame report, if there are files not under version control
    - Fixed bug #20133 : Allow "HG: hg_id" as value for @version tag
   </notes>
  </release>
  <release>
   <version>
    <release>1.5.0RC4</release>
    <api>1.5.0RC4</api>
   </version>
   <stability>
    <release>beta</release>
    <api>beta</api>
   </stability>
   <date>2013-09-26</date>
   <license uri="https://github.com/squizlabs/PHP_CodeSniffer/blob/master/licence.txt">BSD License</license>
   <notes>
    - You can now restrict violations to individual sniff codes using the --sniffs command line argument
     -- Previously, this only restricted violations to an entire sniff and not individual messages
     -- If you have scripts calling PHP_CodeSniffer::process() or creating PHP_CodeSniffer_File objects, you must update your code
     -- The array of restrictions passed to PHP_CodeSniffer::process() must now be an array of sniff codes instead of class names
     -- The PHP_CodeSniffer_File::__construct() method now requires an array of restrictions to be passed
    - Doc generation is now working again
    - Progress information now shows the percentage complete at the end of each line
    - Added report type --report=junit to show the error list in a JUnit compatible format
      -- Thanks to Oleg Lobach for the contribution
    - Added support for the PHP 5.4 callable type hint
    - Fixed problem where some file content could be ignored when checking STDIN
    - Version information is now printed when installed via composer or run from a Git clone (request #20050)
    - Added Squiz DisallowBooleanStatementSniff to ban boolean operators outside of control structure conditions
    - The CSS tokenizer is now more reliable when encountering 'list' and 'break' strings
    - Coding standard ignore comments can now appear instead doc blocks as well as inline comments
      -- Thanks to Stuart Langley for the patch
    - Generic LineLengthSniff now ignores SVN URL and Head URL comments
      -- Thanks to Karl DeBisschop for the patch
    - PEAR MultiLineConditionSniff now has a setting to specify how many spaces code should be indented
      -- Default remains at 4; override the 'indent' setting in a ruleset.xml file to change
      -- Thanks to Szabolcs Sulik for the patch
    - PEAR MultiLineAssignmentSniff now has a setting to specify how many spaces code should be indented
      -- Default remains at 4; override the 'indent' setting in a ruleset.xml file to change
      -- Thanks to Szabolcs Sulik for the patch
    - PEAR FunctionDeclarationSniff now has a setting to specify how many spaces code should be indented
      -- Default remains at 4; override the 'indent' setting in a ruleset.xml file to change
      -- Thanks to Szabolcs Sulik for the patch
    - Squiz SwitchDeclarationSniff now has a setting to specify how many spaces code should be indented
      -- Default remains at 4; override the 'indent' setting in a ruleset.xml file to change
      -- Thanks to Szabolcs Sulik for the patch
    - Squiz CSS IndentationSniff now has a setting to specify how many spaces code should be indented
      -- Default remains at 4; override the 'indent' setting in a ruleset.xml file to change
      -- Thanks to Hugo Fonseca for the patch
    - Squiz and MySource File and Function comment sniffs now allow all tags and don't require a particular licence
    - Squiz standard now allows lines to be 120 characters long before warning; up from 85
    - Squiz LowercaseStyleDefinitionSniff no longer throws errors for class names in nested style definitions
    - Squiz ClassFileNameSniff no longer throws errors when checking STDIN
    - Squiz CSS sniffs no longer generate errors for IE filters
    - Squiz CSS IndentationSniff no longer sees comments as blank lines
    - Squiz LogicalOperatorSpacingSniff now ignores whitespace at the end of a line
    - Squiz.Scope.MethodScope.Missing error message now mentions 'visibility' instead of 'scope modifier'
      -- Thanks to Renat Akhmedyanov for the patch
    - Added support for the PSR2 multi-line arguments errata
    - The PSR2 standard no longer throws errors for additional spacing after a type hint
    - PSR UseDeclarationSniff no longer throws errors for USE statements inside TRAITs
    - Fixed cases where code was incorrectly assigned the T_GOTO_LABEL token when used in a complex CASE condition
    - Fixed bug #20026 : Check for multi-line arrays that should be single-line is slightly wrong
      -- Adds new error message for single-line arrays that end with a comma
    - Fixed bug #20029 : ForbiddenFunction sniff incorrectly recognizes methods in USE clauses
    - Fixed bug #20043 : Mis-interpretation of Foo::class
    - Fixed bug #20044 : PSR1 camelCase check does not ignore leading underscores
    - Fixed bug #20045 : Errors about indentation for closures with multi-line 'use' in functions
    - Fixed bug #20051 : Undefined index: scope_opener / scope_closer
      -- Thanks to Anthon Pang for the patch
   </notes>
  </release>
  <release>
   <version>
    <release>1.5.0RC3</release>
    <api>1.5.0RC3</api>
   </version>
   <stability>
    <release>beta</release>
    <api>beta</api>
   </stability>
   <date>2013-07-25</date>
   <license uri="https://github.com/squizlabs/PHP_CodeSniffer/blob/master/licence.txt">BSD License</license>
   <notes>
    - Added report type --report=json to show the error list and total counts for all checked files
      -- Thanks to Jeffrey Fisher for the contribution
    - PHP_CodeSniffer::isCamelCaps now allows for acronyms at the start of a string if the strict flag is FALSE
      -- acronyms are defined as at least 2 uppercase characters in a row
      -- e.g., the following is now valid camel caps with strict set to FALSE: XMLParser
    - The PHP tokenizer now tokenizes goto labels as T_GOTO_LABEL instead of T_STRING followed by T_COLON
    - The JS tokenizer now has support for the T_THROW token
    - Symlinked directories inside CodeSniffer/Standards and in ruleset.xml files are now supported
      -- Only available since PHP 5.2.11 and 5.3.1
      -- Thanks to Maik Penz for the patch
    - The JS tokenizer now correctly identifies T_INLINE_ELSE tokens instead of leaving them as T_COLON
      -- Thanks to Arnout Boks for the patch
    - Explaining a standard (phpcs -e) that uses namespaces now works correctly
    - Restricting a check to specific sniffs (phpcs --sniffs=...) now works correctly with namespaced sniffs
      -- Thanks to Maik Penz for the patch
    - Docs added for the entire Generic standard, and many sniffs from other standards are now documented as well
      -- Thanks to Spencer Rinehart for the contribution
    - Clearer error message for when the sniff class name does not match the directory structure
    - Generated HTML docs now correctly show the open PHP tag in code comparison blocks
    - Added Generic InlineHTMLSniff to ensure a file only contains PHP code
    - Added Squiz ShorthandSizeSniff to check that CSS sizes are using shorthand notation only when 1 or 2 values are used
    - Added Squiz ForbiddenStylesSniff to ban the use of some deprecated browser-specific styles
    - Added Squiz NamedColoursSniff to ban the use of colour names
    - PSR2 standard no longer enforces no whitespace between the closing parenthesis of a function call and the semicolon
    - PSR2 ClassDeclarationSniff now ignores empty classes when checking the end brace position
    - PSR2 SwitchDeclarationSniff no longer reports errors for empty lines between CASE statements
    - PEAR ObjectOperatorIndentSniff now has a setting to specify how many spaces code should be indented
      -- Default remains at 4; override the indent setting in a ruleset.xml file to change
      -- Thanks to Andrey Mindubaev for the patch
    - Squiz FileExtensionSniff now supports traits
      -- Thanks to Lucas Green for the patch
    - Squiz ArrayDeclarationSniff no longer reports errors for no comma at the end of a line that contains a function call
    - Squiz SwitchDeclarationSniff now supports T_CONTINUE and T_THROW as valid case/default breaking statements
    - Squiz CommentedOutCodeSniff is now better at ignoring commented out HTML, XML and regular expressions
    - Squiz DisallowComparisonAssignmentSniff no longer throws errors for the third expression in a FOR statement
    - Squiz ColourDefinitionSniff no longer throws errors for some CSS class names
    - Squiz ControlStructureSpacingSniff now supports all types of CASE/DEFAULT breaking statements
    - Generic CallTimePassByReferenceSniff now reports errors for functions called using a variable
      -- Thanks to Maik Penz for the patch
    - Generic ConstructorNameSniff no longer throws a notice for abstract constructors inside abstract classes
      -- Thanks to Spencer Rinehart for the patch
    - Squiz ComparisonOperatorUsageSniff now checks inside elseif statements
      -- Thanks to Arnout Boks for the patch
    - Squiz OperatorSpacingSniff now reports errors for no spacing around inline then and else tokens
      -- Thanks to Arnout Boks for the patch
    - Fixed bug #19811 : Comments not ignored in all cases in AbstractPatternSniff
      -- Thanks to Erik Wiffin for the patch
    - Fixed bug #19892 : ELSE with no braces causes incorrect SWITCH break statement indentation error
    - Fixed bug #19897 : Indenting warnings in templates not consistent
    - Fixed bug #19908 : PEAR MultiLineCondition Does Not Apply elseif
    - Fixed bug #19930 : option --report-file generate an empty file
    - Fixed bug #19935 : notify-send reports do not vanish in gnome-shell
      -- Thanks to Christian Weiske for the patch
    - Fixed bug #19944 : docblock squiz sniff "return void" trips over return in lambda function
    - Fixed bug #19953 : PSR2 - Spaces before interface name for abstract class
    - Fixed bug #19956 : phpcs warns for Type Hint missing Resource
    - Fixed bug #19957 : Does not understand trait method aliasing
    - Fixed bug #19968 : Permission denied on excluded directory
    - Fixed bug #19969 : Sniffs with namespace not recognized in reports
    - Fixed bug #19997 : Class names incorrectly detected as constants
   </notes>
  </release>
  <release>
   <version>
    <release>1.5.0RC2</release>
    <api>1.5.0RC2</api>
   </version>
   <stability>
    <release>beta</release>
    <api>beta</api>
   </stability>
   <date>2013-04-04</date>
   <license uri="https://github.com/squizlabs/PHP_CodeSniffer/blob/master/licence.txt">BSD License</license>
   <notes>
    - Ruleset processing has been rewritten to be more predictable
      -- Provides much better support for relative paths inside ruleset files
      -- May mean that sniffs that were previously ignored are now being included when importing external rulesets
      -- Ruleset processing output can be seen by using the -vv command line argument
      -- Internal sniff registering functions have all changed, so please review custom scripts
    - You can now pass multiple coding standards on the command line, comma separated (request #19144)
      -- Works with built-in or custom standards and rulesets, or a mix of both
    - You can now exclude directories or whole standards in a ruleset XML file (request #19731)
      -- e.g., exclude "Generic.Commenting" or just "Generic"
      -- You can also pass in a path to a directory instead, if you know it
    - Added Generic LowerCaseKeywordSniff to ensure all PHP keywords are defined in lowercase
      -- The PSR2 and Squiz standards now use this sniff
    - Added Generic SAPIUsageSniff to ensure the PHP_SAPI constant is used instead of php_sapi_name() (request #19863)
    - Squiz FunctionSpacingSniff now has a setting to specify how many lines there should between functions (request #19843)
      -- Default remains at 2
      -- Override the "spacing" setting in a ruleset.xml file to change
    - Squiz LowercasePHPFunctionSniff no longer throws errors for the limited set of PHP keywords it was checking
      -- Add a rule for Generic.PHP.LowerCaseKeyword to your ruleset to replicate this functionality
    - Added support for the PHP 5.4 T_CALLABLE token so it can be used in lower PHP versions
    - Generic EndFileNoNewlineSniff now supports checking of CSS and JS files
    - PSR2 SwitchDeclarationSniff now has a setting to specify how many spaces code should be indented
      -- Default remains at 4; override the indent setting in a ruleset.xml file to change
      -- Thanks to Asher Snyder for the patch
    - Generic ScopeIndentSniff now has a setting to specify a list of tokens that should be ignored
      -- The first token on the line is checked and the whole line is ignored if the token is in the array
      -- Thanks to Eloy Lafuente for the patch
    - Squiz LowercaseClassKeywordsSniff now checks for the TRAIT keyword
      -- Thanks to Anthon Pang for the patch
    - If you create your own PHP_CodeSniffer object, PHPCS will no longer exit when an unknown argument is found
      -- This allows you to create wrapper scripts for PHPCS more easily
    - PSR2 MethodDeclarationSniff no longer generates a notice for methods named "_"
      -- Thanks to Bart S for the patch
    - Squiz BlockCommentSniff no longer reports that a blank line between a scope closer and block comment is invalid
    - Generic DuplicateClassNameSniff no longer reports an invalid error if multiple PHP open tags exist in a file
    - Generic DuplicateClassNameSniff no longer reports duplicate errors if multiple PHP open tags exist in a file
    - Fixed bug #19819 : Freeze with syntax error in use statement
    - Fixed bug #19820 : Wrong message level in Generic_Sniffs_CodeAnalysis_EmptyStatementSniff
    - Fixed bug #19859 : CodeSniffer::setIgnorePatterns API changed
    - Fixed bug #19871 : findExtendedClassName doesn't return FQCN on namespaced classes
    - Fixed bug #19879 : bitwise and operator interpreted as reference by value
   </notes>
  </release>
  <release>
   <version>
    <release>1.5.0RC1</release>
    <api>1.5.0RC1</api>
   </version>
   <stability>
    <release>beta</release>
    <api>beta</api>
   </stability>
   <date>2013-02-08</date>
   <license uri="https://github.com/squizlabs/PHP_CodeSniffer/blob/master/licence.txt">BSD License</license>
   <notes>
    - Reports have been completely rewritten to consume far less memory
      -- Each report is incrementally written to the file system during a run and then printed out when the run ends
      -- There is no longer a need to keep the list of errors and warnings in memory during a run
    - Multi-file sniff support has been removed because they are too memory intensive
      -- If you have a custom multi-file sniff, you can convert it into a standard sniff quite easily
      -- See CodeSniffer/Standards/Generic/Sniffs/Classes/DuplicateClassNameSniff.php for an example
    </notes>
  </release>
  <release>
   <version>
    <release>1.4.8</release>
    <api>1.4.8</api>
   </version>
   <stability>
    <release>stable</release>
    <api>stable</api>
   </stability>
   <date>2013-11-26</date>
   <license uri="https://github.com/squizlabs/PHP_CodeSniffer/blob/master/licence.txt">BSD License</license>
   <notes>
    - Generic ScopeIndentSniff now allows for ignored tokens to be set via ruleset.xml files
      -- E.g., to ignore comments, override a property using:
      -- name="ignoreIndentationTokens" type="array" value="T_COMMENT,T_DOC_COMMENT"
    - PSR2 standard now ignores comments when checking indentation rules
    - Squiz OperatorSpacingSniff no longer throws errors for the ?: short ternary operator
      -- Thanks to Antoine Musso for the patch
    - Comment parser now supports non-English characters when splitting comment lines into words
      -- Thanks to Nik Sun for the patch
    - Exit statements are now recognised as valid closers for CASE and DEFAULT blocks
      -- Thanks to Maksim Kochkin for the patch
    - PHP_CodeSniffer_CLI::process() can now be passed an incomplete array of CLI values
      -- Missing values will be set to the CLI defaults
      -- Thanks to Maksim Kochkin for the patch
    - Fixed bug #20097 : CLI.php throws error in php 5.2
    - Fixed bug #20100 : incorrect Function mysql() has been deprecated report
    - Fixed bug #20119 : PHP warning: invalid argument to str_repeat() in SVN blame report with -s
    - Fixed bug #20123 : PSR2 complains about an empty second statement in for-loop
    - Fixed bug #20131 : PHP errors in svnblame report, if there are files not under version control
    - Fixed bug #20133 : Allow "HG: hg_id" as value for @version tag
   </notes>
  </release>
  <release>
   <version>
    <release>1.4.7</release>
    <api>1.4.7</api>
   </version>
   <stability>
    <release>stable</release>
    <api>stable</api>
   </stability>
   <date>2013-09-26</date>
   <license uri="https://github.com/squizlabs/PHP_CodeSniffer/blob/master/licence.txt">BSD License</license>
   <notes>
    - Added report type --report=junit to show the error list in a JUnit compatible format
      -- Thanks to Oleg Lobach for the contribution
    - Added support for the PHP 5.4 callable type hint
    - Fixed problem where some file content could be ignored when checking STDIN
    - Version information is now printed when installed via composer or run from a Git clone (request #20050)
    - The CSS tokenizer is now more reliable when encountering 'list' and 'break' strings
    - Coding standard ignore comments can now appear instead doc blocks as well as inline comments
      -- Thanks to Stuart Langley for the patch
    - Generic LineLengthSniff now ignores SVN URL and Head URL comments
      -- Thanks to Karl DeBisschop for the patch
    - PEAR MultiLineConditionSniff now has a setting to specify how many spaces code should be indented
      -- Default remains at 4; override the 'indent' setting in a ruleset.xml file to change
      -- Thanks to Szabolcs Sulik for the patch
    - PEAR MultiLineAssignmentSniff now has a setting to specify how many spaces code should be indented
      -- Default remains at 4; override the 'indent' setting in a ruleset.xml file to change
      -- Thanks to Szabolcs Sulik for the patch
    - PEAR FunctionDeclarationSniff now has a setting to specify how many spaces code should be indented
      -- Default remains at 4; override the 'indent' setting in a ruleset.xml file to change
      -- Thanks to Szabolcs Sulik for the patch
    - Squiz SwitchDeclarationSniff now has a setting to specify how many spaces code should be indented
      -- Default remains at 4; override the 'indent' setting in a ruleset.xml file to change
      -- Thanks to Szabolcs Sulik for the patch
    - Squiz CSS IndentationSniff now has a setting to specify how many spaces code should be indented
      -- Default remains at 4; override the 'indent' setting in a ruleset.xml file to change
      -- Thanks to Hugo Fonseca for the patch
    - Squiz and MySource File and Function comment sniffs now allow all tags and don't require a particular licence
    - Squiz LowercaseStyleDefinitionSniff no longer throws errors for class names in nested style definitions
    - Squiz ClassFileNameSniff no longer throws errors when checking STDIN
    - Squiz CSS sniffs no longer generate errors for IE filters
    - Squiz CSS IndentationSniff no longer sees comments as blank lines
    - Squiz LogicalOperatorSpacingSniff now ignores whitespace at the end of a line
    - Squiz.Scope.MethodScope.Missing error message now mentions 'visibility' instead of 'scope modifier'
      -- Thanks to Renat Akhmedyanov for the patch
    - Added support for the PSR2 multi-line arguments errata
    - The PSR2 standard no longer throws errors for additional spacing after a type hint
    - PSR UseDeclarationSniff no longer throws errors for USE statements inside TRAITs
    - Fixed bug #20026 : Check for multi-line arrays that should be single-line is slightly wrong
      -- Adds new error message for single-line arrays that end with a comma
    - Fixed bug #20029 : ForbiddenFunction sniff incorrectly recognizes methods in USE clauses
    - Fixed bug #20043 : Mis-interpretation of Foo::class
    - Fixed bug #20044 : PSR1 camelCase check does not ignore leading underscores
    - Fixed bug #20045 : Errors about indentation for closures with multi-line 'use' in functions
   </notes>
  </release>
  <release>
   <version>
    <release>1.4.6</release>
    <api>1.4.6</api>
   </version>
   <stability>
    <release>stable</release>
    <api>stable</api>
   </stability>
   <date>2013-07-25</date>
   <license uri="https://github.com/squizlabs/PHP_CodeSniffer/blob/master/licence.txt">BSD License</license>
   <notes>
    - Added report type --report=json to show the error list and total counts for all checked files
      -- Thanks to Jeffrey Fisher for the contribution
    - The JS tokenizer now has support for the T_THROW token
    - Symlinked directories inside CodeSniffer/Standards and in ruleset.xml files are now supported
      -- Only available since PHP 5.2.11 and 5.3.1
      -- Thanks to Maik Penz for the patch
    - The JS tokenizer now correctly identifies T_INLINE_ELSE tokens instead of leaving them as T_COLON
      -- Thanks to Arnout Boks for the patch
    - Explaining a standard (phpcs -e) that uses namespaces now works correctly
    - Restricting a check to specific sniffs (phpcs --sniffs=...) now works correctly with namespaced sniffs
      -- Thanks to Maik Penz for the patch
    - Docs added for the entire Generic standard, and many sniffs from other standards are now documented as well
      -- Thanks to Spencer Rinehart for the contribution
    - Clearer error message for when the sniff class name does not match the directory structure
    - Generated HTML docs now correctly show the open PHP tag in code comparison blocks
    - Added Generic InlineHTMLSniff to ensure a file only contains PHP code
    - Added Squiz ShorthandSizeSniff to check that CSS sizes are using shorthand notation only when 1 or 2 values are used
    - Added Squiz ForbiddenStylesSniff to ban the use of some deprecated browser-specific styles
    - Added Squiz NamedColoursSniff to ban the use of colour names
    - PSR2 standard no longer enforces no whitespace between the closing parenthesis of a function call and the semicolon
    - PSR2 ClassDeclarationSniff now ignores empty classes when checking the end brace position
    - PSR2 SwitchDeclarationSniff no longer reports errors for empty lines between CASE statements
    - PEAR ObjectOperatorIndentSniff now has a setting to specify how many spaces code should be indented
      -- Default remains at 4; override the indent setting in a ruleset.xml file to change
      -- Thanks to Andrey Mindubaev for the patch
    - Squiz FileExtensionSniff now supports traits
      -- Thanks to Lucas Green for the patch
    - Squiz ArrayDeclarationSniff no longer reports errors for no comma at the end of a line that contains a function call
    - Squiz SwitchDeclarationSniff now supports T_CONTINUE and T_THROW as valid case/default breaking statements
    - Squiz CommentedOutCodeSniff is now better at ignoring commented out HTML, XML and regular expressions
    - Squiz DisallowComparisonAssignmentSniff no longer throws errors for the third expression in a FOR statement
    - Squiz ColourDefinitionSniff no longer throws errors for some CSS class names
    - Squiz ControlStructureSpacingSniff now supports all types of CASE/DEFAULT breaking statements
    - Generic CallTimePassByReferenceSniff now reports errors for functions called using a variable
      -- Thanks to Maik Penz for the patch
    - Generic ConstructorNameSniff no longer throws a notice for abstract constructors inside abstract classes
      -- Thanks to Spencer Rinehart for the patch
    - Squiz ComparisonOperatorUsageSniff now checks inside elseif statements
      -- Thanks to Arnout Boks for the patch
    - Squiz OperatorSpacingSniff now reports errors for no spacing around inline then and else tokens
      -- Thanks to Arnout Boks for the patch
    - Fixed bug #19811 : Comments not ignored in all cases in AbstractPatternSniff
      -- Thanks to Erik Wiffin for the patch
    - Fixed bug #19892 : ELSE with no braces causes incorrect SWITCH break statement indentation error
    - Fixed bug #19897 : Indenting warnings in templates not consistent
    - Fixed bug #19908 : PEAR MultiLineCondition Does Not Apply elseif
    - Fixed bug #19913 : Running phpcs in interactive mode causes warnings
      -- Thanks to Harald Franndorfer for the patch
    - Fixed bug #19935 : notify-send reports do not vanish in gnome-shell
      -- Thanks to Christian Weiske for the patch
    - Fixed bug #19944 : docblock squiz sniff "return void" trips over return in lambda function
    - Fixed bug #19953 : PSR2 - Spaces before interface name for abstract class
    - Fixed bug #19956 : phpcs warns for Type Hint missing Resource
    - Fixed bug #19957 : Does not understand trait method aliasing
    - Fixed bug #19968 : Permission denied on excluded directory
    - Fixed bug #19969 : Sniffs with namespace not recognized in reports
    - Fixed bug #19997 : Class names incorrectly detected as constants
   </notes>
  </release>
  <release>
   <version>
    <release>1.4.5</release>
    <api>1.4.5</api>
   </version>
   <stability>
    <release>stable</release>
    <api>stable</api>
   </stability>
   <date>2013-04-04</date>
   <license uri="https://github.com/squizlabs/PHP_CodeSniffer/blob/master/licence.txt">BSD License</license>
   <notes>
    - Added Generic LowerCaseKeywordSniff to ensure all PHP keywords are defined in lowercase
      -- The PSR2 and Squiz standards now use this sniff
    - Added Generic SAPIUsageSniff to ensure the PHP_SAPI constant is used instead of php_sapi_name() (request #19863)
    - Squiz FunctionSpacingSniff now has a setting to specify how many lines there should between functions (request #19843)
      -- Default remains at 2
      -- Override the "spacing" setting in a ruleset.xml file to change
    - Squiz LowercasePHPFunctionSniff no longer throws errors for the limited set of PHP keywords it was checking
      -- Add a rule for Generic.PHP.LowerCaseKeyword to your ruleset to replicate this functionality
    - Added support for the PHP 5.4 T_CALLABLE token so it can be used in lower PHP versions
    - Generic EndFileNoNewlineSniff now supports checking of CSS and JS files
    - PSR2 SwitchDeclarationSniff now has a setting to specify how many spaces code should be indented
      -- Default remains at 4; override the indent setting in a ruleset.xml file to change
      -- Thanks to Asher Snyder for the patch
    - Generic ScopeIndentSniff now has a setting to specify a list of tokens that should be ignored
      -- The first token on the line is checked and the whole line is ignored if the token is in the array
      -- Thanks to Eloy Lafuente for the patch
    - Squiz LowercaseClassKeywordsSniff now checks for the TRAIT keyword
      -- Thanks to Anthon Pang for the patch
    - If you create your own PHP_CodeSniffer object, PHPCS will no longer exit when an unknown argument is found
      -- This allows you to create wrapper scripts for PHPCS more easily
    - PSR2 MethodDeclarationSniff no longer generates a notice for methods named "_"
      -- Thanks to Bart S for the patch
    - Squiz BlockCommentSniff no longer reports that a blank line between a scope closer and block comment is invalid
    - Generic DuplicateClassNameSniff no longer reports an invalid error if multiple PHP open tags exist in a file
    - Generic DuplicateClassNameSniff no longer reports duplicate errors if multiple PHP open tags exist in a file
    - Fixed bug #19819 : Freeze with syntax error in use statement
    - Fixed bug #19820 : Wrong message level in Generic_Sniffs_CodeAnalysis_EmptyStatementSniff
    - Fixed bug #19859 : CodeSniffer::setIgnorePatterns API changed
    - Fixed bug #19871 : findExtendedClassName doesn't return FQCN on namespaced classes
    - Fixed bug #19879 : bitwise and operator interpreted as reference by value
   </notes>
  </release>
  <release>
   <version>
    <release>1.4.4</release>
    <api>1.4.4</api>
   </version>
   <stability>
    <release>stable</release>
    <api>stable</api>
   </stability>
   <date>2013-02-07</date>
   <license uri="https://github.com/squizlabs/PHP_CodeSniffer/blob/master/licence.txt">BSD License</license>
   <notes>
    - Ignored lines no longer cause the summary report to show incorrect error and warning counts
      -- Thanks to Bert Van Hauwaert for the patch
    - Added Generic CSSLintSniff to run CSSLint over a CSS file and report warnings
      -- Set full command to run CSSLint using phpcs --config-set csslint_path /path/to/csslint
      -- Thanks to Roman Levishchenko for the contribution
    - Added PSR2 ControlStructureSpacingSniff to ensure there are no spaces before and after parenthesis in control structures
      -- Fixes bug #19732 : PSR2: some control structures errors not reported
    - Squiz commenting sniffs now support non-English characters when checking for capital letters
      -- Thanks to Roman Levishchenko for the patch
    - Generic EndFileNewlineSniff now supports JS and CSS files
      -- Thanks to Denis Ryabkov for the patch
    - PSR1 SideEffectsSniff no longer reports constant declarations as side effects
    - Notifysend report now supports notify-send versions before 0.7.3
      -- Thanks to Ken Guest for the patch
    - PEAR and Squiz FunctionCommentSniffs no longer report errors for misaligned argument comments when they are blank
      -- Thanks to Thomas Peterson for the patch
    - Squiz FunctionDeclarationArgumentSpacingSniff now works correctly for equalsSpacing values greater than 0
      -- Thanks to Klaus Purer for the patch
    - Squiz SuperfluousWhitespaceSniff no longer throws errors for CSS files with no newline at the end
    - Squiz SuperfluousWhitespaceSniff now allows a single newline at the end of JS and CSS files
    - Fixed bug #19755 : Token of T_CLASS type has no scope_opener and scope_closer keys
    - Fixed bug #19759 : Squiz.PHP.NonExecutableCode fails for return function()...
    - Fixed bug #19763 : Use statements for traits not recognised correctly for PSR2 code style
    - Fixed bug #19764 : Instead of for traits throws uppercase constant name errors
    - Fixed bug #19772 : PSR2_Sniffs_Namespaces_UseDeclarationSniff does not properly recognize last use
    - Fixed bug #19775 : False positive in NonExecutableCode sniff when not using curly braces
    - Fixed bug #19782 : Invalid found size functions in loop when using object operator
    - Fixed bug #19799 : config folder is not created automatically
    - Fixed bug #19804 : JS Tokenizer wrong /**/ parsing
   </notes>
  </release>
  <release>
   <version>
    <release>1.4.3</release>
    <api>1.4.3</api>
   </version>
   <stability>
    <release>stable</release>
    <api>stable</api>
   </stability>
   <date>2012-12-04</date>
   <license uri="https://github.com/squizlabs/PHP_CodeSniffer/blob/master/licence.txt">BSD License</license>
   <notes>
    - Added support for the PHP 5.5 T_FINALLY token to detect try/catch/finally statements
    - Added empty CodeSniffer.conf to enable config settings for Composer installs
    - Added Generic EndFileNoNewlineSniff to ensure there is no newline at the end of a file
    - Autoloader can now load PSR-0 compliant classes
      -- Thanks to Maik Penz for the patch
    - Squiz NonExecutableCodeSniff no longer throws error for multi-line RETURNs inside CASE statements
      -- Thanks to Marc Ypes for the patch
    - Squiz OperatorSpacingSniff no longer reports errors for negative numbers inside inline THEN statements
      -- Thanks to Klaus Purer for the patch
    - Squiz OperatorSpacingSniff no longer reports errors for the assignment of operations involving negative numbers
    - Squiz SelfMemberReferenceSniff can no longer get into an infinite loop when checking a static call with a namespace
      -- Thanks to Andy Grunwald for the patch
    - Fixed bug #19699 : Generic.Files.LineLength giving false positives when tab-width is used
    - Fixed bug #19726 : Wrong number of spaces expected after instanceof static
  - Fixed bug #19727 : PSR2: no error reported when using } elseif {
   </notes>
  </release>
  <release>
   <version>
    <release>1.4.2</release>
    <api>1.4.2</api>
   </version>
   <stability>
    <release>stable</release>
    <api>stable</api>
   </stability>
   <date>2012-11-09</date>
   <license uri="https://github.com/squizlabs/PHP_CodeSniffer/blob/master/licence.txt">BSD License</license>
   <notes>
    - PHP_CodeSniffer can now be installed using Composer
      -- Require squizlabs/php_codesniffer in your composer.json file
      -- Thanks to Rob Bast, Stephen Rees-Carter, Stefano Kowalke and Ivan Habunek for help with this
    - Squiz BlockCommentSniff and InlineCommentSniff no longer report errors for trait block comments
    - Squiz SelfMemberReferenceSniff now supports namespaces
      -- Thanks to Andy Grunwald for the patch
    - Squiz FileCommentSniff now uses tag names inside the error codes for many messages
      -- This allows you to exclude specific missing, out of order etc., tags
    - Squiz SuperfluousWhitespaceSniff now has an option to ignore blank lines
      -- This will stop errors being reported for lines that contain only whitespace
      -- Set the ignoreBlankLines property to TRUE in your ruleset.xml file to enable this
    - PSR2 no longer reports errors for whitespace at the end of blank lines
    - Fixed gitblame report not working on Windows
      -- Thanks to Rogerio Prado de Jesus
    - Fixed an incorrect error in Squiz OperatorSpacingSniff for default values inside a closure definition
    - Fixed bug #19691 : SubversionPropertiesSniff fails to find missing properties
      -- Thanks to Kevin Winahradsky for the patch
    - Fixed bug #19692 : DisallowMultipleAssignments is triggered by a closure
    - Fixed bug #19693 : exclude-patterns no longer work on specific messages
    - Fixed bug #19694 : Squiz.PHP.LowercasePHPFunctions incorrectly matches return by ref functions
   </notes>
  </release>
  <release>
   <version>
    <release>1.4.1</release>
    <api>1.4.1</api>
   </version>
   <stability>
    <release>stable</release>
    <api>stable</api>
   </stability>
   <date>2012-11-02</date>
   <license uri="https://github.com/squizlabs/PHP_CodeSniffer/blob/master/licence.txt">BSD License</license>
   <notes>
    - All ignore patterns have been reverted to being checked against the absolute path of a file
      -- Patterns can be specified to be relative in a rulset.xml file, but nowhere else
      -- e.g., [exclude-pattern type="relative"]^tests/*[/exclude-pattern] (with angle brackets, not square brackets)
    - Added support for PHP tokenizing of T_INLINE_ELSE colons, so this token type is now available
      -- Custom sniffs that rely on looking for T_COLON tokens inside inline if statements must be changed to use the new token
      -- Fixes bug #19666 : PSR1.Files.SideEffects throws a notice Undefined index: scope_closer
    - Messages can now be changed from errors to warnings (and vice versa) inside ruleset.xml files
      -- As you would with "message" and "severity", specify a "type" tag under a "rule" tag and set the value to "error" or "warning"
    - PHP_CodeSniffer will now generate a warning on files that it detects have mixed line endings
      -- This warning has the code Internal.LineEndings.Mixed and can be overriden in a ruleset.xml file
      -- Thanks to Vit Brunner for help with this
    - Sniffs inside PHP 5.3 namespaces are now supported, along with the existing underscore-style emulated namespaces
      -- For example: namespace MyStandard\Sniffs\Arrays; class ArrayDeclarationSniff implements \PHP_CodeSniffer_Sniff { ...
      -- Thanks to Till Klampaeckel for the patch
    - Generic DuplicateClassNameSniff is no longer a multi-file sniff, so it won't max out your memory
      -- Multi-file sniff support should be considered deprecated as standard sniffs can now do the same thing
    - Added Generic DisallowSpaceIndent to check that files are indented using tabs
    - Added Generic OneClassPerFileSniff to check that only one class is defined in each file
      -- Thanks to Andy Grunwald for the contribution
    - Added Generic OneInterfacePerFileSniff to check that only one interface is defined in each file
      -- Thanks to Andy Grunwald for the contribution
    - Added Generic LowercasedFilenameSniff to check that filenames are lowercase
      -- Thanks to Andy Grunwald for the contribution
    - Added Generic ClosingPHPTagSniff to check that each open PHP tag has a corresponding close tag
      -- Thanks to Andy Grunwald for the contribution
    - Added Generic CharacterBeforePHPOpeningTagSniff to check that the open PHP tag is the first content in a file
      -- Thanks to Andy Grunwald for the contribution
    - Fixed incorrect errors in Squiz OperatorBracketSniff and OperatorSpacingSniff for negative numbers in CASE statements
      -- Thanks to Arnout Boks for the patch
    - Generic CamelCapsFunctionNameSniff no longer enforces exact case matching for PHP magic methods
    - Generic CamelCapsFunctionNameSniff no longer throws errors for overridden SOAPClient methods prefixed with double underscores
      -- Thanks to Dorian Villet for the patch
    - PEAR ValidFunctionNameSniff now supports traits
    - PSR1 ClassDeclarationSniff no longer throws an error for non-namespaced code if PHP version is less than 5.3.0
    - Fixed bug #19616 : Nested switches cause false error in PSR2
    - Fixed bug #19629 : PSR2 error for inline comments on multi-line argument lists
    - Fixed bug #19644 : Alternative syntax, e.g. if/endif triggers Inline Control Structure error
    - Fixed bug #19655 : Closures reporting as multi-line when they are not
    - Fixed bug #19675 : Improper indent of nested anonymous function bodies in a call
    - Fixed bug #19685 : PSR2 catch-22 with empty third statement in for loop
    - Fixed bug #19687 : Anonymous functions inside arrays marked as indented incorrectly in PSR2
   </notes>
  </release>
  <release>
   <version>
    <release>1.4.0</release>
    <api>1.4.0</api>
   </version>
   <stability>
    <release>stable</release>
    <api>stable</api>
   </stability>
   <date>2012-09-26</date>
   <license uri="https://github.com/squizlabs/PHP_CodeSniffer/blob/master/licence.txt">BSD License</license>
   <notes>
    - Added PSR1 and PSR2 coding standards that can be used to check your code against these guidelines
    - PHP 5.4 short array syntax is now detected and tokens are assigned to the open and close characters
      -- New tokens are T_OPEN_SHORT_ARRAY and T_CLOSE_SHORT_ARRAY as PHP does not define its own
    - Added the ability to explain a coding standard by listing the sniffs that it includes
      -- The sniff list includes all imported and native sniffs
      -- Explain a standard by using the -e and --standard=[standard] command line arguments
      -- E.g., phpcs -e --standard=Squiz
      -- Thanks to Ben Selby for the idea
    - Added report to show results using notify-send
      -- Use --report=notifysend to generate the report
      -- Thanks to Christian Weiske for the contribution
    - The JS tokenizer now recognises RETURN as a valid closer for CASE and DEFAULT inside switch statements
    - AbstractPatternSniff now sets the ignoreComments option using a public var rather than through the constructor
      -- This allows the setting to be overwritten in ruleset.xml files
      -- Old method remains for backwards compatibility
    - Generic LowerCaseConstantSniff and UpperCaseConstantSniff no longer report errors on classes named True, False or Null
    - PEAR ValidFunctionNameSniff no longer enforces exact case matching for PHP magic methods
    - Squiz SwitchDeclarationSniff now allows RETURN statements to close a CASE or DEFAULT statement
    - Squiz BlockCommentSniff now correctly reports an error for blank lines before blocks at the start of a control structure
    - Fixed a PHP notice generated when loading custom array settings from a rulset.xml file
    - Fixed bug #17908 : CodeSniffer does not recognise optional @params
      -- Thanks to Pete Walker for the patch
    - Fixed bug #19538 : Function indentation code sniffer checks inside short arrays
    - Fixed bug #19565 : Non-Executable Code Sniff Broken for Case Statements with both return and break
    - Fixed bug #19612 : Invalid @package suggestion
   </notes>
  </release>
  <release>
   <version>
    <release>1.3.6</release>
    <api>1.3.6</api>
   </version>
   <stability>
    <release>stable</release>
    <api>stable</api>
   </stability>
   <date>2012-08-08</date>
   <license uri="https://github.com/squizlabs/PHP_CodeSniffer/blob/master/licence.txt">BSD License</license>
   <notes>
    - Memory usage has been dramatically reduced when using the summary report
      -- Reduced memory is only available when displaying a single summary report to the screen
      -- PHP_CodeSniffer will not generate any messages in this case, storing only error counts instead
      -- Impact is most notable with very high error and warning counts
    - Significantly improved the performance of Squiz NonExecutableCodeSniff
    - Ignore patterns now check the relative path of a file based on the dir being checked
      -- Allows ignore patterns to become more generic as the path to the code is no longer included when checking
      -- Thanks to Kristof Coomans for the patch
    - Sniff settings can now be changed by specifying a special comment format inside a file
      -- e.g., // @codingStandardsChangeSetting PEAR.Functions.FunctionCallSignature allowMultipleArguments false
      -- If you change a setting, don't forget to change it back
    - Added Generic EndFileNewlineSniff to ensure PHP files end with a newline character
    - PEAR FunctionCallSignatureSniff now includes a setting to force one argument per line in multi-line calls
      -- Set allowMultipleArguments to false
    - Squiz standard now enforces one argument per line in multi-line function calls
    - Squiz FunctionDeclarationArgumentSpacingSniff now supports closures
    - Squiz OperatorSpacingSniff no longer throws an error for negative values inside an inline THEN statement
      -- Thanks to Klaus Purer for the patch
    - Squiz FunctionCommentSniff now throws an error for not closing a comment with */
      -- Thanks to Klaus Purer for the patch
    - Summary report no longer shows two lines of PHP_Timer output when showing sources
    - Fixed undefined variable error in PEAR FunctionCallSignatureSniff for lines with no indent
    - Fixed bug #19502 : Generic.Files.LineEndingsSniff fails if no new-lines in file
    - Fixed bug #19508 : switch+return: Closing brace indented incorrectly
    - Fixed bug #19532 : The PSR-2 standard don't recognize Null in class names
    - Fixed bug #19546 : Error thrown for __call() method in traits
   </notes>
  </release>
  <release>
   <version>
    <release>1.3.5</release>
    <api>1.3.5</api>
   </version>
   <stability>
    <release>stable</release>
    <api>stable</api>
   </stability>
   <date>2012-07-12</date>
   <license uri="https://github.com/squizlabs/PHP_CodeSniffer/blob/master/licence.txt">BSD License</license>
   <notes>
    - Added Generic CamelCapsFunctionNameSniff to just check if function and method names use camel caps
      -- Does not allow underscore prefixes for private/protected methods
      -- Defaults to strict checking, where two uppercase characters can not be next to each other
      -- Strict checking can be disabled in a ruleset.xml file
    - Squiz FunctionDeclarationArgumentSpacing now has a setting to specify how many spaces should surround equals signs
      -- Default remains at 0
      -- Override the equalsSpacing setting in a ruleset.xml file to change
    - Squiz ClassDeclarationSniff now throws errors for > 1 space before extends/implements class name with ns seperator
    - Squiz standard now warns about deprecated functions using Generic DeprecatedFunctionsSniff
    - PEAR FunctionDeclarationSniff now reports an error for multiple spaces after the FUNCTION keyword and around USE
    - PEAR FunctionDeclarationSniff now supports closures
    - Squiz MultiLineFunctionDeclarationSniff now supports closures
    - Exclude rules written for Unix systems will now work correctly on Windows
      -- Thanks to Walter Tamboer for the patch
    - The PHP tokenizer now recognises T_RETURN as a valid closer for T_CASE and T_DEFAULT inside switch statements
    - Fixed duplicate message codes in Generic OpeningFunctionBraceKernighanRitchieSniff
    - Fixed bug #18651 : PHPunit Test cases for custom standards are not working on Windows
    - Fixed bug #19416 : Shorthand arrays cause bracket spacing errors
    - Fixed bug #19421 : phpcs doesn't recognize ${x} as equivalent to $x
    - Fixed bug #19428 : PHPCS Report "hgblame" doesn't support windows paths
      -- Thanks to Justin Rovang for the patch
    - Fixed bug #19448 : Problem with detecting remote standards
    - Fixed bug #19463 : Anonymous functions incorrectly being flagged by NonExecutableCodeSniff
    - Fixed bug #19469 : PHP_CodeSniffer_File::getMemberProperties() sets wrong scope
    - Fixed bug #19471 : phpcs on Windows, when using Zend standard, doesn't catch problems
      -- Thanks to Ivan Habunek for the patch
    - Fixed bug #19478 : Incorrect indent detection in PEAR standard
      -- Thanks to Shane Auckland for the patch
    - Fixed bug #19483 : Blame Reports fail with space in directory name
   </notes>
  </release>
  <release>
   <version>
    <release>1.3.4</release>
    <api>1.3.4</api>
   </version>
   <stability>
    <release>stable</release>
    <api>stable</api>
   </stability>
   <date>2012-05-17</date>
   <license uri="https://github.com/squizlabs/PHP_CodeSniffer/blob/master/licence.txt">BSD License</license>
   <notes>
    - Added missing package.xml entries for new Generic FixmeSniff
      -- Thanks to Jaroslav Hanslík for the patch
    - Expected indents for PEAR ScopeClosingBraceSniff and FunctionCallSignatureSniff can now be set in ruleset files
      -- Both sniffs use a variable called "indent"
      -- Thanks to Thomas Despoix for the patch
    - Standards designed to be installed in the PHPCS Standards dir will now work outside this dir as well
      -- In particular, allows the Drupal CS to work without needing to symlink it into the PHPCS install
      -- Thanks to Peter Philipp for the patch
    - Rule references for standards, directories and specific sniffs can now be relative in ruleset.xml files
      -- For example: ref="../MyStandard/Sniffs/Commenting/DisallowHashCommentsSniff.php"
    - Symlinked standards now work correctly, allowing aliasing of installed standards (request #19417)
      -- Thanks to Tom Klingenberg for the patch
    - Squiz ObjectInstantiationSniff now allows objects to be returned without assinging them to a variable
    - Added Squiz.Commenting.FileComment.MissingShort error message for file comments that only contains tags
      -- Also stops undefined index errors being generated for these comments
    - Debug option -vv now shows tokenizer status for CSS files
    - Added support for new gjslint error formats
      -- Thanks to Meck for the patch
    - Generic ScopeIndentSniff now allows comment indents to not be exact even if the exact flag is set
      -- The start of the comment is still checked for exact indentation as normal
    - Fixed an issue in AbstractPatternSniff where comments were not being ignored in some cases
    - Fixed an issue in Zend ClosingTagSniff where the closing tag was not always being detected correctly
      -- Thanks to Jonathan Robson for the patch
    - Fixed an issue in Generic FunctionCallArgumentSpacingSniff where closures could cause incorrect errors
    - Fixed an issue in Generic UpperCaseConstantNameSniff where errors were incorrectly reported on goto statements
      -- Thanks to Tom Klingenberg for the patch
    - PEAR FileCommentSniff and ClassCommentSniff now support author emails with a single character in the local part
      -- E.g., a@me.com
      -- Thanks to Denis Shapkin for the patch
    - Fixed bug #19290 : Generic indent sniffer fails for anonymous functions
    - Fixed bug #19324 : Setting show_warnings configuration option does not work
    - Fixed bug #19354 : Not recognizing references passed to method
    - Fixed bug #19361 : CSS tokenzier generates errors when PHP embedded in CSS file
    - Fixed bug #19374 : HEREDOC/NOWDOC Indentation problems
    - Fixed bug #19381 : traits and indetations in traits are not handled properly
    - Fixed bug #19394 : Notice in NonExecutableCodeSniff
    - Fixed bug #19402 : Syntax error when executing phpcs on Windows with parens in PHP path
      -- Thanks to Tom Klingenberg for the patch
    - Fixed bug #19411 : magic method error on __construct()
      -- The fix required a rewrite of AbstractScopeSniff, so please test any sniffs that extend this class
    - Fixed bug #19412 : Incorrect error about assigning objects to variables when inside inline IF
    - Fixed bug #19413 : php_cs thinks I haven't used a parameter when I have
    - Fixed bug #19414 : php_cs seems to not track variables correctly in heredocs
   </notes>
  </release>
  <release>
   <version>
    <release>1.3.3</release>
    <api>1.3.3</api>
   </version>
   <stability>
    <release>stable</release>
    <api>stable</api>
   </stability>
   <date>2012-02-17</date>
   <license uri="https://github.com/squizlabs/PHP_CodeSniffer/blob/master/licence.txt">BSD License</license>
   <notes>
    - Added new Generic FixmeSniff that shows error messages for all FIXME comments left in your code
      -- Thanks to Sam Graham for the contribution
    - The maxPercentage setting in the Squiz CommentedOutCodeSniff can now be overriden in a rulset.xml file
      -- Thanks to Volker Dusch for the patch
    - The Checkstyle and XML reports now use XMLWriter
      -- Only change in output is that empty file tags are no longer produced for files with no violations
      -- Thanks to Sebastian Bergmann for the patch
    - Added PHP_CodeSniffer_Tokens::$bracketTokens to give sniff writers fast access to open and close bracket tokens
    - Fixed an issue in AbstractPatternSniff where EOL tokens were not being correctly checked in some cases
    - PHP_CodeSniffer_File::getTokensAsString() now detects incorrect length value (request #19313)
    - Fixed bug #19114 : CodeSniffer checks extension even for single file
    - Fixed bug #19171 : Show sniff codes option is ignored by some report types
      -- Thanks to Dominic Scheirlinck for the patch
    - Fixed bug #19188 : Lots of PHP Notices when analyzing the Symfony framework
      -- First issue was list-style.. lines in CSS files not properly adjusting open/close bracket positions
      -- Second issue was notices caused by bug #19137
    - Fixed bug #19208 : UpperCaseConstantName reports class members
      -- Was also a problem with LowerCaseConstantName as well
    - Fixed bug #19256 : T_DOC_COMMENT in CSS files breaks ClassDefinitionNameSpacingSniff
      -- Thanks to Klaus Purer for the patch
    - Fixed bug #19264 : Squiz.PHP.NonExecutableCode does not handle RETURN in CASE without BREAK
    - Fixed bug #19270 : DuplicateClassName does not handle namespaces correctly
    - Fixed bug #19283 : CSS @media rules cause false positives
      -- Thanks to Klaus Purer for the patch
   </notes>
  </release>
  <release>
   <version>
    <release>1.3.2</release>
    <api>1.3.2</api>
   </version>
   <stability>
    <release>stable</release>
    <api>stable</api>
   </stability>
   <date>2011-12-01</date>
   <license uri="https://github.com/squizlabs/PHP_CodeSniffer/blob/master/licence.txt">BSD License</license>
   <notes>
    - Added Generic JSHintSniff to run jshint.js over a JS file and report warnings
      -- Set jshint path using phpcs --config-set jshint_path /path/to/jshint-rhino.js
      -- Set rhino path using phpcs --config-set rhino_path /path/to/rhino
      -- Thanks to Alexander Weiß for the contribution
    - Nowdocs are now tokenized using PHP_CodeSniffer specific T_NOWDOC tokens for easier identification
    - Generic UpperCaseConstantNameSniff no longer throws errors for namespaces
      -- Thanks to Jaroslav Hanslík for the patch
    - Squiz NonExecutableCodeSniff now detects code after thrown exceptions
      -- Thanks to Jaroslav Hanslík for the patch
    - Squiz OperatorSpacingSniff now ignores references
      -- Thanks to Jaroslav Hanslík for the patch
    - Squiz FunctionCommentSniff now reports a missing function comment if it finds a standard code comment instead
    - Squiz FunctionCommentThrownTagSniff no longer reports errors if it can't find a function comment
    - Fixed unit tests not running under Windows
      -- Thanks to Jaroslav Hanslík for the patch
    - Fixed bug #18964 : "$stackPtr must be of type T_VARIABLE" on heredocs and nowdocs
    - Fixed bug #18973 : phpcs is looking for variables in a nowdoc
    - Fixed bug #18974 : Blank line causes "Multi-line function call not indented correctly"
      -- Adds new error message to ban empty lines in multi-line function calls
    - Fixed bug #18975 : "Closing parenthesis must be on a line by itself" also causes indentation error
   </notes>
  </release>
  <release>
   <version>
    <release>1.3.1</release>
    <api>1.3.1</api>
   </version>
   <stability>
    <release>stable</release>
    <api>stable</api>
   </stability>
   <date>2011-11-03</date>
   <license uri="https://github.com/squizlabs/PHP_CodeSniffer/blob/master/licence.txt">BSD License</license>
   <notes>
    - All report file command line arguments now work with relative paths (request #17240)
    - The extensions command line argument now supports multi-part file extensions (request #17227)
    - Added report type --report=hgblame to show number of errors/warnings committed by authors in a Mercurial repository
      -- Has the same functionality as the svnblame report
      -- Thanks to Ben Selby for the patch
    - Added T_BACKTICK token type to make detection of backticks easier (request #18799)
    - Added pattern matching support to Generic ForbiddenFunctionsSniff
        -- If you are extending it and overriding register() or addError() you will need to review your sniff
    - Namespaces are now recognised as scope openers, although they do not require braces (request #18043)
    - Added new ByteOrderMarkSniff to Generic standard (request #18194)
      -- Throws an error if a byte order mark is found in any PHP file
      -- Thanks to Piotr Karas for the contribution
    - PHP_Timer output is no longer included in reports when being written to a file (request #18252)
      -- Also now shown for all report types if nothing is being printed to the screen
    - Generic DeprecatedFunctionSniff now reports functions as deprecated and not simply forbidden (request #18288)
    - PHPCS now accepts file contents from STDIN (request #18447)
      -- Example usage: cat temp.php | phpcs [options]  -OR-  phpcs [options] &lt; temp.php
      -- Not every sniff will work correctly due to the lack of a valid file path
    - PHP_CodeSniffer_Exception no longer extends PEAR_Exception (request #18483)
      -- PEAR_Exception added a requirement that PEAR had to be installed
      -- PHP_CodeSniffer is not used as a library, so unlikely to have any impact
    - PEAR FileCommentSniff now allows GIT IDs in the version tag (request #14874)
    - AbstractVariableSniff now supports heredocs
      -- Also includes some variable detection fixes
      -- Thanks to Sam Graham for the patch
    - Squiz FileCommentSniff now enforces rule that package names cannot start with the word Squiz
    - MySource AssignThisSniff now allows "this" to be assigned to the private var _self
    - Fixed issue in Squiz FileCommentSniff where suggested package name was the same as the incorrect package name
    - Fixed some issues with Squiz ArrayDeclarationSniff when using function calls in array values
    - Fixed doc generation so it actually works again
      -- Also now works when being run from an SVN checkout as well as when installed as a PEAR package
      -- Should fix bug #18949 : Call to private method from static
    - PEAR ClassDeclaration sniff now supports indentation checks when using the alternate namespace syntax
      -- PEAR.Classes.ClassDeclaration.SpaceBeforeBrace message now contains 2 variables instead of 1
      -- Sniff allows overriding of the default indent level, which is set to 4
      -- Fixes bug #18933 : Alternative namespace declaration syntax confuses scope sniffs
    - Fixed bug #18465 : "self::" does not work in lambda functions
      -- Also corrects conversion of T_FUNCTION tokens to T_CLOSURE, which was not fixing token condition arrays
    - Fixed bug #18543 : CSS Tokenizer deletes too many #
    - Fixed bug #18624 : @throws namespace problem
      -- Thanks to Gavin Davies for the patch
    - Fixed bug #18628 : Generic.Files.LineLength gives incorrect results with Windows line-endings
    - Fixed bug #18633 : CSS Tokenizer doesn't replace T_LIST tokens inside some styles
    - Fixed bug #18657 : anonymous functions wrongly indented
    - Fixed bug #18670 : UpperCaseConstantNameSniff fails on dynamic retrieval of class constant
    - Fixed bug #18709 : Code sniffer sniffs file if even if it's in --ignore
      -- Thanks to Artem Lopata for the patch
    - Fixed bug #18762 : Incorrect handling of define and constant in UpperCaseConstantNameSniff
      -- Thanks to Thomas Baker for the patch
    - Fixed bug #18769 : CSS Tokenizer doesn't replace T_BREAK tokens inside some styles
    - Fixed bug #18835 : Unreachable errors of inline returns of closure functions
      -- Thanks to Patrick Schmidt for the patch
    - Fixed bug #18839 : Fix miscount of warnings in AbstractSniffUnitTest.php
      -- Thanks to Sam Graham for the patch
    - Fixed bug #18844 : Generic_Sniffs_CodeAnalysis_UnusedFunctionParameterSniff with empty body
      -- Thanks to Dmitri Medvedev for the patch
    - Fixed bug #18847 : Running Squiz_Sniffs_Classes_ClassDeclarationSniff results in PHP notice
    - Fixed bug #18868 : jslint+rhino: errors/warnings not detected
      -- Thanks to Christian Weiske for the patch
    - Fixed bug #18879 : phpcs-svn-pre-commit requires escapeshellarg
      -- Thanks to Bjorn Katuin for the patch
    - Fixed bug #18951 : weird behaviour with closures and multi-line use () params
   </notes>
  </release>
  <release>
   <version>
    <release>1.3.0</release>
    <api>1.3.0</api>
   </version>
   <stability>
    <release>stable</release>
    <api>stable</api>
   </stability>
   <date>2011-03-17</date>
   <license uri="https://github.com/squizlabs/PHP_CodeSniffer/blob/master/licence.txt">BSD License</license>
   <notes>
    - Add a new token T_CLOSURE that replaces T_FUNCTION if the function keyword is anonymous
    - Many Squiz sniffs no longer report errors when checking closures; they are now ignored
    - Fixed some error messages in PEAR MultiLineConditionSniff that were not using placeholders for message data
    - AbstractVariableSniff now correctly finds variable names wrapped with curly braces inside double quoted strings
    - PEAR FunctionDeclarationSniff now ignores arrays in argument default values when checking multi-line declarations
    - Fixed bug #18200 : Using custom named ruleset file as standard no longer works
    - Fixed bug #18196 : PEAR MultiLineCondition.SpaceBeforeOpenBrace not consistent with newline chars
    - Fixed bug #18204 : FunctionCommentThrowTag picks wrong exception type when throwing function call
    - Fixed bug #18222 : Add __invoke method to PEAR standard
    - Fixed bug #18235 : Invalid error generation in Squiz.Commenting.FunctionCommentThrowTag
    - Fixed bug #18250 : --standard with relative path skips Standards' "implicit" sniffs
    - Fixed bug #18274 : Multi-line IF and function call indent rules conflict
    - Fixed bug #18282 : Squiz doesn't handle final keyword before function comments
      -- Thanks to Dave Perrett for the patch
    - Fixed bug #18336 : Function isUnderscoreName gives php notices
   </notes>
  </release>
  <release>
   <version>
    <release>1.3.0RC2</release>
    <api>1.3.0RC2</api>
   </version>
   <stability>
    <release>beta</release>
    <api>beta</api>
   </stability>
   <date>2011-01-14</date>
   <license uri="https://github.com/squizlabs/PHP_CodeSniffer/blob/master/licence.txt">BSD License</license>
   <notes>
    - You can now print multiple reports for each run and print each to the screen or a file (request #12434)
      -- Format is --report-[report][=file] (e.g., --report-xml=out.xml)
      -- Printing to screen is done by leaving [file] empty (e.g., --report-xml)
      -- Multiple reports can be specified in this way (e.g., --report-summary --report-xml=out.xml)
      -- The standard --report and --report-file command line arguments are unchanged
    - Added -d command line argument to set php.ini settings while running (request #17244)
      -- Usage is: phpcs -d memory_limit=32M -d ...
      -- Thanks to Ben Selby for the patch
    - Added -p command line argument to show progress during a run
      -- Dot means pass, E means errors found, W means only warnings found and S means skipped file
      -- Particularly good for runs where you are checking more than 100 files
      -- Enable by default with --config-set show_progress 1
      -- Will not print anything if you are already printing verbose output
      -- This has caused a big change in the way PHP_CodeSniffer processes files (API changes around processing)
    - You can now add exclude rules for individual sniffs or error messages (request #17903)
      -- Only available when using a ruleset.xml file to specify rules
      -- Uses the same exclude-pattern tags as normal but allows them inside rule tags
    - Using the -vvv option will now print a list of sniffs executed for each file and how long they took to process
    - Added Generic ClosureLinterSniff to run Google's gjslint over your JS files
    - The XML and CSV reports now include the severity of the error (request #18165)
      -- The Severity column in the CSV report has been renamed to Type, and a new Severity column added for this
    - Fixed issue with Squiz FunctionCommentSniff reporting incorrect type hint when default value uses namespace
      -- Thanks to Anti Veeranna for the patch
    - Generic FileLengthSniff now uses iconv_strlen to check line length if an encoding is specified (request #14237)
    - Generic UnnecessaryStringConcatSniff now allows strings to be combined to form a PHP open or close tag
    - Squiz SwitchDeclarationSniff no longer reports indentation errors for BREAK statements inside IF conditions
    - Interactive mode now always prints the full error report (ignores command line)
    - Improved regular expression detection in JavaScript files
      -- Added new T_TYPEOF token that can be used to target the typeof JS operator
      -- Fixes bug #17611 : Regular expression tokens not recognised
    - Squiz ScopeIndentSniff removed
      -- Squiz standard no longer requires additional indents between ob_* methods
      -- Also removed Squiz OutputBufferingIndentSniff that was checking the same thing
    - PHP_CodeSniffer_File::getMemberProperties() performance improved significantly
      -- Improves performance of Squiz ValidVariableNameSniff significantly
    - Squiz OperatorSpacingSniff performance improved significantly
    - Squiz NonExecutableCodeSniff performance improved significantly
      -- Will throw duplicate errors in some cases now, but these should be rare
    - MySource IncludeSystemSniff performance improved significantly
    - MySource JoinStringsSniff no longer reports an error when using join() on a named JS array
    - Warnings are now reported for each file when they cannot be opened instead of stopping the script
      -- Hide warnings with the -n command line argument
      -- Can override the warnings using the code Internal.DetectLineEndings
    - Fixed bug #17693 : issue with pre-commit hook script with filenames that start with v
    - Fixed bug #17860 : isReference function fails with references in array
      -- Thanks to Lincoln Maskey for the patch
    - Fixed bug #17902 : Cannot run tests when tests are symlinked into tests dir
      -- Thanks to Matt Button for the patch
    - Fixed bug #17928 : Improve error message for Generic_Sniffs_PHP_UpperCaseConstantSniff
      -- Thanks to Stefano Kowalke for the patch
    - Fixed bug #18039 : JS Tokenizer crash when ] is last character in file
    - Fixed bug #18047 : Incorrect handling of namespace aliases as constants
      -- Thanks to Dmitri Medvedev for the patch
    - Fixed bug #18072 : Impossible to exclude path from processing when symlinked
    - Fixed bug #18073 : Squiz.PHP.NonExecutableCode fault
    - Fixed bug #18117 : PEAR coding standard: Method constructor not sniffed as a function
    - Fixed bug #18135 : Generic FunctionCallArgumentSpacingSniff reports function declaration errors
    - Fixed bug #18140 : Generic scope indent in exact mode: strange expected/found values for switch
    - Fixed bug #18145 : Sniffs are not loaded for custom ruleset file
      -- Thanks to Scott McCammon for the patch
    - Fixed bug #18152 : While and do-while with AbstractPatternSniff
    - Fixed bug #18191 : Squiz.PHP.LowercasePHPFunctions does not work with new Date()
    - Fixed bug #18193 : CodeSniffer doesn't reconize CR (\r) line endings
   </notes>
  </release>
  <release>
   <version>
    <release>1.3.0RC1</release>
    <api>1.3.0RC1</api>
   </version>
   <stability>
    <release>beta</release>
    <api>beta</api>
   </stability>
   <date>2010-09-03</date>
   <license uri="https://github.com/squizlabs/PHP_CodeSniffer/blob/master/licence.txt">BSD License</license>
   <notes>
    - Added exclude pattern support to ruleset.xml file so you can specify ignore patterns in a standard (request #17683)
      -- Use new exclude-pattern tags to include the ignore rules into your ruleset.xml file
      -- See CodeSniffer/Standards/PHPCS/ruleset.xml for an example
    - Added new --encoding command line argument to specify the encoding of the files being checked
      -- When set to utf-8, stops the XML-based reports from double-encoding
      -- When set to something else, helps the XML-based reports encode to utf-8
      -- Default value is iso-8859-1 but can be changed with --config-set encoding [value]
    - The report is no longer printed to screen when using the --report-file command line option (request #17467)
      -- If you want to print it to screen as well, use the -v command line argument
    - The SVN and GIT blame reports now also show percentage of reported errors per author (request #17606)
      -- Thanks to Ben Selby for the patch
    - Updated the SVN pre-commit hook to work with the new severity levels feature
    - Generic SubversionPropertiesSniff now allows properties to have NULL values (request #17682)
      -- A null value indicates that the property should exist but the value should not be checked
    - Generic UpperCaseConstantName Sniff now longer complains about the PHPUnit_MAIN_METHOD constant (request #17798)
    - Squiz FileComment sniff now checks JS files as well as PHP files
    - Squiz FunctionCommentSniff now supports namespaces in type hints
    - Fixed a problem in Squiz OutputBufferingIndentSniff where block comments were reported as not indented
    - Fixed bug #17092 : Problems with utf8_encode and htmlspecialchars with non-ascii chars
      -- Use the new --encoding=utf-8 command line argument if your files are utf-8 encoded
    - Fixed bug #17629 : PHP_CodeSniffer_Tokens::$booleanOperators missing T_LOGICAL_XOR
      -- Thanks to Matthew Turland for the patch
    - Fixed bug #17699 : Fatal error generating code coverage with PHPUnit 5.3.0RC1
    - Fixed bug #17718 : Namespace 'use' statement: used global class name is recognized as constant
    - Fixed bug #17734 : Generic SubversionPropertiesSniff complains on non SVN files
    - Fixed bug #17742 : EmbeddedPhpSniff reacts negatively to file without closing php tag
    - Fixed bug #17823 : Notice: Please no longer include PHPUnit/Framework.php
   </notes>
  </release>
  <release>
   <version>
    <release>1.3.0a1</release>
    <api>1.3.0a1</api>
   </version>
   <stability>
    <release>alpha</release>
    <api>alpha</api>
   </stability>
   <date>2010-07-15</date>
   <license uri="https://github.com/squizlabs/PHP_CodeSniffer/blob/master/licence.txt">BSD License</license>
   <notes>
    - All CodingStandard.php files have been replaced by ruleset.xml files
      -- Custom standards will need to be converted over to this new format to continue working
    - You can specify a path to your own custom ruleset.xml file by using the --standard command line arg
      -- e.g., phpcs --standard=/path/to/my/ruleset.xml
    - Added a new report type --report=gitblame to show how many errors and warnings were committed by each author
      -- Has the same functionality as the svnblame report
      -- Thanks to Ben Selby for the patch
    - A new token type T_DOLLAR has been added to allow you to sniff for variable variables (feature request #17095)
      -- Thanks to Ian Young for the patch
    - JS tokenizer now supports T_POWER (^) and T_MOD_EQUAL (%=) tokens (feature request #17441)
    - If you have PHP_Timer installed, you'll now get a time/memory summary at the end of a script run
      -- Only happens when printing reports that are designed to be read on the command line
    - Added Generic DeprecatedFunctionsSniff to warn about the use of deprecated functions (feature request #16694)
      -- Thanks to Sebastian Bergmann for the patch
    - Added Squiz LogicalOperatorSniff to ensure that logical operators are surrounded by single spaces
    - Added MySource ChannelExceptionSniff to ensure action files only throw ChannelException
    - Added new method getClassProperties() for sniffs to use to determine if a class is abstract and/or final
      -- Thanks to Christian Kaps for the patch
    - Generic UpperCaseConstantSniff no longer throws errors about namespaces
      -- Thanks to Christian Kaps for the patch
    - Squiz OperatorBracketSniff now correctly checks value assignmnets in arrays
    - Squiz LongConditionClosingCommentSniff now requires a comment for long CASE statements that use curly braces
    - Squiz LongConditionClosingCommentSniff now requires an exact comment match on the brace
    - MySource IncludeSystemSniff now ignores DOMDocument usage
    - MySource IncludeSystemSniff no longer requires inclusion of systems that are being implemented
    - Removed found and expected messages from Squiz ConcatenationSpacingSniff because they were messy and not helpful
    - Fixed a problem where Generic CodeAnalysisSniff could show warnings if checking multi-line strings
    - Fixed error messages in Squiz ArrayDeclarationSniff reporting incorrect number of found and expected spaces
    - Fixed bug #17048 : False positive in Squiz_WhiteSpace_ScopeKeywordSpacingSniff
    - Fixed bug #17054 : phpcs more strict than PEAR CS regarding function parameter spacing
    - Fixed bug #17096 : Notice: Undefined index: scope_condition in ScopeClosingBraceSniff.php
      -- Moved PEAR.Functions.FunctionCallArgumentSpacing to Generic.Functions.FunctionCallArgumentSpacing
    - Fixed bug #17144 : Deprecated: Function eregi() is deprecated
    - Fixed bug #17236 : PHP Warning due to token_get_all() in DoubleQuoteUsageSniff
    - Fixed bug #17243 : Alternate Switch Syntax causes endless loop of Notices in SwitchDeclaration
    - Fixed bug #17313 : Bug with switch case struture
    - Fixed bug #17331 : Possible parse error: interfaces may not include member vars
    - Fixed bug #17337 : CSS tokenizer fails on quotes urls
    - Fixed bug #17420 : Uncaught exception when comment before function brace
    - Fixed bug #17503 : closures formatting is not supported
   </notes>
  </release>
  <release>
   <version>
    <release>1.2.2</release>
    <api>1.2.2</api>
   </version>
   <stability>
    <release>stable</release>
    <api>stable</api>
   </stability>
   <date>2010-01-27</date>
   <license uri="https://github.com/squizlabs/PHP_CodeSniffer/blob/master/licence.txt">BSD License</license>
   <notes>
    - The core PHP_CodeSniffer_File methods now understand the concept of closures (feature request #16866)
      -- Thanks to Christian Kaps for the sample code
    - Sniffs can now specify violation codes for each error and warning they add
      -- Future versions will allow you to override messages and severities using these codes
      -- Specifying a code is optional, but will be required if you wish to support overriding
    - All reports have been broken into separate classes
      -- Command line usage and report output remains the same
      -- Thanks to Gabriele Santini for the patch
    - Added an interactive mode that can be enabled using the -a command line argument
      -- Scans files and stops when it finds a file with errors
      -- Waits for user input to recheck the file (hopefully you fixed the errors) or skip the file
      -- Useful for very large code bases where full rechecks take a while
    - The reports now show the correct number of errors and warnings found
    - The isCamelCaps method now allows numbers in class names
    - The JS tokenizer now correctly identifies boolean and bitwise AND and OR tokens
    - The JS tokenzier now correctly identifies regular expressions used in conditions
    - PEAR ValidFunctionNameSniff now ignores closures
    - Squiz standard now uses the PEAR setting of 85 chars for LineLengthSniff
    - Squiz ControlStructureSpacingSniff now ensure there are no spaces around parentheses
    - Squiz LongConditionClosingCommentSniff now checks for comments at the end of try/catch statements
    - Squiz LongConditionClosingCommentSniff now checks validity of comments for short structures if they exist
    - Squiz IncrementDecrementUsageSniff now has better checking to ensure it only looks at simple variable assignments
    - Squiz PostStatementCommentSniff no longer throws errors for end function comments
    - Squiz InlineCommentSniff no longer throws errors for end function comments
    - Squiz OperatorBracketSniff now allows simple arithmetic operations in SWITCH conditions
    - Squiz ValidFunctionNameSniff now ignores closures
    - Squiz MethodScopeSniff now ignores closures
    - Squiz ClosingDeclarationCommentSniff now ignores closures
    - Squiz GlobalFunctionSniff now ignores closures
    - Squiz DisallowComparisonAssignmentSniff now ignores the assigning of arrays
    - Squiz DisallowObjectStringIndexSniff now allows indexes that contain dots and reserved words
    - Squiz standard now throws nesting level and cyclomatic complexity errors at much higher levels
    - Squiz CommentedOutCodeSniff now ignores common comment framing chacacters
    - Squiz ClassCommentSniff now ensures the open comment tag is the only content on the first line
    - Squiz FileCommentSniff now ensures the open comment tag is the only content on the first line
    - Squiz FunctionCommentSniff now ensures the open comment tag is the only content on the first line
    - Squiz VariableCommentSniff now ensures the open comment tag is the only content on the first line
    - Squiz NonExecutableCodeSniff now warns about empty return statements that are not required
    - Removed ForbiddenStylesSniff from Squiz standard
      -- It is now in in the MySource standard as BrowserSpecificStylesSniff
      -- New BrowserSpecificStylesSniff ignores files with browser-specific suffixes
    - MySource IncludeSystemSniff no longer throws errors when extending the Exception class
    - MySource IncludeSystemSniff no longer throws errors for the abstract widget class
    - MySource IncludeSystemSniff and UnusedSystemSniff now allow includes inside IF statements
    - MySource IncludeSystemSniff no longer throws errors for included widgets inside methods
    - MySource GetRequestDataSniff now throws errors for using $_FILES
    - MySource CreateWidgetTypeCallbackSniff now allows return statements in nested functions
    - MySource DisallowSelfActionsSniff now ignores abstract classes
    - Fixed a problem with the SVN pre-commit hook for PHP versions without vertical whitespace regex support
    - Fixed bug #16740 : False positives for heredoc strings and unused parameter sniff
    - Fixed bug #16794 : ValidLogicalOperatorsSniff doesn't report operators not in lowercase
    - Fixed bug #16804 : Report filename is shortened too much
    - Fixed bug #16821 : Bug in Squiz_Sniffs_WhiteSpace_OperatorSpacingSniff
      -- Thanks to Jaroslav Hanslík for the patch
    - Fixed bug #16836 : Notice raised when using semicolon to open case
    - Fixed bug #16855 : Generic standard sniffs incorrectly for define() method
    - Fixed bug #16865 : Two bugs in Squiz_Sniffs_WhiteSpace_OperatorSpacingSniff
      -- Thanks to Jaroslav Hanslík for the patch
    - Fixed bug #16902 : Inline If Declaration bug
    - Fixed bug #16960 : False positive for late static binding in Squiz/ScopeKeywordSpacingSniff
      -- Thanks to Jakub Tománek for the patch
    - Fixed bug #16976 : The phpcs attempts to process symbolic links that don't resolve to files
    - Fixed bug #17017 : Including one file in the files sniffed alters errors reported for another file
   </notes>
  </release>
  <release>
   <version>
    <release>1.2.1</release>
    <api>1.2.1</api>
   </version>
   <stability>
    <release>stable</release>
    <api>stable</api>
   </stability>
   <date>2009-11-17</date>
   <license uri="https://github.com/squizlabs/PHP_CodeSniffer/blob/master/licence.txt">BSD License</license>
   <notes>
    - Added a new report type --report=svnblame to show how many errors and warnings were committed by each author
      -- Also shows the percentage of their code that are errors and warnings
      -- Requires you to have the SVN command in your path
      -- Make sure SVN is storing usernames and passwords (if required) or you will need to enter them for each file
      -- You can also use the -s command line argument to see the different types of errors authors are committing
      -- You can use the -v command line argument to see all authors, even if they have no errors or warnings
    - Added a new command line argument --report-width to allow you to set the column width of screen reports
      -- Reports wont accept values less than 70 or else they get too small
      -- Can also be set via a config var: phpcs --config-set report_width 100
    - You can now get PHP_CodeSniffer to ignore a whole file by adding @codingStandardsIgnoreFile in the content
      -- If you put it in the first two lines the file wont even be tokenized, so it will be much quicker
    - Reports now print their file lists in alphabetical order
    - PEAR FunctionDeclarationSniff now reports error for incorrect closing bracket placement in multi-line definitions
    - Added Generic CallTimePassByRefenceSniff to prohibit the passing of variables into functions by reference
      -- Thanks to Florian Grandel for the contribution
    - Added Squiz DisallowComparisonAssignmentSniff to ban the assignment of comparison values to a variable
    - Added Squiz DuplicateStyleDefinitionSniff to check for duplicate CSS styles in a single class block
    - Squiz ArrayDeclarationSniff no longer checks the case of array indexes because that is not its job
    - Squiz PostStatementCommentSniff now allows end comments for class member functions
    - Squiz InlineCommentSniff now supports the checking of JS files
    - MySource CreateWidgetTypeCallbackSniff now allows the callback to be passed to another function
    - MySource CreateWidgetTypeCallbackSniff now correctly ignores callbacks used inside conditions
    - Generic MultipleStatementAlignmentSniff now enforces a single space before equals sign if max padding is reached
    - Fixed a problem in the JS tokenizer where regular expressions containing \// were not converted correctly
    - Fixed a problem tokenizing CSS files where multiple ID targets on a line would look like comments
    - Fixed a problem tokenizing CSS files where class names containing a colon looked like style definitions
    - Fixed a problem tokenizing CSS files when style statements had empty url() calls
    - Fixed a problem tokenizing CSS colours with the letter E in first half of the code
    - Squiz ColonSpacingSniff now ensures it is only checking style definitions in CSS files and not class names
    - Squiz DisallowComparisonAssignmentSniff no longer reports errors when assigning the return value of a function
    - CSS tokenizer now correctly supports multi-line comments
    - When only the case of var names differ for function comments, the error now indicates the case is different
    - Fixed an issue with Generic UnnecessaryStringConcatSniff where it incorrectly suggested removing a concat
    - Fixed bug #16530 : ScopeIndentSniff reports false positive
    - Fixed bug #16533 : Duplicate errors and warnings
    - Fixed bug #16563 : Check file extensions problem in phpcs-svn-pre-commit
      -- Thanks to Kaijung Chen for the patch
    - Fixed bug #16592 : Object operator indentation incorrect when first operator is on a new line
    - Fixed bug #16641 : Notice output
    - Fixed bug #16682 : Squiz_Sniffs_Strings_DoubleQuoteUsageSniff reports string "\0" as invalid
    - Fixed bug #16683 : Typing error in PHP_CodeSniffer_CommentParser_AbstractParser
    - Fixed bug #16684 : Bug in Squiz_Sniffs_PHP_NonExecutableCodeSniff
    - Fixed bug #16692 : Spaces in paths in Squiz_Sniffs_Debug_JavaScriptLintSniff
      -- Thanks to Jaroslav Hanslík for the patch
    - Fixed bug #16696 : Spelling error in MultiLineConditionSniff
    - Fixed bug #16697 : MultiLineConditionSniff incorrect result with inline IF
    - Fixed bug #16698 : Notice in JavaScript Tokenizer
    - Fixed bug #16736 : Multi-files sniffs aren't processed when FILE is a single directory
      -- Thanks to Alexey Shein for the patch
    - Fixed bug #16792 : Bug in Generic_Sniffs_PHP_ForbiddenFunctionsSniff
   </notes>
  </release>
  <release>
   <version>
    <release>1.2.0</release>
    <api>1.2.0</api>
   </version>
   <stability>
    <release>stable</release>
    <api>stable</api>
   </stability>
   <date>2009-08-17</date>
   <license uri="https://github.com/squizlabs/PHP_CodeSniffer/blob/master/licence.txt">BSD License</license>
   <notes>
    - Installed standards are now favoured over custom standards when using the cmd line arg with relative paths
    - Unit tests now use a lot less memory while running
    - Squiz standard now uses Generic EmptyStatementSniff but throws errors instead of warnings
    - Squiz standard now uses Generic UnusedFunctionParameterSniff
    - Removed unused ValidArrayIndexNameSniff from the Squiz standard
    - Fixed bug #16424 : SubversionPropertiesSniff print PHP Warning
    - Fixed bug #16450 : Constant PHP_CODESNIFFER_VERBOSITY already defined (unit tests)
    - Fixed bug #16453 : function declaration long line splitted error
    - Fixed bug #16482 : phpcs-svn-pre-commit ignores extensions parameter
   </notes>
  </release>
  <release>
   <version>
    <release>1.2.0RC3</release>
    <api>1.2.0RC3</api>
   </version>
   <stability>
    <release>beta</release>
    <api>beta</api>
   </stability>
   <date>2009-07-07</date>
   <license uri="https://github.com/squizlabs/PHP_CodeSniffer/blob/master/licence.txt">BSD License</license>
   <notes>
    - You can now use @codingStandardsIgnoreStart and @...End comments to suppress messages (feature request #14002)
    - A warning is now included for files without any code when short_open_tag is set to Off (feature request #12952)
    - You can now use relative paths to your custom standards with the --standard cmd line arg (feature request #14967)
    - You can now override magic methods and functions in PEAR ValidFunctionNameSniff (feature request #15830)
    - MySource IncludeSystemSniff now recognises widget action classes
    - MySource IncludeSystemSniff now knows about unit test classes and changes rules accordingly
   </notes>
  </release>
  <release>
   <version>
    <release>1.2.0RC2</release>
    <api>1.2.0RC2</api>
   </version>
   <stability>
    <release>beta</release>
    <api>beta</api>
   </stability>
   <date>2009-05-25</date>
   <license uri="https://github.com/squizlabs/PHP_CodeSniffer/blob/master/licence.txt">BSD License</license>
   <notes>
    - Test suite can now be run using the full path to AllTests.php (feature request #16179)
    - Fixed bug #15980 : PHP_CodeSniffer change php current directory
      -- Thanks to Dolly Aswin Harahap for the patch
    - Fixed bug #16001 : Notice triggered
    - Fixed bug #16054 : phpcs-svn-pre-commit not showing any errors
    - Fixed bug #16071 : Fatal error: Uncaught PHP_CodeSniffer_Exception
    - Fixed bug #16170 : Undefined Offset -1 in MultiLineConditionSniff.php on line 68
    - Fixed bug #16175 : Bug in Squiz-IncrementDecrementUsageSniff
   </notes>
  </release>
  <release>
   <version>
    <release>1.2.0RC1</release>
    <api>1.2.0RC1</api>
   </version>
   <stability>
    <release>beta</release>
    <api>beta</api>
   </stability>
   <date>2009-03-09</date>
   <license uri="https://github.com/squizlabs/PHP_CodeSniffer/blob/master/licence.txt">BSD License</license>
   <notes>
    - Reports that are output to a file now include a trailing newline at the end of the file
    - Fixed sniff names not shown in -vvv token processing output
    - Added Generic SubversionPropertiesSniff to check that specific svn props are set for files
      -- Thanks to Jack Bates for the contribution
    - The PHP version check can now be overridden in classes that extend PEAR FileCommentSniff
      -- Thanks to Helgi Þormar Þorbjörnsson for the suggestion
    - Added Generic ConstructorNameSniff to check for PHP4 constructor name usage
      -- Thanks to Leif Wickland for the contribution
    - Squiz standard now supports multi-line function and condition sniffs from PEAR standard
    - Squiz standard now uses Generic ConstructorNameSniff
    - Added MySource GetRequestDataSniff to ensure REQUEST, GET and POST are not accessed directly
    - Squiz OperatorBracketSniff now allows square brackets in simple unbracketed operations
    - Fixed the incorrect tokenizing of multi-line block comments in CSS files
    - Fixed bug #15383 : Uncaught PHP_CodeSniffer_Exception
    - Fixed bug #15408 : An unexpected exception has been caught: Undefined offset: 2
    - Fixed bug #15519 : Uncaught PHP_CodeSniffer_Exception
    - Fixed bug #15624 : Pre-commit hook fails with PHP errors
    - Fixed bug #15661 : Uncaught PHP_CodeSniffer_Exception
    - Fixed bug #15722 : "declare(encoding = 'utf-8');" leads to "Missing file doc comment"
    - Fixed bug #15910 : Object operator indention not calculated correctly
   </notes>
  </release>
  <release>
   <version>
    <release>1.2.0a1</release>
    <api>1.2.0a1</api>
   </version>
   <stability>
    <release>alpha</release>
    <api>alpha</api>
   </stability>
   <date>2008-12-18</date>
   <license uri="https://github.com/squizlabs/PHP_CodeSniffer/blob/master/licence.txt">BSD License</license>
   <notes>
    - PHP_CodeSniffer now has a CSS tokenizer for checking CSS files
    - Added support for a new multi-file sniff that sniffs all processed files at once
    - Added new output format --report=emacs to output errors using the emacs standard compile output format
      -- Thanks to Len Trigg for the contribution
    - Reports can now be written to a file using the --report-file command line argument (feature request #14953)
      -- The report is also written to screen when using this argument
    - The CheckStyle, CSV and XML reports now include a source for each error and warning (feature request #13242)
      -- A new report type --report=source can be used to show you the most common errors in your files
    - Added new command line argument -s to show error sources in all reports
    - Added new command line argument --sniffs to specify a list of sniffs to restrict checking to
      -- Uses the sniff source codes that are optionally displayed in reports
    - Changed the max width of error lines from 80 to 79 chars to stop blank lines in the default windows cmd window
    - PHP_CodeSniffer now has a token for an asperand (@ symbol) so sniffs can listen for them
      -- Thanks to Andy Brockhurst for the patch
    - Added Generic DuplicateClassNameSniff that will warn if the same class name is used in multiple files
      -- Not currently used by any standard; more of a multi-file sniff sample than anything useful
    - Added Generic NoSilencedErrorsSniff that warns if PHP errors are being silenced using the @ symbol
      -- Thanks to Andy Brockhurst for the contribution
    - Added Generic UnnecessaryStringConcatSniff that checks for two strings being concatenated
    - Added PEAR FunctionDeclarationSniff to enforce the new multi-line function declaration PEAR standard
    - Added PEAR MultiLineAssignmentSniff to enforce the correct indentation of multi-line assignments
    - Added PEAR MultiLineConditionSniff to enforce the new multi-line condition PEAR standard
    - Added PEAR ObjectOperatorIndentSniff to enforce the new chained function call PEAR standard
    - Added MySource DisallowSelfActionSniff to ban the use of self::method() calls in Action classes
    - Added MySource DebugCodeSniff to ban the use of Debug::method() calls
    - Added MySource CreateWidgetTypeCallback sniff to check callback usage in widget type create methods
    - Added Squiz DisallowObjectStringIndexSniff that forces object dot notation in JavaScript files
      -- Thanks to Sertan Danis for the contribution
    - Added Squiz DiscouragedFunctionsSniff to warn when using debug functions
    - Added Squiz PropertyLabelSniff to check whitespace around colons in JS property and label declarations
    - Added Squiz DuplicatePropertySniff to check for duplicate property names in JS classes
    - Added Squiz ColonSpacingSniff to check for spacing around colons in CSS style definitions
    - Added Squiz SemicolonSpacingSniff to check for spacing around semicolons in CSS style definitions
    - Added Squiz IdentationSniff to check for correct indentation of CSS files
    - Added Squiz ColourDefinitionSniff to check that CSS colours are defined in uppercase and using shorthand
    - Added Squiz EmptyStyleDefinitionSniff to check for CSS style definitions without content
    - Added Squiz EmptyClassDefinitionSniff to check for CSS class definitions without content
    - Added Squiz ClassDefinitionOpeningBraceSpaceSniff to check for spaces around opening brace of CSS class definitions
    - Added Squiz ClassDefinitionClosingBraceSpaceSniff to check for a single blank line after CSS class definitions
    - Added Squiz ClassDefinitionNameSpacingSniff to check for a blank lines inside CSS class definition names
    - Added Squiz DisallowMultipleStyleDefinitionsSniff to check for multiple style definitions on a single line
    - Added Squiz DuplicateClassDefinitionSniff to check for duplicate CSS class blocks that can be merged
    - Added Squiz ForbiddenStylesSniff to check for usage of browser specific styles
    - Added Squiz OpacitySniff to check for incorrect opacity values in CSS
    - Added Squiz LowercaseStyleDefinitionSniff to check for styles that are not defined in lowercase
    - Added Squiz MissingColonSniff to check for style definitions where the colon has been forgotten
    - Added Squiz MultiLineFunctionDeclarationSniff to check that multi-line declarations contain one param per line
    - Added Squiz JSLintSniff to check for JS errors using the jslint.js script through Rhino
      -- Set jslint path using phpcs --config-set jslint_path /path/to/jslint.js
      -- Set rhino path using phpcs --config-set rhino_path /path/to/rhino
    - Added Generic TodoSniff that warns about comments that contain the word TODO
    - Removed MultipleStatementAlignmentSniff from the PEAR standard as alignment is now optional
    - Generic ForbiddenFunctionsSniff now has protected member var to specify if it should use errors or warnings
    - Generic MultipleStatementAlignmentSniff now has correct error message if assignment is on a new line
    - Generic MultipleStatementAlignmentSniff now has protected member var to allow it to ignore multi-line assignments
    - Generic LineEndingsSniff now supports checking of JS files
    - Generic LineEndingsSniff now supports checking of CSS files
    - Generic DisallowTabIndentSniff now supports checking of CSS files
    - Squiz DoubleQuoteUsageSniff now bans the use of variables in double quoted strings in favour of concatenation
    - Squiz SuperfluousWhitespaceSniff now supports checking of JS files
    - Squiz SuperfluousWhitespaceSniff now supports checking of CSS files
    - Squiz DisallowInlineIfSniff now supports checking of JS files
    - Squiz SemicolonSpacingSniff now supports checking of JS files
    - Squiz PostStatementCommentSniff now supports checking of JS files
    - Squiz FunctionOpeningBraceSpacingSniff now supports checking of JS files
    - Squiz FunctionClosingBraceSpacingSniff now supports checking of JS files
      -- Empty JS functions must have their opening and closing braces next to each other
    - Squiz ControlStructureSpacingSniff now supports checking of JS files
    - Squiz LongConditionClosingCommentSniff now supports checking of JS files
    - Squiz OperatorSpacingSniff now supports checking of JS files
    - Squiz SwitchDeclarationSniff now supports checking of JS files
    - Squiz CommentedOutCodeSniff now supports checking of CSS files
    - Squiz DisallowSizeFunctionsInLoopsSniff now supports checking of JS files for the use of object.length
    - Squiz DisallowSizeFunctionsInLoopsSniff no longer complains about size functions outside of the FOR condition
    - Squiz ControlStructureSpacingSniff now bans blank lines at the end of a control structure
    - Squiz ForLoopDeclarationSniff no longer throws errors for JS FOR loops without semicolons
    - Squiz MultipleStatementAlignmentSniff no longer throws errors if a statement would take more than 8 spaces to align
    - Squiz standard now uses Genric TodoSniff
    - Squiz standard now uses Genric UnnecessaryStringConcatSniff
    - Squiz standard now uses PEAR MultiLineAssignmentSniff
    - Squiz standard now uses PEAR MultiLineConditionSniff
    - Zend standard now uses OpeningFunctionBraceBsdAllmanSniff (feature request #14647)
    - MySource JoinStringsSniff now bans the use of inline array joins and suggests the + operator
    - Fixed incorrect errors that can be generated from abstract scope sniffs when moving to a new file
    - Core tokenizer now matches orphaned curly braces in the same way as square brackets
    - Whitespace tokens at the end of JS files are now added to the token stack
    - JavaScript tokenizer now identifies properties and labels as new token types
    - JavaScript tokenizer now identifies object definitions as a new token type and matches curly braces for them
    - JavaScript tokenizer now identifies DIV_EQUAL and MUL_EQUAL tokens
    - Improved regular expression detection in the JavaScript tokenizer
    - Improve AbstractPatternSniff support so it can listen for any token type, not just weighted tokens
    - Fixed Squiz DoubleQuoteUsageSniff so it works correctly with short_open_tag=Off
    - Fixed bug #14409 : Output of warnings to log file
    - Fixed bug #14520 : Notice: Undefined offset: 1 in /usr/share/php/PHP/CodeSniffer/File.php on line
    - Fixed bug #14637 : Call to processUnknownArguments() misses second parameter $pos
      -- Thanks to Peter Buri for the patch
    - Fixed bug #14889 : Lack of clarity: licence or license
    - Fixed bug #15008 : Nested Parentheses in Control Structure Sniffs
    - Fixed bug #15091 : pre-commit hook attempts to sniff folders
      -- Thanks to Bruce Weirdan for the patch
    - Fixed bug #15124 : AbstractParser.php uses deprecated split() function
      -- Thanks to Sebastian Bergmann for the patch
    - Fixed bug #15188 : PHPCS vs HEREDOC strings
    - Fixed bug #15231 : Notice: Uninitialized string offset: 0 in FileCommentSniff.php on line 555
    - Fixed bug #15336 : Notice: Undefined offset: 2 in /usr/share/php/PHP/CodeSniffer/File.php on line
   </notes>
  </release>
  <release>
   <version>
    <release>1.1.0</release>
    <api>1.1.0</api>
   </version>
   <stability>
    <release>stable</release>
    <api>stable</api>
   </stability>
   <date>2008-07-14</date>
   <license uri="https://github.com/squizlabs/PHP_CodeSniffer/blob/master/licence.txt">BSD License</license>
   <notes>
    - PEAR FileCommentSniff now allows tag orders to be overridden in child classes
      -- Thanks to Jeff Hodsdon for the patch
    - Added Generic DisallowMultipleStatementsSniff to ensure there is only one statement per line
    - Squiz standard now uses DisallowMultipleStatementsSniff
    - Fixed error in Zend ValidVariableNameSniff when checking vars in form: $class->{$var}
    - Fixed bug #14077 : Fatal error: Uncaught PHP_CodeSniffer_Exception: $stackPtr is not a class member
    - Fixed bug #14168 : Global Function -> Static Method and __autoload()
    - Fixed bug #14238 : Line length not checket at last line of a file
    - Fixed bug #14249 : wrong detection of scope_opener
    - Fixed bug #14250 : ArrayDeclarationSniff emit warnings at malformed array
    - Fixed bug #14251 : --extensions option doesn't work
   </notes>
  </release>
  <release>
   <version>
    <release>1.1.0RC3</release>
    <api>1.1.0RC3</api>
   </version>
   <stability>
    <release>beta</release>
    <api>beta</api>
   </stability>
   <date>2008-07-03</date>
   <license uri="https://github.com/squizlabs/PHP_CodeSniffer/blob/master/licence.txt">BSD License</license>
   <notes>
    - PEAR FileCommentSniff now allows tag orders to be overridden in child classes
      -- Thanks to Jeff Hodsdon for the patch
    - Added Generic DisallowMultipleStatementsSniff to ensure there is only one statement per line
    - Squiz standard now uses DisallowMultipleStatementsSniff
    - Fixed error in Zend ValidVariableNameSniff when checking vars in form: $class->{$var}
    - Fixed bug #14077 : Fatal error: Uncaught PHP_CodeSniffer_Exception: $stackPtr is not a class member
    - Fixed bug #14168 : Global Function -> Static Method and __autoload()
    - Fixed bug #14238 : Line length not checket at last line of a file
    - Fixed bug #14249 : wrong detection of scope_opener
    - Fixed bug #14250 : ArrayDeclarationSniff emit warnings at malformed array
    - Fixed bug #14251 : --extensions option doesn't work
   </notes>
  </release>
  <release>
   <version>
    <release>1.1.0RC2</release>
    <api>1.1.0RC2</api>
   </version>
   <stability>
    <release>beta</release>
    <api>beta</api>
   </stability>
   <date>2008-06-13</date>
   <license uri="https://github.com/squizlabs/PHP_CodeSniffer/blob/master/licence.txt">BSD License</license>
   <notes>
    - Permission denied errors now stop script execution but still display current errors (feature request #14076)
    - Added Squiz ValidArrayIndexNameSniff to ensure array indexes do not use camel case
    - Squiz ArrayDeclarationSniff now ensures arrays are not declared with camel case index values
    - PEAR ValidVariableNameSniff now alerts about a possible parse error for member vars inside an interface
    - Fixed bug #13921 : js parsing fails for comments on last line of file
    - Fixed bug #13922 : crash in case of malformed (but tokenized) php file
      -- PEAR and Squiz ClassDeclarationSniff now throw warnings for possible parse errors
      -- Squiz ValidClassNameSniff now throws warning for possible parse errors
      -- Squiz ClosingDeclarationCommentSniff now throws additonal warnings for parse errors
   </notes>
  </release>
  <release>
   <version>
    <release>1.1.0RC1</release>
    <api>1.1.0RC1</api>
   </version>
   <stability>
    <release>beta</release>
    <api>beta</api>
   </stability>
   <date>2008-05-13</date>
   <license uri="https://github.com/squizlabs/PHP_CodeSniffer/blob/master/licence.txt">BSD License</license>
   <notes>
    - Added support for multiple tokenizers so PHP_CodeSniffer can check more than just PHP files
      -- PHP_CodeSniffer now has a JS tokenizer for checking JavaScript files
      -- Sniffs need to be updated to work with additional tokenizers, or new sniffs written for them
   - phpcs now exits with status 2 if the tokenier extension has been disabled (feature request #13269)
   - Added scripts/phpcs-svn-pre-commit that can be used as an SVN pre-commit hook
     -- Also reworked the way the phpcs script works to make it easier to wrap it with other functionality
     -- Thanks to Jack Bates for the contribution
   - Fixed error in phpcs error message when a supplied file does not exist
   - Fixed a cosmetic error in AbstractPatternSniff where the "found" string was missing some content
   - Added sniffs that implement part of the PMD rule catalog to the Generic standard
     -- Thanks to Manuel Pichler for the contribution of all these sniffs.
   - Squiz FunctionCommentThrowTagSniff no longer throws errors for function that only throw variables
   - Generic ScopeIndentSniff now has private member to enforce exact indent matching
   - Replaced Squiz DisallowCountInLoopsSniff with Squiz DisallowSizeFunctionsInLoopsSniff
     -- Thanks to Jan Miczaika for the sniff
   - Squiz BlockCommentSniff now checks inline doc block comments
   - Squiz InlineCommentSniff now checks inline doc block comments
   - Squiz BlockCommentSniff now checks for no blank line before first comment in a function
   - Squiz DocCommentAlignmentSniff now ignores inline doc block comments
   - Squiz ControlStructureSpacingSniff now ensures no blank lines at the start of control structures
   - Squiz ControlStructureSpacingSniff now ensures no blank lines between control structure closing braces
   - Squiz IncrementDecrementUsageSniff now ensures inc/dec ops are bracketed in string concats
   - Squiz IncrementDecrementUsageSniff now ensures inc/dec ops are not used in arithmetic operations
   - Squiz FunctionCommentSniff no longer throws errors if return value is mixed but function returns void somewhere
   - Squiz OperatorBracketSniff no allows function call brackets to count as operator brackets
   - Squiz DoubleQuoteUsageSniff now supports \x \f and \v (feature request #13365)
   - Squiz ComparisonOperatorUsageSniff now supports JS files
   - Squiz ControlSignatureSniff now supports JS files
   - Squiz ForLoopDeclarationSniff now supports JS files
   - Squiz OperatorBracketSniff now supports JS files
   - Squiz InlineControlStructureSniff now supports JS files
   - Generic LowerCaseConstantSniff now supports JS files
   - Generic DisallowTabIndentSniff now supports JS files
   - Generic MultipleStatementAlignmentSniff now supports JS files
   - Added Squiz ObjectMemberCommaSniff to ensure the last member of a JS object is not followed by a comma
   - Added Squiz ConstantCaseSniff to ensure the PHP constants are uppercase and JS lowercase
   - Added Squiz JavaScriptLintSniff to check JS files with JSL
     -- Set path using phpcs --config-set jsl_path /path/to/jsl
   - Added MySource FirebugConsoleSniff to ban the use of "console" for JS variable and function names
   - Added MySource JoinStringsSniff to enforce the use of join() to concatenate JS strings
   - Added MySource AssignThisSniff to ensure this is only assigned to a var called self
   - Added MySource DisallowNewWidgetSniff to ban manual creation of widget objects
   - Removed warning shown in Zend CodeAnalyzerSniff when the ZCA path is not set
   - Fixed error in Squiz ValidVariableNameSniff when checking vars in the form $obj->$var
   - Fixed error in Squiz DisallowMultipleAssignmentsSniff when checking vars in the form $obj->$var
   - Fixed error in Squiz InlineCommentSniff where comments for class constants were seen as inline
   - Fixed error in Squiz BlockCommentSniff where comments for class constants were not ignored
   - Fixed error in Squiz OperatorBracketSniff where negative numbers were ignored during comparisons
   - Fixed error in Squiz FunctionSpacingSniff where functions after member vars reported incorrect spacing
   - Fixed bug #13062 : Interface comments aren't handled in PEAR standard
     -- Thanks to Manuel Pichler for the path
   - Fixed bug #13119 : php minimum requirement need to be fix
   - Fixed bug #13156 : Bug in Squiz_Sniffs_PHP_NonExecutableCodeSniff
   - Fixed bug #13158 : Strange behaviour in AbstractPatternSniff
   - Fixed bug #13169 : Undefined variables
   - Fixed bug #13178 : Catch exception in File.php
   - Fixed bug #13254 : Notices output in checkstyle report causes XML issues
   - Fixed bug #13446 : crash with src of phpMyAdmin
     -- Thanks to Manuel Pichler for the path
   </notes>
  </release>
  <release>
   <version>
    <release>1.1.0a1</release>
    <api>1.1.0a1</api>
   </version>
   <stability>
    <release>alpha</release>
    <api>alpha</api>
   </stability>
   <date>2008-04-21</date>
   <license uri="https://github.com/squizlabs/PHP_CodeSniffer/blob/master/licence.txt">BSD License</license>
   <notes>
    - Fixed error in PEAR ValidClassNameSniff when checking class names with double underscores
    - Moved Squiz InlineControlStructureSniff into Generic standard
    - PEAR standard now throws warnings for inline control structures
    - Squiz OutputBufferingIndentSniff now ignores the indentation of inline HTML
    - MySource IncludeSystemSniff now ignores usage of ZipArchive
    - Removed "function" from error messages for Generic function brace sniffs (feature request #13820)
    - Generic UpperCaseConstantSniff no longer throws errors for delcare(ticks = ...)
      -- Thanks to Josh Snyder for the patch
    - Squiz ClosingDeclarationCommentSniff and AbstractVariableSniff now throw warnings for possible parse errors
    - Fixed bug #13827 : AbstractVariableSniff throws "undefined index"
    - Fixed bug #13846 : Bug in Squiz.NonExecutableCodeSniff
    - Fixed bug #13849 : infinite loop in PHP_CodeSniffer_File::findNext()
   </notes>
  </release>
  <release>
   <version>
    <release>1.0.1</release>
    <api>1.0.1</api>
   </version>
   <stability>
    <release>stable</release>
    <api>stable</api>
   </stability>
   <date>2008-02-04</date>
   <license uri="https://github.com/squizlabs/PHP_CodeSniffer/blob/master/licence.txt">BSD License</license>
   <notes>
    - Squiz ArrayDeclarationSniff now throws error if the array keyword is followed by a space
    - Squiz ArrayDeclarationSniff now throws error for empty multi-line arrays
    - Squiz ArrayDeclarationSniff now throws error for multi-line arrays with a single value
    - Squiz DocCommentAlignmentSniff now checks for a single space before tags inside docblocks
    - Squiz ForbiddenFunctionsSniff now disallows is_null() to force use of (=== NULL) instead
    - Squiz VariableCommentSniff now continues throwing errors after the first one is found
    - Squiz SuperfluousWhitespaceSniff now throws errors for multiple blank lines inside functions
    - MySource IncludedSystemSniff now checks extended class names
    - MySource UnusedSystemSniff now checks extended and implemented class names
    - MySource IncludedSystemSniff now supports includeWidget()
    - MySource UnusedSystemSniff now supports includeWidget()
    - Added PEAR ValidVariableNameSniff to check that only private member vars are prefixed with an underscore
    - Added Squiz DisallowCountInLoopsSniff to check for the use of count() in FOR and WHILE loop conditions
    - Added MySource UnusedSystemSniff to check for included classes that are never used
    - Fixed a problem that caused the parentheses map to sometimes contain incorrect values
    - Fixed bug #12767 : Cant run phpcs from dir with PEAR subdir
    - Fixed bug #12773 : Reserved variables are not detected in strings
      -- Thanks to Wilfried Loche for the patch
    - Fixed bug #12832 : Tab to space conversion does not work
    - Fixed bug #12888 : extra space indentation = Notice: Uninitialized string offset...
    - Fixed bug #12909 : Default generateDocs function does not work under linux
      -- Thanks to Paul Smith for the patch
    - Fixed bug #12957 : PHP 5.3 magic method __callStatic
      -- Thanks to Manuel Pichler for the patch
   </notes>
  </release>
  <release>
   <version>
    <release>1.0.0</release>
    <api>1.0.0</api>
   </version>
   <stability>
    <release>stable</release>
    <api>stable</api>
   </stability>
   <date>2007-12-21</date>
   <license uri="https://github.com/squizlabs/PHP_CodeSniffer/blob/master/licence.txt">BSD License</license>
   <notes>
    - You can now specify the full path to a coding standard on the command line (feature request #11886)
      -- This allows you to use standards that are stored outside of PHP_CodeSniffer's own Standard dir
      -- You can also specify full paths in the CodingStandard.php include and exclude methods
      -- Classes, dirs and files need to be names as if the standard was part of PHP_CodeSniffer
      -- Thanks to Dirk Thomas for the doc generator patch and testing
    - Modified the scope map to keep checking after 3 lines for some tokens (feature request #12561)
      -- Those tokens that must have an opener (like T_CLASS) now keep looking until EOF
      -- Other tokens (like T_FUNCTION) still stop after 3 lines for performance
    - You can now esacpe commas in ignore patterns so they can be matched in file names
      -- Thanks to Carsten Wiedmann for the patch
    - Config data is now cached in a global var so the file system is not hit so often
      -- You can also set config data temporarily for the script if you are using your own external script
      -- Pass TRUE as the third argument to PHP_CodeSniffer::setConfigData()
    - PEAR ClassDeclarationSniff no longer throws errors for multi-line class declarations
    - Squiz ClassDeclarationSniff now ensures there is one blank line after a class closing brace
    - Squiz ClassDeclarationSniff now throws errors for a missing end PHP tag after the end class tag
    - Squiz IncrementDecrementUsageSniff no longer throws errors when -= and += are being used with vars
    - Squiz SwitchDeclarationSniff now throws errors for switch statements that do not contain a case statement
      -- Thanks to Sertan Danis for the patch
    - MySource IncludeSystemSniff no longer throws errors for the Util package
    - Fixed bug #12621 : "space after AS" check is wrong
      -- Thanks to Satoshi Oikawa for the patch
    - Fixed bug #12645 : error message is wrong
      -- Thanks to Renoiv for the patch
    - Fixed bug #12651 : Increment/Decrement Operators Usage at -1
   </notes>
  </release>
  <release>
   <version>
    <release>1.0.0RC3</release>
    <api>1.0.0RC3</api>
   </version>
   <stability>
    <release>beta</release>
    <api>beta</api>
   </stability>
   <date>2007-11-30</date>
   <license uri="https://github.com/squizlabs/PHP_CodeSniffer/blob/master/licence.txt">BSD License</license>
   <notes>
    - Added new command line argument --tab-width that will convert tabs to spaces before testing
      -- This allows you to use the existing sniffs that check for spaces even when you use tabs
      -- Can also be set via a config var: phpcs --config-set tab_width 4
      -- A value of zero (the default) tells PHP_CodeSniffer not to replace tabs with spaces
    - You can now change the default report format from "full" to something else
        -- Run: phpcs --config-set report_format [format]
    - Improved performance by optimising the way the scope map is created during tokenising
    - Added new Squiz DisallowInlineIfSniff to disallow the usage of inline IF statements
    - Fixed incorrect errors being thrown for nested switches in Squiz SwitchDeclarationSniff
    - PEAR FunctionCommentSniff no longer complains about missing comments for @throws tags
    - PEAR FunctionCommentSniff now throws error for missing exception class name for @throws tags
    - PHP_CodeSniffer_File::isReference() now correctly returns for functions that return references
    - Generic LineLengthSniff no longer warns about @version lines with CVS or SVN id tags
    - Generic LineLengthSniff no longer warns about @license lines with long URLs
    - Squiz FunctionCommentThrowTagSniff no longer complains about throwing variables
    - Squiz ComparisonOperatorUsageSniff no longer throws incorrect errors for inline IF statements
    - Squiz DisllowMultipleAssignmentsSniff no longer throws errors for assignments in inline IF statements
    - Fixed bug #12455 : CodeSniffer treats content inside heredoc as PHP code
    - Fixed bug #12471 : Checkstyle report is broken
    - Fixed bug #12476 : PHP4 destructors are reported as error
    - Fixed bug #12513 : Checkstyle XML messages need to be utf8_encode()d
      -- Thanks to Sebastian Bergmann for the patch.
    - Fixed bug #12517 : getNewlineAfter() and dos files
   </notes>
  </release>
  <release>
   <version>
    <release>1.0.0RC2</release>
    <api>1.0.0RC2</api>
   </version>
   <stability>
    <release>beta</release>
    <api>beta</api>
   </stability>
   <date>2007-11-14</date>
   <license uri="https://github.com/squizlabs/PHP_CodeSniffer/blob/master/licence.txt">BSD License</license>
   <notes>
    - Added a new Checkstyle report format
      -- Like the current XML format but modified to look like Checkstyle output
      -- Thanks to Manuel Pichler for helping get the format correct
    - You can now hide warnings by default
        -- Run: phpcs --config-set show_warnings 0
        -- If warnings are hidden by default, use the new -w command line argument to override
    - Added new command line argument --config-delete to delete a config value and revert to the default
    - Improved overall performance by optimising tokenising and next/prev methods (feature request #12421)
      -- Thanks to Christian Weiske for the patch
    - Added FunctionCallSignatureSniff to Squiz standard
    - Added @subpackage support to file and class comment sniffs in PEAR standard (feature request #12382)
      -- Thanks to Carsten Wiedmann for the patch
    - An error is now displayed if you use a PHP version less than 5.1.0 (feature request #12380)
      -- Thanks to Carsten Wiedmann for the patch
    - phpcs now exits with status 2 if it receives invalid input (feature request #12380)
      -- This is distinct from status 1, which indicates errors or warnings were found
    - Added new Squiz LanguageConstructSpacingSniff to throw errors for additional whitespace after echo etc.
    - Removed Squiz ValidInterfaceNameSniff
    - PEAR FunctionCommentSniff no longer complains about unknown tags
    - Fixed incorrect errors about missing function comments in PEAR FunctionCommentSniff
    - Fixed incorrect function docblock detection in Squiz FunctionCommentSniff
    - Fixed incorrect errors for list() in Squiz DisallowMultipleAssignmentsSniff
    - Errors no longer thrown if control structure is followed by a CASE's BREAK in Squiz ControlStructureSpacingSniff
    - Fixed bug #12368 : Autoloader cannot be found due to include_path override
      -- Thanks to Richard Quadling for the patch
    - Fixed bug #12378 : equal sign alignments problem with while()
   </notes>
  </release>
  <release>
   <version>
    <release>1.0.0RC1</release>
    <api>1.0.0RC1</api>
   </version>
   <stability>
    <release>beta</release>
    <api>beta</api>
   </stability>
   <date>2007-11-01</date>
   <license uri="https://github.com/squizlabs/PHP_CodeSniffer/blob/master/licence.txt">BSD License</license>
   <notes>
    - Main phpcs script can now be run from a CVS checkout without installing the package
    - Added a new CSV report format
      -- Header row indicates what position each element is in
      -- Always use the header row to determine positions rather than assuming the format, as it may change
    - XML and CSV report formats now contain information about which column the error occurred at
      -- Useful if you want to highlight the token that caused the error in a custom application
    - Square bracket tokens now have bracket_opener and bracket_closer set
    - Added new Squiz SemicolonSpacingSniff to throw errors if whitespace is found before a semicolon
    - Added new Squiz ArrayBracketSpacingSniff to throw errors if whitespace is found around square brackets
    - Added new Squiz ObjectOperatorSpacingSniff to throw errors if whitespace is found around object operators
    - Added new Squiz DisallowMultipleAssignmentsSniff to throw errors if multiple assignments are on the same line
    - Added new Squiz ScopeKeywordSpacingSniff to throw errors if there is not a single space after a scope modifier
    - Added new Squiz ObjectInstantiationSniff to throw errors if new objects are not assigned to a variable
    - Added new Squiz FunctionDuplicateArgumentSniff to throw errors if argument is declared multiple times in a function
    - Added new Squiz FunctionOpeningBraceSpaceSniff to ensure there are no blank lines after a function open brace
    - Added new Squiz CommentedOutCodeSniff to warn about comments that looks like they are commented out code blocks
    - Added CyclomaticComplexitySniff to Squiz standard
    - Added NestingLevelSniff to Squiz standard
    - Squiz ForbiddenFunctionsSniff now recommends echo() instead of print()
    - Squiz ValidLogicalOperatorsSniff now recommends ^ instead of xor
    - Squiz SwitchDeclarationSniff now contains more checks
      -- A single space is required after the case keyword
      -- No space is allowed before the colon in a case or default statement
      -- All switch statements now require a default case
      -- Default case must contain a break statement
      -- Empty default case must contain a comment describing why the default is ignored
      -- Empty case statements are not allowed
      -- Case and default statements must not be followed by a blank line
      -- Break statements must be followed by a blank line or the closing brace
      -- There must be no blank line before a break statement
    - Squiz standard is now using the PEAR IncludingFileSniff
    - PEAR ClassCommentSniff no longer complains about unknown tags
    - PEAR FileCommentSniff no longer complains about unknown tags
    - PEAR FileCommentSniff now accepts multiple @copyright tags
    - Squiz BlockCommentSniff now checks that comment starts with a capital letter
    - Squiz InlineCommentSniff now has better checking to ensure comment starts with a capital letter
    - Squiz ClassCommentSniff now checks that short and long comments start with a capital letter
    - Squiz FunctionCommentSniff now checks that short, long and param comments start with a capital letter
    - Squiz VariableCommentSniff now checks that short and long comments start with a capital letter
    - Fixed error with multi-token array indexes in Squiz ArrayDeclarationSniff
    - Fixed error with checking shorthand IF statements without a semicolon in Squiz InlineIfDeclarationSniff
    - Fixed error where constants used as defulat values in function declarations were seen as type hints
    - Fixed bug #12316 : PEAR is no longer the default standard
    - Fixed bug #12321 : wrong detection of missing function docblock
   </notes>
  </release>
  <release>
   <version>
    <release>0.9.0</release>
    <api>0.9.0</api>
   </version>
   <stability>
    <release>beta</release>
    <api>beta</api>
   </stability>
   <date>2007-09-24</date>
   <license uri="https://github.com/squizlabs/PHP_CodeSniffer/blob/master/licence.txt">BSD License</license>
   <notes>
    - Added a config system for setting config data across phpcs runs
    - You can now change the default coding standard from PEAR to something else
      -- Run: phpcs --config-set default_standard [standard]
    - Added new Zend coding standard to check code against the Zend Framework standards
      -- The complete standard is not yet implemented
      -- Specify --standard=Zend to use
      -- Thanks to Johann-Peter Hartmann for the contribution of some sniffs
      -- Thanks to Holger Kral for the Code Analyzer sniff
   </notes>
  </release>
  <release>
   <version>
    <release>0.8.0</release>
    <api>0.8.0</api>
   </version>
   <stability>
    <release>beta</release>
    <api>beta</api>
   </stability>
   <date>2007-08-08</date>
   <license uri="https://github.com/squizlabs/PHP_CodeSniffer/blob/master/licence.txt">BSD License</license>
   <notes>
    - Added new XML report format; --report=xml (feature request #11535)
      -- Thanks to Brett Bieber for the patch
    - Added new command line argument --ignore to specify a list of files to skip (feature request #11556)
    - Added PHPCS and MySource coding standards into the core install
    - Scope map no longer gets confused by curly braces that act as string offsets
    - Removed CodeSniffer/SniffException.php as it is no longer used
    - Unit tests can now be run directly from a CVS checkout
    - Made private vars and functions protected in PHP_CodeSniffer class so this package can be overridden
    - Added new Metrics category to Generic coding standard
      -- Contains Cyclomatic Complexity and Nesting Level sniffs
      -- Thanks to Johann-Peter Hartmann for the contribution
    - Added new Generic DisallowTabIndentSniff to throw errors if tabs are used for indentation (feature request #11738)
      -- PEAR and Squiz standards use this new sniff to throw more specific indentation errors
    - Generic MultipleStatementAlignmentSniff has new private var to set a padding size limit (feature request #11555)
    - Generic MultipleStatementAlignmentSniff can now handle assignments that span multiple lines (feature request #11561)
    - Generic LineLengthSniff now has a max line length after which errors are thrown instead of warnings
      -- BC BREAK: Override the protected member var absoluteLineLimit and set it to zero in custom LineLength sniffs
      -- Thanks to Johann-Peter Hartmann for the contribution
    - Comment sniff errors about incorrect tag orders are now more descriptive (feature request #11693)
    - Fixed bug #11473 : Invalid CamelCaps name when numbers used in names
   </notes>
  </release>
  <release>
   <version>
    <release>0.7.0</release>
    <api>0.7.0</api>
   </version>
   <stability>
    <release>beta</release>
    <api>beta</api>
   </stability>
   <date>2007-07-02</date>
   <license uri="https://github.com/squizlabs/PHP_CodeSniffer/blob/master/licence.txt">BSD License</license>
   <notes>
    - BC BREAK: EOL character is now auto-detected and used instead of hard-coded \n
      -- Pattern sniffs must now specify "EOL" instead of "\n" or "\r\n" to use auto-detection
      -- Please use $phpcsFile->eolChar to check for newlines instead of hard-coding "\n" or "\r\n"
      -- Comment parser classes now require you to pass $phpcsFile as an additional argument
    - BC BREAK: Included and excluded sniffs now require .php extension
      -- Please update your coding standard classes and add ".php" to all sniff entries
      -- See CodeSniffer/Standards/PEAR/PEARCodingStandard.php for an example

    - Fixed error where including a directory of sniffs in a coding standard class did not work
    - Coding standard classes can now specify a list of sniffs to exclude as well as include (feature request #11056)
    - Two uppercase characters can now be placed side-by-side in class names in Squiz ValidClassNameSniff
    - SVN tags now allowed in PEAR file doc blocks (feature request #11038)
      -- Thanks to Torsten Roehr for the patch
    - Private methods in commenting sniffs and comment parser are now protected (feature request #11087)
    - Added Generic LineEndingsSniff to check the EOL character of a file
    - PEAR standard now only throws one error per file for incorrect line endings (eg. /r/n)
    - Command line arg -v now shows number of registered sniffs
    - Command line arg -vvv now shows list of registered sniffs
    - Squiz ControlStructureSpacingSniff no longer throws errors if the control structure is at the end of the script
    - Squiz FunctionCommentSniff now throws error for "return void" if function has return statement
    - Squiz FunctionCommentSniff now throws error for functions that return void but specify something else
    - Squiz ValidVariableNameSniff now allows multiple uppercase letters in a row
    - Squiz ForEachLoopDeclarationSniff now throws error for AS keyword not being lowercase
    - Squiz SwitchDeclarationSniff now throws errors for CASE/DEFAULT/BREAK keywords not being lowercase
    - Squiz ArrayDeclarationSniff now handles multi-token array values when checking alignment
    - Squiz standard now enforces a space after cast tokens
    - Generic MultipleStatementAlignmentSniff no longer gets confused by assignments inside FOR conditions
    - Generic MultipleStatementAlignmentSniff no longer gets confused by the use of list()
    - Added Generic SpaceAfterCastSniff to ensure there is a single space after a cast token
    - Added Generic NoSpaceAfterCastSniff to ensure there is no whitespace after a cast token
    - Added PEAR ClassDeclarationSniff to ensure the opening brace of a class is on the line after the keyword
    - Added Squiz ScopeClosingBraceSniff to ensure closing braces are aligned correctly
    - Added Squiz EvalSniff to discourage the use of eval()
    - Added Squiz LowercaseDeclarationSniff to ensure all declaration keywords are lowercase
    - Added Squiz LowercaseClassKeywordsSniff to ensure all class declaration keywords are lowercase
    - Added Squiz LowercaseFunctionKeywordsSniff to ensure all function declaration keywords are lowercase
    - Added Squiz LowercasePHPFunctionsSniff to ensure all calls to inbuilt PHP functions are lowercase
    - Added Squiz CastSpacingSniff to ensure cast statements dont contain whitespace
    - Errors no longer thrown when checking 0 length files with verbosity on
    - Fixed bug #11105 : getIncludedSniffs() not working anymore
      -- Thanks to Blair Robertson for the patch
    - Fixed bug #11120 : Uninitialized string offset in AbstractParser.php on line 200
   </notes>
  </release>
  <release>
   <version>
    <release>0.6.0</release>
    <api>0.6.0</api>
   </version>
   <stability>
    <release>beta</release>
    <api>beta</api>
   </stability>
   <date>2007-05-15</date>
   <license uri="https://github.com/squizlabs/PHP_CodeSniffer/blob/master/licence.txt">BSD License</license>
   <notes>
    - The number of errors and warnings found is now shown for each file while checking the file if verbosity is enabled
    - Now using PHP_EOL instead of hard-coded \n so output looks good on Windows (feature request #10761)
      - Thanks to Carsten Wiedmann for the patch.
    - phpcs now exits with status 0 (no errors) or 1 (errors found) (feature request #10348)
    - Added new -l command line argument to stop recursion into directories (feature request #10979)
    - Fixed variable name error causing incorrect error message in Squiz ValidVariableNameSniff
    - Fixed bug #10757 : Error in ControlSignatureSniff
    - Fixed bugs #10751, #10777 : Sniffer class paths handled incorrectly in Windows
      - Thanks to Carsten Wiedmann for the patch.
    - Fixed bug #10961 : Error "Last parameter comment requires a blank newline after it" thrown
    - Fixed bug #10983 : phpcs outputs notices when checking invalid PHP
    - Fixed bug #10980 : Incorrect warnings for equals sign
   </notes>
  </release>
  <release>
   <version>
    <release>0.5.0</release>
    <api>0.5.0</api>
   </version>
   <stability>
    <release>beta</release>
    <api>beta</api>
   </stability>
   <date>2007-04-17</date>
   <license uri="https://github.com/squizlabs/PHP_CodeSniffer/blob/master/licence.txt">BSD License</license>
   <notes>
    - BC BREAK: Coding standards now require a class to be added so PHP_CodeSniffer can get information from them
      - Please read the end user docs for info about the new class required for all coding standards

    - Coding standards can now include sniffs from other standards, or whole standards, without writing new sniff files
    - PHP_CodeSniffer_File::isReference() now correctly returns for references in function declarations
    - PHP_CodeSniffer_File::isReference() now returns false if you don't pass it a T_BITWISE_AND token
    - PHP_CodeSniffer_File now stores the absolute path to the file so sniffs can check file locations correctly
    - Fixed undefined index error in AbstractVariableSniff for variables inside an interface function definition
    - Added MemberVarSpacingSniff to Squiz standard to enforce one-line spacing between member vars
    - Add FunctionCommentThrowTagSniff to Squiz standard to check that @throws tags are correct
    - Fixed problems caused by references and type hints in Squiz FunctionDeclarationArgumentSpacingSniff
    - Fixed problems with errors not being thrown for some misaligned @param comments in Squiz FunctionCommentSniff
    - Fixed badly spaced comma error being thrown for "extends" class in Squiz ClassDeclarationSniff
    - Errors no longer thrown for class method names in Generic ForbiddenFunctionsSniff
    - Errors no longer thrown for type hints in front of references in Generic UpperCaseConstantNameSniff
    - Errors no longer thrown for correctly indented buffered lines in Squiz ScopeIndexSniff
    - Errors no longer thrown for user-defined functions named as forbidden functions in Generic ForbiddenFunctionsSniff
    - Errors no longer thrown on __autoload functions in PEAR ValidFunctionNameSniff
    - Errors now thrown for __autoload methods in PEAR ValidFunctionNameSniff
    - Errors now thrown if constructors or destructors have @return tags in Squiz FunctionCommentSniff
    - Errors now thrown if @throws tags dont start with a capital and end with a full stop in Squiz FunctionCommentSniff
    - Errors now thrown for invalid @var tag values in Squiz VariableCommentSniff
    - Errors now thrown for missing doc comment in Squiz VariableCommentSniff
    - Errors now thrown for unspaced operators in FOR loop declarations in Squiz OperatorSpacingSniff
    - Errors now thrown for using ob_get_clean/flush functions to end buffers in Squiz OutputBufferingIndentSniff
    - Errors now thrown for all missing member variable comments in Squiz VariableCommentSniff
   </notes>
  </release>
  <release>
   <version>
    <release>0.4.0</release>
    <api>0.4.0</api>
   </version>
   <stability>
    <release>beta</release>
    <api>beta</api>
   </stability>
   <date>2007-02-19</date>
   <license uri="https://github.com/squizlabs/PHP_CodeSniffer/blob/master/licence.txt">BSD License</license>
   <notes>
    - Standard name specified with --standard command line argument is no longer case sensitive
    - Long error and warning messages are now wrapped to 80 characters in the full error report (thanks Endre Czirbesz)
    - Shortened a lot of error and warning messages so they don't take up so much room
    - Squiz FunctionCommentSniff now checks that param comments start with a capital letter and end with a full stop
    - Squiz FunctionSpacingSniff now reports incorrect lines below function on closing brace, not function keyword
    - Squiz FileCommentSniff now checks that there are no blank lines between the open PHP tag and the comment
    - PHP_CodeSniffer_File::isReference() now returns correctly when checking refs on right side of =>
    - Fixed incorrect error with switch closing brace in Squiz SwitchDeclarationSniff
    - Fixed missing error when multiple statements are not aligned correctly with object operators
    - Fixed incorrect errors for some PHP special variables in Squiz ValidVariableNameSniff
    - Fixed incorrect errors for arrays that only contain other arrays in Squiz ArrayDeclarationSniff
    - Fixed bug #9844 : throw new Exception(\n accidently reported as error but it ain't
   </notes>
  </release>
  <release>
   <version>
    <release>0.3.0</release>
    <api>0.3.0</api>
   </version>
   <stability>
    <release>beta</release>
    <api>beta</api>
   </stability>
   <date>2007-01-11</date>
   <license uri="https://github.com/squizlabs/PHP_CodeSniffer/blob/master/licence.txt">BSD License</license>
   <notes>
    - Updated package.xml to version 2
    - Specifying coding standard on command line is now optional, even if you have multiple standards installed
      - PHP_CodeSniffer uses the PEAR coding standard by default if no standard is specified
    - New command line option, --extensions, to specify a comma separated list of file extensions to check
    - Converted all unit tests to PHPUnit 3 format
    - Added new coding standard, Squiz, that can be used as an alternative to PEAR
      - also contains more examples of sniffs
      - some may be moved into the Generic coding standard if required
    - Added MultipleStatementAlignmentSniff to Generic standard
    - Added ScopeIndentSniff to Generic standard
    - Added ForbiddenFunctionsSniff to Generic standard
    - Added FileCommentSniff to PEAR standard
    - Added ClassCommentSniff to PEAR standard
    - Added FunctionCommentSniff to PEAR standard
    - Change MultipleStatementSniff to MultipleStatementAlignmentSniff in PEAR standard
    - Replaced Methods directory with Functions directory in Generic and PEAR standards
      - also renamed some of the sniffs in those directories
    - Updated file, class and method comments for all files
    - Fixed bug #9274 : nested_parenthesis element not set for open and close parenthesis tokens
    - Fixed bug #9411 : too few pattern characters cause incorrect error report
   </notes>
  </release>
  <release>
   <version>
    <release>0.2.1</release>
    <api>0.2.1</api>
   </version>
   <stability>
    <release>alpha</release>
    <api>alpha</api>
   </stability>
   <date>2006-11-09</date>
   <license uri="https://github.com/squizlabs/PHP_CodeSniffer/blob/master/licence.txt">BSD License</license>
   <notes>
    - Fixed bug #9274 : nested_parenthesis element not set for open and close parenthesis tokens
   </notes>
  </release>
  <release>
   <version>
    <release>0.2.0</release>
    <api>0.2.0</api>
   </version>
   <stability>
    <release>alpha</release>
    <api>alpha</api>
   </stability>
   <date>2006-10-13</date>
   <license uri="https://github.com/squizlabs/PHP_CodeSniffer/blob/master/licence.txt">BSD License</license>
   <notes>
    - Added a generic standards package that will contain generic sniffs to be used in specific coding standards
      - thanks to Frederic Poeydomenge for the idea
    - Changed PEAR standard to use generic sniffs where available
    - Added LowerCaseConstantSniff to Generic standard
    - Added UpperCaseConstantSniff to Generic standard
    - Added DisallowShortOpenTagSniff to Generic standard
    - Added LineLengthSniff to Generic standard
    - Added UpperCaseConstantNameSniff to Generic standard
    - Added OpeningMethodBraceBsdAllmanSniff to Generic standard (contrib by Frederic Poeydomenge)
    - Added OpeningMethodBraceKernighanRitchieSniff to Generic standard (contrib by Frederic Poeydomenge)
    - Added framework for core PHP_CodeSniffer unit tests
    - Added unit test for PHP_CodeSniffer:isCamelCaps method
    - ScopeClosingBraceSniff now checks indentation of BREAK statements
    - Added new command line arg (-vv) to show developer debug output
    - Fixed some coding standard errors
    - Fixed bug #8834 : Massive memory consumption
    - Fixed bug #8836 : path case issues in package.xml
    - Fixed bug #8843 : confusion on nested switch()
    - Fixed bug #8841 : comments taken as whitespace
    - Fixed bug #8884 : another problem with nested switch() statements
   </notes>
  </release>
  <release>
   <version>
    <release>0.1.1</release>
    <api>0.1.1</api>
   </version>
   <stability>
    <release>alpha</release>
    <api>alpha</api>
   </stability>
   <date>2006-09-25</date>
   <license uri="https://github.com/squizlabs/PHP_CodeSniffer/blob/master/licence.txt">BSD License</license>
   <notes>
    - Added unit tests for all PEAR sniffs
    - Exception class now extends from PEAR_Exception
    - Fixed summary report so files without errors but with warnings are not shown when warnings are hidden
   </notes>
  </release>
  <release>
   <version>
    <release>0.1.0</release>
    <api>0.1.0</api>
   </version>
   <stability>
    <release>alpha</release>
    <api>alpha</api>
   </stability>
   <date>2006-09-19</date>
   <license uri="https://github.com/squizlabs/PHP_CodeSniffer/blob/master/licence.txt">BSD License</license>
   <notes>
    - Reorganised package contents to conform to PEAR standards
    - Changed version numbering to conform to PEAR standards
    - Removed duplicate require_once() of Exception.php from CodeSniffer.php
   </notes>
  </release>
  <release>
   <version>
    <release>0.0.5</release>
    <api>0.0.5</api>
   </version>
   <stability>
    <release>alpha</release>
    <api>alpha</api>
   </stability>
   <date>2006-09-18</date>
   <license uri="https://github.com/squizlabs/PHP_CodeSniffer/blob/master/licence.txt">BSD License</license>
   <notes>
    - Fixed .bat file for situation where php.ini cannot be found so include_path is not set
   </notes>
  </release>
  <release>
   <version>
    <release>0.0.4</release>
    <api>0.0.4</api>
   </version>
   <stability>
    <release>alpha</release>
    <api>alpha</api>
   </stability>
   <date>2006-08-28</date>
   <license uri="https://github.com/squizlabs/PHP_CodeSniffer/blob/master/licence.txt">BSD License</license>
   <notes>
    - Added .bat file for easier running of PHP_CodeSniffer on Windows
    - Sniff that checks method names now works for PHP4 style code where there is no scope keyword
    - Sniff that checks method names now works for PHP4 style constructors
    - Sniff that checks method names no longer incorrectly reports error with magic methods
    - Sniff that checks method names now reports errors with non-magic methods prefixed with __
    - Sniff that checks for constant names no longer incorrectly reports errors with heredoc strings
    - Sniff that checks for constant names no longer incorrectly reports errors with created objects
    - Sniff that checks indentation no longer incorrectly reports errors with heredoc strings
    - Sniff that checks indentation now correctly reports errors with improperly indented multi-line strings
    - Sniff that checks function declarations now checks for spaces before and after an equals sign for default values
    - Sniff that checks function declarations no longer incorrectly reports errors with multi-line declarations
    - Sniff that checks included code no longer incorrectly reports errors when return value is used conditionally
    - Sniff that checks opening brace of function no longer incorrectly reports errors with multi-line declarations
    - Sniff that checks spacing after commas in function calls no longer reports too many errors for some code
    - Sniff that checks control structure declarations now gives more descriptive error message
   </notes>
  </release>
  <release>
   <version>
    <release>0.0.3</release>
    <api>0.0.3</api>
   </version>
   <stability>
    <release>alpha</release>
    <api>alpha</api>
   </stability>
   <date>2006-08-22</date>
   <license uri="https://github.com/squizlabs/PHP_CodeSniffer/blob/master/licence.txt">BSD License</license>
   <notes>
    - Added sniff to check for invalid class and interface names
    - Added sniff to check for invalid function and method names
    - Added sniff to warn if line is greater than 85 characters
    - Added sniff to check that function calls are in the correct format
    - Fixed error where comments were not allowed on the same line as a control structure declaration
    - Added command line arg to print current version (--version)
   </notes>
  </release>
  <release>
   <version>
    <release>0.0.2</release>
    <api>0.0.2</api>
   </version>
   <stability>
    <release>alpha</release>
    <api>alpha</api>
   </stability>
   <date>2006-07-25</date>
   <license uri="https://github.com/squizlabs/PHP_CodeSniffer/blob/master/licence.txt">BSD License</license>
   <notes>
    - Removed the including of checked files to stop errors caused by parsing them
    - Removed the use of reflection so checked files do not have to be included
    - Memory usage has been greatly reduced
    - Much faster tokenising and checking times
    - Reworked the PEAR coding standard sniffs (much faster now)
    - Fix some bugs with the PEAR scope indentation standard
    - Better checking for installed coding standards
    - Can now accept multiple files and dirs on the command line
    - Added an option to list installed coding standards
    - Added an option to print a summary report (number of errors and warnings shown for each file)
    - Added an option to hide warnings from reports
    - Added an option to print verbose output (so you know what is going on)
    - Reordered command line args to put switches first (although order is not enforced)
    - Switches can now be specified together (eg. php -nv) as well as separately (phpcs -n -v)
   </notes>
  </release>
  <release>
   <version>
    <release>0.0.1</release>
    <api>0.0.1</api>
   </version>
   <stability>
    <release>alpha</release>
    <api>alpha</api>
   </stability>
   <date>2006-07-19</date>
   <license uri="https://github.com/squizlabs/PHP_CodeSniffer/blob/master/licence.txt">BSD License</license>
   <notes>Initial preview release.</notes>
  </release>
 </changelog>
</package><|MERGE_RESOLUTION|>--- conflicted
+++ resolved
@@ -17,13 +17,8 @@
  <date>2016-07-14</date>
  <time>09:28:00</time>
  <version>
-<<<<<<< HEAD
   <release>3.0.0</release>
   <api>3.0.0</api>
-=======
-  <release>2.7.0</release>
-  <api>2.7.0</api>
->>>>>>> e05973af
  </version>
  <stability>
   <release>stable</release>
@@ -31,7 +26,6 @@
  </stability>
  <license uri="https://github.com/squizlabs/PHP_CodeSniffer/blob/master/licence.txt">BSD 3-Clause License</license>
  <notes>
-<<<<<<< HEAD
   - Caching between runs (--cache, --no-cache and "cache" config var) (request #530)
     -- Use --cache=/path/to/cacheFile to use a specific file
   - Check files in parallel (--parallel=1 for off, --parallel=100 etc) (request #421)
@@ -76,10 +70,8 @@
     -- Exit code 1 used to indicate that coding standard errors were found, but none are fixable
     -- Exit code 0 is unchanged and continues to mean no coding standard errors found
 
-=======
   - Squiz.WhiteSpace.LanguageConstructSpacing no longer checks for spaces if parenthesis are being used (request #1062)
     -- Makes this sniff more compatibile with those that check parenthesis spacing of function calls
->>>>>>> e05973af
   - Fixed bug #1066 : Undefined index: quiet in CLI.php during unit test run with -v command line arg
  </notes>
  <contents>
