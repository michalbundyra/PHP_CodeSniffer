--- conflicted
+++ resolved
@@ -17,13 +17,8 @@
  <date>2016-07-14</date>
  <time>09:28:00</time>
  <version>
-<<<<<<< HEAD
   <release>3.0.0</release>
   <api>3.0.0</api>
-=======
-  <release>2.6.3</release>
-  <api>2.6.3</api>
->>>>>>> 7262a750
  </version>
  <stability>
   <release>stable</release>
@@ -31,7 +26,6 @@
  </stability>
  <license uri="https://github.com/squizlabs/PHP_CodeSniffer/blob/master/licence.txt">BSD 3-Clause License</license>
  <notes>
-<<<<<<< HEAD
   - Caching between runs (--cache, --no-cache and "cache" config var) (request #530)
     -- Use --cache=/path/to/cacheFile to use a specific file
   - Check files in parallel (--parallel=1 for off, --parallel=100 etc) (request #421)
@@ -76,36 +70,7 @@
     -- Exit code 1 used to indicate that coding standard errors were found, but none are fixable
     -- Exit code 0 is unchanged and continues to mean no coding standard errors found
 
-  - Added a new --exclude CLI argument to exclude a list of sniffs from checking and fixing (request #904)
-    -- Accepts the same sniff codes as the --sniffs command line argument, but provides the opposite functionality
-  - Added a new -q command line argument to disable progress and verbose information from being printed (request #969)
-    -- Useful if a coding standard hard-codes progess or verbose output but you want PHPCS to be quiet
-    -- Use the command "phpcs --config-set quiet true" to turn quiet mode on by default
-  - Generic LineLength sniff no longer errors for comments that cannot be broken out onto a new line (request #766)
-    -- A typical case is a comment that contains a very long URL
-    -- The comment is ignored if putting the URL on a indented new comment line would be longer than the allowed length
-  - Settings extensions in a ruleset no longer causes PHP notices during unit testing
-    -- Thanks to Klaus Purer for the patch
-  - Version control reports now show which errors are fixable if you are showing sources
-  - Added a new sniff to enforce a single space after a NOT operator (request #1051)
-    -- Include in a ruleset using the code Generic.Formatting.SpaceAfterNot
-  - Fixed bug #790 : Incorrect missing @throws error in methods that use closures
-  - Fixed bug #908 : PSR2 standard is not checking that closing brace is on line following the body
-  - Fixed bug #945 : Incorrect indent behavior using deep-nested function and arrays
-  - Fixed bug #961 : Two anonymous functions passed as function/method arguments cause indentation false positive
-  - Fixed bug #1005 : Using global composer vendor autoload breaks PHP lowercase built-in function sniff
-    -- Thanks to Michael Butler for the patch
-  - Fixed bug #1007 : Squiz Unreachable code detection is not working properly with a closure inside a case
-  - Fixed bug #1023 : PSR2.Classes.ClassDeclaration fails if class extends base class and "implements" is on trailing line
-  - Fixed bug #1026 : Arrays in comma delimited class properties cause ScopeIndent to increase indent
-  - Fixed bug #1028 : Squiz ArrayDeclaration incorrectly fixes multi-line array where end bracket is not on a new line
-  - Fixed bug #1034 : Squiz FunctionDeclarationArgumentSpacing gives incorrect error when first arg is a variadic
-  - Fixed bug #1036 : Adjacent assignments aligned analysis statement wrong
-  - Fixed bug #1049 : Version control reports can show notices when the report width is very small
-  - Fixed bug #21050 : PEAR MultiLineCondition sniff suppresses errors on last condition line
-=======
   - Fixed bug #1066 : Undefined index: quiet in CLI.php during unit test run with -v command line arg
->>>>>>> 7262a750
  </notes>
  <contents>
   <dir name="/">
