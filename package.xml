--- conflicted
+++ resolved
@@ -26,7 +26,6 @@
  </stability>
  <license uri="https://github.com/squizlabs/PHP_CodeSniffer/blob/master/licence.txt">BSD 3-Clause License</license>
  <notes>
-<<<<<<< HEAD
   - Caching between runs (--cache, --no-cache and "cache" config var) (request #530)
   - Check files in parallel (--parallel=1 for off, --parallel=100 etc) (request #421)
   - Automatic discovery of executable paths (request #571)
@@ -41,9 +40,7 @@
     -- if the sniff is already included by an imported standard, set sniff severity to 0 and include the specific message you want
   - phpcbf no longer uses patch - files are always overwritten (--no-patch option has been removed)
 
-=======
   - Fixed bug #820 : PEAR/PSR2 FunctionCallSignature sniffs suggest wrong indent when there are multiple arguments on a line
->>>>>>> ed257ca0
   - Fixed bug #822 : Ruleset hard-coded file paths are not used if not running from the same directory as the ruleset
  </notes>
  <contents>
