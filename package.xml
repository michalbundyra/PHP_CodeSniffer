--- conflicted
+++ resolved
@@ -26,7 +26,6 @@
  </stability>
  <license uri="https://github.com/squizlabs/PHP_CodeSniffer/blob/master/licence.txt">BSD 3-Clause License</license>
  <notes>
-<<<<<<< HEAD
   - Caching between runs (--cache, --no-cache and "cache" config var) (request #530)
   - Check files in parallel (--parallel=1 for off, --parallel=100 etc) (request #421)
   - Automatic discovery of executable paths (request #571)
@@ -38,38 +37,6 @@
   - can now set severity, message type and exclude patterns for entire sniff, category or standard
   - can include a single sniff code, which will exclude all other codes from that sniff
     -- if the sniff is already included by an imported standard, set sniff severity to 0 and include the specific message you want
-  - JSON report format now includes the fixable status for each error message and the total number of fixable errors
-  - Added more guard code for function declarations with syntax errors
-  - Added tokenizer support for the PHP declare construct
-    -- Thanks to Andy Blyler for the patch
-  - Generic UnnecessaryStringConcatSniff can now allow strings concatenated over multiple lines
-    -- Set the allowMultiline property to TRUE (default is FALSE) in your ruleset.xml file to enable this
-    -- By default, concat used only for getting around line length limits still generates an error
-    -- Thanks to Stefan Lenselink for the contribution
-  - Invalid byte sequences no longer throw iconv_strlen() errors (request #639)
-    -- Thanks to Willem Stuursma for the patch
-  - Generic TodoSniff and FixmeSniff are now better at processing strings with invalid characters
-  - PEAR FunctionCallSignatureSniff now ignores indentation of inline HTML content
-  - Squiz ControlSignatureSniff now supports control structures with only inline HTML content
-  - Fixed bug #636 : Some class names cause CSS tokenizer to hang
-  - Fixed bug #638 : VCS blame reports output error content from the blame commands for files not under VC
-  - Fixed bug #642 : Method params incorrectly detected when default value uses short array syntax
-    -- Thanks to Josh Davis for the patch
-  - Fixed bug #644 : PEAR ScopeClosingBrace sniff does not work with mixed HTML/PHP
-  - Fixed bug #645 : FunctionSignature and ScopeIndent sniffs don't detect indents correctly when PHP open tag is not on a line by itself
-  - Fixed bug #648 : Namespace not tokenized correctly when followed by multiple use statements
-  - Fixed bug #654 : Comments affect indent check for BSDAllman brace style
-  - Fixed bug #658 : Squiz.Functions.FunctionDeclarationSpacing error for multi-line declarations with required spaces greater than zero
-    -- Thanks to J.D. Grimes for the patch
-  - Fixed bug #663 : No space after class name generates: Class name "" is not in camel caps format
-  - Fixed bug #667 : Scope indent check can go into infinite loop due to some parse errors
-  - Fixed bug #670 : Endless loop in PSR1 SideEffects sniffer if no semicolon after last statement
-    -- Thanks to Thomas Jarosch for the patch
-  - Fixed bug #672 : Call-time pass-by-reference false positive
-  - Fixed bug #683 : Comments are incorrectly reported by PSR2.ControlStructures.SwitchDeclaration sniff
-  - Fixed bug #687 : ScopeIndent does not check indent correctly for method prefixes like public and abstract
-  - Fixed bug #689 : False error on some comments after class closing brace
-=======
   - Fixed bug #625 : Consider working around T_HASHBANG in HHVM 3.5.x and 3.6.x
     -- Thanks to Kunal Mehta for the patch
   - Fixed bug #694 : Long sniff codes can cause PHP warnings in source report when showing error codes
@@ -77,7 +44,6 @@
   - Fixed bug #704 : ScopeIndent can fail when an opening parenthesis is on a line by itself
   - Fixed bug #707 : Squiz MethodScopeSniff doesn't handle nested functions
   - Fixed bug #709 : Squiz.Sniffs.Whitespace.ScopeClosingBraceSniff marking indented endif in mixed inline HTML blocks
->>>>>>> 3f212a0e
  </notes>
  <contents>
   <dir name="/">
