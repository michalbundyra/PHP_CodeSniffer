<?xml version="1.0" encoding="UTF-8"?>
<package packagerversion="1.4.10" version="2.0" xmlns="http://pear.php.net/dtd/package-2.0" xmlns:tasks="http://pear.php.net/dtd/tasks-1.0" xmlns:xsi="http://www.w3.org/2001/XMLSchema-instance" xsi:schemaLocation="http://pear.php.net/dtd/tasks-1.0
http://pear.php.net/dtd/tasks-1.0.xsd
http://pear.php.net/dtd/package-2.0
http://pear.php.net/dtd/package-2.0.xsd">
 <name>PHP_CodeSniffer</name>
 <channel>pear.php.net</channel>
 <summary>PHP_CodeSniffer tokenizes PHP, JavaScript and CSS files to detect and fix violations of a defined set of coding standards.</summary>
 <description>PHP_CodeSniffer is a set of two PHP scripts; the main phpcs script that tokenizes PHP, JavaScript and CSS files to detect violations of a defined coding standard, and a second phpcbf script to automatically correct coding standard violations. PHP_CodeSniffer is an essential development tool that ensures your code remains clean and consistent.
 </description>
 <lead>
  <name>Greg Sherwood</name>
  <user>squiz</user>
  <email>gsherwood@squiz.net</email>
  <active>yes</active>
 </lead>
 <date>2015-11-24</date>
 <time>08:26:00</time>
 <version>
  <release>2.4.1</release>
  <api>2.4.1</api>
 </version>
 <stability>
  <release>stable</release>
  <api>stable</api>
 </stability>
 <license uri="https://github.com/squizlabs/PHP_CodeSniffer/blob/master/licence.txt">BSD 3-Clause License</license>
 <notes>
<<<<<<< HEAD
  - Caching between runs (--cache, --no-cache and "cache" config var) (request #530)
  - Check files in parallel (--parallel=1 for off, --parallel=100 etc) (request #421)
  - Automatic discovery of executable paths (request #571)
    -- Thanks to Sergey Morozov for the patch
  - Must pass '-' on the cli to check STDIN
  - All sniff errors are now exceptions and caught to stop infinite loops
  - Sniff codes are no longer optional - use them with addError/Warning/Fixable
  - installed_paths config setting can now point directly to a standard instead of the dir above
  - --report=full,summary,info instead of --report=full --report=summary --report=info
  - can now set severity, message type and exclude patterns for entire sniff, category or standard
  - can include a single sniff code, which will exclude all other codes from that sniff
    -- if the sniff is already included by an imported standard, set sniff severity to 0 and include the specific message you want

=======
  - PHPCS will now look for a phpcs.xml file in parent directories as well as the current directory (request #626)
  - PHPCS will now use a phpcs.xml file even if files are specified on the command line
    -- This file is still only used if no standard is specified on the command line
>>>>>>> 6167224f
  - Fixed bug #784 : $this->trait is seen as a T_TRAIT token
  - Fixed bug #786 : Switch indent issue with short array notation
 </notes>
 <contents>
  <dir name="/">
   <file baseinstalldir="PHP" name="CodeSniffer.php" role="php">
    <tasks:replace from="@package_version@" to="version" type="package-info" />
    <tasks:replace from="@data_dir@" to="data_dir" type="pear-config" />
   </file>
   <file baseinstalldir="PHP" name="CodeSniffer.conf.dist" role="data" />
   <file baseinstalldir="PHP" name="README.md" role="doc" />
   <file baseinstalldir="PHP" name="CONTRIBUTING.md" role="doc" />
   <file baseinstalldir="PHP" name="licence.txt" role="doc" />
   <dir name="scripts">
    <file baseinstalldir="" name="phpcbf" role="script">
     <tasks:replace from="/usr/bin/env php" to="php_bin" type="pear-config" />
    </file>
    <file baseinstalldir="" name="phpcs" role="script">
     <tasks:replace from="/usr/bin/env php" to="php_bin" type="pear-config" />
    </file>
    <file baseinstalldir="" name="phpcs-svn-pre-commit" role="script">
     <tasks:replace from="@php_bin@" to="php_bin" type="pear-config" />
     <tasks:replace from="@package_version@" to="version" type="package-info" />
    </file>
    <file baseinstalldir="" name="phpcs.bat" role="script">
     <tasks:replace from="@php_bin@" to="php_bin" type="pear-config" />
     <tasks:replace from="@bin_dir@" to="bin_dir" type="pear-config" />
     <tasks:replace from="@php_dir@" to="php_dir" type="pear-config" />
    </file>
    <file baseinstalldir="" name="phpcbf.bat" role="script">
     <tasks:replace from="@php_bin@" to="php_bin" type="pear-config" />
     <tasks:replace from="@bin_dir@" to="bin_dir" type="pear-config" />
     <tasks:replace from="@php_dir@" to="php_dir" type="pear-config" />
    </file>
   </dir>
   <dir name="tests">
    <dir name="Core">
     <dir name="File">
      <file baseinstalldir="" name="GetMethodParametersTest.php" role="test">
       <tasks:replace from="@package_version@" to="version" type="package-info" />
      </file>
     </dir>
     <file baseinstalldir="" name="AllTests.php" role="test">
      <tasks:replace from="@package_version@" to="version" type="package-info" />
     </file>
     <file baseinstalldir="" name="ErrorSuppressionTest.php" role="test">
      <tasks:replace from="@package_version@" to="version" type="package-info" />
     </file>
     <file baseinstalldir="" name="IsCamelCapsTest.php" role="test">
      <tasks:replace from="@package_version@" to="version" type="package-info" />
     </file>
    </dir>
    <dir name="Standards">
     <file baseinstalldir="" name="AbstractSniffUnitTest.php" role="test">
      <tasks:replace from="@package_version@" to="version" type="package-info" />
     </file>
     <file baseinstalldir="" name="AllSniffs.php" role="test">
      <tasks:replace from="@package_version@" to="version" type="package-info" />
     </file>
    </dir>
    <file baseinstalldir="" name="AllTests.php" role="test">
     <tasks:replace from="@package_version@" to="version" type="package-info" />
    </file>
    <file baseinstalldir="" name="TestSuite.php" role="test">
     <tasks:replace from="@package_version@" to="version" type="package-info" />
    </file>
   </dir>
   <dir name="CodeSniffer">
    <dir name="DocGenerators">
     <file baseinstalldir="PHP" name="Generator.php" role="php">
      <tasks:replace from="@package_version@" to="version" type="package-info" />
     </file>
     <file baseinstalldir="PHP" name="HTML.php" role="php">
      <tasks:replace from="@package_version@" to="version" type="package-info" />
     </file>
     <file baseinstalldir="PHP" name="Markdown.php" role="php">
      <tasks:replace from="@package_version@" to="version" type="package-info" />
     </file>
     <file baseinstalldir="PHP" name="Text.php" role="php">
      <tasks:replace from="@package_version@" to="version" type="package-info" />
     </file>
    </dir>
    <dir name="Reports">
     <file baseinstalldir="PHP" name="Cbf.php" role="php">
      <tasks:replace from="@package_version@" to="version" type="package-info" />
     </file>
     <file baseinstalldir="PHP" name="Checkstyle.php" role="php">
      <tasks:replace from="@package_version@" to="version" type="package-info" />
     </file>
     <file baseinstalldir="PHP" name="Csv.php" role="php">
      <tasks:replace from="@package_version@" to="version" type="package-info" />
     </file>
     <file baseinstalldir="PHP" name="Diff.php" role="php">
      <tasks:replace from="@package_version@" to="version" type="package-info" />
     </file>
     <file baseinstalldir="PHP" name="Emacs.php" role="php">
      <tasks:replace from="@package_version@" to="version" type="package-info" />
     </file>
     <file baseinstalldir="PHP" name="Full.php" role="php">
      <tasks:replace from="@package_version@" to="version" type="package-info" />
     </file>
     <file baseinstalldir="PHP" name="Gitblame.php" role="php">
      <tasks:replace from="@package_version@" to="version" type="package-info" />
     </file>
     <file baseinstalldir="PHP" name="Hgblame.php" role="php">
      <tasks:replace from="@package_version@" to="version" type="package-info" />
     </file>
     <file baseinstalldir="PHP" name="Info.php" role="php">
      <tasks:replace from="@package_version@" to="version" type="package-info" />
     </file>
     <file baseinstalldir="PHP" name="Json.php" role="php">
      <tasks:replace from="@package_version@" to="version" type="package-info" />
     </file>
     <file baseinstalldir="PHP" name="Junit.php" role="php">
      <tasks:replace from="@package_version@" to="version" type="package-info" />
     </file>
     <file baseinstalldir="PHP" name="Notifysend.php" role="php">
      <tasks:replace from="@package_version@" to="version" type="package-info" />
     </file>
     <file baseinstalldir="PHP" name="Source.php" role="php">
      <tasks:replace from="@package_version@" to="version" type="package-info" />
     </file>
     <file baseinstalldir="PHP" name="Summary.php" role="php">
      <tasks:replace from="@package_version@" to="version" type="package-info" />
     </file>
     <file baseinstalldir="PHP" name="Svnblame.php" role="php">
      <tasks:replace from="@package_version@" to="version" type="package-info" />
     </file>
     <file baseinstalldir="PHP" name="VersionControl.php" role="php">
      <tasks:replace from="@package_version@" to="version" type="package-info" />
     </file>
     <file baseinstalldir="PHP" name="Xml.php" role="php">
      <tasks:replace from="@package_version@" to="version" type="package-info" />
     </file>
    </dir>
    <dir name="Standards">
     <dir name="Generic">
      <dir name="Docs">
       <dir name="Classes">
        <file baseinstalldir="PHP" name="DuplicateClassNameStandard.xml" role="php" />
       </dir>
       <dir name="Debug">
        <file baseinstalldir="PHP" name="CSSLintStandard.xml" role="php" />
        <file baseinstalldir="PHP" name="ClosureLinterStandard.xml" role="php" />
        <file baseinstalldir="PHP" name="JSHintStandard.xml" role="php" />
       </dir>
       <dir name="Commenting">
        <file baseinstalldir="PHP" name="FixmeStandard.xml" role="php" />
        <file baseinstalldir="PHP" name="TodoStandard.xml" role="php" />
       </dir>
       <dir name="CodeAnalysis">
        <file baseinstalldir="PHP" name="JumbledIncrementerStandard.xml" role="php" />
        <file baseinstalldir="PHP" name="UnusedFunctionParameterStandard.xml" role="php" />
       </dir>
       <dir name="ControlStructures">
        <file baseinstalldir="PHP" name="InlineControlStructureStandard.xml" role="php" />
       </dir>
       <dir name="CodeAnalysis">
        <file baseinstalldir="PHP" name="EmptyStatementStandard.xml" role="php" />
        <file baseinstalldir="PHP" name="ForLoopShouldBeWhileLoopStandard.xml" role="php" />
        <file baseinstalldir="PHP" name="ForLoopWithTestFunctionCallStandard.xml" role="php" />
        <file baseinstalldir="PHP" name="UnconditionalIfStatementStandard.xml" role="php" />
        <file baseinstalldir="PHP" name="UnnecessaryFinalModifierStandard.xml" role="php" />
        <file baseinstalldir="PHP" name="UselessOverridingMethodStandard.xml" role="php" />
       </dir>
       <dir name="Files">
        <file baseinstalldir="PHP" name="ByteOrderMarkStandard.xml" role="php" />
        <file baseinstalldir="PHP" name="EndFileNewlineStandard.xml" role="php" />
        <file baseinstalldir="PHP" name="EndFileNoNewlineStandard.xml" role="php" />
        <file baseinstalldir="PHP" name="InlineHTMLStandard.xml" role="php" />
        <file baseinstalldir="PHP" name="LineEndingsStandard.xml" role="php" />
        <file baseinstalldir="PHP" name="LineLengthStandard.xml" role="php" />
        <file baseinstalldir="PHP" name="LowercasedFilenameStandard.xml" role="php" />
        <file baseinstalldir="PHP" name="OneClassPerFileStandard.xml" role="php" />
        <file baseinstalldir="PHP" name="OneInterfacePerFileStandard.xml" role="php" />
       </dir>
       <dir name="Formatting">
        <file baseinstalldir="PHP" name="DisallowMultipleStatementsStandard.xml" role="php" />
        <file baseinstalldir="PHP" name="MultipleStatementAlignmentStandard.xml" role="php" />
        <file baseinstalldir="PHP" name="NoSpaceAfterCastStandard.xml" role="php" />
        <file baseinstalldir="PHP" name="SpaceAfterCastStandard.xml" role="php" />
       </dir>
       <dir name="Functions">
        <file baseinstalldir="PHP" name="CallTimePassByReferenceStandard.xml" role="php" />
        <file baseinstalldir="PHP" name="FunctionCallArgumentSpacingStandard.xml" role="php" />
        <file baseinstalldir="PHP" name="OpeningFunctionBraceBsdAllmanStandard.xml" role="php" />
        <file baseinstalldir="PHP" name="OpeningFunctionBraceKernighanRitchieStandard.xml" role="php" />
       </dir>
       <dir name="Metrics">
        <file baseinstalldir="PHP" name="CyclomaticComplexityStandard.xml" role="php" />
        <file baseinstalldir="PHP" name="NestingLevelStandard.xml" role="php" />
       </dir>
       <dir name="NamingConventions">
        <file baseinstalldir="PHP" name="CamelCapsFunctionNameStandard.xml" role="php" />
        <file baseinstalldir="PHP" name="ConstructorNameStandard.xml" role="php" />
        <file baseinstalldir="PHP" name="UpperCaseConstantNameStandard.xml" role="php" />
       </dir>
       <dir name="PHP">
        <file baseinstalldir="PHP" name="CharacterBeforePHPOpeningTagStandard.xml" role="php" />
        <file baseinstalldir="PHP" name="ClosingPHPTagStandard.xml" role="php" />
        <file baseinstalldir="PHP" name="DeprecatedFunctionsStandard.xml" role="php" />
        <file baseinstalldir="PHP" name="DisallowShortOpenTagStandard.xml" role="php" />
        <file baseinstalldir="PHP" name="ForbiddenFunctionsStandard.xml" role="php" />
        <file baseinstalldir="PHP" name="LowerCaseConstantStandard.xml" role="php" />
        <file baseinstalldir="PHP" name="LowerCaseKeywordStandard.xml" role="php" />
        <file baseinstalldir="PHP" name="NoSilencedErrorsStandard.xml" role="php" />
        <file baseinstalldir="PHP" name="SAPIUsageStandard.xml" role="php" />
        <file baseinstalldir="PHP" name="UpperCaseConstantStandard.xml" role="php" />
       </dir>
       <dir name="Strings">
        <file baseinstalldir="PHP" name="UnnecessaryStringConcatStandard.xml" role="php" />
       </dir>
       <dir name="VersionControl">
        <file baseinstalldir="PHP" name="SubversionPropertiesStandard.xml" role="php" />
       </dir>
       <dir name="WhiteSpace">
        <file baseinstalldir="PHP" name="DisallowSpaceIndentStandard.xml" role="php" />
        <file baseinstalldir="PHP" name="DisallowTabIndentStandard.xml" role="php" />
        <file baseinstalldir="PHP" name="ScopeIndentStandard.xml" role="php" />
       </dir>
      </dir>
      <dir name="Sniffs">
       <dir name="Arrays">
        <file baseinstalldir="PHP" name="DisallowLongArraySyntaxSniff.php" role="php">
         <tasks:replace from="@package_version@" to="version" type="package-info" />
        </file>
        <file baseinstalldir="PHP" name="DisallowShortArraySyntaxSniff.php" role="php">
         <tasks:replace from="@package_version@" to="version" type="package-info" />
        </file>
       </dir>
       <dir name="Classes">
        <file baseinstalldir="PHP" name="DuplicateClassNameSniff.php" role="php">
         <tasks:replace from="@package_version@" to="version" type="package-info" />
        </file>
       </dir>
       <dir name="CodeAnalysis">
        <file baseinstalldir="PHP" name="EmptyStatementSniff.php" role="php">
         <tasks:replace from="@package_version@" to="version" type="package-info" />
        </file>
        <file baseinstalldir="PHP" name="ForLoopShouldBeWhileLoopSniff.php" role="php">
         <tasks:replace from="@package_version@" to="version" type="package-info" />
        </file>
        <file baseinstalldir="PHP" name="ForLoopWithTestFunctionCallSniff.php" role="php">
         <tasks:replace from="@package_version@" to="version" type="package-info" />
        </file>
        <file baseinstalldir="PHP" name="JumbledIncrementerSniff.php" role="php">
         <tasks:replace from="@package_version@" to="version" type="package-info" />
        </file>
        <file baseinstalldir="PHP" name="UnconditionalIfStatementSniff.php" role="php">
         <tasks:replace from="@package_version@" to="version" type="package-info" />
        </file>
        <file baseinstalldir="PHP" name="UnnecessaryFinalModifierSniff.php" role="php">
         <tasks:replace from="@package_version@" to="version" type="package-info" />
        </file>
        <file baseinstalldir="PHP" name="UnusedFunctionParameterSniff.php" role="php">
         <tasks:replace from="@package_version@" to="version" type="package-info" />
        </file>
        <file baseinstalldir="PHP" name="UselessOverridingMethodSniff.php" role="php">
         <tasks:replace from="@package_version@" to="version" type="package-info" />
        </file>
       </dir>
       <dir name="Commenting">
        <file baseinstalldir="PHP" name="DocCommentSniff.php" role="php">
         <tasks:replace from="@package_version@" to="version" type="package-info" />
        </file>
        <file baseinstalldir="PHP" name="FixmeSniff.php" role="php">
         <tasks:replace from="@package_version@" to="version" type="package-info" />
        </file>
        <file baseinstalldir="PHP" name="TodoSniff.php" role="php">
         <tasks:replace from="@package_version@" to="version" type="package-info" />
        </file>
       </dir>
       <dir name="ControlStructures">
        <file baseinstalldir="PHP" name="InlineControlStructureSniff.php" role="php">
         <tasks:replace from="@package_version@" to="version" type="package-info" />
        </file>
       </dir>
       <dir name="Debug">
        <file baseinstalldir="PHP" name="ClosureLinterSniff.php" role="php">
         <tasks:replace from="@package_version@" to="version" type="package-info" />
        </file>
        <file baseinstalldir="PHP" name="CSSLintSniff.php" role="php">
         <tasks:replace from="@package_version@" to="version" type="package-info" />
        </file>
        <file baseinstalldir="PHP" name="JSHintSniff.php" role="php">
         <tasks:replace from="@package_version@" to="version" type="package-info" />
        </file>
       </dir>
       <dir name="Files">
        <file baseinstalldir="PHP" name="ByteOrderMarkSniff.php" role="php">
         <tasks:replace from="@package_version@" to="version" type="package-info" />
        </file>
        <file baseinstalldir="PHP" name="EndFileNewlineSniff.php" role="php">
         <tasks:replace from="@package_version@" to="version" type="package-info" />
        </file>
        <file baseinstalldir="PHP" name="EndFileNoNewlineSniff.php" role="php">
         <tasks:replace from="@package_version@" to="version" type="package-info" />
        </file>
        <file baseinstalldir="PHP" name="InlineHTMLSniff.php" role="php">
         <tasks:replace from="@package_version@" to="version" type="package-info" />
        </file>
        <file baseinstalldir="PHP" name="LineEndingsSniff.php" role="php">
         <tasks:replace from="@package_version@" to="version" type="package-info" />
        </file>
        <file baseinstalldir="PHP" name="LineLengthSniff.php" role="php">
         <tasks:replace from="@package_version@" to="version" type="package-info" />
        </file>
        <file baseinstalldir="PHP" name="LowercasedFilenameSniff.php" role="php">
         <tasks:replace from="@package_version@" to="version" type="package-info" />
        </file>
        <file baseinstalldir="PHP" name="OneClassPerFileSniff.php" role="php">
         <tasks:replace from="@package_version@" to="version" type="package-info" />
        </file>
        <file baseinstalldir="PHP" name="OneInterfacePerFileSniff.php" role="php">
         <tasks:replace from="@package_version@" to="version" type="package-info" />
        </file>
        <file baseinstalldir="PHP" name="OneTraitPerFileSniff.php" role="php">
         <tasks:replace from="@package_version@" to="version" type="package-info" />
        </file>
       </dir>
       <dir name="Formatting">
        <file baseinstalldir="PHP" name="DisallowMultipleStatementsSniff.php" role="php">
         <tasks:replace from="@package_version@" to="version" type="package-info" />
        </file>
        <file baseinstalldir="PHP" name="MultipleStatementAlignmentSniff.php" role="php">
         <tasks:replace from="@package_version@" to="version" type="package-info" />
        </file>
        <file baseinstalldir="PHP" name="NoSpaceAfterCastSniff.php" role="php">
         <tasks:replace from="@package_version@" to="version" type="package-info" />
        </file>
        <file baseinstalldir="PHP" name="SpaceAfterCastSniff.php" role="php">
         <tasks:replace from="@package_version@" to="version" type="package-info" />
        </file>
       </dir>
       <dir name="Functions">
        <file baseinstalldir="PHP" name="CallTimePassByReferenceSniff.php" role="php">
         <tasks:replace from="@package_version@" to="version" type="package-info" />
        </file>
        <file baseinstalldir="PHP" name="FunctionCallArgumentSpacingSniff.php" role="php">
         <tasks:replace from="@package_version@" to="version" type="package-info" />
        </file>
        <file baseinstalldir="PHP" name="OpeningFunctionBraceBsdAllmanSniff.php" role="php">
         <tasks:replace from="@package_version@" to="version" type="package-info" />
        </file>
        <file baseinstalldir="PHP" name="OpeningFunctionBraceKernighanRitchieSniff.php" role="php">
         <tasks:replace from="@package_version@" to="version" type="package-info" />
        </file>
       </dir>
       <dir name="Metrics">
        <file baseinstalldir="PHP" name="CyclomaticComplexitySniff.php" role="php">
         <tasks:replace from="@package_version@" to="version" type="package-info" />
        </file>
        <file baseinstalldir="PHP" name="NestingLevelSniff.php" role="php">
         <tasks:replace from="@package_version@" to="version" type="package-info" />
        </file>
       </dir>
       <dir name="NamingConventions">
        <file baseinstalldir="PHP" name="CamelCapsFunctionNameSniff.php" role="php">
         <tasks:replace from="@package_version@" to="version" type="package-info" />
        </file>
        <file baseinstalldir="PHP" name="ConstructorNameSniff.php" role="php">
         <tasks:replace from="@package_version@" to="version" type="package-info" />
        </file>
        <file baseinstalldir="PHP" name="UpperCaseConstantNameSniff.php" role="php">
         <tasks:replace from="@package_version@" to="version" type="package-info" />
        </file>
       </dir>
       <dir name="PHP">
        <file baseinstalldir="PHP" name="CharacterBeforePHPOpeningTagSniff.php" role="php">
         <tasks:replace from="@package_version@" to="version" type="package-info" />
        </file>
        <file baseinstalldir="PHP" name="ClosingPHPTagSniff.php" role="php">
         <tasks:replace from="@package_version@" to="version" type="package-info" />
        </file>
        <file baseinstalldir="PHP" name="DeprecatedFunctionsSniff.php" role="php">
         <tasks:replace from="@package_version@" to="version" type="package-info" />
        </file>
        <file baseinstalldir="PHP" name="DisallowShortOpenTagSniff.php" role="php">
         <tasks:replace from="@package_version@" to="version" type="package-info" />
        </file>
        <file baseinstalldir="PHP" name="ForbiddenFunctionsSniff.php" role="php">
         <tasks:replace from="@package_version@" to="version" type="package-info" />
        </file>
        <file baseinstalldir="PHP" name="LowerCaseConstantSniff.php" role="php">
         <tasks:replace from="@package_version@" to="version" type="package-info" />
        </file>
        <file baseinstalldir="PHP" name="LowerCaseKeywordSniff.php" role="php">
         <tasks:replace from="@package_version@" to="version" type="package-info" />
        </file>
        <file baseinstalldir="PHP" name="NoSilencedErrorsSniff.php" role="php">
         <tasks:replace from="@package_version@" to="version" type="package-info" />
        </file>
        <file baseinstalldir="PHP" name="SAPIUsageSniff.php" role="php">
         <tasks:replace from="@package_version@" to="version" type="package-info" />
        </file>
        <file baseinstalldir="PHP" name="SyntaxSniff.php" role="php">
         <tasks:replace from="@package_version@" to="version" type="package-info" />
        </file>
        <file baseinstalldir="PHP" name="UpperCaseConstantSniff.php" role="php">
         <tasks:replace from="@package_version@" to="version" type="package-info" />
        </file>
       </dir>
       <dir name="Strings">
        <file baseinstalldir="PHP" name="UnnecessaryStringConcatSniff.php" role="php">
         <tasks:replace from="@package_version@" to="version" type="package-info" />
        </file>
       </dir>
       <dir name="VersionControl">
        <file baseinstalldir="PHP" name="SubversionPropertiesSniff.php" role="php">
         <tasks:replace from="@package_version@" to="version" type="package-info" />
        </file>
       </dir>
       <dir name="WhiteSpace">
        <file baseinstalldir="PHP" name="DisallowSpaceIndentSniff.php" role="php">
         <tasks:replace from="@package_version@" to="version" type="package-info" />
        </file>
        <file baseinstalldir="PHP" name="DisallowTabIndentSniff.php" role="php">
         <tasks:replace from="@package_version@" to="version" type="package-info" />
        </file>
        <file baseinstalldir="PHP" name="ScopeIndentSniff.php" role="php">
         <tasks:replace from="@package_version@" to="version" type="package-info" />
        </file>
       </dir>
      </dir>
      <dir name="Tests">
       <dir name="Arrays">
        <file baseinstalldir="PHP" name="DisallowLongArraySyntaxUnitTest.inc" role="test" />
        <file baseinstalldir="PHP" name="DisallowLongArraySyntaxUnitTest.inc.fixed" role="test" />
        <file baseinstalldir="PHP" name="DisallowLongArraySyntaxUnitTest.php" role="test">
         <tasks:replace from="@package_version@" to="version" type="package-info" />
        </file>
        <file baseinstalldir="PHP" name="DisallowShortArraySyntaxUnitTest.inc" role="test" />
        <file baseinstalldir="PHP" name="DisallowShortArraySyntaxUnitTest.inc.fixed" role="test" />
        <file baseinstalldir="PHP" name="DisallowShortArraySyntaxUnitTest.php" role="test">
         <tasks:replace from="@package_version@" to="version" type="package-info" />
        </file>
       </dir>
       <dir name="Classes">
        <file baseinstalldir="PHP" name="DuplicateClassNameUnitTest.1.inc" role="test" />
        <file baseinstalldir="PHP" name="DuplicateClassNameUnitTest.2.inc" role="test" />
        <file baseinstalldir="PHP" name="DuplicateClassNameUnitTest.3.inc" role="test" />
        <file baseinstalldir="PHP" name="DuplicateClassNameUnitTest.4.inc" role="test" />
        <file baseinstalldir="PHP" name="DuplicateClassNameUnitTest.5.inc" role="test" />
        <file baseinstalldir="PHP" name="DuplicateClassNameUnitTest.6.inc" role="test" />
        <file baseinstalldir="PHP" name="DuplicateClassNameUnitTest.php" role="test">
         <tasks:replace from="@package_version@" to="version" type="package-info" />
        </file>
       </dir>
       <dir name="CodeAnalysis">
        <file baseinstalldir="PHP" name="EmptyStatementUnitTest.inc" role="test" />
        <file baseinstalldir="PHP" name="EmptyStatementUnitTest.php" role="test">
         <tasks:replace from="@package_version@" to="version" type="package-info" />
        </file>
        <file baseinstalldir="PHP" name="ForLoopShouldBeWhileLoopUnitTest.inc" role="test" />
        <file baseinstalldir="PHP" name="ForLoopShouldBeWhileLoopUnitTest.php" role="test">
         <tasks:replace from="@package_version@" to="version" type="package-info" />
        </file>
        <file baseinstalldir="PHP" name="ForLoopWithTestFunctionCallUnitTest.inc" role="test" />
        <file baseinstalldir="PHP" name="ForLoopWithTestFunctionCallUnitTest.php" role="test">
         <tasks:replace from="@package_version@" to="version" type="package-info" />
        </file>
        <file baseinstalldir="PHP" name="JumbledIncrementerUnitTest.inc" role="test" />
        <file baseinstalldir="PHP" name="JumbledIncrementerUnitTest.php" role="test">
         <tasks:replace from="@package_version@" to="version" type="package-info" />
        </file>
        <file baseinstalldir="PHP" name="UnconditionalIfStatementUnitTest.inc" role="test" />
        <file baseinstalldir="PHP" name="UnconditionalIfStatementUnitTest.php" role="test">
         <tasks:replace from="@package_version@" to="version" type="package-info" />
        </file>
        <file baseinstalldir="PHP" name="UnnecessaryFinalModifierUnitTest.inc" role="test" />
        <file baseinstalldir="PHP" name="UnnecessaryFinalModifierUnitTest.php" role="test">
         <tasks:replace from="@package_version@" to="version" type="package-info" />
        </file>
        <file baseinstalldir="PHP" name="UnusedFunctionParameterUnitTest.inc" role="test" />
        <file baseinstalldir="PHP" name="UnusedFunctionParameterUnitTest.php" role="test">
         <tasks:replace from="@package_version@" to="version" type="package-info" />
        </file>
        <file baseinstalldir="PHP" name="UselessOverridingMethodUnitTest.inc" role="test" />
        <file baseinstalldir="PHP" name="UselessOverridingMethodUnitTest.php" role="test">
         <tasks:replace from="@package_version@" to="version" type="package-info" />
        </file>
       </dir>
       <dir name="Commenting">
        <file baseinstalldir="PHP" name="DocCommentUnitTest.inc" role="test" />
        <file baseinstalldir="PHP" name="DocCommentUnitTest.js" role="test" />
        <file baseinstalldir="PHP" name="DocCommentUnitTest.php" role="test">
         <tasks:replace from="@package_version@" to="version" type="package-info" />
        </file>
        <file baseinstalldir="PHP" name="FixmeUnitTest.inc" role="test" />
        <file baseinstalldir="PHP" name="FixmeUnitTest.js" role="test" />
        <file baseinstalldir="PHP" name="FixmeUnitTest.php" role="test">
         <tasks:replace from="@package_version@" to="version" type="package-info" />
        </file>
        <file baseinstalldir="PHP" name="TodoUnitTest.inc" role="test" />
        <file baseinstalldir="PHP" name="TodoUnitTest.js" role="test" />
        <file baseinstalldir="PHP" name="TodoUnitTest.php" role="test">
         <tasks:replace from="@package_version@" to="version" type="package-info" />
        </file>
       </dir>
       <dir name="ControlStructures">
        <file baseinstalldir="PHP" name="InlineControlStructureUnitTest.inc" role="test" />
        <file baseinstalldir="PHP" name="InlineControlStructureUnitTest.inc.fixed" role="test" />
        <file baseinstalldir="PHP" name="InlineControlStructureUnitTest.js" role="test" />
        <file baseinstalldir="PHP" name="InlineControlStructureUnitTest.js.fixed" role="test" />
        <file baseinstalldir="PHP" name="InlineControlStructureUnitTest.php" role="test">
         <tasks:replace from="@package_version@" to="version" type="package-info" />
        </file>
       </dir>
       <dir name="Files">
        <file baseinstalldir="PHP" name="ByteOrderMarkUnitTest.inc" role="test" />
        <file baseinstalldir="PHP" name="ByteOrderMarkUnitTest.php" role="test">
         <tasks:replace from="@package_version@" to="version" type="package-info" />
        </file>
        <file baseinstalldir="PHP" name="EndFileNewlineUnitTest.1.css" role="test" />
        <file baseinstalldir="PHP" name="EndFileNewlineUnitTest.1.js" role="test" />
        <file baseinstalldir="PHP" name="EndFileNewlineUnitTest.1.inc" role="test" />
        <file baseinstalldir="PHP" name="EndFileNewlineUnitTest.2.css" role="test" />
        <file baseinstalldir="PHP" name="EndFileNewlineUnitTest.2.js" role="test" />
        <file baseinstalldir="PHP" name="EndFileNewlineUnitTest.2.inc" role="test" />
        <file baseinstalldir="PHP" name="EndFileNewlineUnitTest.3.css" role="test" />
        <file baseinstalldir="PHP" name="EndFileNewlineUnitTest.3.js" role="test" />
        <file baseinstalldir="PHP" name="EndFileNewlineUnitTest.3.inc" role="test" />
        <file baseinstalldir="PHP" name="EndFileNewlineUnitTest.php" role="test">
         <tasks:replace from="@package_version@" to="version" type="package-info" />
        </file>
        <file baseinstalldir="PHP" name="EndFileNoNewlineUnitTest.1.css" role="test" />
        <file baseinstalldir="PHP" name="EndFileNoNewlineUnitTest.1.js" role="test" />
        <file baseinstalldir="PHP" name="EndFileNoNewlineUnitTest.1.inc" role="test" />
        <file baseinstalldir="PHP" name="EndFileNoNewlineUnitTest.2.css" role="test" />
        <file baseinstalldir="PHP" name="EndFileNoNewlineUnitTest.2.js" role="test" />
        <file baseinstalldir="PHP" name="EndFileNoNewlineUnitTest.2.inc" role="test" />
        <file baseinstalldir="PHP" name="EndFileNoNewlineUnitTest.3.css" role="test" />
        <file baseinstalldir="PHP" name="EndFileNoNewlineUnitTest.3.js" role="test" />
        <file baseinstalldir="PHP" name="EndFileNoNewlineUnitTest.3.inc" role="test" />
        <file baseinstalldir="PHP" name="EndFileNoNewlineUnitTest.4.inc" role="test" />
        <file baseinstalldir="PHP" name="EndFileNoNewlineUnitTest.php" role="test">
         <tasks:replace from="@package_version@" to="version" type="package-info" />
        </file>
        <file baseinstalldir="PHP" name="InlineHTMLUnitTest.1.inc" role="test" />
        <file baseinstalldir="PHP" name="InlineHTMLUnitTest.2.inc" role="test" />
        <file baseinstalldir="PHP" name="InlineHTMLUnitTest.3.inc" role="test" />
        <file baseinstalldir="PHP" name="InlineHTMLUnitTest.4.inc" role="test" />
        <file baseinstalldir="PHP" name="InlineHTMLUnitTest.5.inc" role="test" />
        <file baseinstalldir="PHP" name="InlineHTMLUnitTest.php" role="test">
         <tasks:replace from="@package_version@" to="version" type="package-info" />
        </file>
        <file baseinstalldir="PHP" name="LineEndingsUnitTest.css" role="test" />
        <file baseinstalldir="PHP" name="LineEndingsUnitTest.inc" role="test" />
        <file baseinstalldir="PHP" name="LineEndingsUnitTest.js" role="test" />
        <file baseinstalldir="PHP" name="LineEndingsUnitTest.php" role="test">
         <tasks:replace from="@package_version@" to="version" type="package-info" />
        </file>
        <file baseinstalldir="PHP" name="LineLengthUnitTest.inc" role="test" />
        <file baseinstalldir="PHP" name="LineLengthUnitTest.php" role="test">
         <tasks:replace from="@package_version@" to="version" type="package-info" />
        </file>
        <file baseinstalldir="PHP" name="LowercasedFilenameUnitTest.inc" role="test" />
        <file baseinstalldir="PHP" name="LowercasedFilenameUnitTest.php" role="test">
         <tasks:replace from="@package_version@" to="version" type="package-info" />
        </file>
        <file baseinstalldir="PHP" name="OneClassPerFileUnitTest.inc" role="test" />
        <file baseinstalldir="PHP" name="OneClassPerFileUnitTest.php" role="test">
         <tasks:replace from="@package_version@" to="version" type="package-info" />
        </file>
        <file baseinstalldir="PHP" name="OneInterfacePerFileUnitTest.inc" role="test" />
        <file baseinstalldir="PHP" name="OneInterfacePerFileUnitTest.php" role="test">
         <tasks:replace from="@package_version@" to="version" type="package-info" />
        </file>
        <file baseinstalldir="PHP" name="OneTraitPerFileUnitTest.inc" role="test" />
        <file baseinstalldir="PHP" name="OneTraitPerFileUnitTest.php" role="test">
         <tasks:replace from="@package_version@" to="version" type="package-info" />
        </file>
       </dir>
       <dir name="Formatting">
        <file baseinstalldir="PHP" name="DisallowMultipleStatementsUnitTest.inc" role="test" />
        <file baseinstalldir="PHP" name="DisallowMultipleStatementsUnitTest.php" role="test">
         <tasks:replace from="@package_version@" to="version" type="package-info" />
        </file>
        <file baseinstalldir="PHP" name="MultipleStatementAlignmentUnitTest.inc" role="test" />
        <file baseinstalldir="PHP" name="MultipleStatementAlignmentUnitTest.inc.fixed" role="test" />
        <file baseinstalldir="PHP" name="MultipleStatementAlignmentUnitTest.js" role="test" />
        <file baseinstalldir="PHP" name="MultipleStatementAlignmentUnitTest.js.fixed" role="test" />
        <file baseinstalldir="PHP" name="MultipleStatementAlignmentUnitTest.php" role="test">
         <tasks:replace from="@package_version@" to="version" type="package-info" />
        </file>
        <file baseinstalldir="PHP" name="NoSpaceAfterCastUnitTest.inc" role="test" />
        <file baseinstalldir="PHP" name="NoSpaceAfterCastUnitTest.php" role="test">
         <tasks:replace from="@package_version@" to="version" type="package-info" />
        </file>
        <file baseinstalldir="PHP" name="SpaceAfterCastUnitTest.inc" role="test" />
        <file baseinstalldir="PHP" name="SpaceAfterCastUnitTest.php" role="test">
         <tasks:replace from="@package_version@" to="version" type="package-info" />
        </file>
       </dir>
       <dir name="Functions">
        <file baseinstalldir="PHP" name="CallTimePassByReferenceUnitTest.inc" role="test" />
        <file baseinstalldir="PHP" name="CallTimePassByReferenceUnitTest.php" role="test">
         <tasks:replace from="@package_version@" to="version" type="package-info" />
        </file>
        <file baseinstalldir="PHP" name="FunctionCallArgumentSpacingUnitTest.inc" role="test" />
        <file baseinstalldir="PHP" name="FunctionCallArgumentSpacingUnitTest.php" role="test">
         <tasks:replace from="@package_version@" to="version" type="package-info" />
        </file>
        <file baseinstalldir="PHP" name="OpeningFunctionBraceBsdAllmanUnitTest.inc" role="test" />
        <file baseinstalldir="PHP" name="OpeningFunctionBraceBsdAllmanUnitTest.inc.fixed" role="test" />
        <file baseinstalldir="PHP" name="OpeningFunctionBraceBsdAllmanUnitTest.php" role="test">
         <tasks:replace from="@package_version@" to="version" type="package-info" />
        </file>
        <file baseinstalldir="PHP" name="OpeningFunctionBraceKernighanRitchieUnitTest.inc" role="test" />
        <file baseinstalldir="PHP" name="OpeningFunctionBraceKernighanRitchieUnitTest.inc.fixed" role="test" />
        <file baseinstalldir="PHP" name="OpeningFunctionBraceKernighanRitchieUnitTest.php" role="test">
         <tasks:replace from="@package_version@" to="version" type="package-info" />
        </file>
       </dir>
       <dir name="Metrics">
        <file baseinstalldir="PHP" name="CyclomaticComplexityUnitTest.inc" role="test" />
        <file baseinstalldir="PHP" name="CyclomaticComplexityUnitTest.php" role="test">
         <tasks:replace from="@package_version@" to="version" type="package-info" />
        </file>
        <file baseinstalldir="PHP" name="NestingLevelUnitTest.inc" role="test" />
        <file baseinstalldir="PHP" name="NestingLevelUnitTest.php" role="test">
         <tasks:replace from="@package_version@" to="version" type="package-info" />
        </file>
       </dir>
       <dir name="NamingConventions">
        <file baseinstalldir="PHP" name="CamelCapsFunctionNameUnitTest.inc" role="test" />
        <file baseinstalldir="PHP" name="CamelCapsFunctionNameUnitTest.php" role="test">
         <tasks:replace from="@package_version@" to="version" type="package-info" />
        </file>
        <file baseinstalldir="PHP" name="ConstructorNameUnitTest.inc" role="test" />
        <file baseinstalldir="PHP" name="ConstructorNameUnitTest.php" role="test">
         <tasks:replace from="@package_version@" to="version" type="package-info" />
        </file>
        <file baseinstalldir="PHP" name="UpperCaseConstantNameUnitTest.inc" role="test" />
        <file baseinstalldir="PHP" name="UpperCaseConstantNameUnitTest.php" role="test">
         <tasks:replace from="@package_version@" to="version" type="package-info" />
        </file>
       </dir>
       <dir name="PHP">
        <file baseinstalldir="PHP" name="CharacterBeforePHPOpeningTagUnitTest.1.inc" role="test" />
        <file baseinstalldir="PHP" name="CharacterBeforePHPOpeningTagUnitTest.2.inc" role="test" />
        <file baseinstalldir="PHP" name="CharacterBeforePHPOpeningTagUnitTest.php" role="test">
         <tasks:replace from="@package_version@" to="version" type="package-info" />
        </file>
        <file baseinstalldir="PHP" name="ClosingPHPTagUnitTest.inc" role="test" />
        <file baseinstalldir="PHP" name="ClosingPHPTagUnitTest.php" role="test">
         <tasks:replace from="@package_version@" to="version" type="package-info" />
        </file>
        <file baseinstalldir="PHP" name="DisallowShortOpenTagUnitTest.inc" role="test" />
        <file baseinstalldir="PHP" name="DisallowShortOpenTagUnitTest.php" role="test">
         <tasks:replace from="@package_version@" to="version" type="package-info" />
        </file>
        <file baseinstalldir="PHP" name="ForbiddenFunctionsUnitTest.inc" role="test" />
        <file baseinstalldir="PHP" name="ForbiddenFunctionsUnitTest.php" role="test">
         <tasks:replace from="@package_version@" to="version" type="package-info" />
        </file>
        <file baseinstalldir="PHP" name="LowerCaseConstantUnitTest.inc" role="test" />
        <file baseinstalldir="PHP" name="LowerCaseConstantUnitTest.inc.fixed" role="test" />
        <file baseinstalldir="PHP" name="LowerCaseConstantUnitTest.js" role="test" />
        <file baseinstalldir="PHP" name="LowerCaseConstantUnitTest.js.fixed" role="test" />
        <file baseinstalldir="PHP" name="LowerCaseConstantUnitTest.php" role="test">
         <tasks:replace from="@package_version@" to="version" type="package-info" />
        </file>
        <file baseinstalldir="PHP" name="LowerCaseKeywordUnitTest.inc" role="test" />
        <file baseinstalldir="PHP" name="LowerCaseKeywordUnitTest.inc.fixed" role="test" />
        <file baseinstalldir="PHP" name="LowerCaseKeywordUnitTest.php" role="test">
         <tasks:replace from="@package_version@" to="version" type="package-info" />
        </file>
        <file baseinstalldir="PHP" name="NoSilencedErrorsUnitTest.inc" role="test" />
        <file baseinstalldir="PHP" name="NoSilencedErrorsUnitTest.php" role="test">
         <tasks:replace from="@package_version@" to="version" type="package-info" />
        </file>
        <file baseinstalldir="PHP" name="SAPIUsageUnitTest.inc" role="test" />
        <file baseinstalldir="PHP" name="SAPIUsageUnitTest.php" role="test">
         <tasks:replace from="@package_version@" to="version" type="package-info" />
        </file>
        <file baseinstalldir="PHP" name="SyntaxUnitTest.inc" role="test" />
        <file baseinstalldir="PHP" name="SyntaxUnitTest.php" role="test">
         <tasks:replace from="@package_version@" to="version" type="package-info" />
        </file>
        <file baseinstalldir="PHP" name="UpperCaseConstantUnitTest.inc" role="test" />
        <file baseinstalldir="PHP" name="UpperCaseConstantUnitTest.inc.fixed" role="test" />
        <file baseinstalldir="PHP" name="UpperCaseConstantUnitTest.php" role="test">
         <tasks:replace from="@package_version@" to="version" type="package-info" />
        </file>
       </dir>
       <dir name="Strings">
        <file baseinstalldir="PHP" name="UnnecessaryStringConcatUnitTest.inc" role="test" />
        <file baseinstalldir="PHP" name="UnnecessaryStringConcatUnitTest.js" role="test" />
        <file baseinstalldir="PHP" name="UnnecessaryStringConcatUnitTest.php" role="test">
         <tasks:replace from="@package_version@" to="version" type="package-info" />
        </file>
       </dir>
       <dir name="WhiteSpace">
        <file baseinstalldir="PHP" name="DisallowSpaceIndentUnitTest.css" role="test" />
        <file baseinstalldir="PHP" name="DisallowSpaceIndentUnitTest.inc" role="test" />
        <file baseinstalldir="PHP" name="DisallowSpaceIndentUnitTest.js" role="test" />
        <file baseinstalldir="PHP" name="DisallowSpaceIndentUnitTest.php" role="test">
         <tasks:replace from="@package_version@" to="version" type="package-info" />
        </file>
        <file baseinstalldir="PHP" name="DisallowTabIndentUnitTest.css" role="test" />
        <file baseinstalldir="PHP" name="DisallowTabIndentUnitTest.css.fixed" role="test" />
        <file baseinstalldir="PHP" name="DisallowTabIndentUnitTest.inc" role="test" />
        <file baseinstalldir="PHP" name="DisallowTabIndentUnitTest.inc.fixed" role="test" />
        <file baseinstalldir="PHP" name="DisallowTabIndentUnitTest.js" role="test" />
        <file baseinstalldir="PHP" name="DisallowTabIndentUnitTest.js.fixed" role="test" />
        <file baseinstalldir="PHP" name="DisallowTabIndentUnitTest.php" role="test">
         <tasks:replace from="@package_version@" to="version" type="package-info" />
        </file>
        <file baseinstalldir="PHP" name="ScopeIndentUnitTest.1.inc" role="test" />
        <file baseinstalldir="PHP" name="ScopeIndentUnitTest.1.inc.fixed" role="test" />
        <file baseinstalldir="PHP" name="ScopeIndentUnitTest.1.js" role="test" />
        <file baseinstalldir="PHP" name="ScopeIndentUnitTest.1.js.fixed" role="test" />
        <file baseinstalldir="PHP" name="ScopeIndentUnitTest.2.inc" role="test" />
        <file baseinstalldir="PHP" name="ScopeIndentUnitTest.2.inc.fixed" role="test" />
        <file baseinstalldir="PHP" name="ScopeIndentUnitTest.3.inc" role="test" />
        <file baseinstalldir="PHP" name="ScopeIndentUnitTest.3.inc.fixed" role="test" />
        <file baseinstalldir="PHP" name="ScopeIndentUnitTest.php" role="test">
         <tasks:replace from="@package_version@" to="version" type="package-info" />
        </file>
       </dir>
      </dir>
      <file baseinstalldir="PHP" name="ruleset.xml" role="php" />
     </dir>
     <dir name="MySource">
      <dir name="Sniffs">
       <dir name="Channels">
        <file baseinstalldir="PHP" name="DisallowSelfActionsSniff.php" role="php">
         <tasks:replace from="@package_version@" to="version" type="package-info" />
        </file>
        <file baseinstalldir="PHP" name="IncludeOwnSystemSniff.php" role="php">
         <tasks:replace from="@package_version@" to="version" type="package-info" />
        </file>
        <file baseinstalldir="PHP" name="IncludeSystemSniff.php" role="php">
         <tasks:replace from="@package_version@" to="version" type="package-info" />
        </file>
        <file baseinstalldir="PHP" name="UnusedSystemSniff.php" role="php">
         <tasks:replace from="@package_version@" to="version" type="package-info" />
        </file>
       </dir>
       <dir name="Commenting">
        <file baseinstalldir="PHP" name="FunctionCommentSniff.php" role="php">
         <tasks:replace from="@package_version@" to="version" type="package-info" />
        </file>
       </dir>
       <dir name="CSS">
        <file baseinstalldir="PHP" name="BrowserSpecificStylesSniff.php" role="php">
         <tasks:replace from="@package_version@" to="version" type="package-info" />
        </file>
       </dir>
       <dir name="Debug">
        <file baseinstalldir="PHP" name="DebugCodeSniff.php" role="php">
         <tasks:replace from="@package_version@" to="version" type="package-info" />
        </file>
        <file baseinstalldir="PHP" name="FirebugConsoleSniff.php" role="php">
         <tasks:replace from="@package_version@" to="version" type="package-info" />
        </file>
       </dir>
       <dir name="Objects">
        <file baseinstalldir="PHP" name="AssignThisSniff.php" role="php">
         <tasks:replace from="@package_version@" to="version" type="package-info" />
        </file>
        <file baseinstalldir="PHP" name="CreateWidgetTypeCallbackSniff.php" role="php">
         <tasks:replace from="@package_version@" to="version" type="package-info" />
        </file>
        <file baseinstalldir="PHP" name="DisallowNewWidgetSniff.php" role="php">
         <tasks:replace from="@package_version@" to="version" type="package-info" />
        </file>
       </dir>
       <dir name="PHP">
        <file baseinstalldir="PHP" name="AjaxNullComparisonSniff.php" role="php">
         <tasks:replace from="@package_version@" to="version" type="package-info" />
        </file>
        <file baseinstalldir="PHP" name="EvalObjectFactorySniff.php" role="php">
         <tasks:replace from="@package_version@" to="version" type="package-info" />
        </file>
        <file baseinstalldir="PHP" name="GetRequestDataSniff.php" role="php">
         <tasks:replace from="@package_version@" to="version" type="package-info" />
        </file>
        <file baseinstalldir="PHP" name="ReturnFunctionValueSniff.php" role="php">
         <tasks:replace from="@package_version@" to="version" type="package-info" />
        </file>
       </dir>
       <dir name="Strings">
        <file baseinstalldir="PHP" name="JoinStringsSniff.php" role="php">
         <tasks:replace from="@package_version@" to="version" type="package-info" />
        </file>
       </dir>
      </dir>
      <dir name="Tests">
       <dir name="Channels">
        <file baseinstalldir="PHP" name="DisallowSelfActionsUnitTest.inc" role="test" />
        <file baseinstalldir="PHP" name="DisallowSelfActionsUnitTest.php" role="test">
         <tasks:replace from="@package_version@" to="version" type="package-info" />
        </file>
        <file baseinstalldir="PHP" name="IncludeSystemUnitTest.inc" role="test" />
        <file baseinstalldir="PHP" name="IncludeSystemUnitTest.php" role="test">
         <tasks:replace from="@package_version@" to="version" type="package-info" />
        </file>
        <file baseinstalldir="PHP" name="UnusedSystemUnitTest.inc" role="test" />
        <file baseinstalldir="PHP" name="UnusedSystemUnitTest.php" role="test">
         <tasks:replace from="@package_version@" to="version" type="package-info" />
        </file>
       </dir>
       <dir name="Commenting">
        <file baseinstalldir="PHP" name="FunctionCommentUnitTest.inc" role="test" />
        <file baseinstalldir="PHP" name="FunctionCommentUnitTest.php" role="test">
         <tasks:replace from="@package_version@" to="version" type="package-info" />
        </file>
       </dir>
       <dir name="CSS">
        <file baseinstalldir="PHP" name="BrowserSpecificStylesUnitTest.css" role="test" />
        <file baseinstalldir="PHP" name="BrowserSpecificStylesUnitTest.php" role="test">
         <tasks:replace from="@package_version@" to="version" type="package-info" />
        </file>
       </dir>
       <dir name="Debug">
        <file baseinstalldir="PHP" name="DebugCodeUnitTest.inc" role="test" />
        <file baseinstalldir="PHP" name="DebugCodeUnitTest.php" role="test">
         <tasks:replace from="@package_version@" to="version" type="package-info" />
        </file>
        <file baseinstalldir="PHP" name="FirebugConsoleUnitTest.js" role="test" />
        <file baseinstalldir="PHP" name="FirebugConsoleUnitTest.php" role="test">
         <tasks:replace from="@package_version@" to="version" type="package-info" />
        </file>
       </dir>
       <dir name="Objects">
        <file baseinstalldir="PHP" name="AssignThisUnitTest.js" role="test" />
        <file baseinstalldir="PHP" name="AssignThisUnitTest.php" role="test">
         <tasks:replace from="@package_version@" to="version" type="package-info" />
        </file>
        <file baseinstalldir="PHP" name="CreateWidgetTypeCallbackUnitTest.js" role="test" />
        <file baseinstalldir="PHP" name="CreateWidgetTypeCallbackUnitTest.php" role="test">
         <tasks:replace from="@package_version@" to="version" type="package-info" />
        </file>
        <file baseinstalldir="PHP" name="DisallowNewWidgetUnitTest.inc" role="test" />
        <file baseinstalldir="PHP" name="DisallowNewWidgetUnitTest.php" role="test">
         <tasks:replace from="@package_version@" to="version" type="package-info" />
        </file>
       </dir>
       <dir name="PHP">
        <file baseinstalldir="PHP" name="AjaxNullComparisonUnitTest.inc" role="test" />
        <file baseinstalldir="PHP" name="AjaxNullComparisonUnitTest.php" role="test">
         <tasks:replace from="@package_version@" to="version" type="package-info" />
        </file>
        <file baseinstalldir="PHP" name="EvalObjectFactoryUnitTest.inc" role="test" />
        <file baseinstalldir="PHP" name="EvalObjectFactoryUnitTest.php" role="test">
         <tasks:replace from="@package_version@" to="version" type="package-info" />
        </file>
        <file baseinstalldir="PHP" name="GetRequestDataUnitTest.inc" role="test" />
        <file baseinstalldir="PHP" name="GetRequestDataUnitTest.php" role="test">
         <tasks:replace from="@package_version@" to="version" type="package-info" />
        </file>
        <file baseinstalldir="PHP" name="ReturnFunctionValueUnitTest.inc" role="test" />
        <file baseinstalldir="PHP" name="ReturnFunctionValueUnitTest.php" role="test">
         <tasks:replace from="@package_version@" to="version" type="package-info" />
        </file>
       </dir>
       <dir name="Strings">
        <file baseinstalldir="PHP" name="JoinStringsUnitTest.js" role="test" />
        <file baseinstalldir="PHP" name="JoinStringsUnitTest.php" role="test">
         <tasks:replace from="@package_version@" to="version" type="package-info" />
        </file>
       </dir>
      </dir>
      <file baseinstalldir="PHP" name="ruleset.xml" role="php" />
     </dir>
     <dir name="PEAR">
      <dir name="Docs">
       <dir name="Classes">
        <file baseinstalldir="PHP" name="ClassDeclarationStandard.xml" role="php" />
       </dir>
       <dir name="Commenting">
        <file baseinstalldir="PHP" name="ClassCommentStandard.xml" role="php" />
        <file baseinstalldir="PHP" name="FileCommentStandard.xml" role="php" />
        <file baseinstalldir="PHP" name="FunctionCommentStandard.xml" role="php" />
        <file baseinstalldir="PHP" name="InlineCommentStandard.xml" role="php" />
       </dir>
       <dir name="ControlStructures">
        <file baseinstalldir="PHP" name="ControlSignatureStandard.xml" role="php" />
        <file baseinstalldir="PHP" name="MultiLineConditionStandard.xml" role="php" />
       </dir>
       <dir name="Files">
        <file baseinstalldir="PHP" name="IncludingFileStandard.xml" role="php" />
        <file baseinstalldir="PHP" name="LineLengthStandard.xml" role="php" />
       </dir>
       <dir name="Formatting">
        <file baseinstalldir="PHP" name="MultiLineAssignmentStandard.xml" role="php" />
       </dir>
       <dir name="Functions">
        <file baseinstalldir="PHP" name="FunctionCallSignatureStandard.xml" role="php" />
        <file baseinstalldir="PHP" name="FunctionDeclarationStandard.xml" role="php" />
        <file baseinstalldir="PHP" name="ValidDefaultValueStandard.xml" role="php" />
       </dir>
       <dir name="NamingConventions">
        <file baseinstalldir="PHP" name="ValidClassNameStandard.xml" role="php" />
        <file baseinstalldir="PHP" name="ValidFunctionNameStandard.xml" role="php" />
        <file baseinstalldir="PHP" name="ValidVariableNameStandard.xml" role="php" />
       </dir>
       <dir name="WhiteSpace">
        <file baseinstalldir="PHP" name="ScopeClosingBraceStandard.xml" role="php" />
        <file baseinstalldir="PHP" name="ScopeIndentStandard.xml" role="php" />
        <file baseinstalldir="PHP" name="ObjectOperatorIndentStandard.xml" role="php" />
       </dir>
      </dir>
      <dir name="Sniffs">
       <dir name="Classes">
        <file baseinstalldir="PHP" name="ClassDeclarationSniff.php" role="php">
         <tasks:replace from="@package_version@" to="version" type="package-info" />
        </file>
       </dir>
       <dir name="Commenting">
        <file baseinstalldir="PHP" name="ClassCommentSniff.php" role="php">
         <tasks:replace from="@package_version@" to="version" type="package-info" />
        </file>
        <file baseinstalldir="PHP" name="FileCommentSniff.php" role="php">
         <tasks:replace from="@package_version@" to="version" type="package-info" />
        </file>
        <file baseinstalldir="PHP" name="FunctionCommentSniff.php" role="php">
         <tasks:replace from="@package_version@" to="version" type="package-info" />
        </file>
        <file baseinstalldir="PHP" name="InlineCommentSniff.php" role="php">
         <tasks:replace from="@package_version@" to="version" type="package-info" />
        </file>
       </dir>
       <dir name="ControlStructures">
        <file baseinstalldir="PHP" name="ControlSignatureSniff.php" role="php">
         <tasks:replace from="@package_version@" to="version" type="package-info" />
        </file>
        <file baseinstalldir="PHP" name="MultiLineConditionSniff.php" role="php">
         <tasks:replace from="@package_version@" to="version" type="package-info" />
        </file>
       </dir>
       <dir name="Files">
        <file baseinstalldir="PHP" name="IncludingFileSniff.php" role="php">
         <tasks:replace from="@package_version@" to="version" type="package-info" />
        </file>
       </dir>
       <dir name="Formatting">
        <file baseinstalldir="PHP" name="MultiLineAssignmentSniff.php" role="php">
         <tasks:replace from="@package_version@" to="version" type="package-info" />
        </file>
       </dir>
       <dir name="Functions">
        <file baseinstalldir="PHP" name="FunctionCallSignatureSniff.php" role="php">
         <tasks:replace from="@package_version@" to="version" type="package-info" />
        </file>
        <file baseinstalldir="PHP" name="FunctionDeclarationSniff.php" role="php">
         <tasks:replace from="@package_version@" to="version" type="package-info" />
        </file>
        <file baseinstalldir="PHP" name="ValidDefaultValueSniff.php" role="php">
         <tasks:replace from="@package_version@" to="version" type="package-info" />
        </file>
       </dir>
       <dir name="NamingConventions">
        <file baseinstalldir="PHP" name="ValidClassNameSniff.php" role="php">
         <tasks:replace from="@package_version@" to="version" type="package-info" />
        </file>
        <file baseinstalldir="PHP" name="ValidFunctionNameSniff.php" role="php">
         <tasks:replace from="@package_version@" to="version" type="package-info" />
        </file>
        <file baseinstalldir="PHP" name="ValidVariableNameSniff.php" role="php">
         <tasks:replace from="@package_version@" to="version" type="package-info" />
        </file>
       </dir>
       <dir name="WhiteSpace">
        <file baseinstalldir="PHP" name="ObjectOperatorIndentSniff.php" role="php">
         <tasks:replace from="@package_version@" to="version" type="package-info" />
        </file>
        <file baseinstalldir="PHP" name="ScopeClosingBraceSniff.php" role="php">
         <tasks:replace from="@package_version@" to="version" type="package-info" />
        </file>
        <file baseinstalldir="PHP" name="ScopeIndentSniff.php" role="php">
         <tasks:replace from="@package_version@" to="version" type="package-info" />
        </file>
       </dir>
      </dir>
      <dir name="Tests">
       <dir name="Classes">
        <file baseinstalldir="PHP" name="ClassDeclarationUnitTest.inc" role="test" />
        <file baseinstalldir="PHP" name="ClassDeclarationUnitTest.php" role="test">
         <tasks:replace from="@package_version@" to="version" type="package-info" />
        </file>
       </dir>
       <dir name="Commenting">
        <file baseinstalldir="PHP" name="ClassCommentUnitTest.inc" role="test" />
        <file baseinstalldir="PHP" name="ClassCommentUnitTest.php" role="test">
         <tasks:replace from="@package_version@" to="version" type="package-info" />
        </file>
        <file baseinstalldir="PHP" name="FileCommentUnitTest.inc" role="test" />
        <file baseinstalldir="PHP" name="FileCommentUnitTest.php" role="test">
         <tasks:replace from="@package_version@" to="version" type="package-info" />
        </file>
        <file baseinstalldir="PHP" name="FunctionCommentUnitTest.inc" role="test" />
        <file baseinstalldir="PHP" name="FunctionCommentUnitTest.php" role="test">
         <tasks:replace from="@package_version@" to="version" type="package-info" />
        </file>
        <file baseinstalldir="PHP" name="InlineCommentUnitTest.inc" role="test" />
        <file baseinstalldir="PHP" name="InlineCommentUnitTest.inc.fixed" role="test" />
        <file baseinstalldir="PHP" name="InlineCommentUnitTest.php" role="test">
         <tasks:replace from="@package_version@" to="version" type="package-info" />
        </file>
       </dir>
       <dir name="ControlStructures">
        <file baseinstalldir="PHP" name="ControlSignatureUnitTest.inc" role="test" />
        <file baseinstalldir="PHP" name="ControlSignatureUnitTest.php" role="test">
         <tasks:replace from="@package_version@" to="version" type="package-info" />
        </file>
        <file baseinstalldir="PHP" name="MultiLineConditionUnitTest.inc" role="test" />
        <file baseinstalldir="PHP" name="MultiLineConditionUnitTest.inc.fixed" role="test" />
        <file baseinstalldir="PHP" name="MultiLineConditionUnitTest.js" role="test" />
        <file baseinstalldir="PHP" name="MultiLineConditionUnitTest.js.fixed" role="test" />
        <file baseinstalldir="PHP" name="MultiLineConditionUnitTest.php" role="test">
         <tasks:replace from="@package_version@" to="version" type="package-info" />
        </file>
       </dir>
       <dir name="Files">
        <file baseinstalldir="PHP" name="IncludingFileUnitTest.inc" role="test" />
        <file baseinstalldir="PHP" name="IncludingFileUnitTest.inc.fixed" role="test" />
        <file baseinstalldir="PHP" name="IncludingFileUnitTest.php" role="test">
         <tasks:replace from="@package_version@" to="version" type="package-info" />
        </file>
       </dir>
       <dir name="Formatting">
        <file baseinstalldir="PHP" name="MultiLineAssignmentUnitTest.inc" role="test" />
        <file baseinstalldir="PHP" name="MultiLineAssignmentUnitTest.php" role="test">
         <tasks:replace from="@package_version@" to="version" type="package-info" />
        </file>
       </dir>
       <dir name="Functions">
        <file baseinstalldir="PHP" name="FunctionCallSignatureUnitTest.inc" role="test" />
        <file baseinstalldir="PHP" name="FunctionCallSignatureUnitTest.inc.fixed" role="test" />
        <file baseinstalldir="PHP" name="FunctionCallSignatureUnitTest.js" role="test" />
        <file baseinstalldir="PHP" name="FunctionCallSignatureUnitTest.js.fixed" role="test" />
        <file baseinstalldir="PHP" name="FunctionCallSignatureUnitTest.php" role="test">
         <tasks:replace from="@package_version@" to="version" type="package-info" />
        </file>
        <file baseinstalldir="PHP" name="FunctionDeclarationUnitTest.inc" role="test" />
        <file baseinstalldir="PHP" name="FunctionDeclarationUnitTest.inc.fixed" role="test" />
        <file baseinstalldir="PHP" name="FunctionDeclarationUnitTest.php" role="test">
         <tasks:replace from="@package_version@" to="version" type="package-info" />
        </file>
        <file baseinstalldir="PHP" name="ValidDefaultValueUnitTest.inc" role="test" />
        <file baseinstalldir="PHP" name="ValidDefaultValueUnitTest.php" role="test">
         <tasks:replace from="@package_version@" to="version" type="package-info" />
        </file>
       </dir>
       <dir name="NamingConventions">
        <file baseinstalldir="PHP" name="ValidClassNameUnitTest.inc" role="test" />
        <file baseinstalldir="PHP" name="ValidClassNameUnitTest.php" role="test">
         <tasks:replace from="@package_version@" to="version" type="package-info" />
        </file>
        <file baseinstalldir="PHP" name="ValidFunctionNameUnitTest.inc" role="test" />
        <file baseinstalldir="PHP" name="ValidFunctionNameUnitTest.php" role="test">
         <tasks:replace from="@package_version@" to="version" type="package-info" />
        </file>
        <file baseinstalldir="PHP" name="ValidVariableNameUnitTest.inc" role="test" />
        <file baseinstalldir="PHP" name="ValidVariableNameUnitTest.php" role="test">
         <tasks:replace from="@package_version@" to="version" type="package-info" />
        </file>
       </dir>
       <dir name="WhiteSpace">
        <file baseinstalldir="PHP" name="ObjectOperatorIndentUnitTest.inc" role="test" />
        <file baseinstalldir="PHP" name="ObjectOperatorIndentUnitTest.php" role="test">
         <tasks:replace from="@package_version@" to="version" type="package-info" />
        </file>
        <file baseinstalldir="PHP" name="ScopeClosingBraceUnitTest.inc" role="test" />
        <file baseinstalldir="PHP" name="ScopeClosingBraceUnitTest.inc.fixed" role="test" />
        <file baseinstalldir="PHP" name="ScopeClosingBraceUnitTest.php" role="test">
         <tasks:replace from="@package_version@" to="version" type="package-info" />
        </file>
        <file baseinstalldir="PHP" name="ScopeIndentUnitTest.inc" role="test" />
        <file baseinstalldir="PHP" name="ScopeIndentUnitTest.php" role="test">
         <tasks:replace from="@package_version@" to="version" type="package-info" />
        </file>
       </dir>
      </dir>
      <file baseinstalldir="PHP" name="ruleset.xml" role="php" />
     </dir>
     <dir name="PHPCS">
      <file baseinstalldir="PHP" name="ruleset.xml" role="php" />
     </dir>
     <dir name="PSR1">
      <dir name="Docs">
       <dir name="Classes">
        <file baseinstalldir="PHP" name="ClassDeclarationStandard.xml" role="php" />
       </dir>
       <dir name="Files">
        <file baseinstalldir="PHP" name="SideEffectsStandard.xml" role="php" />
       </dir>
      </dir>
      <dir name="Sniffs">
       <dir name="Classes">
        <file baseinstalldir="PHP" name="ClassDeclarationSniff.php" role="php">
         <tasks:replace from="@package_version@" to="version" type="package-info" />
        </file>
       </dir>
       <dir name="Files">
        <file baseinstalldir="PHP" name="SideEffectsSniff.php" role="php">
         <tasks:replace from="@package_version@" to="version" type="package-info" />
        </file>
       </dir>
       <dir name="Methods">
        <file baseinstalldir="PHP" name="CamelCapsMethodNameSniff.php" role="php">
         <tasks:replace from="@package_version@" to="version" type="package-info" />
        </file>
       </dir>
      </dir>
      <dir name="Tests">
       <dir name="Classes">
        <file baseinstalldir="PHP" name="ClassDeclarationUnitTest.1.inc" role="test" />
        <file baseinstalldir="PHP" name="ClassDeclarationUnitTest.2.inc" role="test" />
        <file baseinstalldir="PHP" name="ClassDeclarationUnitTest.php" role="test">
         <tasks:replace from="@package_version@" to="version" type="package-info" />
        </file>
       </dir>
       <dir name="Files">
        <file baseinstalldir="PHP" name="SideEffectsUnitTest.1.inc" role="test" />
        <file baseinstalldir="PHP" name="SideEffectsUnitTest.2.inc" role="test" />
        <file baseinstalldir="PHP" name="SideEffectsUnitTest.3.inc" role="test" />
        <file baseinstalldir="PHP" name="SideEffectsUnitTest.4.inc" role="test" />
        <file baseinstalldir="PHP" name="SideEffectsUnitTest.5.inc" role="test" />
        <file baseinstalldir="PHP" name="SideEffectsUnitTest.php" role="test">
         <tasks:replace from="@package_version@" to="version" type="package-info" />
        </file>
       </dir>
       <dir name="Methods">
        <file baseinstalldir="PHP" name="CamelCapsMethodNameUnitTest.inc" role="test" />
        <file baseinstalldir="PHP" name="CamelCapsMethodNameUnitTest.php" role="test">
         <tasks:replace from="@package_version@" to="version" type="package-info" />
        </file>
       </dir>
      </dir>
      <file baseinstalldir="PHP" name="ruleset.xml" role="php" />
     </dir>
     <dir name="PSR2">
      <dir name="Docs">
       <dir name="Classes">
        <file baseinstalldir="PHP" name="ClassDeclarationStandard.xml" role="php" />
        <file baseinstalldir="PHP" name="PropertyDeclarationStandard.xml" role="php" />
       </dir>
       <dir name="ControlStructures">
        <file baseinstalldir="PHP" name="ControlStructureSpacingStandard.xml" role="php" />
        <file baseinstalldir="PHP" name="ElseIfDeclarationStandard.xml" role="php" />
        <file baseinstalldir="PHP" name="SwitchDeclarationStandard.xml" role="php" />
       </dir>
       <dir name="Files">
        <file baseinstalldir="PHP" name="EndFileNewlineStandard.xml" role="php" />
       </dir>
       <dir name="Methods">
        <file baseinstalldir="PHP" name="MethodDeclarationStandard.xml" role="php" />
       </dir>
       <dir name="Namespaces">
        <file baseinstalldir="PHP" name="NamespaceDeclarationStandard.xml" role="php" />
        <file baseinstalldir="PHP" name="UseDeclarationStandard.xml" role="php" />
       </dir>
      </dir>
      <dir name="Sniffs">
       <dir name="Classes">
        <file baseinstalldir="PHP" name="ClassDeclarationSniff.php" role="php">
         <tasks:replace from="@package_version@" to="version" type="package-info" />
        </file>
        <file baseinstalldir="PHP" name="PropertyDeclarationSniff.php" role="php">
         <tasks:replace from="@package_version@" to="version" type="package-info" />
        </file>
       </dir>
       <dir name="ControlStructures">
        <file baseinstalldir="PHP" name="ControlStructureSpacingSniff.php" role="php">
         <tasks:replace from="@package_version@" to="version" type="package-info" />
        </file>
        <file baseinstalldir="PHP" name="ElseIfDeclarationSniff.php" role="php">
         <tasks:replace from="@package_version@" to="version" type="package-info" />
        </file>
        <file baseinstalldir="PHP" name="SwitchDeclarationSniff.php" role="php">
         <tasks:replace from="@package_version@" to="version" type="package-info" />
        </file>
       </dir>
       <dir name="Files">
        <file baseinstalldir="PHP" name="ClosingTagSniff.php" role="php">
         <tasks:replace from="@package_version@" to="version" type="package-info" />
        </file>
        <file baseinstalldir="PHP" name="EndFileNewlineSniff.php" role="php">
         <tasks:replace from="@package_version@" to="version" type="package-info" />
        </file>
       </dir>
       <dir name="Methods">
        <file baseinstalldir="PHP" name="FunctionCallSignatureSniff.php" role="php">
         <tasks:replace from="@package_version@" to="version" type="package-info" />
        </file>
        <file baseinstalldir="PHP" name="MethodDeclarationSniff.php" role="php">
         <tasks:replace from="@package_version@" to="version" type="package-info" />
        </file>
       </dir>
       <dir name="Namespaces">
        <file baseinstalldir="PHP" name="NamespaceDeclarationSniff.php" role="php">
         <tasks:replace from="@package_version@" to="version" type="package-info" />
        </file>
        <file baseinstalldir="PHP" name="UseDeclarationSniff.php" role="php">
         <tasks:replace from="@package_version@" to="version" type="package-info" />
        </file>
       </dir>
      </dir>
      <dir name="Tests">
       <dir name="Classes">
        <file baseinstalldir="PHP" name="ClassDeclarationUnitTest.inc" role="test" />
        <file baseinstalldir="PHP" name="ClassDeclarationUnitTest.inc.fixed" role="test" />
        <file baseinstalldir="PHP" name="ClassDeclarationUnitTest.php" role="test">
         <tasks:replace from="@package_version@" to="version" type="package-info" />
        </file>
        <file baseinstalldir="PHP" name="PropertyDeclarationUnitTest.inc" role="test" />
        <file baseinstalldir="PHP" name="PropertyDeclarationUnitTest.php" role="test">
         <tasks:replace from="@package_version@" to="version" type="package-info" />
        </file>
       </dir>
       <dir name="ControlStructures">
        <file baseinstalldir="PHP" name="ControlStructureSpacingUnitTest.inc" role="test" />
        <file baseinstalldir="PHP" name="ControlStructureSpacingUnitTest.inc.fixed" role="test" />
        <file baseinstalldir="PHP" name="ControlStructureSpacingUnitTest.php" role="test">
         <tasks:replace from="@package_version@" to="version" type="package-info" />
        </file>
        <file baseinstalldir="PHP" name="ElseIfDeclarationUnitTest.inc" role="test" />
        <file baseinstalldir="PHP" name="ElseIfDeclarationUnitTest.inc.fixed" role="test" />
        <file baseinstalldir="PHP" name="ElseIfDeclarationUnitTest.php" role="test">
         <tasks:replace from="@package_version@" to="version" type="package-info" />
        </file>
        <file baseinstalldir="PHP" name="SwitchDeclarationUnitTest.inc" role="test" />
        <file baseinstalldir="PHP" name="SwitchDeclarationUnitTest.inc.fixed" role="test" />
        <file baseinstalldir="PHP" name="SwitchDeclarationUnitTest.php" role="test">
         <tasks:replace from="@package_version@" to="version" type="package-info" />
        </file>
       </dir>
       <dir name="Files">
        <file baseinstalldir="PHP" name="ClosingTagUnitTest.1.inc" role="test" />
        <file baseinstalldir="PHP" name="ClosingTagUnitTest.1.inc.fixed" role="test" />
        <file baseinstalldir="PHP" name="ClosingTagUnitTest.2.inc" role="test" />
        <file baseinstalldir="PHP" name="ClosingTagUnitTest.3.inc" role="test" />
        <file baseinstalldir="PHP" name="ClosingTagUnitTest.4.inc" role="test" />
        <file baseinstalldir="PHP" name="ClosingTagUnitTest.4.inc.fixed" role="test" />
        <file baseinstalldir="PHP" name="ClosingTagUnitTest.5.inc" role="test" />
        <file baseinstalldir="PHP" name="ClosingTagUnitTest.php" role="test">
         <tasks:replace from="@package_version@" to="version" type="package-info" />
        </file>
        <file baseinstalldir="PHP" name="EndFileNewlineUnitTest.1.inc" role="test" />
        <file baseinstalldir="PHP" name="EndFileNewlineUnitTest.2.inc" role="test" />
        <file baseinstalldir="PHP" name="EndFileNewlineUnitTest.3.inc" role="test" />
        <file baseinstalldir="PHP" name="EndFileNewlineUnitTest.4.inc" role="test" />
        <file baseinstalldir="PHP" name="EndFileNewlineUnitTest.5.inc" role="test" />
        <file baseinstalldir="PHP" name="EndFileNewlineUnitTest.php" role="test">
         <tasks:replace from="@package_version@" to="version" type="package-info" />
        </file>
       </dir>
       <dir name="Methods">
        <file baseinstalldir="PHP" name="FunctionCallSignatureUnitTest.inc" role="test" />
        <file baseinstalldir="PHP" name="FunctionCallSignatureUnitTest.inc.fixed" role="test" />
        <file baseinstalldir="PHP" name="FunctionCallSignatureUnitTest.php" role="test">
         <tasks:replace from="@package_version@" to="version" type="package-info" />
        </file>
        <file baseinstalldir="PHP" name="MethodDeclarationUnitTest.inc" role="test" />
        <file baseinstalldir="PHP" name="MethodDeclarationUnitTest.inc.fixed" role="test" />
        <file baseinstalldir="PHP" name="MethodDeclarationUnitTest.php" role="test">
         <tasks:replace from="@package_version@" to="version" type="package-info" />
        </file>
       </dir>
       <dir name="Namespaces">
        <file baseinstalldir="PHP" name="NamespaceDeclarationUnitTest.inc" role="test" />
        <file baseinstalldir="PHP" name="NamespaceDeclarationUnitTest.inc.fixed" role="test" />
        <file baseinstalldir="PHP" name="NamespaceDeclarationUnitTest.php" role="test">
         <tasks:replace from="@package_version@" to="version" type="package-info" />
        </file>
        <file baseinstalldir="PHP" name="UseDeclarationUnitTest.1.inc" role="test" />
        <file baseinstalldir="PHP" name="UseDeclarationUnitTest.2.inc" role="test" />
        <file baseinstalldir="PHP" name="UseDeclarationUnitTest.2.inc.fixed" role="test" />
        <file baseinstalldir="PHP" name="UseDeclarationUnitTest.3.inc" role="test" />
        <file baseinstalldir="PHP" name="UseDeclarationUnitTest.3.inc.fixed" role="test" />
        <file baseinstalldir="PHP" name="UseDeclarationUnitTest.4.inc" role="test" />
        <file baseinstalldir="PHP" name="UseDeclarationUnitTest.php" role="test">
         <tasks:replace from="@package_version@" to="version" type="package-info" />
        </file>
       </dir>
      </dir>
      <file baseinstalldir="PHP" name="ruleset.xml" role="php" />
     </dir>
     <dir name="Squiz">
      <dir name="Docs">
       <dir name="Arrays">
        <file baseinstalldir="PHP" name="ArrayBracketSpacingStandard.xml" role="php" />
        <file baseinstalldir="PHP" name="ArrayDeclarationStandard.xml" role="php" />
       </dir>
       <dir name="Classes">
        <file baseinstalldir="PHP" name="LowercaseClassKeywordsStandard.xml" role="php" />
        <file baseinstalldir="PHP" name="SelfMemberReferenceStandard.xml" role="php" />
       </dir>
       <dir name="Commenting">
        <file baseinstalldir="PHP" name="DocCommentAlignmentStandard.xml" role="php" />
        <file baseinstalldir="PHP" name="FunctionCommentThrowTagStandard.xml" role="php" />
       </dir>
       <dir name="ControlStructures">
        <file baseinstalldir="PHP" name="ForEachLoopDeclarationStandard.xml" role="php" />
        <file baseinstalldir="PHP" name="ForLoopDeclarationStandard.xml" role="php" />
        <file baseinstalldir="PHP" name="LowercaseDeclarationStandard.xml" role="php" />
       </dir>
       <dir name="Functions">
        <file baseinstalldir="PHP" name="FunctionDuplicateArgumentStandard.xml" role="php" />
        <file baseinstalldir="PHP" name="LowercaseFunctionKeywordsStandard.xml" role="php" />
       </dir>
       <dir name="Scope">
        <file baseinstalldir="PHP" name="StaticThisUsageStandard.xml" role="php" />
       </dir>
       <dir name="Strings">
        <file baseinstalldir="PHP" name="EchoedStringsStandard.xml" role="php" />
       </dir>
       <dir name="WhiteSpace">
        <file baseinstalldir="PHP" name="CastSpacingStandard.xml" role="php" />
        <file baseinstalldir="PHP" name="FunctionOpeningBraceStandard.xml" role="php" />
        <file baseinstalldir="PHP" name="LanguageConstructSpacingStandard.xml" role="php" />
        <file baseinstalldir="PHP" name="ObjectOperatorSpacingStandard.xml" role="php" />
        <file baseinstalldir="PHP" name="ScopeKeywordSpacingStandard.xml" role="php" />
        <file baseinstalldir="PHP" name="SemicolonSpacingStandard.xml" role="php" />
       </dir>
      </dir>
      <dir name="Sniffs">
       <dir name="Arrays">
        <file baseinstalldir="PHP" name="ArrayBracketSpacingSniff.php" role="php">
         <tasks:replace from="@package_version@" to="version" type="package-info" />
        </file>
        <file baseinstalldir="PHP" name="ArrayDeclarationSniff.php" role="php">
         <tasks:replace from="@package_version@" to="version" type="package-info" />
        </file>
       </dir>
       <dir name="Classes">
        <file baseinstalldir="PHP" name="ClassDeclarationSniff.php" role="php">
         <tasks:replace from="@package_version@" to="version" type="package-info" />
        </file>
        <file baseinstalldir="PHP" name="ClassFileNameSniff.php" role="php">
         <tasks:replace from="@package_version@" to="version" type="package-info" />
        </file>
        <file baseinstalldir="PHP" name="DuplicatePropertySniff.php" role="php">
         <tasks:replace from="@package_version@" to="version" type="package-info" />
        </file>
        <file baseinstalldir="PHP" name="LowercaseClassKeywordsSniff.php" role="php">
         <tasks:replace from="@package_version@" to="version" type="package-info" />
        </file>
        <file baseinstalldir="PHP" name="SelfMemberReferenceSniff.php" role="php">
         <tasks:replace from="@package_version@" to="version" type="package-info" />
        </file>
        <file baseinstalldir="PHP" name="ValidClassNameSniff.php" role="php">
         <tasks:replace from="@package_version@" to="version" type="package-info" />
        </file>
       </dir>
       <dir name="Commenting">
        <file baseinstalldir="PHP" name="BlockCommentSniff.php" role="php">
         <tasks:replace from="@package_version@" to="version" type="package-info" />
        </file>
        <file baseinstalldir="PHP" name="ClassCommentSniff.php" role="php">
         <tasks:replace from="@package_version@" to="version" type="package-info" />
        </file>
        <file baseinstalldir="PHP" name="ClosingDeclarationCommentSniff.php" role="php">
         <tasks:replace from="@package_version@" to="version" type="package-info" />
        </file>
        <file baseinstalldir="PHP" name="DocCommentAlignmentSniff.php" role="php">
         <tasks:replace from="@package_version@" to="version" type="package-info" />
        </file>
        <file baseinstalldir="PHP" name="EmptyCatchCommentSniff.php" role="php">
         <tasks:replace from="@package_version@" to="version" type="package-info" />
        </file>
        <file baseinstalldir="PHP" name="FileCommentSniff.php" role="php">
         <tasks:replace from="@package_version@" to="version" type="package-info" />
        </file>
        <file baseinstalldir="PHP" name="FunctionCommentThrowTagSniff.php" role="php">
         <tasks:replace from="@package_version@" to="version" type="package-info" />
        </file>
        <file baseinstalldir="PHP" name="FunctionCommentSniff.php" role="php">
         <tasks:replace from="@package_version@" to="version" type="package-info" />
        </file>
        <file baseinstalldir="PHP" name="InlineCommentSniff.php" role="php">
         <tasks:replace from="@package_version@" to="version" type="package-info" />
        </file>
        <file baseinstalldir="PHP" name="LongConditionClosingCommentSniff.php" role="php">
         <tasks:replace from="@package_version@" to="version" type="package-info" />
        </file>
        <file baseinstalldir="PHP" name="PostStatementCommentSniff.php" role="php">
         <tasks:replace from="@package_version@" to="version" type="package-info" />
        </file>
        <file baseinstalldir="PHP" name="VariableCommentSniff.php" role="php">
         <tasks:replace from="@package_version@" to="version" type="package-info" />
        </file>
       </dir>
       <dir name="ControlStructures">
        <file baseinstalldir="PHP" name="ControlSignatureSniff.php" role="php">
         <tasks:replace from="@package_version@" to="version" type="package-info" />
        </file>
        <file baseinstalldir="PHP" name="ElseIfDeclarationSniff.php" role="php">
         <tasks:replace from="@package_version@" to="version" type="package-info" />
        </file>
        <file baseinstalldir="PHP" name="ForEachLoopDeclarationSniff.php" role="php">
         <tasks:replace from="@package_version@" to="version" type="package-info" />
        </file>
        <file baseinstalldir="PHP" name="ForLoopDeclarationSniff.php" role="php">
         <tasks:replace from="@package_version@" to="version" type="package-info" />
        </file>
        <file baseinstalldir="PHP" name="InlineIfDeclarationSniff.php" role="php">
         <tasks:replace from="@package_version@" to="version" type="package-info" />
        </file>
        <file baseinstalldir="PHP" name="LowercaseDeclarationSniff.php" role="php">
         <tasks:replace from="@package_version@" to="version" type="package-info" />
        </file>
        <file baseinstalldir="PHP" name="SwitchDeclarationSniff.php" role="php">
         <tasks:replace from="@package_version@" to="version" type="package-info" />
        </file>
       </dir>
       <dir name="CSS">
        <file baseinstalldir="PHP" name="ClassDefinitionClosingBraceSpaceSniff.php" role="php">
         <tasks:replace from="@package_version@" to="version" type="package-info" />
        </file>
        <file baseinstalldir="PHP" name="ClassDefinitionNameSpacingSniff.php" role="php">
         <tasks:replace from="@package_version@" to="version" type="package-info" />
        </file>
        <file baseinstalldir="PHP" name="ClassDefinitionOpeningBraceSpaceSniff.php" role="php">
         <tasks:replace from="@package_version@" to="version" type="package-info" />
        </file>
        <file baseinstalldir="PHP" name="ColonSpacingSniff.php" role="php">
         <tasks:replace from="@package_version@" to="version" type="package-info" />
        </file>
        <file baseinstalldir="PHP" name="ColourDefinitionSniff.php" role="php">
         <tasks:replace from="@package_version@" to="version" type="package-info" />
        </file>
        <file baseinstalldir="PHP" name="DisallowMultipleStyleDefinitionsSniff.php" role="php">
         <tasks:replace from="@package_version@" to="version" type="package-info" />
        </file>
        <file baseinstalldir="PHP" name="DuplicateClassDefinitionSniff.php" role="php">
         <tasks:replace from="@package_version@" to="version" type="package-info" />
        </file>
        <file baseinstalldir="PHP" name="DuplicateStyleDefinitionSniff.php" role="php">
         <tasks:replace from="@package_version@" to="version" type="package-info" />
        </file>
        <file baseinstalldir="PHP" name="EmptyClassDefinitionSniff.php" role="php">
         <tasks:replace from="@package_version@" to="version" type="package-info" />
        </file>
        <file baseinstalldir="PHP" name="EmptyStyleDefinitionSniff.php" role="php">
         <tasks:replace from="@package_version@" to="version" type="package-info" />
        </file>
        <file baseinstalldir="PHP" name="ForbiddenStylesSniff.php" role="php">
         <tasks:replace from="@package_version@" to="version" type="package-info" />
        </file>
        <file baseinstalldir="PHP" name="IndentationSniff.php" role="php">
         <tasks:replace from="@package_version@" to="version" type="package-info" />
        </file>
        <file baseinstalldir="PHP" name="LowercaseStyleDefinitionSniff.php" role="php">
         <tasks:replace from="@package_version@" to="version" type="package-info" />
        </file>
        <file baseinstalldir="PHP" name="MissingColonSniff.php" role="php">
         <tasks:replace from="@package_version@" to="version" type="package-info" />
        </file>
        <file baseinstalldir="PHP" name="NamedColoursSniff.php" role="php">
         <tasks:replace from="@package_version@" to="version" type="package-info" />
        </file>
        <file baseinstalldir="PHP" name="OpacitySniff.php" role="php">
         <tasks:replace from="@package_version@" to="version" type="package-info" />
        </file>
        <file baseinstalldir="PHP" name="SemicolonSpacingSniff.php" role="php">
         <tasks:replace from="@package_version@" to="version" type="package-info" />
        </file>
        <file baseinstalldir="PHP" name="ShorthandSizeSniff.php" role="php">
         <tasks:replace from="@package_version@" to="version" type="package-info" />
        </file>
       </dir>
       <dir name="Debug">
        <file baseinstalldir="PHP" name="JavaScriptLintSniff.php" role="php">
         <tasks:replace from="@package_version@" to="version" type="package-info" />
        </file>
        <file baseinstalldir="PHP" name="JSLintSniff.php" role="php">
         <tasks:replace from="@package_version@" to="version" type="package-info" />
        </file>
       </dir>
       <dir name="Files">
        <file baseinstalldir="PHP" name="FileExtensionSniff.php" role="php">
         <tasks:replace from="@package_version@" to="version" type="package-info" />
        </file>
       </dir>
       <dir name="Formatting">
        <file baseinstalldir="PHP" name="OperatorBracketSniff.php" role="php">
         <tasks:replace from="@package_version@" to="version" type="package-info" />
        </file>
       </dir>
       <dir name="Functions">
        <file baseinstalldir="PHP" name="FunctionDeclarationArgumentSpacingSniff.php" role="php">
         <tasks:replace from="@package_version@" to="version" type="package-info" />
        </file>
        <file baseinstalldir="PHP" name="FunctionDeclarationSniff.php" role="php">
         <tasks:replace from="@package_version@" to="version" type="package-info" />
        </file>
        <file baseinstalldir="PHP" name="FunctionDuplicateArgumentSniff.php" role="php">
         <tasks:replace from="@package_version@" to="version" type="package-info" />
        </file>
        <file baseinstalldir="PHP" name="GlobalFunctionSniff.php" role="php">
         <tasks:replace from="@package_version@" to="version" type="package-info" />
        </file>
        <file baseinstalldir="PHP" name="LowercaseFunctionKeywordsSniff.php" role="php">
         <tasks:replace from="@package_version@" to="version" type="package-info" />
        </file>
        <file baseinstalldir="PHP" name="MultiLineFunctionDeclarationSniff.php" role="php">
         <tasks:replace from="@package_version@" to="version" type="package-info" />
        </file>
       </dir>
       <dir name="NamingConventions">
        <file baseinstalldir="PHP" name="ValidFunctionNameSniff.php" role="php">
         <tasks:replace from="@package_version@" to="version" type="package-info" />
        </file>
        <file baseinstalldir="PHP" name="ValidVariableNameSniff.php" role="php">
         <tasks:replace from="@package_version@" to="version" type="package-info" />
        </file>
       </dir>
       <dir name="Objects">
        <file baseinstalldir="PHP" name="DisallowObjectStringIndexSniff.php" role="php">
         <tasks:replace from="@package_version@" to="version" type="package-info" />
        </file>
        <file baseinstalldir="PHP" name="ObjectInstantiationSniff.php" role="php">
         <tasks:replace from="@package_version@" to="version" type="package-info" />
        </file>
        <file baseinstalldir="PHP" name="ObjectMemberCommaSniff.php" role="php">
         <tasks:replace from="@package_version@" to="version" type="package-info" />
        </file>
       </dir>
       <dir name="Operators">
        <file baseinstalldir="PHP" name="ComparisonOperatorUsageSniff.php" role="php">
         <tasks:replace from="@package_version@" to="version" type="package-info" />
        </file>
        <file baseinstalldir="PHP" name="IncrementDecrementUsageSniff.php" role="php">
         <tasks:replace from="@package_version@" to="version" type="package-info" />
        </file>
        <file baseinstalldir="PHP" name="ValidLogicalOperatorsSniff.php" role="php">
         <tasks:replace from="@package_version@" to="version" type="package-info" />
        </file>
       </dir>
       <dir name="PHP">
        <file baseinstalldir="PHP" name="CommentedOutCodeSniff.php" role="php">
         <tasks:replace from="@package_version@" to="version" type="package-info" />
        </file>
        <file baseinstalldir="PHP" name="DisallowBooleanStatementSniff.php" role="php">
         <tasks:replace from="@package_version@" to="version" type="package-info" />
        </file>
        <file baseinstalldir="PHP" name="DisallowComparisonAssignmentSniff.php" role="php">
         <tasks:replace from="@package_version@" to="version" type="package-info" />
        </file>
        <file baseinstalldir="PHP" name="DisallowInlineIfSniff.php" role="php">
         <tasks:replace from="@package_version@" to="version" type="package-info" />
        </file>
        <file baseinstalldir="PHP" name="DisallowMultipleAssignmentsSniff.php" role="php">
         <tasks:replace from="@package_version@" to="version" type="package-info" />
        </file>
        <file baseinstalldir="PHP" name="DisallowObEndFlushSniff.php" role="php">
         <tasks:replace from="@package_version@" to="version" type="package-info" />
        </file>
        <file baseinstalldir="PHP" name="DisallowSizeFunctionsInLoopsSniff.php" role="php">
         <tasks:replace from="@package_version@" to="version" type="package-info" />
        </file>
        <file baseinstalldir="PHP" name="DiscouragedFunctionsSniff.php" role="php">
         <tasks:replace from="@package_version@" to="version" type="package-info" />
        </file>
        <file baseinstalldir="PHP" name="EmbeddedPhpSniff.php" role="php">
         <tasks:replace from="@package_version@" to="version" type="package-info" />
        </file>
        <file baseinstalldir="PHP" name="EvalSniff.php" role="php">
         <tasks:replace from="@package_version@" to="version" type="package-info" />
        </file>
        <file baseinstalldir="PHP" name="ForbiddenFunctionsSniff.php" role="php">
         <tasks:replace from="@package_version@" to="version" type="package-info" />
        </file>
        <file baseinstalldir="PHP" name="GlobalKeywordSniff.php" role="php">
         <tasks:replace from="@package_version@" to="version" type="package-info" />
        </file>
        <file baseinstalldir="PHP" name="HeredocSniff.php" role="php">
         <tasks:replace from="@package_version@" to="version" type="package-info" />
        </file>
        <file baseinstalldir="PHP" name="InnerFunctionsSniff.php" role="php">
         <tasks:replace from="@package_version@" to="version" type="package-info" />
        </file>
        <file baseinstalldir="PHP" name="LowercasePHPFunctionsSniff.php" role="php">
         <tasks:replace from="@package_version@" to="version" type="package-info" />
        </file>
        <file baseinstalldir="PHP" name="NonExecutableCodeSniff.php" role="php">
         <tasks:replace from="@package_version@" to="version" type="package-info" />
        </file>
       </dir>
       <dir name="Scope">
        <file baseinstalldir="PHP" name="MemberVarScopeSniff.php" role="php">
         <tasks:replace from="@package_version@" to="version" type="package-info" />
        </file>
        <file baseinstalldir="PHP" name="MethodScopeSniff.php" role="php">
         <tasks:replace from="@package_version@" to="version" type="package-info" />
        </file>
        <file baseinstalldir="PHP" name="StaticThisUsageSniff.php" role="php">
         <tasks:replace from="@package_version@" to="version" type="package-info" />
        </file>
       </dir>
       <dir name="Strings">
        <file baseinstalldir="PHP" name="ConcatenationSpacingSniff.php" role="php">
         <tasks:replace from="@package_version@" to="version" type="package-info" />
        </file>
        <file baseinstalldir="PHP" name="DoubleQuoteUsageSniff.php" role="php">
         <tasks:replace from="@package_version@" to="version" type="package-info" />
        </file>
        <file baseinstalldir="PHP" name="EchoedStringsSniff.php" role="php">
         <tasks:replace from="@package_version@" to="version" type="package-info" />
        </file>
       </dir>
       <dir name="WhiteSpace">
        <file baseinstalldir="PHP" name="CastSpacingSniff.php" role="php">
         <tasks:replace from="@package_version@" to="version" type="package-info" />
        </file>
        <file baseinstalldir="PHP" name="ControlStructureSpacingSniff.php" role="php">
         <tasks:replace from="@package_version@" to="version" type="package-info" />
        </file>
        <file baseinstalldir="PHP" name="FunctionClosingBraceSpaceSniff.php" role="php">
         <tasks:replace from="@package_version@" to="version" type="package-info" />
        </file>
        <file baseinstalldir="PHP" name="FunctionOpeningBraceSpaceSniff.php" role="php">
         <tasks:replace from="@package_version@" to="version" type="package-info" />
        </file>
        <file baseinstalldir="PHP" name="FunctionSpacingSniff.php" role="php">
         <tasks:replace from="@package_version@" to="version" type="package-info" />
        </file>
        <file baseinstalldir="PHP" name="LanguageConstructSpacingSniff.php" role="php">
         <tasks:replace from="@package_version@" to="version" type="package-info" />
        </file>
        <file baseinstalldir="PHP" name="LogicalOperatorSpacingSniff.php" role="php">
         <tasks:replace from="@package_version@" to="version" type="package-info" />
        </file>
        <file baseinstalldir="PHP" name="MemberVarSpacingSniff.php" role="php">
         <tasks:replace from="@package_version@" to="version" type="package-info" />
        </file>
        <file baseinstalldir="PHP" name="ObjectOperatorSpacingSniff.php" role="php">
         <tasks:replace from="@package_version@" to="version" type="package-info" />
        </file>
        <file baseinstalldir="PHP" name="OperatorSpacingSniff.php" role="php">
         <tasks:replace from="@package_version@" to="version" type="package-info" />
        </file>
        <file baseinstalldir="PHP" name="PropertyLabelSpacingSniff.php" role="php">
         <tasks:replace from="@package_version@" to="version" type="package-info" />
        </file>
        <file baseinstalldir="PHP" name="ScopeClosingBraceSniff.php" role="php">
         <tasks:replace from="@package_version@" to="version" type="package-info" />
        </file>
        <file baseinstalldir="PHP" name="ScopeKeywordSpacingSniff.php" role="php">
         <tasks:replace from="@package_version@" to="version" type="package-info" />
        </file>
        <file baseinstalldir="PHP" name="SemicolonSpacingSniff.php" role="php">
         <tasks:replace from="@package_version@" to="version" type="package-info" />
        </file>
        <file baseinstalldir="PHP" name="SuperfluousWhitespaceSniff.php" role="php">
         <tasks:replace from="@package_version@" to="version" type="package-info" />
        </file>
       </dir>
      </dir>
      <dir name="Tests">
       <dir name="Arrays">
        <file baseinstalldir="PHP" name="ArrayBracketSpacingUnitTest.inc" role="test" />
        <file baseinstalldir="PHP" name="ArrayBracketSpacingUnitTest.php" role="test">
         <tasks:replace from="@package_version@" to="version" type="package-info" />
        </file>
        <file baseinstalldir="PHP" name="ArrayDeclarationUnitTest.1.inc" role="test" />
        <file baseinstalldir="PHP" name="ArrayDeclarationUnitTest.1.inc.fixed" role="test" />
        <file baseinstalldir="PHP" name="ArrayDeclarationUnitTest.2.inc" role="test" />
        <file baseinstalldir="PHP" name="ArrayDeclarationUnitTest.2.inc.fixed" role="test" />
        <file baseinstalldir="PHP" name="ArrayDeclarationUnitTest.php" role="test">
         <tasks:replace from="@package_version@" to="version" type="package-info" />
        </file>
       </dir>
       <dir name="Classes">
        <file baseinstalldir="PHP" name="ClassDeclarationUnitTest.inc" role="test" />
        <file baseinstalldir="PHP" name="ClassDeclarationUnitTest.inc.fixed" role="test" />
        <file baseinstalldir="PHP" name="ClassDeclarationUnitTest.php" role="test">
         <tasks:replace from="@package_version@" to="version" type="package-info" />
        </file>
        <file baseinstalldir="PHP" name="ClassFileNameUnitTest.inc" role="test" />
        <file baseinstalldir="PHP" name="ClassFileNameUnitTest.php" role="test">
         <tasks:replace from="@package_version@" to="version" type="package-info" />
        </file>
        <file baseinstalldir="PHP" name="DuplicatePropertyUnitTest.js" role="test" />
        <file baseinstalldir="PHP" name="DuplicatePropertyUnitTest.php" role="test">
         <tasks:replace from="@package_version@" to="version" type="package-info" />
        </file>
        <file baseinstalldir="PHP" name="LowercaseClassKeywordsUnitTest.inc" role="test" />
        <file baseinstalldir="PHP" name="LowercaseClassKeywordsUnitTest.php" role="test">
         <tasks:replace from="@package_version@" to="version" type="package-info" />
        </file>
        <file baseinstalldir="PHP" name="SelfMemberReferenceUnitTest.inc" role="test" />
        <file baseinstalldir="PHP" name="SelfMemberReferenceUnitTest.php" role="test">
         <tasks:replace from="@package_version@" to="version" type="package-info" />
        </file>
        <file baseinstalldir="PHP" name="ValidClassNameUnitTest.inc" role="test" />
        <file baseinstalldir="PHP" name="ValidClassNameUnitTest.php" role="test">
         <tasks:replace from="@package_version@" to="version" type="package-info" />
        </file>
       </dir>
       <dir name="Commenting">
        <file baseinstalldir="PHP" name="BlockCommentUnitTest.inc" role="test" />
        <file baseinstalldir="PHP" name="BlockCommentUnitTest.inc.fixed" role="test" />
        <file baseinstalldir="PHP" name="BlockCommentUnitTest.php" role="test">
         <tasks:replace from="@package_version@" to="version" type="package-info" />
        </file>
        <file baseinstalldir="PHP" name="ClassCommentUnitTest.inc" role="test" />
        <file baseinstalldir="PHP" name="ClassCommentUnitTest.php" role="test">
         <tasks:replace from="@package_version@" to="version" type="package-info" />
        </file>
        <file baseinstalldir="PHP" name="ClosingDeclarationCommentUnitTest.inc" role="test" />
        <file baseinstalldir="PHP" name="ClosingDeclarationCommentUnitTest.php" role="test">
         <tasks:replace from="@package_version@" to="version" type="package-info" />
        </file>
        <file baseinstalldir="PHP" name="DocCommentAlignmentUnitTest.inc" role="test" />
        <file baseinstalldir="PHP" name="DocCommentAlignmentUnitTest.inc.fixed" role="test" />
        <file baseinstalldir="PHP" name="DocCommentAlignmentUnitTest.js" role="test" />
        <file baseinstalldir="PHP" name="DocCommentAlignmentUnitTest.js.fixed" role="test" />
        <file baseinstalldir="PHP" name="DocCommentAlignmentUnitTest.php" role="test">
         <tasks:replace from="@package_version@" to="version" type="package-info" />
        </file>
        <file baseinstalldir="PHP" name="EmptyCatchCommentUnitTest.inc" role="test" />
        <file baseinstalldir="PHP" name="EmptyCatchCommentUnitTest.php" role="test">
         <tasks:replace from="@package_version@" to="version" type="package-info" />
        </file>
        <file baseinstalldir="PHP" name="FileCommentUnitTest.inc" role="test" />
        <file baseinstalldir="PHP" name="FileCommentUnitTest.1.inc" role="test" />
        <file baseinstalldir="PHP" name="FileCommentUnitTest.js" role="test" />
        <file baseinstalldir="PHP" name="FileCommentUnitTest.1.js" role="test" />
        <file baseinstalldir="PHP" name="FileCommentUnitTest.php" role="test">
         <tasks:replace from="@package_version@" to="version" type="package-info" />
        </file>
        <file baseinstalldir="PHP" name="FunctionCommentThrowTagUnitTest.inc" role="test" />
        <file baseinstalldir="PHP" name="FunctionCommentThrowTagUnitTest.php" role="test">
         <tasks:replace from="@package_version@" to="version" type="package-info" />
        </file>
        <file baseinstalldir="PHP" name="FunctionCommentUnitTest.inc" role="test" />
        <file baseinstalldir="PHP" name="FunctionCommentUnitTest.php" role="test">
         <tasks:replace from="@package_version@" to="version" type="package-info" />
        </file>
        <file baseinstalldir="PHP" name="InlineCommentUnitTest.inc" role="test" />
        <file baseinstalldir="PHP" name="InlineCommentUnitTest.inc.fixed" role="test" />
        <file baseinstalldir="PHP" name="InlineCommentUnitTest.js" role="test" />
        <file baseinstalldir="PHP" name="InlineCommentUnitTest.php" role="test">
         <tasks:replace from="@package_version@" to="version" type="package-info" />
        </file>
        <file baseinstalldir="PHP" name="LongConditionClosingCommentUnitTest.inc" role="test" />
        <file baseinstalldir="PHP" name="LongConditionClosingCommentUnitTest.js" role="test" />
        <file baseinstalldir="PHP" name="LongConditionClosingCommentUnitTest.php" role="test">
         <tasks:replace from="@package_version@" to="version" type="package-info" />
        </file>
        <file baseinstalldir="PHP" name="PostStatementCommentUnitTest.inc" role="test" />
        <file baseinstalldir="PHP" name="PostStatementCommentUnitTest.js" role="test" />
        <file baseinstalldir="PHP" name="PostStatementCommentUnitTest.php" role="test">
         <tasks:replace from="@package_version@" to="version" type="package-info" />
        </file>
        <file baseinstalldir="PHP" name="VariableCommentUnitTest.inc" role="test" />
        <file baseinstalldir="PHP" name="VariableCommentUnitTest.php" role="test">
         <tasks:replace from="@package_version@" to="version" type="package-info" />
        </file>
       </dir>
       <dir name="ControlStructures">
        <file baseinstalldir="PHP" name="ControlSignatureUnitTest.inc" role="test" />
        <file baseinstalldir="PHP" name="ControlSignatureUnitTest.inc.fixed" role="test" />
        <file baseinstalldir="PHP" name="ControlSignatureUnitTest.js" role="test" />
        <file baseinstalldir="PHP" name="ControlSignatureUnitTest.js.fixed" role="test" />
        <file baseinstalldir="PHP" name="ControlSignatureUnitTest.php" role="test">
         <tasks:replace from="@package_version@" to="version" type="package-info" />
        </file>
        <file baseinstalldir="PHP" name="ElseIfDeclarationUnitTest.inc" role="test" />
        <file baseinstalldir="PHP" name="ElseIfDeclarationUnitTest.php" role="test">
         <tasks:replace from="@package_version@" to="version" type="package-info" />
        </file>
        <file baseinstalldir="PHP" name="ForEachLoopDeclarationUnitTest.inc" role="test" />
        <file baseinstalldir="PHP" name="ForEachLoopDeclarationUnitTest.inc.fixed" role="test" />
        <file baseinstalldir="PHP" name="ForEachLoopDeclarationUnitTest.php" role="test">
         <tasks:replace from="@package_version@" to="version" type="package-info" />
        </file>
        <file baseinstalldir="PHP" name="ForLoopDeclarationUnitTest.inc" role="test" />
        <file baseinstalldir="PHP" name="ForLoopDeclarationUnitTest.js" role="test" />
        <file baseinstalldir="PHP" name="ForLoopDeclarationUnitTest.php" role="test">
         <tasks:replace from="@package_version@" to="version" type="package-info" />
        </file>
        <file baseinstalldir="PHP" name="InlineIfDeclarationUnitTest.inc" role="test" />
        <file baseinstalldir="PHP" name="InlineIfDeclarationUnitTest.php" role="test">
         <tasks:replace from="@package_version@" to="version" type="package-info" />
        </file>
        <file baseinstalldir="PHP" name="LowercaseDeclarationUnitTest.inc" role="test" />
        <file baseinstalldir="PHP" name="LowercaseDeclarationUnitTest.php" role="test">
         <tasks:replace from="@package_version@" to="version" type="package-info" />
        </file>
        <file baseinstalldir="PHP" name="SwitchDeclarationUnitTest.inc" role="test" />
        <file baseinstalldir="PHP" name="SwitchDeclarationUnitTest.js" role="test" />
        <file baseinstalldir="PHP" name="SwitchDeclarationUnitTest.php" role="test">
         <tasks:replace from="@package_version@" to="version" type="package-info" />
        </file>
       </dir>
       <dir name="CSS">
        <file baseinstalldir="PHP" name="ClassDefinitionClosingBraceSpaceUnitTest.css" role="test" />
        <file baseinstalldir="PHP" name="ClassDefinitionClosingBraceSpaceUnitTest.php" role="test">
         <tasks:replace from="@package_version@" to="version" type="package-info" />
        </file>
        <file baseinstalldir="PHP" name="ClassDefinitionNameSpacingUnitTest.css" role="test" />
        <file baseinstalldir="PHP" name="ClassDefinitionNameSpacingUnitTest.php" role="test">
         <tasks:replace from="@package_version@" to="version" type="package-info" />
        </file>
        <file baseinstalldir="PHP" name="ClassDefinitionOpeningBraceSpaceUnitTest.css" role="test" />
        <file baseinstalldir="PHP" name="ClassDefinitionOpeningBraceSpaceUnitTest.php" role="test">
         <tasks:replace from="@package_version@" to="version" type="package-info" />
        </file>
        <file baseinstalldir="PHP" name="ColonSpacingUnitTest.css" role="test" />
        <file baseinstalldir="PHP" name="ColonSpacingUnitTest.php" role="test">
         <tasks:replace from="@package_version@" to="version" type="package-info" />
        </file>
        <file baseinstalldir="PHP" name="ColourDefinitionUnitTest.css" role="test" />
        <file baseinstalldir="PHP" name="ColourDefinitionUnitTest.php" role="test">
         <tasks:replace from="@package_version@" to="version" type="package-info" />
        </file>
        <file baseinstalldir="PHP" name="DisallowMultipleStyleDefinitionsUnitTest.css" role="test" />
        <file baseinstalldir="PHP" name="DisallowMultipleStyleDefinitionsUnitTest.php" role="test">
         <tasks:replace from="@package_version@" to="version" type="package-info" />
        </file>
        <file baseinstalldir="PHP" name="DuplicateClassDefinitionUnitTest.css" role="test" />
        <file baseinstalldir="PHP" name="DuplicateClassDefinitionUnitTest.php" role="test">
         <tasks:replace from="@package_version@" to="version" type="package-info" />
        </file>
        <file baseinstalldir="PHP" name="DuplicateStyleDefinitionUnitTest.css" role="test" />
        <file baseinstalldir="PHP" name="DuplicateStyleDefinitionUnitTest.php" role="test">
         <tasks:replace from="@package_version@" to="version" type="package-info" />
        </file>
        <file baseinstalldir="PHP" name="EmptyClassDefinitionUnitTest.css" role="test" />
        <file baseinstalldir="PHP" name="EmptyClassDefinitionUnitTest.php" role="test">
         <tasks:replace from="@package_version@" to="version" type="package-info" />
        </file>
        <file baseinstalldir="PHP" name="EmptyStyleDefinitionUnitTest.css" role="test" />
        <file baseinstalldir="PHP" name="EmptyStyleDefinitionUnitTest.php" role="test">
         <tasks:replace from="@package_version@" to="version" type="package-info" />
        </file>
        <file baseinstalldir="PHP" name="ForbiddenStylesUnitTest.css" role="test" />
        <file baseinstalldir="PHP" name="ForbiddenStylesUnitTest.php" role="test">
         <tasks:replace from="@package_version@" to="version" type="package-info" />
        </file>
        <file baseinstalldir="PHP" name="IndentationUnitTest.css" role="test" />
        <file baseinstalldir="PHP" name="IndentationUnitTest.php" role="test">
         <tasks:replace from="@package_version@" to="version" type="package-info" />
        </file>
        <file baseinstalldir="PHP" name="LowercaseStyleDefinitionUnitTest.css" role="test" />
        <file baseinstalldir="PHP" name="LowercaseStyleDefinitionUnitTest.php" role="test">
         <tasks:replace from="@package_version@" to="version" type="package-info" />
        </file>
        <file baseinstalldir="PHP" name="MissingColonUnitTest.css" role="test" />
        <file baseinstalldir="PHP" name="MissingColonUnitTest.php" role="test">
         <tasks:replace from="@package_version@" to="version" type="package-info" />
        </file>
        <file baseinstalldir="PHP" name="NamedColoursUnitTest.css" role="test" />
        <file baseinstalldir="PHP" name="NamedColoursUnitTest.php" role="test">
         <tasks:replace from="@package_version@" to="version" type="package-info" />
        </file>
        <file baseinstalldir="PHP" name="OpacityUnitTest.css" role="test" />
        <file baseinstalldir="PHP" name="OpacityUnitTest.php" role="test">
         <tasks:replace from="@package_version@" to="version" type="package-info" />
        </file>
        <file baseinstalldir="PHP" name="SemicolonSpacingUnitTest.css" role="test" />
        <file baseinstalldir="PHP" name="SemicolonSpacingUnitTest.php" role="test">
         <tasks:replace from="@package_version@" to="version" type="package-info" />
        </file>
        <file baseinstalldir="PHP" name="ShorthandSizeUnitTest.css" role="test" />
        <file baseinstalldir="PHP" name="ShorthandSizeUnitTest.php" role="test">
         <tasks:replace from="@package_version@" to="version" type="package-info" />
        </file>
       </dir>
       <dir name="Debug">
        <file baseinstalldir="PHP" name="JavaScriptLintUnitTest.js" role="test" />
        <file baseinstalldir="PHP" name="JavaScriptLintUnitTest.php" role="test">
         <tasks:replace from="@package_version@" to="version" type="package-info" />
        </file>
        <file baseinstalldir="PHP" name="JSLintUnitTest.js" role="test" />
        <file baseinstalldir="PHP" name="JSLintUnitTest.php" role="test">
         <tasks:replace from="@package_version@" to="version" type="package-info" />
        </file>
       </dir>
       <dir name="Files">
        <file baseinstalldir="PHP" name="FileExtensionUnitTest.1.inc" role="test" />
        <file baseinstalldir="PHP" name="FileExtensionUnitTest.2.inc" role="test" />
        <file baseinstalldir="PHP" name="FileExtensionUnitTest.3.inc" role="test" />
        <file baseinstalldir="PHP" name="FileExtensionUnitTest.4.inc" role="test" />
        <file baseinstalldir="PHP" name="FileExtensionUnitTest.php" role="test">
         <tasks:replace from="@package_version@" to="version" type="package-info" />
        </file>
       </dir>
       <dir name="Formatting">
        <file baseinstalldir="PHP" name="OperatorBracketUnitTest.inc" role="test" />
        <file baseinstalldir="PHP" name="OperatorBracketUnitTest.js" role="test" />
        <file baseinstalldir="PHP" name="OperatorBracketUnitTest.php" role="test">
         <tasks:replace from="@package_version@" to="version" type="package-info" />
        </file>
       </dir>
       <dir name="Functions">
        <file baseinstalldir="PHP" name="FunctionDeclarationArgumentSpacingUnitTest.inc" role="test" />
        <file baseinstalldir="PHP" name="FunctionDeclarationArgumentSpacingUnitTest.php" role="test">
         <tasks:replace from="@package_version@" to="version" type="package-info" />
        </file>
        <file baseinstalldir="PHP" name="FunctionDeclarationUnitTest.inc" role="test" />
        <file baseinstalldir="PHP" name="FunctionDeclarationUnitTest.php" role="test">
         <tasks:replace from="@package_version@" to="version" type="package-info" />
        </file>
        <file baseinstalldir="PHP" name="FunctionDuplicateArgumentUnitTest.inc" role="test" />
        <file baseinstalldir="PHP" name="FunctionDuplicateArgumentUnitTest.php" role="test">
         <tasks:replace from="@package_version@" to="version" type="package-info" />
        </file>
        <file baseinstalldir="PHP" name="GlobalFunctionUnitTest.inc" role="test" />
        <file baseinstalldir="PHP" name="GlobalFunctionUnitTest.php" role="test">
         <tasks:replace from="@package_version@" to="version" type="package-info" />
        </file>
        <file baseinstalldir="PHP" name="LowercaseFunctionKeywordsUnitTest.inc" role="test" />
        <file baseinstalldir="PHP" name="LowercaseFunctionKeywordsUnitTest.php" role="test">
         <tasks:replace from="@package_version@" to="version" type="package-info" />
        </file>
        <file baseinstalldir="PHP" name="MultiLineFunctionDeclarationUnitTest.inc" role="test" />
        <file baseinstalldir="PHP" name="MultiLineFunctionDeclarationUnitTest.js" role="test" />
        <file baseinstalldir="PHP" name="MultiLineFunctionDeclarationUnitTest.php" role="test">
         <tasks:replace from="@package_version@" to="version" type="package-info" />
        </file>
       </dir>
       <dir name="NamingConventions">
        <file baseinstalldir="PHP" name="ValidFunctionNameUnitTest.inc" role="test" />
        <file baseinstalldir="PHP" name="ValidFunctionNameUnitTest.php" role="test">
         <tasks:replace from="@package_version@" to="version" type="package-info" />
        </file>
        <file baseinstalldir="PHP" name="ValidVariableNameUnitTest.inc" role="test" />
        <file baseinstalldir="PHP" name="ValidVariableNameUnitTest.php" role="test">
         <tasks:replace from="@package_version@" to="version" type="package-info" />
        </file>
       </dir>
       <dir name="Objects">
        <file baseinstalldir="PHP" name="DisallowObjectStringIndexUnitTest.js" role="test" />
        <file baseinstalldir="PHP" name="DisallowObjectStringIndexUnitTest.php" role="test">
         <tasks:replace from="@package_version@" to="version" type="package-info" />
        </file>
        <file baseinstalldir="PHP" name="ObjectInstantiationUnitTest.inc" role="test" />
        <file baseinstalldir="PHP" name="ObjectInstantiationUnitTest.php" role="test">
         <tasks:replace from="@package_version@" to="version" type="package-info" />
        </file>
        <file baseinstalldir="PHP" name="ObjectMemberCommaUnitTest.js" role="test" />
        <file baseinstalldir="PHP" name="ObjectMemberCommaUnitTest.php" role="test">
         <tasks:replace from="@package_version@" to="version" type="package-info" />
        </file>
       </dir>
       <dir name="Operators">
        <file baseinstalldir="PHP" name="ComparisonOperatorUsageUnitTest.inc" role="test" />
        <file baseinstalldir="PHP" name="ComparisonOperatorUsageUnitTest.js" role="test" />
        <file baseinstalldir="PHP" name="ComparisonOperatorUsageUnitTest.php" role="test">
         <tasks:replace from="@package_version@" to="version" type="package-info" />
        </file>
        <file baseinstalldir="PHP" name="IncrementDecrementUsageUnitTest.inc" role="test" />
        <file baseinstalldir="PHP" name="IncrementDecrementUsageUnitTest.php" role="test">
         <tasks:replace from="@package_version@" to="version" type="package-info" />
        </file>
        <file baseinstalldir="PHP" name="ValidLogicalOperatorsUnitTest.inc" role="test" />
        <file baseinstalldir="PHP" name="ValidLogicalOperatorsUnitTest.php" role="test">
         <tasks:replace from="@package_version@" to="version" type="package-info" />
        </file>
       </dir>
       <dir name="PHP">
        <file baseinstalldir="PHP" name="CommentedOutCodeUnitTest.css" role="test" />
        <file baseinstalldir="PHP" name="CommentedOutCodeUnitTest.inc" role="test" />
        <file baseinstalldir="PHP" name="CommentedOutCodeUnitTest.php" role="test">
         <tasks:replace from="@package_version@" to="version" type="package-info" />
        </file>
        <file baseinstalldir="PHP" name="DisallowBooleanStatementUnitTest.inc" role="test" />
        <file baseinstalldir="PHP" name="DisallowBooleanStatementUnitTest.php" role="test">
         <tasks:replace from="@package_version@" to="version" type="package-info" />
        </file>
        <file baseinstalldir="PHP" name="DisallowComparisonAssignmentUnitTest.inc" role="test" />
        <file baseinstalldir="PHP" name="DisallowComparisonAssignmentUnitTest.php" role="test">
         <tasks:replace from="@package_version@" to="version" type="package-info" />
        </file>
        <file baseinstalldir="PHP" name="DisallowInlineIfUnitTest.inc" role="test" />
        <file baseinstalldir="PHP" name="DisallowInlineIfUnitTest.js" role="test" />
        <file baseinstalldir="PHP" name="DisallowInlineIfUnitTest.php" role="test">
         <tasks:replace from="@package_version@" to="version" type="package-info" />
        </file>
        <file baseinstalldir="PHP" name="DisallowMultipleAssignmentsUnitTest.inc" role="test" />
        <file baseinstalldir="PHP" name="DisallowMultipleAssignmentsUnitTest.php" role="test">
         <tasks:replace from="@package_version@" to="version" type="package-info" />
        </file>
        <file baseinstalldir="PHP" name="DisallowObEndFlushUnitTest.inc" role="test" />
        <file baseinstalldir="PHP" name="DisallowObEndFlushUnitTest.php" role="test">
         <tasks:replace from="@package_version@" to="version" type="package-info" />
        </file>
        <file baseinstalldir="PHP" name="DisallowSizeFunctionsInLoopsUnitTest.inc" role="test" />
        <file baseinstalldir="PHP" name="DisallowSizeFunctionsInLoopsUnitTest.js" role="test" />
        <file baseinstalldir="PHP" name="DisallowSizeFunctionsInLoopsUnitTest.php" role="test">
         <tasks:replace from="@package_version@" to="version" type="package-info" />
        </file>
        <file baseinstalldir="PHP" name="DiscouragedFunctionsUnitTest.inc" role="test" />
        <file baseinstalldir="PHP" name="DiscouragedFunctionsUnitTest.php" role="test">
         <tasks:replace from="@package_version@" to="version" type="package-info" />
        </file>
        <file baseinstalldir="PHP" name="EmbeddedPhpUnitTest.inc" role="test" />
        <file baseinstalldir="PHP" name="EmbeddedPhpUnitTest.inc.fixed" role="test" />
        <file baseinstalldir="PHP" name="EmbeddedPhpUnitTest.php" role="test">
         <tasks:replace from="@package_version@" to="version" type="package-info" />
        </file>
        <file baseinstalldir="PHP" name="EvalUnitTest.inc" role="test" />
        <file baseinstalldir="PHP" name="EvalUnitTest.php" role="test">
         <tasks:replace from="@package_version@" to="version" type="package-info" />
        </file>
        <file baseinstalldir="PHP" name="ForbiddenFunctionsUnitTest.inc" role="test" />
        <file baseinstalldir="PHP" name="ForbiddenFunctionsUnitTest.php" role="test">
         <tasks:replace from="@package_version@" to="version" type="package-info" />
        </file>
        <file baseinstalldir="PHP" name="GlobalKeywordUnitTest.inc" role="test" />
        <file baseinstalldir="PHP" name="GlobalKeywordUnitTest.php" role="test">
         <tasks:replace from="@package_version@" to="version" type="package-info" />
        </file>
        <file baseinstalldir="PHP" name="HeredocUnitTest.inc" role="test" />
        <file baseinstalldir="PHP" name="HeredocUnitTest.php" role="test">
         <tasks:replace from="@package_version@" to="version" type="package-info" />
        </file>
        <file baseinstalldir="PHP" name="InnerFunctionsUnitTest.inc" role="test" />
        <file baseinstalldir="PHP" name="InnerFunctionsUnitTest.php" role="test">
         <tasks:replace from="@package_version@" to="version" type="package-info" />
        </file>
        <file baseinstalldir="PHP" name="LowercasePHPFunctionsUnitTest.inc" role="test" />
        <file baseinstalldir="PHP" name="LowercasePHPFunctionsUnitTest.php" role="test">
         <tasks:replace from="@package_version@" to="version" type="package-info" />
        </file>
        <file baseinstalldir="PHP" name="NonExecutableCodeUnitTest.inc" role="test" />
        <file baseinstalldir="PHP" name="NonExecutableCodeUnitTest.php" role="test">
         <tasks:replace from="@package_version@" to="version" type="package-info" />
        </file>
       </dir>
       <dir name="Scope">
        <file baseinstalldir="PHP" name="MemberVarScopeUnitTest.inc" role="test" />
        <file baseinstalldir="PHP" name="MemberVarScopeUnitTest.php" role="test">
         <tasks:replace from="@package_version@" to="version" type="package-info" />
        </file>
        <file baseinstalldir="PHP" name="MethodScopeUnitTest.inc" role="test" />
        <file baseinstalldir="PHP" name="MethodScopeUnitTest.php" role="test">
         <tasks:replace from="@package_version@" to="version" type="package-info" />
        </file>
        <file baseinstalldir="PHP" name="StaticThisUsageUnitTest.inc" role="test" />
        <file baseinstalldir="PHP" name="StaticThisUsageUnitTest.php" role="test">
         <tasks:replace from="@package_version@" to="version" type="package-info" />
        </file>
       </dir>
       <dir name="Strings">
        <file baseinstalldir="PHP" name="ConcatenationSpacingUnitTest.inc" role="test" />
        <file baseinstalldir="PHP" name="ConcatenationSpacingUnitTest.inc.fixed" role="test" />
        <file baseinstalldir="PHP" name="ConcatenationSpacingUnitTest.php" role="test">
         <tasks:replace from="@package_version@" to="version" type="package-info" />
        </file>
        <file baseinstalldir="PHP" name="DoubleQuoteUsageUnitTest.inc" role="test" />
        <file baseinstalldir="PHP" name="DoubleQuoteUsageUnitTest.inc.fixed" role="test" />
        <file baseinstalldir="PHP" name="DoubleQuoteUsageUnitTest.php" role="test">
         <tasks:replace from="@package_version@" to="version" type="package-info" />
        </file>
        <file baseinstalldir="PHP" name="EchoedStringsUnitTest.inc" role="test" />
        <file baseinstalldir="PHP" name="EchoedStringsUnitTest.php" role="test">
         <tasks:replace from="@package_version@" to="version" type="package-info" />
        </file>
       </dir>
       <dir name="WhiteSpace">
        <file baseinstalldir="PHP" name="CastSpacingUnitTest.inc" role="test" />
        <file baseinstalldir="PHP" name="CastSpacingUnitTest.php" role="test">
         <tasks:replace from="@package_version@" to="version" type="package-info" />
        </file>
        <file baseinstalldir="PHP" name="ControlStructureSpacingUnitTest.inc" role="test" />
        <file baseinstalldir="PHP" name="ControlStructureSpacingUnitTest.js" role="test" />
        <file baseinstalldir="PHP" name="ControlStructureSpacingUnitTest.php" role="test">
         <tasks:replace from="@package_version@" to="version" type="package-info" />
        </file>
        <file baseinstalldir="PHP" name="FunctionClosingBraceSpaceUnitTest.inc" role="test" />
        <file baseinstalldir="PHP" name="FunctionClosingBraceSpaceUnitTest.inc.fixed" role="test" />
        <file baseinstalldir="PHP" name="FunctionClosingBraceSpaceUnitTest.js" role="test" />
        <file baseinstalldir="PHP" name="FunctionClosingBraceSpaceUnitTest.js.fixed" role="test" />
        <file baseinstalldir="PHP" name="FunctionClosingBraceSpaceUnitTest.php" role="test">
         <tasks:replace from="@package_version@" to="version" type="package-info" />
        </file>
        <file baseinstalldir="PHP" name="FunctionOpeningBraceSpaceUnitTest.inc" role="test" />
        <file baseinstalldir="PHP" name="FunctionOpeningBraceSpaceUnitTest.js" role="test" />
        <file baseinstalldir="PHP" name="FunctionOpeningBraceSpaceUnitTest.php" role="test">
         <tasks:replace from="@package_version@" to="version" type="package-info" />
        </file>
        <file baseinstalldir="PHP" name="FunctionSpacingUnitTest.inc" role="test" />
        <file baseinstalldir="PHP" name="FunctionSpacingUnitTest.inc.fixed" role="test" />
        <file baseinstalldir="PHP" name="FunctionSpacingUnitTest.php" role="test">
         <tasks:replace from="@package_version@" to="version" type="package-info" />
        </file>
        <file baseinstalldir="PHP" name="LanguageConstructSpacingUnitTest.inc" role="test" />
        <file baseinstalldir="PHP" name="LanguageConstructSpacingUnitTest.php" role="test">
         <tasks:replace from="@package_version@" to="version" type="package-info" />
        </file>
        <file baseinstalldir="PHP" name="LogicalOperatorSpacingUnitTest.inc" role="test" />
        <file baseinstalldir="PHP" name="LogicalOperatorSpacingUnitTest.js" role="test" />
        <file baseinstalldir="PHP" name="LogicalOperatorSpacingUnitTest.php" role="test">
         <tasks:replace from="@package_version@" to="version" type="package-info" />
        </file>
        <file baseinstalldir="PHP" name="MemberVarSpacingUnitTest.inc" role="test" />
        <file baseinstalldir="PHP" name="MemberVarSpacingUnitTest.inc.fixed" role="test" />
        <file baseinstalldir="PHP" name="MemberVarSpacingUnitTest.php" role="test">
         <tasks:replace from="@package_version@" to="version" type="package-info" />
        </file>
        <file baseinstalldir="PHP" name="ObjectOperatorSpacingUnitTest.inc" role="test" />
        <file baseinstalldir="PHP" name="ObjectOperatorSpacingUnitTest.php" role="test">
         <tasks:replace from="@package_version@" to="version" type="package-info" />
        </file>
        <file baseinstalldir="PHP" name="OperatorSpacingUnitTest.inc" role="test" />
        <file baseinstalldir="PHP" name="OperatorSpacingUnitTest.inc.fixed" role="test" />
        <file baseinstalldir="PHP" name="OperatorSpacingUnitTest.js" role="test" />
        <file baseinstalldir="PHP" name="OperatorSpacingUnitTest.js.fixed" role="test" />
        <file baseinstalldir="PHP" name="OperatorSpacingUnitTest.php" role="test">
         <tasks:replace from="@package_version@" to="version" type="package-info" />
        </file>
        <file baseinstalldir="PHP" name="PropertyLabelSpacingUnitTest.js" role="test" />
        <file baseinstalldir="PHP" name="PropertyLabelSpacingUnitTest.js.fixed" role="test" />
        <file baseinstalldir="PHP" name="PropertyLabelSpacingUnitTest.php" role="test">
         <tasks:replace from="@package_version@" to="version" type="package-info" />
        </file>
        <file baseinstalldir="PHP" name="ScopeClosingBraceUnitTest.inc" role="test" />
        <file baseinstalldir="PHP" name="ScopeClosingBraceUnitTest.php" role="test">
         <tasks:replace from="@package_version@" to="version" type="package-info" />
        </file>
        <file baseinstalldir="PHP" name="ScopeKeywordSpacingUnitTest.inc" role="test" />
        <file baseinstalldir="PHP" name="ScopeKeywordSpacingUnitTest.php" role="test">
         <tasks:replace from="@package_version@" to="version" type="package-info" />
        </file>
        <file baseinstalldir="PHP" name="SemicolonSpacingUnitTest.inc" role="test" />
        <file baseinstalldir="PHP" name="SemicolonSpacingUnitTest.js" role="test" />
        <file baseinstalldir="PHP" name="SemicolonSpacingUnitTest.php" role="test">
         <tasks:replace from="@package_version@" to="version" type="package-info" />
        </file>
        <file baseinstalldir="PHP" name="SuperfluousWhitespaceUnitTest.1.css" role="test" />
        <file baseinstalldir="PHP" name="SuperfluousWhitespaceUnitTest.1.css.fixed" role="test" />
        <file baseinstalldir="PHP" name="SuperfluousWhitespaceUnitTest.1.js" role="test" />
        <file baseinstalldir="PHP" name="SuperfluousWhitespaceUnitTest.1.js.fixed" role="test" />
        <file baseinstalldir="PHP" name="SuperfluousWhitespaceUnitTest.2.css" role="test" />
        <file baseinstalldir="PHP" name="SuperfluousWhitespaceUnitTest.2.css.fixed" role="test" />
        <file baseinstalldir="PHP" name="SuperfluousWhitespaceUnitTest.2.js" role="test" />
        <file baseinstalldir="PHP" name="SuperfluousWhitespaceUnitTest.2.js.fixed" role="test" />
        <file baseinstalldir="PHP" name="SuperfluousWhitespaceUnitTest.3.css" role="test" />
        <file baseinstalldir="PHP" name="SuperfluousWhitespaceUnitTest.3.css.fixed" role="test" />
        <file baseinstalldir="PHP" name="SuperfluousWhitespaceUnitTest.3.js" role="test" />
        <file baseinstalldir="PHP" name="SuperfluousWhitespaceUnitTest.3.js.fixed" role="test" />
        <file baseinstalldir="PHP" name="SuperfluousWhitespaceUnitTest.inc" role="test" />
        <file baseinstalldir="PHP" name="SuperfluousWhitespaceUnitTest.inc.fixed" role="test" />
        <file baseinstalldir="PHP" name="SuperfluousWhitespaceUnitTest.php" role="test">
         <tasks:replace from="@package_version@" to="version" type="package-info" />
        </file>
       </dir>
      </dir>
      <file baseinstalldir="PHP" name="ruleset.xml" role="php" />
     </dir>
     <dir name="Zend">
      <dir name="Docs">
       <dir name="Debug">
        <file baseinstalldir="PHP" name="CodeAnalyzerStandard.xml" role="php" />
       </dir>
       <dir name="Files">
        <file baseinstalldir="PHP" name="ClosingTagStandard.xml" role="php" />
       </dir>
       <dir name="NamingConventions">
        <file baseinstalldir="PHP" name="ValidVariableNameStandard.xml" role="php" />
       </dir>
      </dir>
      <dir name="Sniffs">
       <dir name="Debug">
        <file baseinstalldir="PHP" name="CodeAnalyzerSniff.php" role="php">
         <tasks:replace from="@package_version@" to="version" type="package-info" />
        </file>
       </dir>
       <dir name="Files">
        <file baseinstalldir="PHP" name="ClosingTagSniff.php" role="php">
         <tasks:replace from="@package_version@" to="version" type="package-info" />
        </file>
       </dir>
       <dir name="NamingConventions">
        <file baseinstalldir="PHP" name="ValidVariableNameSniff.php" role="php">
         <tasks:replace from="@package_version@" to="version" type="package-info" />
        </file>
       </dir>
      </dir>
      <dir name="Tests">
       <dir name="Debug">
        <file baseinstalldir="PHP" name="CodeAnalyzerUnitTest.inc" role="test" />
        <file baseinstalldir="PHP" name="CodeAnalyzerUnitTest.php" role="test">
         <tasks:replace from="@package_version@" to="version" type="package-info" />
        </file>
       </dir>
       <dir name="Files">
        <file baseinstalldir="PHP" name="ClosingTagUnitTest.1.inc" role="test" />
        <file baseinstalldir="PHP" name="ClosingTagUnitTest.2.inc" role="test" />
        <file baseinstalldir="PHP" name="ClosingTagUnitTest.php" role="test">
         <tasks:replace from="@package_version@" to="version" type="package-info" />
        </file>
       </dir>
       <dir name="NamingConventions">
        <file baseinstalldir="PHP" name="ValidVariableNameUnitTest.inc" role="test" />
        <file baseinstalldir="PHP" name="ValidVariableNameUnitTest.php" role="test">
         <tasks:replace from="@package_version@" to="version" type="package-info" />
        </file>
       </dir>
      </dir>
      <file baseinstalldir="PHP" name="ruleset.xml" role="php" />
     </dir>
     <file baseinstalldir="PHP" name="AbstractPatternSniff.php" role="php">
      <tasks:replace from="@package_version@" to="version" type="package-info" />
     </file>
     <file baseinstalldir="PHP" name="AbstractScopeSniff.php" role="php">
      <tasks:replace from="@package_version@" to="version" type="package-info" />
     </file>
     <file baseinstalldir="PHP" name="AbstractVariableSniff.php" role="php">
      <tasks:replace from="@package_version@" to="version" type="package-info" />
     </file>
     <file baseinstalldir="PHP" name="IncorrectPatternException.php" role="php">
      <tasks:replace from="@package_version@" to="version" type="package-info" />
     </file>
    </dir>
    <dir name="Tokenizers">
     <file baseinstalldir="PHP" name="Comment.php" role="php">
      <tasks:replace from="@package_version@" to="version" type="package-info" />
     </file>
     <file baseinstalldir="PHP" name="CSS.php" role="php">
      <tasks:replace from="@package_version@" to="version" type="package-info" />
     </file>
     <file baseinstalldir="PHP" name="JS.php" role="php">
      <tasks:replace from="@package_version@" to="version" type="package-info" />
     </file>
     <file baseinstalldir="PHP" name="PHP.php" role="php">
      <tasks:replace from="@package_version@" to="version" type="package-info" />
     </file>
    </dir>
    <file baseinstalldir="PHP" name="CLI.php" role="php">
     <tasks:replace from="@package_version@" to="version" type="package-info" />
    </file>
    <file baseinstalldir="PHP" name="Exception.php" role="php">
     <tasks:replace from="@package_version@" to="version" type="package-info" />
    </file>
    <file baseinstalldir="PHP" name="File.php" role="php">
     <tasks:replace from="@package_version@" to="version" type="package-info" />
    </file>
    <file baseinstalldir="PHP" name="Fixer.php" role="php">
     <tasks:replace from="@package_version@" to="version" type="package-info" />
    </file>
    <file baseinstalldir="PHP" name="Report.php" role="php">
     <tasks:replace from="@package_version@" to="version" type="package-info" />
    </file>
    <file baseinstalldir="PHP" name="Reporting.php" role="php">
     <tasks:replace from="@package_version@" to="version" type="package-info" />
    </file>
    <file baseinstalldir="PHP" name="Sniff.php" role="php">
     <tasks:replace from="@package_version@" to="version" type="package-info" />
    </file>
    <file baseinstalldir="PHP" name="Tokens.php" role="php">
     <tasks:replace from="@package_version@" to="version" type="package-info" />
    </file>
   </dir>
  </dir>
 </contents>
 <dependencies>
  <required>
   <php>
    <min>5.1.2</min>
   </php>
   <pearinstaller>
    <min>1.4.0b1</min>
   </pearinstaller>
  </required>
 </dependencies>
 <phprelease>
  <installconditions>
   <os>
    <name>windows</name>
   </os>
  </installconditions>
  <filelist>
   <install as="phpcs" name="scripts/phpcs" />
   <install as="phpcbf" name="scripts/phpcbf" />
   <install as="phpcs.bat" name="scripts/phpcs.bat" />
   <install as="phpcbf.bat" name="scripts/phpcbf.bat" />
   <install as="README" name="README.md" />
   <install as="CONTRIBUTING" name="CONTRIBUTING.md" />
   <install as="LICENCE" name="licence.txt" />
   <install as="AllTests.php" name="tests/AllTests.php" />
   <install as="TestSuite.php" name="tests/TestSuite.php" />
   <install as="CodeSniffer/Core/AllTests.php" name="tests/Core/AllTests.php" />
   <install as="CodeSniffer/Core/IsCamelCapsTest.php" name="tests/Core/IsCamelCapsTest.php" />
   <install as="CodeSniffer/Core/ErrorSuppressionTest.php" name="tests/Core/ErrorSuppressionTest.php" />
   <install as="CodeSniffer/Core/File/GetMethodParametersTest.php" name="tests/Core/File/GetMethodParametersTest.php" />
   <install as="CodeSniffer/Standards/AllSniffs.php" name="tests/Standards/AllSniffs.php" />
   <install as="CodeSniffer/Standards/AbstractSniffUnitTest.php" name="tests/Standards/AbstractSniffUnitTest.php" />
  </filelist>
 </phprelease>
 <phprelease>
  <filelist>
   <install as="phpcs" name="scripts/phpcs" />
   <install as="phpcbf" name="scripts/phpcbf" />
   <install as="README" name="README.md" />
   <install as="CONTRIBUTING" name="CONTRIBUTING.md" />
   <install as="LICENCE" name="licence.txt" />
   <install as="AllTests.php" name="tests/AllTests.php" />
   <install as="TestSuite.php" name="tests/TestSuite.php" />
   <install as="CodeSniffer/Core/AllTests.php" name="tests/Core/AllTests.php" />
   <install as="CodeSniffer/Core/IsCamelCapsTest.php" name="tests/Core/IsCamelCapsTest.php" />
   <install as="CodeSniffer/Core/ErrorSuppressionTest.php" name="tests/Core/ErrorSuppressionTest.php" />
   <install as="CodeSniffer/Core/File/GetMethodParametersTest.php" name="tests/Core/File/GetMethodParametersTest.php" />
   <install as="CodeSniffer/Standards/AllSniffs.php" name="tests/Standards/AllSniffs.php" />
   <install as="CodeSniffer/Standards/AbstractSniffUnitTest.php" name="tests/Standards/AbstractSniffUnitTest.php" />
   <ignore name="scripts/phpcs.bat" />
   <ignore name="scripts/phpcbf.bat" />
  </filelist>
 </phprelease>
 <changelog>
  <release>
   <version>
    <release>2.4.0</release>
    <api>2.4.0</api>
   </version>
   <stability>
    <release>stable</release>
    <api>stable</api>
   </stability>
   <date>2015-11-24</date>
   <license uri="https://github.com/squizlabs/PHP_CodeSniffer/blob/master/licence.txt">BSD License</license>
   <notes>
    - Added support for PHP 7 anonymous classes
      - Anonymous classes are now tokenized as T_ANON_CLASS and ignored by normal class sniffs
    - Added support for PHP 7 function return type declarations
      - Return types are now tokenized as T_RETURN_TYPE
    - Fixed tokenizing of the XOR operator, which was incorrectly identified as a power operator (bug #765)
      - The T_POWER token has been removed and replaced by the T_BITWISE_XOR token
      - The PHP-supplied T_POW token has been replicated for PHP versions before 5.6
    - Traits are now tokenized in PHP versions before 5.4 to make testing easier
    - Improved regular expression detection in JS files
    - PEAR FunctionCallSignatureSniff now properly detects indents in more mixed HTML/PHP code blocks
    - Full report now properly indents lines when newlines are found inside error messages
    - Generating documentation without specifying a standard now uses the default standard instead
      -- Thanks to Ken Guest for the patch
    - Generic InlineControlStructureSniff now supports braceless do/while loops in JS
      -- Thanks to Pieter Frenssen for the patch
    - Added more guard code for function declarations with syntax errors
      -- Thanks to Yun Young-jin for the patch
    - Added more guard code for foreach declarations with syntax errors
        -- Thanks to Johan de Ruijter for the patch
    - Added more guard code for class declarations with syntax errors
    - Squiz ArrayDeclarationSniff now has guard code for arrays with syntax errors
    - Generic InlineControlStructureSniff now correctly fixes ELSEIF statements
    - Fixed bug #601 : Expected type hint int[]; found array in Squiz FunctionCommentSniff
      -- Thanks to Scato Eggen for the patch
    - Fixed bug #625 : Consider working around T_HASHBANG in HHVM 3.5.x and 3.6.x
      -- Thanks to Kunal Mehta for the patch
    - Fixed bug #692 : Comment tokenizer can break when using mbstring function overloading
    - Fixed bug #694 : Long sniff codes can cause PHP warnings in source report when showing error codes
    - Fixed bug #698 : PSR2.Methods.FunctionCallSignature.Indent forces exact indent of ternary operator parameters
    - Fixed bug #704 : ScopeIndent can fail when an opening parenthesis is on a line by itself
    - Fixed bug #707 : Squiz MethodScopeSniff doesn't handle nested functions
    - Fixed bug #709 : Squiz.Sniffs.Whitespace.ScopeClosingBraceSniff marking indented endif in mixed inline HTML blocks
    - Fixed bug #711 : Sniffing from STDIN shows Generic.Files.LowercasedFilename.NotFound error
    - Fixed bug #714 : Fixes suppression of errors using docblocks
      -- Thanks to Andrzej Karmazyn for the patch
    - Fixed bug #716 : JSON report is invalid when messages contain newlines or tabs
      -- Thanks to Pieter Frenssen for the patch
    - Fixed bug #723 : ScopeIndent can fail when multiple array closers are on the same line
    - Fixed bug #730 : ScopeIndent can fail when a short array opening square bracket is on a line by itself
    - Fixed bug #732 : PHP Notice if @package name is made up of all invalid characters
      -- Adds new error code PEAR.Commenting.FileComment.InvalidPackageValue
    - Fixed bug #748 : Auto fix for Squiz.Commenting.BlockComment.WrongEnd is incorrect
      -- Thanks to J.D. Grimes for the patch
    - Fixed bug #753 : PSR2 standard shouldn't require space after USE block when next code is a closing tag
    - Fixed bug #768 : PEAR FunctionCallSignature sniff forbids comments after opening parenthesis of a multiline call
    - Fixed bug #769 : Incorrect detection of variable reference operator when used with short array syntax
      -- Thanks to Klaus Purer for the patch
    - Fixed bug #772 : Syntax error when using PHPCBF on alternative style foreach loops
    - Fixed bug #773 : Syntax error when stripping trailing PHP close tag and previous statement has no semicolon
    - Fixed bug #778 : PHPCBF creates invalid PHP for inline FOREACH containing multiple control structures
    - Fixed bug #781 : Incorrect checking for PHP7 return types on multi-line function declartions
    - Fixed bug #782 : Conditional function declarations cause fixing conflicts in Squiz standard
      -- Squiz.ControlStructures.ControlSignature no longer enforces a single newline after open brace
      -- Squiz.WhiteSpace.ControlStructureSpacing can be used to checl spacing at the start/end of control structures
    </notes>
  </release>
  <release>
   <version>
    <release>2.3.4</release>
    <api>2.3.4</api>
   </version>
   <stability>
    <release>stable</release>
    <api>stable</api>
   </stability>
   <date>2015-09-09</date>
   <license uri="https://github.com/squizlabs/PHP_CodeSniffer/blob/master/licence.txt">BSD License</license>
   <notes>
    - JSON report format now includes the fixable status for each error message and the total number of fixable errors
    - Added more guard code for function declarations with syntax errors
    - Added tokenizer support for the PHP declare construct
      -- Thanks to Andy Blyler for the patch
    - Generic UnnecessaryStringConcatSniff can now allow strings concatenated over multiple lines
      -- Set the allowMultiline property to TRUE (default is FALSE) in your ruleset.xml file to enable this
      -- By default, concat used only for getting around line length limits still generates an error
      -- Thanks to Stefan Lenselink for the contribution
    - Invalid byte sequences no longer throw iconv_strlen() errors (request #639)
      -- Thanks to Willem Stuursma for the patch
    - Generic TodoSniff and FixmeSniff are now better at processing strings with invalid characters
    - PEAR FunctionCallSignatureSniff now ignores indentation of inline HTML content
    - Squiz ControlSignatureSniff now supports control structures with only inline HTML content
    - Fixed bug #636 : Some class names cause CSS tokenizer to hang
    - Fixed bug #638 : VCS blame reports output error content from the blame commands for files not under VC
    - Fixed bug #642 : Method params incorrectly detected when default value uses short array syntax
      -- Thanks to Josh Davis for the patch
    - Fixed bug #644 : PEAR ScopeClosingBrace sniff does not work with mixed HTML/PHP
    - Fixed bug #645 : FunctionSignature and ScopeIndent sniffs don't detect indents correctly when PHP open tag is not on a line by itself
    - Fixed bug #648 : Namespace not tokenized correctly when followed by multiple use statements
    - Fixed bug #654 : Comments affect indent check for BSDAllman brace style
    - Fixed bug #658 : Squiz.Functions.FunctionDeclarationSpacing error for multi-line declarations with required spaces greater than zero
      -- Thanks to J.D. Grimes for the patch
    - Fixed bug #663 : No space after class name generates: Class name "" is not in camel caps format
    - Fixed bug #667 : Scope indent check can go into infinite loop due to some parse errors
    - Fixed bug #670 : Endless loop in PSR1 SideEffects sniffer if no semicolon after last statement
      -- Thanks to Thomas Jarosch for the patch
    - Fixed bug #672 : Call-time pass-by-reference false positive
    - Fixed bug #683 : Comments are incorrectly reported by PSR2.ControlStructures.SwitchDeclaration sniff
    - Fixed bug #687 : ScopeIndent does not check indent correctly for method prefixes like public and abstract
    - Fixed bug #689 : False error on some comments after class closing brace
    </notes>
  </release>
  <release>
   <version>
    <release>2.3.3</release>
    <api>2.3.3</api>
   </version>
   <stability>
    <release>stable</release>
    <api>stable</api>
   </stability>
   <date>2015-06-24</date>
   <license uri="https://github.com/squizlabs/PHP_CodeSniffer/blob/master/licence.txt">BSD License</license>
   <notes>
    - Improved the performance of the CSS tokenizer, especially on very large CSS files (thousands of lines)
      -- Thanks to Klaus Purer for the patch
    - Defined tokens for lower PHP versions are now phpcs-specific strings instead of ints
      -- Stops conflict with other projects, like PHP_CodeCoverage
    - Added more guard code for syntax errors to various sniffs
    - Improved support for older HHVM versions
      -- Thanks to Kunal Mehta for the patch
    - Squiz ValidLogicalOperatorsSniff now ignores XOR as type casting is different when using the ^ operator (request #567)
    - Squiz CommentedOutCodeSniff is now better at ignoring URLs inside comments
    - Squiz ControlSignatureSniff is now better at checking embedded PHP code
    - Squiz ScopeClosingBraceSniff is now better at checking embedded PHP code
    - Fixed bug #584 : Squiz.Arrays.ArrayDeclaration sniff gives incorrect NoComma error for multiline string values
    - Fixed bug #589 : PEAR.Functions.FunctionCallSignature sniff not checking all function calls
    - Fixed bug #592 : USE statement tokenising can sometimes result in mismatched scopes
    - Fixed bug #594 : Tokenizer issue on closure that returns by reference
    - Fixed bug #595 : Colons in CSS selectors within media queries throw false positives
      -- Thanks to Klaus Purer for the patch
    - Fixed bug #598 : PHPCBF can break function/use closure brace placement
    - Fixed bug #603 : Squiz ControlSignatureSniff hard-codes opener type while fixing
    - Fixed bug #605 : Auto report-width specified in ruleset.xml ignored
    - Fixed bug #611 : Invalid numeric literal on CSS files under PHP7
    - Fixed bug #612 : Multi-file diff generating incorrectly if files do not end with EOL char
    - Fixed bug #615 : Squiz OperatorBracketSniff incorrectly reports and fixes operations using self::
    - Fixed bug #616 : Squiz DisallowComparisonAssignmentSniff inconsistent errors with inline IF statements
    - Fixed bug #617 : Space after switch keyword in PSR-2 is not being enforced
    - Fixed bug #621 : PSR2 SwitchDeclaration sniff doesn't detect, or correctly fix, case body on same line as statement
    </notes>
  </release>
  <release>
   <version>
    <release>2.3.2</release>
    <api>2.3.2</api>
   </version>
   <stability>
    <release>stable</release>
    <api>stable</api>
   </stability>
   <date>2015-04-29</date>
   <license uri="https://github.com/squizlabs/PHP_CodeSniffer/blob/master/licence.txt">BSD License</license>
   <notes>
    - The error message for PSR2.ControlStructures.SwitchDeclaration.WrongOpenercase is now clearer (request #579)
    - Fixed bug #545 : Long list of CASE statements can cause tokenizer to reach a depth limit
    - Fixed bug #565 : Squiz.WhiteSpace.OperatorSpacing reports negative number in short array
      -- Thanks to Vašek Purchart for the patch
      -- Same fix also applied to Squiz.Formatting.OperatorBracket
    - Fixed bug #569 : Generic ScopeIndentSniff throws PHP notices in JS files
    - Fixed bug #570 : Phar class fatals in PHP less than 5.3
    </notes>
  </release>
  <release>
   <version>
    <release>2.3.1</release>
    <api>2.3.1</api>
   </version>
   <stability>
    <release>stable</release>
    <api>stable</api>
   </stability>
   <date>2015-04-23</date>
   <license uri="https://github.com/squizlabs/PHP_CodeSniffer/blob/master/licence.txt">BSD License</license>
   <notes>
    - PHPCS can now exit with 0 even if errors are found
      -- Set the ignore_errors_on_exit config variable to 1 to set this behaviour
      -- Use with the ignore_warnings_on_exit config variable to never return a non-zero exit code
    - Added Generic DisallowLongArraySyntaxSniff to enforce the use of the PHP short array syntax (request #483)
      -- Thanks to Xaver Loppenstedt for helping with tests
    - Added Generic DisallowShortArraySyntaxSniff to ban the use of the PHP short array syntax (request #483)
      -- Thanks to Xaver Loppenstedt for helping with tests
    - Generic ScopeIndentSniff no longer does exact checking for content inside parenthesis (request #528)
      -- Only applies to custom coding standards that set the "exact" flag to TRUE
    - Squiz ConcatenationSpacingSniff now has a setting to ignore newline characters around operators (request #511)
        -- Default remains FALSE, so newlines are not allowed
        -- Override the "ignoreNewlines" setting in a ruleset.xml file to change
    - Squiz InlineCommentSniff no longer checks the last char of a comment if the first char is not a letter (request #505)
    - The Squiz standard has increased the max padding for statement alignment from 12 to 20
    - Fixed bug #479 : Yielded values are not recognised as returned values in Squiz FunctionComment sniff
    - Fixed bug #512 : Endless loop whilst parsing mixture of control structure styles
    - Fixed bug #515 : Spaces in JS block incorrectly flagged as indentation error
    - Fixed bug #523 : Generic ScopeIndent errors for IF in FINALLY
    - Fixed bug #527 : Closure inside IF statement is not tokenized correctly
    - Fixed bug #529 : Squiz.Strings.EchoedStrings gives false positive when echo'ing using an inline condition
    - Fixed bug #537 : Using --config-set is breaking phpcs.phar
    - Fixed bug #543 : SWITCH with closure in condition generates inline control structure error
    - Fixed bug #551 : Multiple catch blocks not checked in Squiz.ControlStructures.ControlSignature sniff
    - Fixed bug #554 : ScopeIndentSniff causes errors when encountering an unmatched parenthesis
    - Fixed bug #558 : PHPCBF adds brace for ELSE IF split over multiple lines
    - Fixed bug #564 : Generic MultipleStatementAlignment sniff reports incorrect errors for multiple assignments on a single line
    </notes>
  </release>
  <release>
   <version>
    <release>2.3.0</release>
    <api>2.3.0</api>
   </version>
   <stability>
    <release>stable</release>
    <api>stable</api>
   </stability>
   <date>2015-03-04</date>
   <license uri="https://github.com/squizlabs/PHP_CodeSniffer/blob/master/licence.txt">BSD License</license>
   <notes>
    - The existence of the main config file is now cached to reduce is_file() calls when it doesn't exist (request #486)
    - Abstract classes inside the Sniffs directory are now ignored even if they are named [Name]Sniff.php (request #476)
      -- Thanks to David Vernet for the patch
    - PEAR and Squiz FileComment sniffs no longer have @ in their error codes
      -- e.g., PEAR.Commenting.FileComment.Duplicate@categoryTag becomes PEAR.Commenting.FileComment.DuplicateCategoryTag
      -- e.g., Squiz.Commenting.FileComment.Missing@categoryTag becomes Squiz.Commenting.FileComment.MissingCategoryTag
    - PEAR MultiLineConditionSniff now allows comment lines inside multi-line IF statement conditions
      -- Thanks to Klaus Purer for the patch
    - Generic ForbiddenFunctionsSniff now supports setting null replacements in ruleset files (request #263)
    - Generic opening function brace sniffs now support checking of closures
      -- Set the checkClosures property to TRUE (default is FALSE) in your ruleset.xml file to enable this
      -- Can also set the checkFunctions property to FALSE (default is TRUE) in your ruleset.xml file to only check closures
      -- Affects OpeningFunctionBraceBsdAllmanSniff and OpeningFunctionBraceKernighanRitchieSniff
    - Generic OpeningFunctionBraceKernighanRitchieSniff can now fix all the errors it finds
    - Generic OpeningFunctionBraceKernighanRitchieSniff now allows empty functions with braces next to each other
    - Generic OpeningFunctionBraceBsdAllmanSniff now allows empty functions with braces next to each other
    - Improved auto report width for the "full" report
    - Improved conflict detection during auto fixing
    - Generic ScopeIndentSniff is no longer confused by empty closures
    - Squiz ControlSignatureSniff now always ignores comments (fixes bug #490)
      -- Include the Squiz.Commenting.PostStatementComment sniff in your ruleset.xml to ban these comments again
    - Squiz OperatorSpacingSniff no longer throws errors for code in the form ($foo || -1 === $bar)
    - Fixed errors tokenizing T_ELSEIF tokens on HHVM 3.5
    - Squiz ArrayDeclarationSniff is no longer tricked by comments after array values
    - PEAR IncludingFileSniff no longer produces invalid code when removing parenthesis from require/include statements
    - Fixed bug #415 : The @codingStandardsIgnoreStart has no effect during fixing
    - Fixed bug #432 : Properties of custom sniffs cannot be configured
    - Fixed bug #453 : PSR2 standard does not allow closing tag for mixed PHP/HTML files
    - Fixed bug #457 : FunctionCallSignature sniffs do not support here/nowdoc syntax and can cause syntax error when fixing
    - Fixed bug #466 : PropertyLabelSpacing JS fixer issue when there is no space after colon
    - Fixed bug #473 : Writing a report for an empty folder to existing file includes the existing contents
    - Fixed bug #485 : PHP notice in Squiz.Commenting.FunctionComment when checking malformed @throws comment
    - Fixed bug #491 : Generic InlineControlStructureSniff can correct with missing semicolon
      -- Thanks to Jesse Donat for the patch
    - Fixed bug #492 : Use statements don't increase the scope indent
    - Fixed bug #493 : PSR1_Sniffs_Methods_CamelCapsMethodNameSniff false positives for some magic method detection
      -- Thanks to Andreas Möller for the patch
    - Fixed bug #496 : Closures in PSR2 are not checked for a space after the function keyword
    - Fixed bug #497 : Generic InlineControlStructureSniff does not support alternative SWITCH syntax
    - Fixed bug #500 : Functions not supported as values in Squiz ArrayDeclaration sniff
    - Fixed bug #501 : ScopeClosingBrace and ScopeIndent conflict with closures used as array values
      -- Generic ScopeIndentSniff may now report fewer errors for closures, but perform the same fixes
    - Fixed bug #502 : PSR1 SideEffectsSniff sees declare() statements as side effects
    </notes>
  </release>
  <release>
   <version>
    <release>2.2.0</release>
    <api>2.2.0</api>
   </version>
   <stability>
    <release>stable</release>
    <api>stable</api>
   </stability>
   <date>2015-01-22</date>
   <license uri="https://github.com/squizlabs/PHP_CodeSniffer/blob/master/licence.txt">BSD License</license>
   <notes>
    - Added (hopefully) tastefully used colors to report and progress output for the phpcs command
      -- Use the --colors command line argument to use colors in output
      -- Use the command "phpcs --config-set colors true" to turn colors on by default
      -- Use the --no-colors command line argument to turn colors off when the config value is set
    - Added support for using the full terminal width for report output
      -- Use the --report-width=auto command line argument to auto-size the reports
      -- Use the command "phpcs --config-set report_width auto" to use auto-sizing by default
    - Reports will now size to fit inside the report width setting instead of always using padding to fill the space
    - If no files or standards are specified, PHPCS will now look for a phpcs.xml file in the current directory
      -- This file has the same format as a standard ruleset.xml file
      -- The phpcs.xml file should specify (at least) files to process and a standard/sniffs to use
      -- Useful for running the phpcs and phpcbf commands without any arguments at the top of a repository
    - Default file paths can now be specified in a ruleset.xml file using the "file" tag
      -- File paths are only processed if no files were specified on the command line
    - Extensions specified on the CLI are now merged with those set in ruleset.xml files
      -- Previously, the ruleset.xml file setting replaced the CLI setting completely
    - Squiz coding standard now requires lowercase PHP constants (true, false and null)
      -- Removed Squiz.NamingConventions.ConstantCase sniff as the rule is now consistent across PHP and JS files
    - Squiz FunctionOpeningBraceSpaceSniff no longer does additional checks for JS functions
      -- PHP and JS functions and closures are now treated the same way
    - Squiz MultiLineFunctionDeclarationSniff now supports JS files
    - Interactive mode no longer breaks if you also specify a report type on the command line
    - PEAR InlineCommentSniff now fixes the Perl-style comments that it finds (request #375)
    - PSR2 standard no longer fixes the placement of docblock open tags as comments are excluded from this standard
    - PSR2 standard now sets a default tab width of 4 spaces
    - Generic DocCommentSniff now only disallows lowercase letters at the start of a long/short comment (request #377)
      -- All non-letter characters are now allowed, including markdown special characters and numbers
    - Generic DisallowMultipleStatementsSniff now allows multiple open/close tags on the same line (request #423)
    - Generic CharacterBeforePHPOpeningTagSniff now only checks the first PHP tag it finds (request #423)
    - Generic CharacterBeforePHPOpeningTagSniff now allows a shebang line at the start of the file (request #20481)
    - Generic InlineHTMLUnitTest now allows a shebang line at the start of the file (request #20481)
    - PEAR ObjectOperatorIndentSniff now only checks object operators at the start of a line
    - PEAR FileComment and ClassComment sniffs no longer have @ in their error codes
      -- E.g., PEAR.Commenting.FileComment.Missing@categoryTag becomes PEAR.Commenting.FileComment.MissingCategoryTag
      -- Thanks to Grzegorz Rygielski for the patch
    - Squiz ControlStructureSpacingSniff no longer enforces a blank line before CATCH statements
    - Squiz FunctionCommentSniff now fixes the return type in the @return tag (request #392)
    - Squiz BlockCommentSniff now only disallows lowercase letters at the start of the comment
    - Squiz InlineCommentSniff now only disallows lowercase letters at the start of the comment
    - Squiz OperatorSpacingSniff now has a setting to ignore newline characters around operators (request #348)
      -- Default remains FALSE, so newlines are not allowed
      -- Override the "ignoreNewlines" setting in a ruleset.xml file to change
    - PSR2 ControlStructureSpacingSniff now checks for, and fixes, newlines after the opening parenthesis
    - Added a markdown document generator (--generator=markdown to use)
      -- Thanks to Stefano Kowalke for the contribution
    - Fixed bug #379 : Squiz.Arrays.ArrayDeclaration.NoCommaAfterLast incorrectly detects comments
    - Fixed bug #382 : JS tokenizer incorrect for inline conditionally created immediately invoked anon function
    - Fixed bug #383 : Squiz.Arrays.ArrayDeclaration.ValueNoNewline incorrectly detects nested arrays
    - Fixed bug #386 : Undefined offset in Squiz.FunctionComment sniff when param has no comment
    - Fixed bug #390 : Indentation of non-control structures isn't adjusted when containing structure is fixed
    - Fixed bug #400 : InlineControlStructureSniff fails to fix when statement has no semicolon
    - Fixed bug #401 : PHPCBF no-patch option shows an error when there are no fixable violations in a file
    - Fixed bug #405 : The "Squiz.WhiteSpace.FunctionSpacing" sniff removes class "}" during fixing
    - Fixed bug #407 : PEAR.ControlStructures.MultiLineCondition doesn't account for comments at the end of lines
    - Fixed bug #410 : The "Squiz.WhiteSpace.MemberVarSpacing" not respecting "var"
    - Fixed bug #411 : Generic.WhiteSpace.ScopeIndent.Incorrect - false positive with multiple arrays in argument list
    - Fixed bug #412 : PSR2 multi-line detection doesn't work for inline IF and string concats
    - Fixed bug #414 : Squiz.WhiteSpace.MemberVarSpacing - inconsistent checking of member vars with comment
    - Fixed bug #433 : Wrong detection of Squiz.Arrays.ArrayDeclaration.KeyNotAligned when key contains space
    - Fixed bug #434 : False positive for spacing around "=>" in inline array within foreach
    - Fixed bug #452 : Ruleset exclude-pattern for specific sniff code ignored when using CLI --ignore option
    - Fixed bug #20482 : Scope indent sniff can get into infinite loop when processing a parse error
    </notes>
  </release>
  <release>
   <version>
    <release>2.1.0</release>
    <api>2.1.0</api>
   </version>
   <stability>
    <release>stable</release>
    <api>stable</api>
   </stability>
   <date>2014-12-18</date>
   <license uri="https://github.com/squizlabs/PHP_CodeSniffer/blob/master/licence.txt">BSD License</license>
   <notes>
    - Time and memory output is now shown if progress information is also shown (request #335)
    - A tilde can now be used to reference a user's home directory in a path to a standard (request #353)
    - Added PHP_CodeSniffer_File::findStartOfStatement() to find the first non-whitespace token in a statement
      -- Possible alternative for code using PHP_CodeSniffer_File::findPrevious() with the local flag set
    - Added PHP_CodeSniffer_File::findEndOfStatement() to find the last non-whitespace token in a statement
      -- Possible alternative for code using PHP_CodeSniffer_File::findNext() with the local flag set
    - Generic opening function brace sniffs now ensure the opening brace is the last content on the line
      -- Affects OpeningFunctionBraceBsdAllmanSniff and OpeningFunctionBraceKernighanRitchieSniff
      -- Also enforced in PEAR FunctionDeclarationSniff and Squiz MultiLineFunctionDeclarationSniff
    - Generic DisallowTabIndentSniff now replaces tabs everywhere it finds them, except in strings and here/now docs
    - Generic EmptyStatementSniff error codes now contain the type of empty statement detected (request #314)
      -- All messages generated by this sniff are now errors (empty CATCH was previously a warning)
      -- Message code Generic.CodeAnalysis.EmptyStatement.NotAllowed has been removed
      -- Message code Generic.CodeAnalysis.EmptyStatement.NotAllowedWarning has been removed
      -- New message codes have the format Generic.CodeAnalysis.EmptyStatement.Detected[TYPE]
      -- Example code is Generic.CodeAnalysis.EmptyStatement.DetectedCATCH
      -- You can now use a custom ruleset to change messages to warnings and to exclude them
    - PEAR and Squiz FunctionCommentSniffs no longer ban @return tags for constructors and destructors
      -- Removed message PEAR.Commenting.FunctionComment.ReturnNotRequired
      -- Removed message Squiz.Commenting.FunctionComment.ReturnNotRequired
      -- Change initiated by request #324 and request #369
    - Squiz EmptyStatementSniff has been removed
      -- Squiz standard now includes Generic EmptyStatementSniff and turns off the empty CATCH error
    - Squiz ControlSignatureSniff fixes now retain comments between the closing parenthesis and open brace
    - Squiz SuperfluousWhitespaceSniff now checks for extra blank lines inside closures
      -- Thanks to Sertan Danis for the patch
    - Squiz ArrayDeclarationSniff now skips function calls while checking multi-line arrays
    - Fixed bug #337 : False positive with anonymous functions in Generic_Sniffs_WhiteSpace_ScopeIndentSniff
    - Fixed bug #339 : reformatting brace location can result in broken code
    - Fixed bug #342 : Nested ternary operators not tokenized correctly
    - Fixed bug #345 : Javascript regex not tokenized when inside array
    - Fixed bug #346 : PHP path can't be determined in some cases in "phpcs.bat" (on Windows XP)
    - Fixed bug #358 : False positives for Generic_Sniffs_WhiteSpace_ScopeIndentSniff
    - Fixed bug #361 : Sniff-specific exclude patterns don't work for Windows
    - Fixed bug #364 : Don't interpret "use function" as declaration
    - Fixed bug #366 : phpcbf with PSR2 errors on control structure alternative syntax
    - Fixed bug #367 : Nested Anonymous Functions Causing False Negative
    - Fixed bug #371 : Shorthand binary cast causes tokenizer errors
      -- New token T_BINARY_CAST added for the b"string" cast format (the 'b' is the T_BINARY_CAST token)
    - Fixed bug #372 : phpcbf parse problem, wrong brace placement for inline IF
    - Fixed bug #373 : Double quote usage fix removing too many double quotes
    - Fixed bug #20196 : 1.5.2 breaks scope_closer position
    </notes>
  </release>
  <release>
   <version>
    <release>2.0.0</release>
    <api>2.0.0</api>
   </version>
   <stability>
    <release>stable</release>
    <api>stable</api>
   </stability>
   <date>2014-12-05</date>
   <license uri="https://github.com/squizlabs/PHP_CodeSniffer/blob/master/licence.txt">BSD License</license>
   <notes>
    - JS tokenizer now sets functions as T_CLOSUREs if the function is anonymous
    - JS tokenizer now sets all objects to T_OBJECT
      -- Object end braces are set to a new token T_CLOSE_OBJECT
      -- T_OBJECT tokens no longer act like scopes; i.e., they have no condition/opener/closer
      -- T_PROPERTY tokens no longer act like scopes; i.e., they have no condition/opener/closer
      -- T_OBJECT tokens have a bracket_closer instead, which can be used to find the ending
      -- T_CLOSE_OBJECT tokens have a bracket_opener
    - Improved regular expression detection in the JS tokenizer
    - You can now get PHP_CodeSniffer to ignore a single line by putting @codingStandardsIgnoreLine in a comment
      -- When the comment is found, the comment line and the following line will be ignored
      -- Thanks to Andy Bulford for the contribution
    - PHPCBF now prints output when it is changing into directories
    - Improved conflict detection during auto fixing
    - The -vvv command line argument will now output the current file content for each loop during fixing
    - Generic ScopeIndentSniff now checks that open/close PHP tags are aligned to the correct column
    - PEAR FunctionCallSignatureSniff now checks indent of closing parenthesis even if it is not on a line by itself
    - PEAR FunctionCallSignatureSniff now supports JS files
    - PEAR MultiLineConditionSniff now supports JS files
    - Squiz DocCommentAlignmentSniff now supports JS files
    - Fixed a problem correcting the closing brace line in Squiz ArrayDeclarationSniff
    - Fixed a problem auto-fixing the Squiz.WhiteSpace.FunctionClosingBraceSpace.SpacingBeforeNestedClose error
    - Squiz EmbeddedPhpSniff no longer reports incorrect alignment of tags when they are not on new lines
    - Squiz EmbeddedPhpSniff now aligns open tags correctly when moving them onto a new line
    - Improved fixing of arrays with multiple values in Squiz ArrayDeclarationSniff
    - Improved detection of function comments in Squiz FunctionCommentSpacingSniff
    - Improved fixing of lines after cases statements in Squiz SwitchDeclarationSniff
    - Fixed bug #311 : Suppression of function prototype breaks checking of lines within function
    - Fixed bug #320 : Code sniffer identation issue
    - Fixed bug #333 : Nested ternary operators causing problems
    </notes>
  </release>
  <release>
   <version>
    <release>2.0.0RC4</release>
    <api>2.0.0RC4</api>
   </version>
   <stability>
    <release>beta</release>
    <api>beta</api>
   </stability>
   <date>2014-11-07</date>
   <license uri="https://github.com/squizlabs/PHP_CodeSniffer/blob/master/licence.txt">BSD License</license>
   <notes>
    - JS tokenizer now detects xor statements correctly
    - Improved detection of properties and objects in the JS tokenizer
    - Generic ScopeIndentSniff can now fix indents using tabs instead of spaces
      -- Set the tabIndent property to TRUE in your ruleset.xml file to enable this
      -- It is important to also set a tab-width setting, either in the ruleset or on the command line, for accuracy
    - Generic ScopeIndentSniff now checks and auto-fixes JS files
    - Generic DisallowSpaceIndentSniff is now able to replace space indents with tab indents during fixing
    - Support for phpcs-only and phpcbf-only attributes has been added to all ruleset.xml elements
      -- Allows parts of the ruleset to only apply when using a specific tool
      -- Useful for doing things like excluding indent fixes but still reporting indent errors
    - Unit tests can now set command line arguments during a test run
      -- Override getCliValues() and pass an array of CLI arguments for each file being tested
    - File-wide sniff properties can now be set using T_INLINE_HTML content during unit test runs
      -- Sniffs that start checking at the open tag can only, normally, have properties set using a ruleset
    - Generic ConstructorNameSniff no longer errors for PHP4 style constructors when __construct() is present
      -- Thanks to Thibaud Fabre for the patch
    - Generic DocCommentSniff now checks that the end comment tag is on a new line
    - Generic MultipleStatementAlignmentSniff no longer skips assignments for closures
    - Squiz DocCommentAlignment sniff now has better checking for single line doc block
    - Running unit tests with the -v CLI argument no longer generates PHP errors
    - Fixed bug #295 : ScopeIndentSniff hangs when processing nested closures
    - Fixed bug #298 : False positive in ScopeIndentSniff when anonymous functions are used with method chaining
    - Fixed bug #302 : Fixing code in Squiz InlineComment sniff can remove some comment text
    - Fixed bug #303 : Open and close tag on same line can cause a PHP notice checking scope indent
    - Fixed bug #306 : File containing only a namespace declaration raises undefined index notice
    - Fixed bug #307 : Conditional breaks in case statements get incorrect indentions
    - Fixed bug #308 : Squiz InlineIfDeclarationSniff fails on ternary operators inside closure
    - Fixed bug #310 : Variadics not recognized by tokenizer
    </notes>
  </release>
  <release>
   <version>
    <release>2.0.0RC3</release>
    <api>2.0.0RC3</api>
   </version>
   <stability>
    <release>beta</release>
    <api>beta</api>
   </stability>
   <date>2014-10-16</date>
   <license uri="https://github.com/squizlabs/PHP_CodeSniffer/blob/master/licence.txt">BSD License</license>
   <notes>
    - Improved default output for PHPCBF and removed the options to print verbose and progress output
    - If a .fixed file is supplied for a unit test file, the auto fixes will be checked against it during testing
      -- See Generic ScopeIndentUnitTest.inc and ScopeIndentUnitTest.inc.fixed for an example
    - Fixer token replacement methods now return TRUE if the change was accepted and FALSE if rejected
    - The --config-show command now pretty-prints the config values
      -- Thanks to Ken Guest for the patch
    - Setting and removing config values now catches exceptions if the config file is not writable
      -- Thanks to Ken Guest for the patch
    - Setting and removing config values now prints a message to confirm the action and show old values
    - Generic ScopeIndentSniff has been completely rewritten to improve fixing and embedded PHP detection
    - Generic DisallowTabIndent and DisallowSpaceIndent sniffs now detect indents at the start of block comments
    - Generic DisallowTabIndent and DisallowSpaceIndent sniffs now detect indents inside multi-line strings
    - Generic DisallowTabIndentSniff now replaces tabs inside doc block comments
    - Squiz ControlStructureSpacingSniff error codes have been corrected; they were reversed
    - Squiz EmbeddedPhpSniff now checks open and close tag indents and fixes some errors
    - Squiz FileCommentSniff no longer throws incorrect blank line before comment errors in JS files
    - Squiz ClassDeclarationSniff now has better checking for blank lines after a closing brace
    - Removed error Squiz.Classes.ClassDeclaration.NoNewlineAfterCloseBrace (request #285)
      -- Already handled by Squiz.Classes.ClassDeclaration.CloseBraceSameLine
    - Fixed bug #280 : The --config-show option generates error when there is no config file
    </notes>
  </release>
  <release>
   <version>
    <release>2.0.0RC2</release>
    <api>2.0.0RC2</api>
   </version>
   <stability>
    <release>beta</release>
    <api>beta</api>
   </stability>
   <date>2014-09-26</date>
   <license uri="https://github.com/squizlabs/PHP_CodeSniffer/blob/master/licence.txt">BSD License</license>
   <notes>
    - Minified JS and CSS files are now detected and skipped (fixes bug #252 and bug #19899)
      -- A warning will be added to the file so it can be found in the report and ignored in the future
    - Fixed incorrect length of JS object operator tokens
    - PHP tokenizer no longer converts class/function names to special tokens types
      -- Class/function names such as parent and true would become special tokens such as T_PARENT and T_TRUE
    - PHPCS can now exit with 0 if only warnings were found (request #262)
      -- Set the ignore_warnings_on_exit config variable to 1 to set this behaviour
      -- Default remains at exiting with 0 only if no errors and no warnings were found
      -- Also changes return value of PHP_CodeSniffer_Reporting::printReport()
    - Rulesets can now set associative array properties
      -- property name="[property]" type="array" value="foo=>bar,baz=>qux"
    - Generic ForbiddenFunctionsSniff now has a public property called forbiddenFunctions (request #263)
      -- Override the property in a ruleset.xml file to define forbidden functions and their replacements
      -- A replacement of NULL indicates that no replacement is available
      -- e.g., value="delete=>unset,print=>echo,create_function=>null"
      -- Custom sniffs overriding this one will need to change the visibility of their member var
    - Improved closure support in Generic ScopeIndentSniff
    - Improved indented PHP tag support in Generic ScopeIndentSniff
    - Improved fixing of mixed line indents in Generic ScopeIndentSniff
    - Added conflict detection to the file fixer
      -- If 2 sniffs look to be conflicting, one change will be ignored to allow a fix to occur
    - Generic CamelCapsFunctionNameSniff now ignores a single leading underscore
      -- Thanks to Alex Slobodiskiy for the patch
    - Standards can now be located within hidden directories (further fix for bug #20323)
      -- Thanks to Klaus Purer for the patch
    - Sniff ignore patterns now replace Win dir separators like file ignore patterns already did
    - Exclude patterns now use backtick delimiters, allowing all special characters to work correctly again
      -- Thanks to Jeremy Edgell for the patch
    - Errors converted to warnings in a ruleset (and vice versa) now retain their fixable status
      -- Thanks to Alexander Obuhovich for the patch
    - Squiz ConcatenationSpacingSniff now has a setting to specify how many spaces there should around concat operators
      -- Default remains at 0
      -- Override the "spacing" setting in a ruleset.xml file to change
    - Added auto-fixes for Squiz InlineCommentSniff
    - Generic DocCommentSniff now correctly fixes additional blank lines at the end of a comment
    - Squiz OperatorBracketSniff now correctly fixes operations that include arrays
    - Zend ClosingTagSniff fix now correctly leaves closing tags when followed by HTML
    - Added Generic SyntaxSniff to check for syntax errors in PHP files
      -- Thanks to Blaine Schmeisser for the contribution
    - Added Generic OneTraitPerFileSniff to check that only one trait is defined in each file
      -- Thanks to Alexander Obuhovich for the contribution
    - Squiz DiscouragedFunctionsSniff now warns about var_dump()
    - PEAR ValidFunctionNameSniff no longer throws an error for _()
    - Squiz and PEAR FunctionCommentSniffs now support _()
    - Generic DisallowTabIndentSniff now checks for, and fixes, mixed indents again
    - Generic UpperCaseConstantSniff and LowerCaseConstantSniff now ignore function names
    - Fixed bug #243 : Missing DocBlock not detected
    - Fixed bug #248 : FunctionCommentSniff expects ampersand on param name
    - Fixed bug #265 : False positives with type hints in ForbiddenFunctionsSniff
    - Fixed bug #20373 : Inline comment sniff tab handling way
    - Fixed bug #20377 : Error when trying to execute phpcs with report=json
    - Fixed bug #20378 : Report appended to existing file if no errors found in run
    - Fixed bug #20381 : Invalid "Comment closer must be on a new line"
      -- Thanks to Brad Kent for the patch
    - Fixed bug #20402 : SVN pre-commit hook fails due to unknown argument error
    </notes>
  </release>
  <release>
   <version>
    <release>2.0.0RC1</release>
    <api>2.0.0RC1</api>
   </version>
   <stability>
    <release>beta</release>
    <api>beta</api>
   </stability>
   <date>2014-08-06</date>
   <license uri="https://github.com/squizlabs/PHP_CodeSniffer/blob/master/licence.txt">BSD License</license>
   <notes>
    - PHPCBF will now fix incorrect newline characters in a file
    - PHPCBF now exists cleanly when there are no errors to fix
    - Added phpcbf.bat file for Windows
    - Verbose option no longer errors when using a phar file with a space in the path
    - Fixed a reporting error when using HHVM
      -- Thanks to Martins Sipenko for the patch
    - addFixableError() and addFixableWarning() now only return true if the fixer is enabled
      -- Saves checking ($phpcsFile->fixer->enabled === true) before every fix
    - Added addErrorOnLine() and addWarningOnLine() to add a non-fixable violation to a line at column 1
      -- Useful if you are generating errors using an external tool or parser and only know line numbers
      -- Thanks to Ondřej Mirtes for the patch
    - CSS tokenizer now identifies embedded PHP code using the new T_EMBEDDED_PHP token type
      -- The entire string of PHP is contained in a single token
    - PHP tokenizer contains better detection of short array syntax
    - Unit test runner now also test any standards installed under the installed_paths config var
    - Exclude patterns now use {} delimiters, allowing the | special character to work correctly again
    - The filtering component of the --extensions argument is now ignored again when passing filenames
      -- Can still be used to specify a custom tokenizer for each extension when passing filenames
      -- If no tokenizer is specified, default values will be used for common file extensions
    - Diff report now produces relative paths on Windows, where possible (further fix for bug #20234)
    - If a token's content has been modified by the tab-width setting, it will now have an orig_content in the tokens array
    - Generic DisallowSpaceIndent and DisallowTabIndent sniffs now check original indent content even when tab-width is set
      -- Previously, setting --tab-width would force both to check the indent as spaces
    - Fixed a problem where PHPCBF could replace tabs with too many spaces when changing indents
    - Fixed a problem that could occur with line numbers when using HHVM to check files with Windows newline characters
    - Removed use of sys_get_temp_dir() as this is not supported by the min PHP version
    - Squiz ArrayDeclarationSniff now supports short array syntax
    - Squiz ControlSignatureSniff no longer uses the Abstract Pattern sniff
      -- If you are extending this sniff, you'll need to rewrite your code
      -- The rewrite allows this sniff to fix all control structure formatting issues it finds
    - The installed_paths config var now accepts relative paths
      -- The paths are relative to the PHP_CodeSniffer install directory
      -- Thanks to Weston Ruter for the patch
    - Generic ScopeIndentSniff now accounts for different open tag indents
    - PEAR FunctionDeclarationSniff now ignores short arrays when checking indent
      -- Thanks to Daniel Tschinder for the patch
    - PSR2 FunctionCallSignatureSniff now treats multi-line strings as a single-line argument, like arrays and closures
      -- Thanks to Dawid Nowak for the patch
    - PSR2 UseDeclarationSniff now checks for a single space after the USE keyword
    - Generic ForbiddenFunctionsSniff now detects calls to functions in the global namespace
      -- Thanks to Ole Martin Handeland for the patch
    - Generic LowerCaseConstantSniff and UpperCaseConstantSniff now ignore namespaces beginning with TRUE/FALSE/NULL
      -- Thanks to Renan Gonçalves for the patch
    - Squiz InlineCommentSniff no longer requires a blank line after post-statement comments (request #20299)
    - Squiz SelfMemberReferenceSniff now works correctly with namespaces
    - Squiz FunctionCommentSniff is now more relaxed when checking namespaced type hints
    - Tab characters are now encoded in abstract pattern errors messages
      -- Thanks to Blaine Schmeisser for the patch
    - Invalid sniff codes passed to --sniffs now show a friendly error message (request #20313)
    - Generic LineLengthSniff now shows a warning if the iconv module is disabled (request #20314)
    - Source report no longer shows errors if category or sniff names ends in an uppercase error
      -- Thanks to Jonathan Marcil for the patch
    - Fixed bug #20261 : phpcbf has an endless fixing loop
    - Fixed bug #20268 : Incorrect documentation titles in PEAR documentation
    - Fixed bug #20296 : new array notion in function comma check fails
    - Fixed bug #20297 : phar does not work when renamed it to phpcs
    - Fixed bug #20307 : PHP_CodeSniffer_Standards_AbstractVariableSniff analyze traits
    - Fixed bug #20308 : Squiz.ValidVariableNameSniff - wrong variable usage
    - Fixed bug #20309 : Use "member variable" term in sniff "processMemberVar" method
    - Fixed bug #20310 : PSR2 does not check for space after function name
    - Fixed bug #20322 : Display rules set to type=error even when suppressing warnings
    - Fixed bug #20323 : PHPCS tries to load sniffs from hidden directories
    - Fixed bug #20346 : Fixer endless loop with Squiz.CSS sniffs
    - Fixed bug #20355 : No sniffs are registered with PHAR on Windows
    </notes>
  </release>
  <release>
   <version>
    <release>2.0.0a2</release>
    <api>2.0.0a2</api>
   </version>
   <stability>
    <release>alpha</release>
    <api>alpha</api>
   </stability>
   <date>2014-05-01</date>
   <license uri="https://github.com/squizlabs/PHP_CodeSniffer/blob/master/licence.txt">BSD License</license>
   <notes>
    - Added report type --report=info to show information about the checked code to make building a standard easier
      -- Checks a number of things, such as what line length you use, and spacing are brackets, but not everything
      -- Still highly experimental
    - Generic LineLengthSniff now shows warnings for long lines referring to licence and VCS information
      -- It previously ignored these lines, but at the expense of performance
    - Generic DisallowTabIndent and DisallowSpaceIndent sniffs no longer error when detecting mixed indent types
      -- Only the first type of indent found on a line (space or indent) is considered
    - Lots of little performance improvements that can add up to a substantial saving over large code bases
      -- Added a "length" array index to tokens so you don't need to call strlen() of them, or deal with encoding
      -- Can now use isset() to find tokens inside the PHP_CodeSniffer_Tokens static vars instead of in_array()
    - Custom reports can now specify a $recordErrors member var; this previously only worked for built-in reports
      -- When set to FALSE, error messages will not be recorded and only totals will be returned
      -- This can save significant memory while processing a large code base
    - Removed dependence on PHP_Timer
    - PHP tokenizer now supports DEFAULT statements opened with a T_SEMICOLON
    - The Squiz and PHPCS standards have increased the max padding for statement alignment from 8 to 12
    - Squiz EchoedStringsSniff now supports statments without a semicolon, such as PHP embedded in HTML
    - Squiz DoubleQuoteUsageSniff now properly replaces escaped double quotes when fixing a doubled quoted string
    - Improved detection of nested IF statements that use the alternate IF/ENDIF syntax
    - PSR1 CamelCapsMethodNameSniff now ignores magic methods
      -- Thanks to Eser Ozvataf for the patch
    - PSR1 SideEffectsSniff now ignores methods named define()
    - PSR1 and PEAR ClassDeclarationSniffs now support traits (request #20208)
    - PSR2 ControlStructureSpacingSniff now allows newlines before/after parentheses
      -- Thanks to Maurus Cuelenaere for the patch
    - PSR2 ControlStructureSpacingSniff now checks TRY and CATCH statements
    - Squiz SuperfluousWhitespaceSniff now detects whitespace at the end of block comment lines
      -- Thanks to Klaus Purer for the patch
    - Squiz LowercasePHPFunctionsSniff no longer reports errors for namespaced functions
      -- Thanks to Max Galbusera for the patch
    - Squiz SwitchDeclarationSniff now allows exit() as a breaking statement for case/default
    - Squiz ValidVariableNameSniff and Zend ValidVariableNameSniff now ignore additional PHP reserved vars
      -- Thanks to Mikuláš Dítě and Adrian Crepaz for the patch
    - Sniff code Squiz.WhiteSpace.MemberVarSpacing.After changed to Squiz.WhiteSpace.MemberVarSpacing.Incorrect (request #20241)
    - Fixed bug #20200 : Invalid JSON produced with specific error message
    - Fixed bug #20204 : Ruleset exclude checks are case sensitive
    - Fixed bug #20213 : Invalid error, Inline IF must be declared on single line
    - Fixed bug #20225 : array_merge() that takes more than one line generates error
    - Fixed bug #20230 : Squiz ControlStructureSpacing sniff assumes specific condition formatting
    - Fixed bug #20234 : phpcbf patch command absolute paths
    - Fixed bug #20240 : Squiz block comment sniff fails when newline present
    - Fixed bug #20247 : The Squiz.WhiteSpace.ControlStructureSpacing sniff and do-while
      -- Thanks to Alexander Obuhovich for the patch
    - Fixed bug #20248 : The Squiz_Sniffs_WhiteSpace_ControlStructureSpacingSniff sniff and empty scope
    - Fixed bug #20252 : Unitialized string offset when package name starts with underscore
    </notes>
  </release>
  <release>
   <version>
    <release>2.0.0a1</release>
    <api>2.0.0a1</api>
   </version>
   <stability>
    <release>alpha</release>
    <api>alpha</api>
   </stability>
   <date>2014-02-05</date>
   <license uri="https://github.com/squizlabs/PHP_CodeSniffer/blob/master/licence.txt">BSD License</license>
   <notes>
    - Added the phpcbf script to automatically fix many errors found by the phpcs script
    - Added report type --report=diff to show suggested changes to fix coding standard violations
    - The --report argument now allows for custom reports to be used
      -- Use the full path to your custom report class as the report name
    - The --extensions argument is now respected when passing filenames; not just with directories
    - The --extensions argument now allows you to specify the tokenizer for each extension
      -- e.g., --extensions=module/php,es/js
    - Command line arguments can now be set in ruleset files
      -- e.g., arg name="report" value="summary" (print summary report; same as --report=summary)
      -- e.g., arg value="sp" (print source and progress information; same as -sp)
      -- The -vvv, --sniffs, --standard and -l command line arguments cannot be set in this way
    - Sniff process() methods can not optionally return a token to ignore up to
      -- If returned, the sniff will not be executed again until the passed token is reached in the file
      -- Useful if you are looking for tokens like T_OPEN_TAG but only want to process the first one
    - Removed the comment parser classes and replaced it with a simple comment tokenier
      -- T_DOC_COMMENT tokens are now tokenized into T_DOC_COMMENT_* tokens so they can be used more easily
      -- This change requires a significant rewrite of sniffs that use the comment parser
      -- This change requires minor changes to sniffs that listen for T_DOC_COMMENT tokens directly
    - Added Generic DocCommentSniff to check generic doc block formatting
      -- Removed doc block formatting checks from PEAR ClassCommentSniff
      -- Removed doc block formatting checks from PEAR FileCommentSniff
      -- Removed doc block formatting checks from PEAR FunctionCommentSniff
      -- Removed doc block formatting checks from Squiz ClassCommentSniff
      -- Removed doc block formatting checks from Squiz FileCommentSniff
      -- Removed doc block formatting checks from Squiz FunctionCommentSniff
      -- Removed doc block formatting checks from Squiz VariableCommentSniff
    - Squiz DocCommentAlignmentSniff has had its error codes changed
      -- NoSpaceBeforeTag becomes NoSpaceAfterStar
      -- SpaceBeforeTag becomes SpaceAfterStar
      -- SpaceBeforeAsterisk becomes SpaceBeforeStar
    - Generic MultipleStatementAlignment now aligns assignments within a block so they fit within their max padding setting
      -- The sniff previously requested the padding as 1 space if max padding was exceeded
      -- It now aligns the assignment with surrounding assignments if it can
      -- Removed property ignoreMultiline as multi-line assignments are now handled correctly and should not be ignored
    - Squiz FunctionClosingBraceSpaceSniff now requires a blank line before the brace in all cases except function args
    - Added error Squiz.Commenting.ClassComment.SpacingAfter to ensure there are no blank lines after a class comment
    - Added error Squiz.WhiteSpace.MemberVarSpacing.AfterComment to ensure there are no blank lines after a member var comment
      -- Fixes have also been corrected to not strip the member var comment or indent under some circumstances
      -- Thanks to Mark Scherer for help with this fix
    - Added error Squiz.Commenting.FunctionCommentThrowTag.Missing to ensure a throw is documented
    - Removed error Squiz.Commenting.FunctionCommentThrowTag.WrongType
    - Content passed via STDIN can now specify the filename to use so that sniffs can run the correct filename checks
      -- Ensure the first line of the content is: phpcs_input_file: /path/to/file
    - Squiz coding standard now enforces no closing PHP tag at the end of a pure PHP file
    - Squiz coding standard now enforces a single newline character at the end of the file
    - Squiz ClassDeclarationSniff no longer checks for a PHP ending tag after a class definition
    - Squiz ControlStructureSpacingSniff now checks TRY and CATCH statements as well
    - Removed MySource ChannelExceptionSniff
    </notes>
  </release>
  <release>
   <version>
    <release>1.5.6</release>
    <api>1.5.6</api>
   </version>
   <stability>
    <release>stable</release>
    <api>stable</api>
   </stability>
   <date>2014-12-05</date>
   <license uri="https://github.com/squizlabs/PHP_CodeSniffer/blob/master/licence.txt">BSD License</license>
   <notes>
    - JS tokenizer now detects xor statements correctly
    - The --config-show command now pretty-prints the config values
      -- Thanks to Ken Guest for the patch
    - Setting and removing config values now catches exceptions if the config file is not writable
      -- Thanks to Ken Guest for the patch
    - Setting and removing config values now prints a message to confirm the action and show old values
    - You can now get PHP_CodeSniffer to ignore a single line by putting @codingStandardsIgnoreLine in a comment
      -- When the comment is found, the comment line and the following line will be ignored
      -- Thanks to Andy Bulford for the contribution
    - Generic ConstructorNameSniff no longer errors for PHP4 style constructors when __construct() is present
      -- Thanks to Thibaud Fabre for the patch
    - Fixed bug #280 : The --config-show option generates error when there is no config file
    - Fixed bug #306 : File containing only a namespace declaration raises undefined index notice
    - Fixed bug #308 : Squiz InlineIfDeclarationSniff fails on ternary operators inside closure
    - Fixed bug #310 : Variadics not recognized by tokenizer
    - Fixed bug #311 : Suppression of function prototype breaks checking of lines within function
   </notes>
  </release>
  <release>
   <version>
    <release>1.5.5</release>
    <api>1.5.5</api>
   </version>
   <stability>
    <release>stable</release>
    <api>stable</api>
   </stability>
   <date>2014-09-25</date>
   <license uri="https://github.com/squizlabs/PHP_CodeSniffer/blob/master/licence.txt">BSD License</license>
   <notes>
    - PHP tokenizer no longer converts class/function names to special tokens types
      -- Class/function names such as parent and true would become special tokens such as T_PARENT and T_TRUE
    - Improved closure support in Generic ScopeIndentSniff
    - Improved indented PHP tag support in Generic ScopeIndentSniff
    - Generic CamelCapsFunctionNameSniff now ignores a single leading underscore
      -- Thanks to Alex Slobodiskiy for the patch
    - Standards can now be located within hidden directories (further fix for bug #20323)
      -- Thanks to Klaus Purer for the patch
    - Added Generic SyntaxSniff to check for syntax errors in PHP files
      -- Thanks to Blaine Schmeisser for the contribution
    - Squiz DiscouragedFunctionsSniff now warns about var_dump()
    - PEAR ValidFunctionNameSniff no longer throws an error for _()
    - Squiz and PEAR FunctionCommentSnif now support _()
    - Generic UpperCaseConstantSniff and LowerCaseConstantSniff now ignore function names
    - Fixed bug #248 : FunctionCommentSniff expects ampersand on param name
    - Fixed bug #265 : False positives with type hints in ForbiddenFunctionsSniff
    - Fixed bug #20373 : Inline comment sniff tab handling way
    - Fixed bug #20378 : Report appended to existing file if no errors found in run
    - Fixed bug #20381 : Invalid "Comment closer must be on a new line"
      -- Thanks to Brad Kent for the patch
    - Fixed bug #20386 : Squiz.Commenting.ClassComment.SpacingBefore thrown if first block comment
   </notes>
  </release>
  <release>
   <version>
    <release>1.5.4</release>
    <api>1.5.4</api>
   </version>
   <stability>
    <release>stable</release>
    <api>stable</api>
   </stability>
   <date>2014-08-06</date>
   <license uri="https://github.com/squizlabs/PHP_CodeSniffer/blob/master/licence.txt">BSD License</license>
   <notes>
    - Removed use of sys_get_temp_dir() as this is not supported by the min PHP version
    - The installed_paths config var now accepts relative paths
      -- The paths are relative to the PHP_CodeSniffer install directory
      -- Thanks to Weston Ruter for the patch
    - Generic ScopeIndentSniff now accounts for different open tag indents
    - PEAR FunctionDeclarationSniff now ignores short arrays when checking indent
      -- Thanks to Daniel Tschinder for the patch
    - PSR2 FunctionCallSignatureSniff now treats multi-line strings as a single-line argument, like arrays and closures
      -- Thanks to Dawid Nowak for the patch
    - Generic ForbiddenFunctionsSniff now detects calls to functions in the global namespace
      -- Thanks to Ole Martin Handeland for the patch
    - Generic LowerCaseConstantSniff and UpperCaseConstantSniff now ignore namespaces beginning with TRUE/FALSE/NULL
      -- Thanks to Renan Gonçalves for the patch
    - Squiz InlineCommentSniff no longer requires a blank line after post-statement comments (request #20299)
    - Squiz SelfMemberReferenceSniff now works correctly with namespaces
    - Tab characters are now encoded in abstract pattern errors messages
      -- Thanks to Blaine Schmeisser for the patch
    - Invalid sniff codes passed to --sniffs now show a friendly error message (request #20313)
    - Generic LineLengthSniff now shows a warning if the iconv module is disabled (request #20314)
    - Source report no longer shows errors if category or sniff names ends in an uppercase error
      -- Thanks to Jonathan Marcil for the patch
    - Fixed bug #20268 : Incorrect documentation titles in PEAR documentation
    - Fixed bug #20296 : new array notion in function comma check fails
    - Fixed bug #20307 : PHP_CodeSniffer_Standards_AbstractVariableSniff analyze traits
    - Fixed bug #20308 : Squiz.ValidVariableNameSniff - wrong variable usage
    - Fixed bug #20309 : Use "member variable" term in sniff "processMemberVar" method
    - Fixed bug #20310 : PSR2 does not check for space after function name
    - Fixed bug #20322 : Display rules set to type=error even when suppressing warnings
    - Fixed bug #20323 : PHPCS tries to load sniffs from hidden directories
   </notes>
  </release>
  <release>
   <version>
    <release>1.5.3</release>
    <api>1.5.3</api>
   </version>
   <stability>
    <release>stable</release>
    <api>stable</api>
   </stability>
   <date>2014-05-01</date>
   <license uri="https://github.com/squizlabs/PHP_CodeSniffer/blob/master/licence.txt">BSD License</license>
   <notes>
    - Improved detection of nested IF statements that use the alternate IF/ENDIF syntax
    - PHP tokenizer now supports DEFAULT statements opened with a T_SEMICOLON
    - PSR1 CamelCapsMethodNameSniff now ignores magic methods
      -- Thanks to Eser Ozvataf for the patch
    - PSR1 SideEffectsSniff now ignores methods named define()
    - PSR1 and PEAR ClassDeclarationSniffs now support traits (request #20208)
    - PSR2 ControlStructureSpacingSniff now allows newlines before/after parentheses
      -- Thanks to Maurus Cuelenaere for the patch
    - Squiz LowercasePHPFunctionsSniff no longer reports errors for namespaced functions
      -- Thanks to Max Galbusera for the patch
    - Squiz SwitchDeclarationSniff now allows exit() as a breaking statement for case/default
    - Squiz ValidVariableNameSniff and Zend ValidVariableNameSniff now ignore additional PHP reserved vars
      -- Thanks to Mikuláš Dítě and Adrian Crepaz for the patch
    - Sniff code Squiz.WhiteSpace.MemberVarSpacing.After changed to Squiz.WhiteSpace.MemberVarSpacing.Incorrect (request #20241)
    - Fixed bug #20200 : Invalid JSON produced with specific error message
    - Fixed bug #20204 : Ruleset exclude checks are case sensitive
    - Fixed bug #20213 : Invalid error, Inline IF must be declared on single line
    - Fixed bug #20225 : array_merge() that takes more than one line generates error
    - Fixed bug #20230 : Squiz ControlStructureSpacing sniff assumes specific condition formatting
    - Fixed bug #20240 : Squiz block comment sniff fails when newline present
    - Fixed bug #20247 : The Squiz.WhiteSpace.ControlStructureSpacing sniff and do-while
      -- Thanks to Alexander Obuhovich for the patch
    - Fixed bug #20248 : The Squiz_Sniffs_WhiteSpace_ControlStructureSpacingSniff sniff and empty scope
    - Fixed bug #20252 : Unitialized string offset when package name starts with underscore
   </notes>
  </release>
  <release>
   <version>
    <release>1.5.2</release>
    <api>1.5.2</api>
   </version>
   <stability>
    <release>stable</release>
    <api>stable</api>
   </stability>
   <date>2014-02-05</date>
   <license uri="https://github.com/squizlabs/PHP_CodeSniffer/blob/master/licence.txt">BSD License</license>
   <notes>
    - Improved support for the PHP 5.5. classname::class syntax
      -- PSR2 SwitchDeclarationSniff no longer throws errors when this syntax is used in CASE conditions
    - Improved support for negative checks of instanceOf in Squiz ComparisonOperatorUsageSniff
      -- Thanks to Martin Winkel for the patch
    - Generic FunctionCallArgumentSpacingSniff now longer complains about space before comma when using here/nowdocs
      -- Thanks to Richard van Velzen for the patch
    - Generic LowerCaseConstantSniff and UpperCaseConstantSniff now ignore class constants
      -- Thanks to Kristopher Wilson for the patch
    - PEAR FunctionCallSignatureSniff now has settings to specify how many spaces should appear before/after parentheses
      -- Override the 'requiredSpacesAfterOpen' and 'requiredSpacesBeforeClose' settings in a ruleset.xml file to change
      -- Default remains at 0 for both
      -- Thanks to Astinus Eberhard for the patch
    - PSR2 ControlStructureSpacingSniff now has settings to specify how many spaces should appear before/after parentheses
      -- Override the 'requiredSpacesAfterOpen' and 'requiredSpacesBeforeClose' settings in a ruleset.xml file to change
      -- Default remains at 0 for both
      -- Thanks to Astinus Eberhard for the patch
    - Squiz ForEachLoopDeclarationSniff now has settings to specify how many spaces should appear before/after parentheses
      -- Override the 'requiredSpacesAfterOpen' and 'requiredSpacesBeforeClose' settings in a ruleset.xml file to change
      -- Default remains at 0 for both
      -- Thanks to Astinus Eberhard for the patch
    - Squiz ForLoopDeclarationSniff now has settings to specify how many spaces should appear before/after parentheses
      -- Override the 'requiredSpacesAfterOpen' and 'requiredSpacesBeforeClose' settings in a ruleset.xml file to change
      -- Default remains at 0 for both
      -- Thanks to Astinus Eberhard for the patch
    - Squiz FunctionDeclarationArgumentSpacingSniff now has settings to specify how many spaces should appear before/after parentheses
      -- Override the 'requiredSpacesAfterOpen' and 'requiredSpacesBeforeClose' settings in a ruleset.xml file to change
      -- Default remains at 0 for both
      -- Thanks to Astinus Eberhard for the patch
    - Removed UnusedFunctionParameter, CyclomaticComplexity and NestingLevel from the Squiz standard
    - Generic FixmeSniff and TodoSniff now work correctly with accented characters
    - Fixed bug #20145 : Custom ruleset preferences directory over installed standard
    - Fixed bug #20147 : phpcs-svn-pre-commit - no more default error report
    - Fixed bug #20151 : Problem handling "if(): ... else: ... endif;" syntax
    - Fixed bug #20190 : Invalid regex in Squiz_Sniffs_WhiteSpace_SuperfluousWhitespaceSniff
   </notes>
  </release>
  <release>
   <version>
    <release>1.5.1</release>
    <api>1.5.1</api>
   </version>
   <stability>
    <release>stable</release>
    <api>stable</api>
   </stability>
   <date>2013-12-12</date>
   <license uri="https://github.com/squizlabs/PHP_CodeSniffer/blob/master/licence.txt">BSD License</license>
   <notes>
    - Config values can now be set at runtime using the command line argument [--runtime-set key value]
      -- Runtime values are the same as config values, but are not written to the main config file
      -- Thanks to Wim Godden for the patch
    - Config values can now be set in ruleset files
      -- e.g., config name="zend_ca_path" value="/path/to/ZendCodeAnalyzer"
      -- Can not be used to set config values that override command line values, such as show_warnings
      -- Thanks to Jonathan Marcil for helping with the patch
    - Added a new installed_paths config value to allow for the setting of directories that contain standards
      -- By default, standards have to be installed into the CodeSniffer/Standards directory to be considered installed
      -- New config value allows a list of paths to be set in addition to this internal path
      -- Installed standards appear when using the -i arg, and can be referenced in rulesets using only their name
      -- Set paths by running: phpcs --config-set installed_paths /path/one,/path/two,...
    - PSR2 ClassDeclarationSniff now allows a list of extended interfaces to be split across multiple lines
    - Squiz DoubleQuoteUsageSniff now allows \b in double quoted strings
    - Generic ForbiddenFunctionsSniff now ignores object creation
      -- This is a further fix for bug #20100 : incorrect Function mysql() has been deprecated report
    - Fixed bug #20136 : Squiz_Sniffs_WhiteSpace_ScopeKeywordSpacingSniff and Traits
    - Fixed bug #20138 : Protected property underscore and camel caps issue (in trait with Zend)
      -- Thanks to Gaetan Rousseau for the patch
    - Fixed bug #20139 : No report file generated on success
   </notes>
  </release>
  <release>
   <version>
    <release>1.5.0</release>
    <api>1.5.0</api>
   </version>
   <stability>
    <release>stable</release>
    <api>stable</api>
   </stability>
   <date>2013-11-28</date>
   <license uri="https://github.com/squizlabs/PHP_CodeSniffer/blob/master/licence.txt">BSD License</license>
   <notes>
    - Doc generation is now working again for installed standards
      -- Includes a fix for limiting the docs to specific sniffs
    - Generic ScopeIndentSniff now allows for ignored tokens to be set via ruleset.xml files
      -- E.g., to ignore comments, override a property using:
      -- name="ignoreIndentationTokens" type="array" value="T_COMMENT,T_DOC_COMMENT"
    - PSR2 standard now ignores comments when checking indentation rules
    - Generic UpperCaseConstantNameSniff no longer reports errors where constants are used (request #20090)
      -- It still reports errors where constants are defined
    - Individual messages can now be excluded in ruleset.xml files using the exclude tag (request #20091)
      -- Setting message severity to 0 continues to be supported
    - Squiz OperatorSpacingSniff no longer throws errors for the ?: short ternary operator
      -- Thanks to Antoine Musso for the patch
    - Comment parser now supports non-English characters when splitting comment lines into words
      -- Thanks to Nik Sun for the patch
    - Exit statements are now recognised as valid closers for CASE and DEFAULT blocks
      -- Thanks to Maksim Kochkin for the patch
    - PHP_CodeSniffer_CLI::process() can now be passed an incomplete array of CLI values
      -- Missing values will be set to the CLI defaults
      -- Thanks to Maksim Kochkin for the patch
    - Fixed bug #20093 : Bug with ternary operator token
    - Fixed bug #20097 : CLI.php throws error in php 5.2
    - Fixed bug #20100 : incorrect Function mysql() has been deprecated report
    - Fixed bug #20119 : PHP warning: invalid argument to str_repeat() in SVN blame report with -s
    - Fixed bug #20123 : PSR2 complains about an empty second statement in for-loop
    - Fixed bug #20131 : PHP errors in svnblame report, if there are files not under version control
    - Fixed bug #20133 : Allow "HG: hg_id" as value for @version tag
   </notes>
  </release>
  <release>
   <version>
    <release>1.5.0RC4</release>
    <api>1.5.0RC4</api>
   </version>
   <stability>
    <release>beta</release>
    <api>beta</api>
   </stability>
   <date>2013-09-26</date>
   <license uri="https://github.com/squizlabs/PHP_CodeSniffer/blob/master/licence.txt">BSD License</license>
   <notes>
    - You can now restrict violations to individual sniff codes using the --sniffs command line argument
     -- Previously, this only restricted violations to an entire sniff and not individual messages
     -- If you have scripts calling PHP_CodeSniffer::process() or creating PHP_CodeSniffer_File objects, you must update your code
     -- The array of restrictions passed to PHP_CodeSniffer::process() must now be an array of sniff codes instead of class names
     -- The PHP_CodeSniffer_File::__construct() method now requires an array of restrictions to be passed
    - Doc generation is now working again
    - Progress information now shows the percentage complete at the end of each line
    - Added report type --report=junit to show the error list in a JUnit compatible format
      -- Thanks to Oleg Lobach for the contribution
    - Added support for the PHP 5.4 callable type hint
    - Fixed problem where some file content could be ignored when checking STDIN
    - Version information is now printed when installed via composer or run from a Git clone (request #20050)
    - Added Squiz DisallowBooleanStatementSniff to ban boolean operators outside of control structure conditions
    - The CSS tokenizer is now more reliable when encountering 'list' and 'break' strings
    - Coding standard ignore comments can now appear instead doc blocks as well as inline comments
      -- Thanks to Stuart Langley for the patch
    - Generic LineLengthSniff now ignores SVN URL and Head URL comments
      -- Thanks to Karl DeBisschop for the patch
    - PEAR MultiLineConditionSniff now has a setting to specify how many spaces code should be indented
      -- Default remains at 4; override the 'indent' setting in a ruleset.xml file to change
      -- Thanks to Szabolcs Sulik for the patch
    - PEAR MultiLineAssignmentSniff now has a setting to specify how many spaces code should be indented
      -- Default remains at 4; override the 'indent' setting in a ruleset.xml file to change
      -- Thanks to Szabolcs Sulik for the patch
    - PEAR FunctionDeclarationSniff now has a setting to specify how many spaces code should be indented
      -- Default remains at 4; override the 'indent' setting in a ruleset.xml file to change
      -- Thanks to Szabolcs Sulik for the patch
    - Squiz SwitchDeclarationSniff now has a setting to specify how many spaces code should be indented
      -- Default remains at 4; override the 'indent' setting in a ruleset.xml file to change
      -- Thanks to Szabolcs Sulik for the patch
    - Squiz CSS IndentationSniff now has a setting to specify how many spaces code should be indented
      -- Default remains at 4; override the 'indent' setting in a ruleset.xml file to change
      -- Thanks to Hugo Fonseca for the patch
    - Squiz and MySource File and Function comment sniffs now allow all tags and don't require a particular licence
    - Squiz standard now allows lines to be 120 characters long before warning; up from 85
    - Squiz LowercaseStyleDefinitionSniff no longer throws errors for class names in nested style definitions
    - Squiz ClassFileNameSniff no longer throws errors when checking STDIN
    - Squiz CSS sniffs no longer generate errors for IE filters
    - Squiz CSS IndentationSniff no longer sees comments as blank lines
    - Squiz LogicalOperatorSpacingSniff now ignores whitespace at the end of a line
    - Squiz.Scope.MethodScope.Missing error message now mentions 'visibility' instead of 'scope modifier'
      -- Thanks to Renat Akhmedyanov for the patch
    - Added support for the PSR2 multi-line arguments errata
    - The PSR2 standard no longer throws errors for additional spacing after a type hint
    - PSR UseDeclarationSniff no longer throws errors for USE statements inside TRAITs
    - Fixed cases where code was incorrectly assigned the T_GOTO_LABEL token when used in a complex CASE condition
    - Fixed bug #20026 : Check for multi-line arrays that should be single-line is slightly wrong
      -- Adds new error message for single-line arrays that end with a comma
    - Fixed bug #20029 : ForbiddenFunction sniff incorrectly recognizes methods in USE clauses
    - Fixed bug #20043 : Mis-interpretation of Foo::class
    - Fixed bug #20044 : PSR1 camelCase check does not ignore leading underscores
    - Fixed bug #20045 : Errors about indentation for closures with multi-line 'use' in functions
    - Fixed bug #20051 : Undefined index: scope_opener / scope_closer
      -- Thanks to Anthon Pang for the patch
   </notes>
  </release>
  <release>
   <version>
    <release>1.5.0RC3</release>
    <api>1.5.0RC3</api>
   </version>
   <stability>
    <release>beta</release>
    <api>beta</api>
   </stability>
   <date>2013-07-25</date>
   <license uri="https://github.com/squizlabs/PHP_CodeSniffer/blob/master/licence.txt">BSD License</license>
   <notes>
    - Added report type --report=json to show the error list and total counts for all checked files
      -- Thanks to Jeffrey Fisher for the contribution
    - PHP_CodeSniffer::isCamelCaps now allows for acronyms at the start of a string if the strict flag is FALSE
      -- acronyms are defined as at least 2 uppercase characters in a row
      -- e.g., the following is now valid camel caps with strict set to FALSE: XMLParser
    - The PHP tokenizer now tokenizes goto labels as T_GOTO_LABEL instead of T_STRING followed by T_COLON
    - The JS tokenizer now has support for the T_THROW token
    - Symlinked directories inside CodeSniffer/Standards and in ruleset.xml files are now supported
      -- Only available since PHP 5.2.11 and 5.3.1
      -- Thanks to Maik Penz for the patch
    - The JS tokenizer now correctly identifies T_INLINE_ELSE tokens instead of leaving them as T_COLON
      -- Thanks to Arnout Boks for the patch
    - Explaining a standard (phpcs -e) that uses namespaces now works correctly
    - Restricting a check to specific sniffs (phpcs --sniffs=...) now works correctly with namespaced sniffs
      -- Thanks to Maik Penz for the patch
    - Docs added for the entire Generic standard, and many sniffs from other standards are now documented as well
      -- Thanks to Spencer Rinehart for the contribution
    - Clearer error message for when the sniff class name does not match the directory structure
    - Generated HTML docs now correctly show the open PHP tag in code comparison blocks
    - Added Generic InlineHTMLSniff to ensure a file only contains PHP code
    - Added Squiz ShorthandSizeSniff to check that CSS sizes are using shorthand notation only when 1 or 2 values are used
    - Added Squiz ForbiddenStylesSniff to ban the use of some deprecated browser-specific styles
    - Added Squiz NamedColoursSniff to ban the use of colour names
    - PSR2 standard no longer enforces no whitespace between the closing parenthesis of a function call and the semicolon
    - PSR2 ClassDeclarationSniff now ignores empty classes when checking the end brace position
    - PSR2 SwitchDeclarationSniff no longer reports errors for empty lines between CASE statements
    - PEAR ObjectOperatorIndentSniff now has a setting to specify how many spaces code should be indented
      -- Default remains at 4; override the indent setting in a ruleset.xml file to change
      -- Thanks to Andrey Mindubaev for the patch
    - Squiz FileExtensionSniff now supports traits
      -- Thanks to Lucas Green for the patch
    - Squiz ArrayDeclarationSniff no longer reports errors for no comma at the end of a line that contains a function call
    - Squiz SwitchDeclarationSniff now supports T_CONTINUE and T_THROW as valid case/default breaking statements
    - Squiz CommentedOutCodeSniff is now better at ignoring commented out HTML, XML and regular expressions
    - Squiz DisallowComparisonAssignmentSniff no longer throws errors for the third expression in a FOR statement
    - Squiz ColourDefinitionSniff no longer throws errors for some CSS class names
    - Squiz ControlStructureSpacingSniff now supports all types of CASE/DEFAULT breaking statements
    - Generic CallTimePassByReferenceSniff now reports errors for functions called using a variable
      -- Thanks to Maik Penz for the patch
    - Generic ConstructorNameSniff no longer throws a notice for abstract constructors inside abstract classes
      -- Thanks to Spencer Rinehart for the patch
    - Squiz ComparisonOperatorUsageSniff now checks inside elseif statements
      -- Thanks to Arnout Boks for the patch
    - Squiz OperatorSpacingSniff now reports errors for no spacing around inline then and else tokens
      -- Thanks to Arnout Boks for the patch
    - Fixed bug #19811 : Comments not ignored in all cases in AbstractPatternSniff
      -- Thanks to Erik Wiffin for the patch
    - Fixed bug #19892 : ELSE with no braces causes incorrect SWITCH break statement indentation error
    - Fixed bug #19897 : Indenting warnings in templates not consistent
    - Fixed bug #19908 : PEAR MultiLineCondition Does Not Apply elseif
    - Fixed bug #19930 : option --report-file generate an empty file
    - Fixed bug #19935 : notify-send reports do not vanish in gnome-shell
      -- Thanks to Christian Weiske for the patch
    - Fixed bug #19944 : docblock squiz sniff "return void" trips over return in lambda function
    - Fixed bug #19953 : PSR2 - Spaces before interface name for abstract class
    - Fixed bug #19956 : phpcs warns for Type Hint missing Resource
    - Fixed bug #19957 : Does not understand trait method aliasing
    - Fixed bug #19968 : Permission denied on excluded directory
    - Fixed bug #19969 : Sniffs with namespace not recognized in reports
    - Fixed bug #19997 : Class names incorrectly detected as constants
   </notes>
  </release>
  <release>
   <version>
    <release>1.5.0RC2</release>
    <api>1.5.0RC2</api>
   </version>
   <stability>
    <release>beta</release>
    <api>beta</api>
   </stability>
   <date>2013-04-04</date>
   <license uri="https://github.com/squizlabs/PHP_CodeSniffer/blob/master/licence.txt">BSD License</license>
   <notes>
    - Ruleset processing has been rewritten to be more predictable
      -- Provides much better support for relative paths inside ruleset files
      -- May mean that sniffs that were previously ignored are now being included when importing external rulesets
      -- Ruleset processing output can be seen by using the -vv command line argument
      -- Internal sniff registering functions have all changed, so please review custom scripts
    - You can now pass multiple coding standards on the command line, comma separated (request #19144)
      -- Works with built-in or custom standards and rulesets, or a mix of both
    - You can now exclude directories or whole standards in a ruleset XML file (request #19731)
      -- e.g., exclude "Generic.Commenting" or just "Generic"
      -- You can also pass in a path to a directory instead, if you know it
    - Added Generic LowerCaseKeywordSniff to ensure all PHP keywords are defined in lowercase
      -- The PSR2 and Squiz standards now use this sniff
    - Added Generic SAPIUsageSniff to ensure the PHP_SAPI constant is used instead of php_sapi_name() (request #19863)
    - Squiz FunctionSpacingSniff now has a setting to specify how many lines there should between functions (request #19843)
      -- Default remains at 2
      -- Override the "spacing" setting in a ruleset.xml file to change
    - Squiz LowercasePHPFunctionSniff no longer throws errors for the limited set of PHP keywords it was checking
      -- Add a rule for Generic.PHP.LowerCaseKeyword to your ruleset to replicate this functionality
    - Added support for the PHP 5.4 T_CALLABLE token so it can be used in lower PHP versions
    - Generic EndFileNoNewlineSniff now supports checking of CSS and JS files
    - PSR2 SwitchDeclarationSniff now has a setting to specify how many spaces code should be indented
      -- Default remains at 4; override the indent setting in a ruleset.xml file to change
      -- Thanks to Asher Snyder for the patch
    - Generic ScopeIndentSniff now has a setting to specify a list of tokens that should be ignored
      -- The first token on the line is checked and the whole line is ignored if the token is in the array
      -- Thanks to Eloy Lafuente for the patch
    - Squiz LowercaseClassKeywordsSniff now checks for the TRAIT keyword
      -- Thanks to Anthon Pang for the patch
    - If you create your own PHP_CodeSniffer object, PHPCS will no longer exit when an unknown argument is found
      -- This allows you to create wrapper scripts for PHPCS more easily
    - PSR2 MethodDeclarationSniff no longer generates a notice for methods named "_"
      -- Thanks to Bart S for the patch
    - Squiz BlockCommentSniff no longer reports that a blank line between a scope closer and block comment is invalid
    - Generic DuplicateClassNameSniff no longer reports an invalid error if multiple PHP open tags exist in a file
    - Generic DuplicateClassNameSniff no longer reports duplicate errors if multiple PHP open tags exist in a file
    - Fixed bug #19819 : Freeze with syntax error in use statement
    - Fixed bug #19820 : Wrong message level in Generic_Sniffs_CodeAnalysis_EmptyStatementSniff
    - Fixed bug #19859 : CodeSniffer::setIgnorePatterns API changed
    - Fixed bug #19871 : findExtendedClassName doesn't return FQCN on namespaced classes
    - Fixed bug #19879 : bitwise and operator interpreted as reference by value
   </notes>
  </release>
  <release>
   <version>
    <release>1.5.0RC1</release>
    <api>1.5.0RC1</api>
   </version>
   <stability>
    <release>beta</release>
    <api>beta</api>
   </stability>
   <date>2013-02-08</date>
   <license uri="https://github.com/squizlabs/PHP_CodeSniffer/blob/master/licence.txt">BSD License</license>
   <notes>
    - Reports have been completely rewritten to consume far less memory
      -- Each report is incrementally written to the file system during a run and then printed out when the run ends
      -- There is no longer a need to keep the list of errors and warnings in memory during a run
    - Multi-file sniff support has been removed because they are too memory intensive
      -- If you have a custom multi-file sniff, you can convert it into a standard sniff quite easily
      -- See CodeSniffer/Standards/Generic/Sniffs/Classes/DuplicateClassNameSniff.php for an example
    </notes>
  </release>
  <release>
   <version>
    <release>1.4.8</release>
    <api>1.4.8</api>
   </version>
   <stability>
    <release>stable</release>
    <api>stable</api>
   </stability>
   <date>2013-11-26</date>
   <license uri="https://github.com/squizlabs/PHP_CodeSniffer/blob/master/licence.txt">BSD License</license>
   <notes>
    - Generic ScopeIndentSniff now allows for ignored tokens to be set via ruleset.xml files
      -- E.g., to ignore comments, override a property using:
      -- name="ignoreIndentationTokens" type="array" value="T_COMMENT,T_DOC_COMMENT"
    - PSR2 standard now ignores comments when checking indentation rules
    - Squiz OperatorSpacingSniff no longer throws errors for the ?: short ternary operator
      -- Thanks to Antoine Musso for the patch
    - Comment parser now supports non-English characters when splitting comment lines into words
      -- Thanks to Nik Sun for the patch
    - Exit statements are now recognised as valid closers for CASE and DEFAULT blocks
      -- Thanks to Maksim Kochkin for the patch
    - PHP_CodeSniffer_CLI::process() can now be passed an incomplete array of CLI values
      -- Missing values will be set to the CLI defaults
      -- Thanks to Maksim Kochkin for the patch
    - Fixed bug #20097 : CLI.php throws error in php 5.2
    - Fixed bug #20100 : incorrect Function mysql() has been deprecated report
    - Fixed bug #20119 : PHP warning: invalid argument to str_repeat() in SVN blame report with -s
    - Fixed bug #20123 : PSR2 complains about an empty second statement in for-loop
    - Fixed bug #20131 : PHP errors in svnblame report, if there are files not under version control
    - Fixed bug #20133 : Allow "HG: hg_id" as value for @version tag
   </notes>
  </release>
  <release>
   <version>
    <release>1.4.7</release>
    <api>1.4.7</api>
   </version>
   <stability>
    <release>stable</release>
    <api>stable</api>
   </stability>
   <date>2013-09-26</date>
   <license uri="https://github.com/squizlabs/PHP_CodeSniffer/blob/master/licence.txt">BSD License</license>
   <notes>
    - Added report type --report=junit to show the error list in a JUnit compatible format
      -- Thanks to Oleg Lobach for the contribution
    - Added support for the PHP 5.4 callable type hint
    - Fixed problem where some file content could be ignored when checking STDIN
    - Version information is now printed when installed via composer or run from a Git clone (request #20050)
    - The CSS tokenizer is now more reliable when encountering 'list' and 'break' strings
    - Coding standard ignore comments can now appear instead doc blocks as well as inline comments
      -- Thanks to Stuart Langley for the patch
    - Generic LineLengthSniff now ignores SVN URL and Head URL comments
      -- Thanks to Karl DeBisschop for the patch
    - PEAR MultiLineConditionSniff now has a setting to specify how many spaces code should be indented
      -- Default remains at 4; override the 'indent' setting in a ruleset.xml file to change
      -- Thanks to Szabolcs Sulik for the patch
    - PEAR MultiLineAssignmentSniff now has a setting to specify how many spaces code should be indented
      -- Default remains at 4; override the 'indent' setting in a ruleset.xml file to change
      -- Thanks to Szabolcs Sulik for the patch
    - PEAR FunctionDeclarationSniff now has a setting to specify how many spaces code should be indented
      -- Default remains at 4; override the 'indent' setting in a ruleset.xml file to change
      -- Thanks to Szabolcs Sulik for the patch
    - Squiz SwitchDeclarationSniff now has a setting to specify how many spaces code should be indented
      -- Default remains at 4; override the 'indent' setting in a ruleset.xml file to change
      -- Thanks to Szabolcs Sulik for the patch
    - Squiz CSS IndentationSniff now has a setting to specify how many spaces code should be indented
      -- Default remains at 4; override the 'indent' setting in a ruleset.xml file to change
      -- Thanks to Hugo Fonseca for the patch
    - Squiz and MySource File and Function comment sniffs now allow all tags and don't require a particular licence
    - Squiz LowercaseStyleDefinitionSniff no longer throws errors for class names in nested style definitions
    - Squiz ClassFileNameSniff no longer throws errors when checking STDIN
    - Squiz CSS sniffs no longer generate errors for IE filters
    - Squiz CSS IndentationSniff no longer sees comments as blank lines
    - Squiz LogicalOperatorSpacingSniff now ignores whitespace at the end of a line
    - Squiz.Scope.MethodScope.Missing error message now mentions 'visibility' instead of 'scope modifier'
      -- Thanks to Renat Akhmedyanov for the patch
    - Added support for the PSR2 multi-line arguments errata
    - The PSR2 standard no longer throws errors for additional spacing after a type hint
    - PSR UseDeclarationSniff no longer throws errors for USE statements inside TRAITs
    - Fixed bug #20026 : Check for multi-line arrays that should be single-line is slightly wrong
      -- Adds new error message for single-line arrays that end with a comma
    - Fixed bug #20029 : ForbiddenFunction sniff incorrectly recognizes methods in USE clauses
    - Fixed bug #20043 : Mis-interpretation of Foo::class
    - Fixed bug #20044 : PSR1 camelCase check does not ignore leading underscores
    - Fixed bug #20045 : Errors about indentation for closures with multi-line 'use' in functions
   </notes>
  </release>
  <release>
   <version>
    <release>1.4.6</release>
    <api>1.4.6</api>
   </version>
   <stability>
    <release>stable</release>
    <api>stable</api>
   </stability>
   <date>2013-07-25</date>
   <license uri="https://github.com/squizlabs/PHP_CodeSniffer/blob/master/licence.txt">BSD License</license>
   <notes>
    - Added report type --report=json to show the error list and total counts for all checked files
      -- Thanks to Jeffrey Fisher for the contribution
    - The JS tokenizer now has support for the T_THROW token
    - Symlinked directories inside CodeSniffer/Standards and in ruleset.xml files are now supported
      -- Only available since PHP 5.2.11 and 5.3.1
      -- Thanks to Maik Penz for the patch
    - The JS tokenizer now correctly identifies T_INLINE_ELSE tokens instead of leaving them as T_COLON
      -- Thanks to Arnout Boks for the patch
    - Explaining a standard (phpcs -e) that uses namespaces now works correctly
    - Restricting a check to specific sniffs (phpcs --sniffs=...) now works correctly with namespaced sniffs
      -- Thanks to Maik Penz for the patch
    - Docs added for the entire Generic standard, and many sniffs from other standards are now documented as well
      -- Thanks to Spencer Rinehart for the contribution
    - Clearer error message for when the sniff class name does not match the directory structure
    - Generated HTML docs now correctly show the open PHP tag in code comparison blocks
    - Added Generic InlineHTMLSniff to ensure a file only contains PHP code
    - Added Squiz ShorthandSizeSniff to check that CSS sizes are using shorthand notation only when 1 or 2 values are used
    - Added Squiz ForbiddenStylesSniff to ban the use of some deprecated browser-specific styles
    - Added Squiz NamedColoursSniff to ban the use of colour names
    - PSR2 standard no longer enforces no whitespace between the closing parenthesis of a function call and the semicolon
    - PSR2 ClassDeclarationSniff now ignores empty classes when checking the end brace position
    - PSR2 SwitchDeclarationSniff no longer reports errors for empty lines between CASE statements
    - PEAR ObjectOperatorIndentSniff now has a setting to specify how many spaces code should be indented
      -- Default remains at 4; override the indent setting in a ruleset.xml file to change
      -- Thanks to Andrey Mindubaev for the patch
    - Squiz FileExtensionSniff now supports traits
      -- Thanks to Lucas Green for the patch
    - Squiz ArrayDeclarationSniff no longer reports errors for no comma at the end of a line that contains a function call
    - Squiz SwitchDeclarationSniff now supports T_CONTINUE and T_THROW as valid case/default breaking statements
    - Squiz CommentedOutCodeSniff is now better at ignoring commented out HTML, XML and regular expressions
    - Squiz DisallowComparisonAssignmentSniff no longer throws errors for the third expression in a FOR statement
    - Squiz ColourDefinitionSniff no longer throws errors for some CSS class names
    - Squiz ControlStructureSpacingSniff now supports all types of CASE/DEFAULT breaking statements
    - Generic CallTimePassByReferenceSniff now reports errors for functions called using a variable
      -- Thanks to Maik Penz for the patch
    - Generic ConstructorNameSniff no longer throws a notice for abstract constructors inside abstract classes
      -- Thanks to Spencer Rinehart for the patch
    - Squiz ComparisonOperatorUsageSniff now checks inside elseif statements
      -- Thanks to Arnout Boks for the patch
    - Squiz OperatorSpacingSniff now reports errors for no spacing around inline then and else tokens
      -- Thanks to Arnout Boks for the patch
    - Fixed bug #19811 : Comments not ignored in all cases in AbstractPatternSniff
      -- Thanks to Erik Wiffin for the patch
    - Fixed bug #19892 : ELSE with no braces causes incorrect SWITCH break statement indentation error
    - Fixed bug #19897 : Indenting warnings in templates not consistent
    - Fixed bug #19908 : PEAR MultiLineCondition Does Not Apply elseif
    - Fixed bug #19913 : Running phpcs in interactive mode causes warnings
      -- Thanks to Harald Franndorfer for the patch
    - Fixed bug #19935 : notify-send reports do not vanish in gnome-shell
      -- Thanks to Christian Weiske for the patch
    - Fixed bug #19944 : docblock squiz sniff "return void" trips over return in lambda function
    - Fixed bug #19953 : PSR2 - Spaces before interface name for abstract class
    - Fixed bug #19956 : phpcs warns for Type Hint missing Resource
    - Fixed bug #19957 : Does not understand trait method aliasing
    - Fixed bug #19968 : Permission denied on excluded directory
    - Fixed bug #19969 : Sniffs with namespace not recognized in reports
    - Fixed bug #19997 : Class names incorrectly detected as constants
   </notes>
  </release>
  <release>
   <version>
    <release>1.4.5</release>
    <api>1.4.5</api>
   </version>
   <stability>
    <release>stable</release>
    <api>stable</api>
   </stability>
   <date>2013-04-04</date>
   <license uri="https://github.com/squizlabs/PHP_CodeSniffer/blob/master/licence.txt">BSD License</license>
   <notes>
    - Added Generic LowerCaseKeywordSniff to ensure all PHP keywords are defined in lowercase
      -- The PSR2 and Squiz standards now use this sniff
    - Added Generic SAPIUsageSniff to ensure the PHP_SAPI constant is used instead of php_sapi_name() (request #19863)
    - Squiz FunctionSpacingSniff now has a setting to specify how many lines there should between functions (request #19843)
      -- Default remains at 2
      -- Override the "spacing" setting in a ruleset.xml file to change
    - Squiz LowercasePHPFunctionSniff no longer throws errors for the limited set of PHP keywords it was checking
      -- Add a rule for Generic.PHP.LowerCaseKeyword to your ruleset to replicate this functionality
    - Added support for the PHP 5.4 T_CALLABLE token so it can be used in lower PHP versions
    - Generic EndFileNoNewlineSniff now supports checking of CSS and JS files
    - PSR2 SwitchDeclarationSniff now has a setting to specify how many spaces code should be indented
      -- Default remains at 4; override the indent setting in a ruleset.xml file to change
      -- Thanks to Asher Snyder for the patch
    - Generic ScopeIndentSniff now has a setting to specify a list of tokens that should be ignored
      -- The first token on the line is checked and the whole line is ignored if the token is in the array
      -- Thanks to Eloy Lafuente for the patch
    - Squiz LowercaseClassKeywordsSniff now checks for the TRAIT keyword
      -- Thanks to Anthon Pang for the patch
    - If you create your own PHP_CodeSniffer object, PHPCS will no longer exit when an unknown argument is found
      -- This allows you to create wrapper scripts for PHPCS more easily
    - PSR2 MethodDeclarationSniff no longer generates a notice for methods named "_"
      -- Thanks to Bart S for the patch
    - Squiz BlockCommentSniff no longer reports that a blank line between a scope closer and block comment is invalid
    - Generic DuplicateClassNameSniff no longer reports an invalid error if multiple PHP open tags exist in a file
    - Generic DuplicateClassNameSniff no longer reports duplicate errors if multiple PHP open tags exist in a file
    - Fixed bug #19819 : Freeze with syntax error in use statement
    - Fixed bug #19820 : Wrong message level in Generic_Sniffs_CodeAnalysis_EmptyStatementSniff
    - Fixed bug #19859 : CodeSniffer::setIgnorePatterns API changed
    - Fixed bug #19871 : findExtendedClassName doesn't return FQCN on namespaced classes
    - Fixed bug #19879 : bitwise and operator interpreted as reference by value
   </notes>
  </release>
  <release>
   <version>
    <release>1.4.4</release>
    <api>1.4.4</api>
   </version>
   <stability>
    <release>stable</release>
    <api>stable</api>
   </stability>
   <date>2013-02-07</date>
   <license uri="https://github.com/squizlabs/PHP_CodeSniffer/blob/master/licence.txt">BSD License</license>
   <notes>
    - Ignored lines no longer cause the summary report to show incorrect error and warning counts
      -- Thanks to Bert Van Hauwaert for the patch
    - Added Generic CSSLintSniff to run CSSLint over a CSS file and report warnings
      -- Set full command to run CSSLint using phpcs --config-set csslint_path /path/to/csslint
      -- Thanks to Roman Levishchenko for the contribution
    - Added PSR2 ControlStructureSpacingSniff to ensure there are no spaces before and after parenthesis in control structures
      -- Fixes bug #19732 : PSR2: some control structures errors not reported
    - Squiz commenting sniffs now support non-English characters when checking for capital letters
      -- Thanks to Roman Levishchenko for the patch
    - Generic EndFileNewlineSniff now supports JS and CSS files
      -- Thanks to Denis Ryabkov for the patch
    - PSR1 SideEffectsSniff no longer reports constant declarations as side effects
    - Notifysend report now supports notify-send versions before 0.7.3
      -- Thanks to Ken Guest for the patch
    - PEAR and Squiz FunctionCommentSniffs no longer report errors for misaligned argument comments when they are blank
      -- Thanks to Thomas Peterson for the patch
    - Squiz FunctionDeclarationArgumentSpacingSniff now works correctly for equalsSpacing values greater than 0
      -- Thanks to Klaus Purer for the patch
    - Squiz SuperfluousWhitespaceSniff no longer throws errors for CSS files with no newline at the end
    - Squiz SuperfluousWhitespaceSniff now allows a single newline at the end of JS and CSS files
    - Fixed bug #19755 : Token of T_CLASS type has no scope_opener and scope_closer keys
    - Fixed bug #19759 : Squiz.PHP.NonExecutableCode fails for return function()...
    - Fixed bug #19763 : Use statements for traits not recognised correctly for PSR2 code style
    - Fixed bug #19764 : Instead of for traits throws uppercase constant name errors
    - Fixed bug #19772 : PSR2_Sniffs_Namespaces_UseDeclarationSniff does not properly recognize last use
    - Fixed bug #19775 : False positive in NonExecutableCode sniff when not using curly braces
    - Fixed bug #19782 : Invalid found size functions in loop when using object operator
    - Fixed bug #19799 : config folder is not created automatically
    - Fixed bug #19804 : JS Tokenizer wrong /**/ parsing
   </notes>
  </release>
  <release>
   <version>
    <release>1.4.3</release>
    <api>1.4.3</api>
   </version>
   <stability>
    <release>stable</release>
    <api>stable</api>
   </stability>
   <date>2012-12-04</date>
   <license uri="https://github.com/squizlabs/PHP_CodeSniffer/blob/master/licence.txt">BSD License</license>
   <notes>
    - Added support for the PHP 5.5 T_FINALLY token to detect try/catch/finally statements
    - Added empty CodeSniffer.conf to enable config settings for Composer installs
    - Added Generic EndFileNoNewlineSniff to ensure there is no newline at the end of a file
    - Autoloader can now load PSR-0 compliant classes
      -- Thanks to Maik Penz for the patch
    - Squiz NonExecutableCodeSniff no longer throws error for multi-line RETURNs inside CASE statements
      -- Thanks to Marc Ypes for the patch
    - Squiz OperatorSpacingSniff no longer reports errors for negative numbers inside inline THEN statements
      -- Thanks to Klaus Purer for the patch
    - Squiz OperatorSpacingSniff no longer reports errors for the assignment of operations involving negative numbers
    - Squiz SelfMemberReferenceSniff can no longer get into an infinite loop when checking a static call with a namespace
      -- Thanks to Andy Grunwald for the patch
    - Fixed bug #19699 : Generic.Files.LineLength giving false positives when tab-width is used
    - Fixed bug #19726 : Wrong number of spaces expected after instanceof static
  - Fixed bug #19727 : PSR2: no error reported when using } elseif {
   </notes>
  </release>
  <release>
   <version>
    <release>1.4.2</release>
    <api>1.4.2</api>
   </version>
   <stability>
    <release>stable</release>
    <api>stable</api>
   </stability>
   <date>2012-11-09</date>
   <license uri="https://github.com/squizlabs/PHP_CodeSniffer/blob/master/licence.txt">BSD License</license>
   <notes>
    - PHP_CodeSniffer can now be installed using Composer
      -- Require squizlabs/php_codesniffer in your composer.json file
      -- Thanks to Rob Bast, Stephen Rees-Carter, Stefano Kowalke and Ivan Habunek for help with this
    - Squiz BlockCommentSniff and InlineCommentSniff no longer report errors for trait block comments
    - Squiz SelfMemberReferenceSniff now supports namespaces
      -- Thanks to Andy Grunwald for the patch
    - Squiz FileCommentSniff now uses tag names inside the error codes for many messages
      -- This allows you to exclude specific missing, out of order etc., tags
    - Squiz SuperfluousWhitespaceSniff now has an option to ignore blank lines
      -- This will stop errors being reported for lines that contain only whitespace
      -- Set the ignoreBlankLines property to TRUE in your ruleset.xml file to enable this
    - PSR2 no longer reports errors for whitespace at the end of blank lines
    - Fixed gitblame report not working on Windows
      -- Thanks to Rogerio Prado de Jesus
    - Fixed an incorrect error in Squiz OperatorSpacingSniff for default values inside a closure definition
    - Fixed bug #19691 : SubversionPropertiesSniff fails to find missing properties
      -- Thanks to Kevin Winahradsky for the patch
    - Fixed bug #19692 : DisallowMultipleAssignments is triggered by a closure
    - Fixed bug #19693 : exclude-patterns no longer work on specific messages
    - Fixed bug #19694 : Squiz.PHP.LowercasePHPFunctions incorrectly matches return by ref functions
   </notes>
  </release>
  <release>
   <version>
    <release>1.4.1</release>
    <api>1.4.1</api>
   </version>
   <stability>
    <release>stable</release>
    <api>stable</api>
   </stability>
   <date>2012-11-02</date>
   <license uri="https://github.com/squizlabs/PHP_CodeSniffer/blob/master/licence.txt">BSD License</license>
   <notes>
    - All ignore patterns have been reverted to being checked against the absolute path of a file
      -- Patterns can be specified to be relative in a rulset.xml file, but nowhere else
      -- e.g., [exclude-pattern type="relative"]^tests/*[/exclude-pattern] (with angle brackets, not square brackets)
    - Added support for PHP tokenizing of T_INLINE_ELSE colons, so this token type is now available
      -- Custom sniffs that rely on looking for T_COLON tokens inside inline if statements must be changed to use the new token
      -- Fixes bug #19666 : PSR1.Files.SideEffects throws a notice Undefined index: scope_closer
    - Messages can now be changed from errors to warnings (and vice versa) inside ruleset.xml files
      -- As you would with "message" and "severity", specify a "type" tag under a "rule" tag and set the value to "error" or "warning"
    - PHP_CodeSniffer will now generate a warning on files that it detects have mixed line endings
      -- This warning has the code Internal.LineEndings.Mixed and can be overriden in a ruleset.xml file
      -- Thanks to Vit Brunner for help with this
    - Sniffs inside PHP 5.3 namespaces are now supported, along with the existing underscore-style emulated namespaces
      -- For example: namespace MyStandard\Sniffs\Arrays; class ArrayDeclarationSniff implements \PHP_CodeSniffer_Sniff { ...
      -- Thanks to Till Klampaeckel for the patch
    - Generic DuplicateClassNameSniff is no longer a multi-file sniff, so it won't max out your memory
      -- Multi-file sniff support should be considered deprecated as standard sniffs can now do the same thing
    - Added Generic DisallowSpaceIndent to check that files are indented using tabs
    - Added Generic OneClassPerFileSniff to check that only one class is defined in each file
      -- Thanks to Andy Grunwald for the contribution
    - Added Generic OneInterfacePerFileSniff to check that only one interface is defined in each file
      -- Thanks to Andy Grunwald for the contribution
    - Added Generic LowercasedFilenameSniff to check that filenames are lowercase
      -- Thanks to Andy Grunwald for the contribution
    - Added Generic ClosingPHPTagSniff to check that each open PHP tag has a corresponding close tag
      -- Thanks to Andy Grunwald for the contribution
    - Added Generic CharacterBeforePHPOpeningTagSniff to check that the open PHP tag is the first content in a file
      -- Thanks to Andy Grunwald for the contribution
    - Fixed incorrect errors in Squiz OperatorBracketSniff and OperatorSpacingSniff for negative numbers in CASE statements
      -- Thanks to Arnout Boks for the patch
    - Generic CamelCapsFunctionNameSniff no longer enforces exact case matching for PHP magic methods
    - Generic CamelCapsFunctionNameSniff no longer throws errors for overridden SOAPClient methods prefixed with double underscores
      -- Thanks to Dorian Villet for the patch
    - PEAR ValidFunctionNameSniff now supports traits
    - PSR1 ClassDeclarationSniff no longer throws an error for non-namespaced code if PHP version is less than 5.3.0
    - Fixed bug #19616 : Nested switches cause false error in PSR2
    - Fixed bug #19629 : PSR2 error for inline comments on multi-line argument lists
    - Fixed bug #19644 : Alternative syntax, e.g. if/endif triggers Inline Control Structure error
    - Fixed bug #19655 : Closures reporting as multi-line when they are not
    - Fixed bug #19675 : Improper indent of nested anonymous function bodies in a call
    - Fixed bug #19685 : PSR2 catch-22 with empty third statement in for loop
    - Fixed bug #19687 : Anonymous functions inside arrays marked as indented incorrectly in PSR2
   </notes>
  </release>
  <release>
   <version>
    <release>1.4.0</release>
    <api>1.4.0</api>
   </version>
   <stability>
    <release>stable</release>
    <api>stable</api>
   </stability>
   <date>2012-09-26</date>
   <license uri="https://github.com/squizlabs/PHP_CodeSniffer/blob/master/licence.txt">BSD License</license>
   <notes>
    - Added PSR1 and PSR2 coding standards that can be used to check your code against these guidelines
    - PHP 5.4 short array syntax is now detected and tokens are assigned to the open and close characters
      -- New tokens are T_OPEN_SHORT_ARRAY and T_CLOSE_SHORT_ARRAY as PHP does not define its own
    - Added the ability to explain a coding standard by listing the sniffs that it includes
      -- The sniff list includes all imported and native sniffs
      -- Explain a standard by using the -e and --standard=[standard] command line arguments
      -- E.g., phpcs -e --standard=Squiz
      -- Thanks to Ben Selby for the idea
    - Added report to show results using notify-send
      -- Use --report=notifysend to generate the report
      -- Thanks to Christian Weiske for the contribution
    - The JS tokenizer now recognises RETURN as a valid closer for CASE and DEFAULT inside switch statements
    - AbstractPatternSniff now sets the ignoreComments option using a public var rather than through the constructor
      -- This allows the setting to be overwritten in ruleset.xml files
      -- Old method remains for backwards compatibility
    - Generic LowerCaseConstantSniff and UpperCaseConstantSniff no longer report errors on classes named True, False or Null
    - PEAR ValidFunctionNameSniff no longer enforces exact case matching for PHP magic methods
    - Squiz SwitchDeclarationSniff now allows RETURN statements to close a CASE or DEFAULT statement
    - Squiz BlockCommentSniff now correctly reports an error for blank lines before blocks at the start of a control structure
    - Fixed a PHP notice generated when loading custom array settings from a rulset.xml file
    - Fixed bug #17908 : CodeSniffer does not recognise optional @params
      -- Thanks to Pete Walker for the patch
    - Fixed bug #19538 : Function indentation code sniffer checks inside short arrays
    - Fixed bug #19565 : Non-Executable Code Sniff Broken for Case Statements with both return and break
    - Fixed bug #19612 : Invalid @package suggestion
   </notes>
  </release>
  <release>
   <version>
    <release>1.3.6</release>
    <api>1.3.6</api>
   </version>
   <stability>
    <release>stable</release>
    <api>stable</api>
   </stability>
   <date>2012-08-08</date>
   <license uri="https://github.com/squizlabs/PHP_CodeSniffer/blob/master/licence.txt">BSD License</license>
   <notes>
    - Memory usage has been dramatically reduced when using the summary report
      -- Reduced memory is only available when displaying a single summary report to the screen
      -- PHP_CodeSniffer will not generate any messages in this case, storing only error counts instead
      -- Impact is most notable with very high error and warning counts
    - Significantly improved the performance of Squiz NonExecutableCodeSniff
    - Ignore patterns now check the relative path of a file based on the dir being checked
      -- Allows ignore patterns to become more generic as the path to the code is no longer included when checking
      -- Thanks to Kristof Coomans for the patch
    - Sniff settings can now be changed by specifying a special comment format inside a file
      -- e.g., // @codingStandardsChangeSetting PEAR.Functions.FunctionCallSignature allowMultipleArguments false
      -- If you change a setting, don't forget to change it back
    - Added Generic EndFileNewlineSniff to ensure PHP files end with a newline character
    - PEAR FunctionCallSignatureSniff now includes a setting to force one argument per line in multi-line calls
      -- Set allowMultipleArguments to false
    - Squiz standard now enforces one argument per line in multi-line function calls
    - Squiz FunctionDeclarationArgumentSpacingSniff now supports closures
    - Squiz OperatorSpacingSniff no longer throws an error for negative values inside an inline THEN statement
      -- Thanks to Klaus Purer for the patch
    - Squiz FunctionCommentSniff now throws an error for not closing a comment with */
      -- Thanks to Klaus Purer for the patch
    - Summary report no longer shows two lines of PHP_Timer output when showing sources
    - Fixed undefined variable error in PEAR FunctionCallSignatureSniff for lines with no indent
    - Fixed bug #19502 : Generic.Files.LineEndingsSniff fails if no new-lines in file
    - Fixed bug #19508 : switch+return: Closing brace indented incorrectly
    - Fixed bug #19532 : The PSR-2 standard don't recognize Null in class names
    - Fixed bug #19546 : Error thrown for __call() method in traits
   </notes>
  </release>
  <release>
   <version>
    <release>1.3.5</release>
    <api>1.3.5</api>
   </version>
   <stability>
    <release>stable</release>
    <api>stable</api>
   </stability>
   <date>2012-07-12</date>
   <license uri="https://github.com/squizlabs/PHP_CodeSniffer/blob/master/licence.txt">BSD License</license>
   <notes>
    - Added Generic CamelCapsFunctionNameSniff to just check if function and method names use camel caps
      -- Does not allow underscore prefixes for private/protected methods
      -- Defaults to strict checking, where two uppercase characters can not be next to each other
      -- Strict checking can be disabled in a ruleset.xml file
    - Squiz FunctionDeclarationArgumentSpacing now has a setting to specify how many spaces should surround equals signs
      -- Default remains at 0
      -- Override the equalsSpacing setting in a ruleset.xml file to change
    - Squiz ClassDeclarationSniff now throws errors for > 1 space before extends/implements class name with ns seperator
    - Squiz standard now warns about deprecated functions using Generic DeprecatedFunctionsSniff
    - PEAR FunctionDeclarationSniff now reports an error for multiple spaces after the FUNCTION keyword and around USE
    - PEAR FunctionDeclarationSniff now supports closures
    - Squiz MultiLineFunctionDeclarationSniff now supports closures
    - Exclude rules written for Unix systems will now work correctly on Windows
      -- Thanks to Walter Tamboer for the patch
    - The PHP tokenizer now recognises T_RETURN as a valid closer for T_CASE and T_DEFAULT inside switch statements
    - Fixed duplicate message codes in Generic OpeningFunctionBraceKernighanRitchieSniff
    - Fixed bug #18651 : PHPunit Test cases for custom standards are not working on Windows
    - Fixed bug #19416 : Shorthand arrays cause bracket spacing errors
    - Fixed bug #19421 : phpcs doesn't recognize ${x} as equivalent to $x
    - Fixed bug #19428 : PHPCS Report "hgblame" doesn't support windows paths
      -- Thanks to Justin Rovang for the patch
    - Fixed bug #19448 : Problem with detecting remote standards
    - Fixed bug #19463 : Anonymous functions incorrectly being flagged by NonExecutableCodeSniff
    - Fixed bug #19469 : PHP_CodeSniffer_File::getMemberProperties() sets wrong scope
    - Fixed bug #19471 : phpcs on Windows, when using Zend standard, doesn't catch problems
      -- Thanks to Ivan Habunek for the patch
    - Fixed bug #19478 : Incorrect indent detection in PEAR standard
      -- Thanks to Shane Auckland for the patch
    - Fixed bug #19483 : Blame Reports fail with space in directory name
   </notes>
  </release>
  <release>
   <version>
    <release>1.3.4</release>
    <api>1.3.4</api>
   </version>
   <stability>
    <release>stable</release>
    <api>stable</api>
   </stability>
   <date>2012-05-17</date>
   <license uri="https://github.com/squizlabs/PHP_CodeSniffer/blob/master/licence.txt">BSD License</license>
   <notes>
    - Added missing package.xml entries for new Generic FixmeSniff
      -- Thanks to Jaroslav Hanslík for the patch
    - Expected indents for PEAR ScopeClosingBraceSniff and FunctionCallSignatureSniff can now be set in ruleset files
      -- Both sniffs use a variable called "indent"
      -- Thanks to Thomas Despoix for the patch
    - Standards designed to be installed in the PHPCS Standards dir will now work outside this dir as well
      -- In particular, allows the Drupal CS to work without needing to symlink it into the PHPCS install
      -- Thanks to Peter Philipp for the patch
    - Rule references for standards, directories and specific sniffs can now be relative in ruleset.xml files
      -- For example: ref="../MyStandard/Sniffs/Commenting/DisallowHashCommentsSniff.php"
    - Symlinked standards now work correctly, allowing aliasing of installed standards (request #19417)
      -- Thanks to Tom Klingenberg for the patch
    - Squiz ObjectInstantiationSniff now allows objects to be returned without assinging them to a variable
    - Added Squiz.Commenting.FileComment.MissingShort error message for file comments that only contains tags
      -- Also stops undefined index errors being generated for these comments
    - Debug option -vv now shows tokenizer status for CSS files
    - Added support for new gjslint error formats
      -- Thanks to Meck for the patch
    - Generic ScopeIndentSniff now allows comment indents to not be exact even if the exact flag is set
      -- The start of the comment is still checked for exact indentation as normal
    - Fixed an issue in AbstractPatternSniff where comments were not being ignored in some cases
    - Fixed an issue in Zend ClosingTagSniff where the closing tag was not always being detected correctly
      -- Thanks to Jonathan Robson for the patch
    - Fixed an issue in Generic FunctionCallArgumentSpacingSniff where closures could cause incorrect errors
    - Fixed an issue in Generic UpperCaseConstantNameSniff where errors were incorrectly reported on goto statements
      -- Thanks to Tom Klingenberg for the patch
    - PEAR FileCommentSniff and ClassCommentSniff now support author emails with a single character in the local part
      -- E.g., a@me.com
      -- Thanks to Denis Shapkin for the patch
    - Fixed bug #19290 : Generic indent sniffer fails for anonymous functions
    - Fixed bug #19324 : Setting show_warnings configuration option does not work
    - Fixed bug #19354 : Not recognizing references passed to method
    - Fixed bug #19361 : CSS tokenzier generates errors when PHP embedded in CSS file
    - Fixed bug #19374 : HEREDOC/NOWDOC Indentation problems
    - Fixed bug #19381 : traits and indetations in traits are not handled properly
    - Fixed bug #19394 : Notice in NonExecutableCodeSniff
    - Fixed bug #19402 : Syntax error when executing phpcs on Windows with parens in PHP path
      -- Thanks to Tom Klingenberg for the patch
    - Fixed bug #19411 : magic method error on __construct()
      -- The fix required a rewrite of AbstractScopeSniff, so please test any sniffs that extend this class
    - Fixed bug #19412 : Incorrect error about assigning objects to variables when inside inline IF
    - Fixed bug #19413 : php_cs thinks I haven't used a parameter when I have
    - Fixed bug #19414 : php_cs seems to not track variables correctly in heredocs
   </notes>
  </release>
  <release>
   <version>
    <release>1.3.3</release>
    <api>1.3.3</api>
   </version>
   <stability>
    <release>stable</release>
    <api>stable</api>
   </stability>
   <date>2012-02-17</date>
   <license uri="https://github.com/squizlabs/PHP_CodeSniffer/blob/master/licence.txt">BSD License</license>
   <notes>
    - Added new Generic FixmeSniff that shows error messages for all FIXME comments left in your code
      -- Thanks to Sam Graham for the contribution
    - The maxPercentage setting in the Squiz CommentedOutCodeSniff can now be overriden in a rulset.xml file
      -- Thanks to Volker Dusch for the patch
    - The Checkstyle and XML reports now use XMLWriter
      -- Only change in output is that empty file tags are no longer produced for files with no violations
      -- Thanks to Sebastian Bergmann for the patch
    - Added PHP_CodeSniffer_Tokens::$bracketTokens to give sniff writers fast access to open and close bracket tokens
    - Fixed an issue in AbstractPatternSniff where EOL tokens were not being correctly checked in some cases
    - PHP_CodeSniffer_File::getTokensAsString() now detects incorrect length value (request #19313)
    - Fixed bug #19114 : CodeSniffer checks extension even for single file
    - Fixed bug #19171 : Show sniff codes option is ignored by some report types
      -- Thanks to Dominic Scheirlinck for the patch
    - Fixed bug #19188 : Lots of PHP Notices when analyzing the Symfony framework
      -- First issue was list-style.. lines in CSS files not properly adjusting open/close bracket positions
      -- Second issue was notices caused by bug #19137
    - Fixed bug #19208 : UpperCaseConstantName reports class members
      -- Was also a problem with LowerCaseConstantName as well
    - Fixed bug #19256 : T_DOC_COMMENT in CSS files breaks ClassDefinitionNameSpacingSniff
      -- Thanks to Klaus Purer for the patch
    - Fixed bug #19264 : Squiz.PHP.NonExecutableCode does not handle RETURN in CASE without BREAK
    - Fixed bug #19270 : DuplicateClassName does not handle namespaces correctly
    - Fixed bug #19283 : CSS @media rules cause false positives
      -- Thanks to Klaus Purer for the patch
   </notes>
  </release>
  <release>
   <version>
    <release>1.3.2</release>
    <api>1.3.2</api>
   </version>
   <stability>
    <release>stable</release>
    <api>stable</api>
   </stability>
   <date>2011-12-01</date>
   <license uri="https://github.com/squizlabs/PHP_CodeSniffer/blob/master/licence.txt">BSD License</license>
   <notes>
    - Added Generic JSHintSniff to run jshint.js over a JS file and report warnings
      -- Set jshint path using phpcs --config-set jshint_path /path/to/jshint-rhino.js
      -- Set rhino path using phpcs --config-set rhino_path /path/to/rhino
      -- Thanks to Alexander Weiß for the contribution
    - Nowdocs are now tokenized using PHP_CodeSniffer specific T_NOWDOC tokens for easier identification
    - Generic UpperCaseConstantNameSniff no longer throws errors for namespaces
      -- Thanks to Jaroslav Hanslík for the patch
    - Squiz NonExecutableCodeSniff now detects code after thrown exceptions
      -- Thanks to Jaroslav Hanslík for the patch
    - Squiz OperatorSpacingSniff now ignores references
      -- Thanks to Jaroslav Hanslík for the patch
    - Squiz FunctionCommentSniff now reports a missing function comment if it finds a standard code comment instead
    - Squiz FunctionCommentThrownTagSniff no longer reports errors if it can't find a function comment
    - Fixed unit tests not running under Windows
      -- Thanks to Jaroslav Hanslík for the patch
    - Fixed bug #18964 : "$stackPtr must be of type T_VARIABLE" on heredocs and nowdocs
    - Fixed bug #18973 : phpcs is looking for variables in a nowdoc
    - Fixed bug #18974 : Blank line causes "Multi-line function call not indented correctly"
      -- Adds new error message to ban empty lines in multi-line function calls
    - Fixed bug #18975 : "Closing parenthesis must be on a line by itself" also causes indentation error
   </notes>
  </release>
  <release>
   <version>
    <release>1.3.1</release>
    <api>1.3.1</api>
   </version>
   <stability>
    <release>stable</release>
    <api>stable</api>
   </stability>
   <date>2011-11-03</date>
   <license uri="https://github.com/squizlabs/PHP_CodeSniffer/blob/master/licence.txt">BSD License</license>
   <notes>
    - All report file command line arguments now work with relative paths (request #17240)
    - The extensions command line argument now supports multi-part file extensions (request #17227)
    - Added report type --report=hgblame to show number of errors/warnings committed by authors in a Mercurial repository
      -- Has the same functionality as the svnblame report
      -- Thanks to Ben Selby for the patch
    - Added T_BACKTICK token type to make detection of backticks easier (request #18799)
    - Added pattern matching support to Generic ForbiddenFunctionsSniff
        -- If you are extending it and overriding register() or addError() you will need to review your sniff
    - Namespaces are now recognised as scope openers, although they do not require braces (request #18043)
    - Added new ByteOrderMarkSniff to Generic standard (request #18194)
      -- Throws an error if a byte order mark is found in any PHP file
      -- Thanks to Piotr Karas for the contribution
    - PHP_Timer output is no longer included in reports when being written to a file (request #18252)
      -- Also now shown for all report types if nothing is being printed to the screen
    - Generic DeprecatedFunctionSniff now reports functions as deprecated and not simply forbidden (request #18288)
    - PHPCS now accepts file contents from STDIN (request #18447)
      -- Example usage: cat temp.php | phpcs [options]  -OR-  phpcs [options] &lt; temp.php
      -- Not every sniff will work correctly due to the lack of a valid file path
    - PHP_CodeSniffer_Exception no longer extends PEAR_Exception (request #18483)
      -- PEAR_Exception added a requirement that PEAR had to be installed
      -- PHP_CodeSniffer is not used as a library, so unlikely to have any impact
    - PEAR FileCommentSniff now allows GIT IDs in the version tag (request #14874)
    - AbstractVariableSniff now supports heredocs
      -- Also includes some variable detection fixes
      -- Thanks to Sam Graham for the patch
    - Squiz FileCommentSniff now enforces rule that package names cannot start with the word Squiz
    - MySource AssignThisSniff now allows "this" to be assigned to the private var _self
    - Fixed issue in Squiz FileCommentSniff where suggested package name was the same as the incorrect package name
    - Fixed some issues with Squiz ArrayDeclarationSniff when using function calls in array values
    - Fixed doc generation so it actually works again
      -- Also now works when being run from an SVN checkout as well as when installed as a PEAR package
      -- Should fix bug #18949 : Call to private method from static
    - PEAR ClassDeclaration sniff now supports indentation checks when using the alternate namespace syntax
      -- PEAR.Classes.ClassDeclaration.SpaceBeforeBrace message now contains 2 variables instead of 1
      -- Sniff allows overriding of the default indent level, which is set to 4
      -- Fixes bug #18933 : Alternative namespace declaration syntax confuses scope sniffs
    - Fixed bug #18465 : "self::" does not work in lambda functions
      -- Also corrects conversion of T_FUNCTION tokens to T_CLOSURE, which was not fixing token condition arrays
    - Fixed bug #18543 : CSS Tokenizer deletes too many #
    - Fixed bug #18624 : @throws namespace problem
      -- Thanks to Gavin Davies for the patch
    - Fixed bug #18628 : Generic.Files.LineLength gives incorrect results with Windows line-endings
    - Fixed bug #18633 : CSS Tokenizer doesn't replace T_LIST tokens inside some styles
    - Fixed bug #18657 : anonymous functions wrongly indented
    - Fixed bug #18670 : UpperCaseConstantNameSniff fails on dynamic retrieval of class constant
    - Fixed bug #18709 : Code sniffer sniffs file if even if it's in --ignore
      -- Thanks to Artem Lopata for the patch
    - Fixed bug #18762 : Incorrect handling of define and constant in UpperCaseConstantNameSniff
      -- Thanks to Thomas Baker for the patch
    - Fixed bug #18769 : CSS Tokenizer doesn't replace T_BREAK tokens inside some styles
    - Fixed bug #18835 : Unreachable errors of inline returns of closure functions
      -- Thanks to Patrick Schmidt for the patch
    - Fixed bug #18839 : Fix miscount of warnings in AbstractSniffUnitTest.php
      -- Thanks to Sam Graham for the patch
    - Fixed bug #18844 : Generic_Sniffs_CodeAnalysis_UnusedFunctionParameterSniff with empty body
      -- Thanks to Dmitri Medvedev for the patch
    - Fixed bug #18847 : Running Squiz_Sniffs_Classes_ClassDeclarationSniff results in PHP notice
    - Fixed bug #18868 : jslint+rhino: errors/warnings not detected
      -- Thanks to Christian Weiske for the patch
    - Fixed bug #18879 : phpcs-svn-pre-commit requires escapeshellarg
      -- Thanks to Bjorn Katuin for the patch
    - Fixed bug #18951 : weird behaviour with closures and multi-line use () params
   </notes>
  </release>
  <release>
   <version>
    <release>1.3.0</release>
    <api>1.3.0</api>
   </version>
   <stability>
    <release>stable</release>
    <api>stable</api>
   </stability>
   <date>2011-03-17</date>
   <license uri="https://github.com/squizlabs/PHP_CodeSniffer/blob/master/licence.txt">BSD License</license>
   <notes>
    - Add a new token T_CLOSURE that replaces T_FUNCTION if the function keyword is anonymous
    - Many Squiz sniffs no longer report errors when checking closures; they are now ignored
    - Fixed some error messages in PEAR MultiLineConditionSniff that were not using placeholders for message data
    - AbstractVariableSniff now correctly finds variable names wrapped with curly braces inside double quoted strings
    - PEAR FunctionDeclarationSniff now ignores arrays in argument default values when checking multi-line declarations
    - Fixed bug #18200 : Using custom named ruleset file as standard no longer works
    - Fixed bug #18196 : PEAR MultiLineCondition.SpaceBeforeOpenBrace not consistent with newline chars
    - Fixed bug #18204 : FunctionCommentThrowTag picks wrong exception type when throwing function call
    - Fixed bug #18222 : Add __invoke method to PEAR standard
    - Fixed bug #18235 : Invalid error generation in Squiz.Commenting.FunctionCommentThrowTag
    - Fixed bug #18250 : --standard with relative path skips Standards' "implicit" sniffs
    - Fixed bug #18274 : Multi-line IF and function call indent rules conflict
    - Fixed bug #18282 : Squiz doesn't handle final keyword before function comments
      -- Thanks to Dave Perrett for the patch
    - Fixed bug #18336 : Function isUnderscoreName gives php notices
   </notes>
  </release>
  <release>
   <version>
    <release>1.3.0RC2</release>
    <api>1.3.0RC2</api>
   </version>
   <stability>
    <release>beta</release>
    <api>beta</api>
   </stability>
   <date>2011-01-14</date>
   <license uri="https://github.com/squizlabs/PHP_CodeSniffer/blob/master/licence.txt">BSD License</license>
   <notes>
    - You can now print multiple reports for each run and print each to the screen or a file (request #12434)
      -- Format is --report-[report][=file] (e.g., --report-xml=out.xml)
      -- Printing to screen is done by leaving [file] empty (e.g., --report-xml)
      -- Multiple reports can be specified in this way (e.g., --report-summary --report-xml=out.xml)
      -- The standard --report and --report-file command line arguments are unchanged
    - Added -d command line argument to set php.ini settings while running (request #17244)
      -- Usage is: phpcs -d memory_limit=32M -d ...
      -- Thanks to Ben Selby for the patch
    - Added -p command line argument to show progress during a run
      -- Dot means pass, E means errors found, W means only warnings found and S means skipped file
      -- Particularly good for runs where you are checking more than 100 files
      -- Enable by default with --config-set show_progress 1
      -- Will not print anything if you are already printing verbose output
      -- This has caused a big change in the way PHP_CodeSniffer processes files (API changes around processing)
    - You can now add exclude rules for individual sniffs or error messages (request #17903)
      -- Only available when using a ruleset.xml file to specify rules
      -- Uses the same exclude-pattern tags as normal but allows them inside rule tags
    - Using the -vvv option will now print a list of sniffs executed for each file and how long they took to process
    - Added Generic ClosureLinterSniff to run Google's gjslint over your JS files
    - The XML and CSV reports now include the severity of the error (request #18165)
      -- The Severity column in the CSV report has been renamed to Type, and a new Severity column added for this
    - Fixed issue with Squiz FunctionCommentSniff reporting incorrect type hint when default value uses namespace
      -- Thanks to Anti Veeranna for the patch
    - Generic FileLengthSniff now uses iconv_strlen to check line length if an encoding is specified (request #14237)
    - Generic UnnecessaryStringConcatSniff now allows strings to be combined to form a PHP open or close tag
    - Squiz SwitchDeclarationSniff no longer reports indentation errors for BREAK statements inside IF conditions
    - Interactive mode now always prints the full error report (ignores command line)
    - Improved regular expression detection in JavaScript files
      -- Added new T_TYPEOF token that can be used to target the typeof JS operator
      -- Fixes bug #17611 : Regular expression tokens not recognised
    - Squiz ScopeIndentSniff removed
      -- Squiz standard no longer requires additional indents between ob_* methods
      -- Also removed Squiz OutputBufferingIndentSniff that was checking the same thing
    - PHP_CodeSniffer_File::getMemberProperties() performance improved significantly
      -- Improves performance of Squiz ValidVariableNameSniff significantly
    - Squiz OperatorSpacingSniff performance improved significantly
    - Squiz NonExecutableCodeSniff performance improved significantly
      -- Will throw duplicate errors in some cases now, but these should be rare
    - MySource IncludeSystemSniff performance improved significantly
    - MySource JoinStringsSniff no longer reports an error when using join() on a named JS array
    - Warnings are now reported for each file when they cannot be opened instead of stopping the script
      -- Hide warnings with the -n command line argument
      -- Can override the warnings using the code Internal.DetectLineEndings
    - Fixed bug #17693 : issue with pre-commit hook script with filenames that start with v
    - Fixed bug #17860 : isReference function fails with references in array
      -- Thanks to Lincoln Maskey for the patch
    - Fixed bug #17902 : Cannot run tests when tests are symlinked into tests dir
      -- Thanks to Matt Button for the patch
    - Fixed bug #17928 : Improve error message for Generic_Sniffs_PHP_UpperCaseConstantSniff
      -- Thanks to Stefano Kowalke for the patch
    - Fixed bug #18039 : JS Tokenizer crash when ] is last character in file
    - Fixed bug #18047 : Incorrect handling of namespace aliases as constants
      -- Thanks to Dmitri Medvedev for the patch
    - Fixed bug #18072 : Impossible to exclude path from processing when symlinked
    - Fixed bug #18073 : Squiz.PHP.NonExecutableCode fault
    - Fixed bug #18117 : PEAR coding standard: Method constructor not sniffed as a function
    - Fixed bug #18135 : Generic FunctionCallArgumentSpacingSniff reports function declaration errors
    - Fixed bug #18140 : Generic scope indent in exact mode: strange expected/found values for switch
    - Fixed bug #18145 : Sniffs are not loaded for custom ruleset file
      -- Thanks to Scott McCammon for the patch
    - Fixed bug #18152 : While and do-while with AbstractPatternSniff
    - Fixed bug #18191 : Squiz.PHP.LowercasePHPFunctions does not work with new Date()
    - Fixed bug #18193 : CodeSniffer doesn't reconize CR (\r) line endings
   </notes>
  </release>
  <release>
   <version>
    <release>1.3.0RC1</release>
    <api>1.3.0RC1</api>
   </version>
   <stability>
    <release>beta</release>
    <api>beta</api>
   </stability>
   <date>2010-09-03</date>
   <license uri="https://github.com/squizlabs/PHP_CodeSniffer/blob/master/licence.txt">BSD License</license>
   <notes>
    - Added exclude pattern support to ruleset.xml file so you can specify ignore patterns in a standard (request #17683)
      -- Use new exclude-pattern tags to include the ignore rules into your ruleset.xml file
      -- See CodeSniffer/Standards/PHPCS/ruleset.xml for an example
    - Added new --encoding command line argument to specify the encoding of the files being checked
      -- When set to utf-8, stops the XML-based reports from double-encoding
      -- When set to something else, helps the XML-based reports encode to utf-8
      -- Default value is iso-8859-1 but can be changed with --config-set encoding [value]
    - The report is no longer printed to screen when using the --report-file command line option (request #17467)
      -- If you want to print it to screen as well, use the -v command line argument
    - The SVN and GIT blame reports now also show percentage of reported errors per author (request #17606)
      -- Thanks to Ben Selby for the patch
    - Updated the SVN pre-commit hook to work with the new severity levels feature
    - Generic SubversionPropertiesSniff now allows properties to have NULL values (request #17682)
      -- A null value indicates that the property should exist but the value should not be checked
    - Generic UpperCaseConstantName Sniff now longer complains about the PHPUnit_MAIN_METHOD constant (request #17798)
    - Squiz FileComment sniff now checks JS files as well as PHP files
    - Squiz FunctionCommentSniff now supports namespaces in type hints
    - Fixed a problem in Squiz OutputBufferingIndentSniff where block comments were reported as not indented
    - Fixed bug #17092 : Problems with utf8_encode and htmlspecialchars with non-ascii chars
      -- Use the new --encoding=utf-8 command line argument if your files are utf-8 encoded
    - Fixed bug #17629 : PHP_CodeSniffer_Tokens::$booleanOperators missing T_LOGICAL_XOR
      -- Thanks to Matthew Turland for the patch
    - Fixed bug #17699 : Fatal error generating code coverage with PHPUnit 5.3.0RC1
    - Fixed bug #17718 : Namespace 'use' statement: used global class name is recognized as constant
    - Fixed bug #17734 : Generic SubversionPropertiesSniff complains on non SVN files
    - Fixed bug #17742 : EmbeddedPhpSniff reacts negatively to file without closing php tag
    - Fixed bug #17823 : Notice: Please no longer include PHPUnit/Framework.php
   </notes>
  </release>
  <release>
   <version>
    <release>1.3.0a1</release>
    <api>1.3.0a1</api>
   </version>
   <stability>
    <release>alpha</release>
    <api>alpha</api>
   </stability>
   <date>2010-07-15</date>
   <license uri="https://github.com/squizlabs/PHP_CodeSniffer/blob/master/licence.txt">BSD License</license>
   <notes>
    - All CodingStandard.php files have been replaced by ruleset.xml files
      -- Custom standards will need to be converted over to this new format to continue working
    - You can specify a path to your own custom ruleset.xml file by using the --standard command line arg
      -- e.g., phpcs --standard=/path/to/my/ruleset.xml
    - Added a new report type --report=gitblame to show how many errors and warnings were committed by each author
      -- Has the same functionality as the svnblame report
      -- Thanks to Ben Selby for the patch
    - A new token type T_DOLLAR has been added to allow you to sniff for variable variables (feature request #17095)
      -- Thanks to Ian Young for the patch
    - JS tokenizer now supports T_POWER (^) and T_MOD_EQUAL (%=) tokens (feature request #17441)
    - If you have PHP_Timer installed, you'll now get a time/memory summary at the end of a script run
      -- Only happens when printing reports that are designed to be read on the command line
    - Added Generic DeprecatedFunctionsSniff to warn about the use of deprecated functions (feature request #16694)
      -- Thanks to Sebastian Bergmann for the patch
    - Added Squiz LogicalOperatorSniff to ensure that logical operators are surrounded by single spaces
    - Added MySource ChannelExceptionSniff to ensure action files only throw ChannelException
    - Added new method getClassProperties() for sniffs to use to determine if a class is abstract and/or final
      -- Thanks to Christian Kaps for the patch
    - Generic UpperCaseConstantSniff no longer throws errors about namespaces
      -- Thanks to Christian Kaps for the patch
    - Squiz OperatorBracketSniff now correctly checks value assignmnets in arrays
    - Squiz LongConditionClosingCommentSniff now requires a comment for long CASE statements that use curly braces
    - Squiz LongConditionClosingCommentSniff now requires an exact comment match on the brace
    - MySource IncludeSystemSniff now ignores DOMDocument usage
    - MySource IncludeSystemSniff no longer requires inclusion of systems that are being implemented
    - Removed found and expected messages from Squiz ConcatenationSpacingSniff because they were messy and not helpful
    - Fixed a problem where Generic CodeAnalysisSniff could show warnings if checking multi-line strings
    - Fixed error messages in Squiz ArrayDeclarationSniff reporting incorrect number of found and expected spaces
    - Fixed bug #17048 : False positive in Squiz_WhiteSpace_ScopeKeywordSpacingSniff
    - Fixed bug #17054 : phpcs more strict than PEAR CS regarding function parameter spacing
    - Fixed bug #17096 : Notice: Undefined index: scope_condition in ScopeClosingBraceSniff.php
      -- Moved PEAR.Functions.FunctionCallArgumentSpacing to Generic.Functions.FunctionCallArgumentSpacing
    - Fixed bug #17144 : Deprecated: Function eregi() is deprecated
    - Fixed bug #17236 : PHP Warning due to token_get_all() in DoubleQuoteUsageSniff
    - Fixed bug #17243 : Alternate Switch Syntax causes endless loop of Notices in SwitchDeclaration
    - Fixed bug #17313 : Bug with switch case struture
    - Fixed bug #17331 : Possible parse error: interfaces may not include member vars
    - Fixed bug #17337 : CSS tokenizer fails on quotes urls
    - Fixed bug #17420 : Uncaught exception when comment before function brace
    - Fixed bug #17503 : closures formatting is not supported
   </notes>
  </release>
  <release>
   <version>
    <release>1.2.2</release>
    <api>1.2.2</api>
   </version>
   <stability>
    <release>stable</release>
    <api>stable</api>
   </stability>
   <date>2010-01-27</date>
   <license uri="https://github.com/squizlabs/PHP_CodeSniffer/blob/master/licence.txt">BSD License</license>
   <notes>
    - The core PHP_CodeSniffer_File methods now understand the concept of closures (feature request #16866)
      -- Thanks to Christian Kaps for the sample code
    - Sniffs can now specify violation codes for each error and warning they add
      -- Future versions will allow you to override messages and severities using these codes
      -- Specifying a code is optional, but will be required if you wish to support overriding
    - All reports have been broken into separate classes
      -- Command line usage and report output remains the same
      -- Thanks to Gabriele Santini for the patch
    - Added an interactive mode that can be enabled using the -a command line argument
      -- Scans files and stops when it finds a file with errors
      -- Waits for user input to recheck the file (hopefully you fixed the errors) or skip the file
      -- Useful for very large code bases where full rechecks take a while
    - The reports now show the correct number of errors and warnings found
    - The isCamelCaps method now allows numbers in class names
    - The JS tokenizer now correctly identifies boolean and bitwise AND and OR tokens
    - The JS tokenzier now correctly identifies regular expressions used in conditions
    - PEAR ValidFunctionNameSniff now ignores closures
    - Squiz standard now uses the PEAR setting of 85 chars for LineLengthSniff
    - Squiz ControlStructureSpacingSniff now ensure there are no spaces around parentheses
    - Squiz LongConditionClosingCommentSniff now checks for comments at the end of try/catch statements
    - Squiz LongConditionClosingCommentSniff now checks validity of comments for short structures if they exist
    - Squiz IncrementDecrementUsageSniff now has better checking to ensure it only looks at simple variable assignments
    - Squiz PostStatementCommentSniff no longer throws errors for end function comments
    - Squiz InlineCommentSniff no longer throws errors for end function comments
    - Squiz OperatorBracketSniff now allows simple arithmetic operations in SWITCH conditions
    - Squiz ValidFunctionNameSniff now ignores closures
    - Squiz MethodScopeSniff now ignores closures
    - Squiz ClosingDeclarationCommentSniff now ignores closures
    - Squiz GlobalFunctionSniff now ignores closures
    - Squiz DisallowComparisonAssignmentSniff now ignores the assigning of arrays
    - Squiz DisallowObjectStringIndexSniff now allows indexes that contain dots and reserved words
    - Squiz standard now throws nesting level and cyclomatic complexity errors at much higher levels
    - Squiz CommentedOutCodeSniff now ignores common comment framing chacacters
    - Squiz ClassCommentSniff now ensures the open comment tag is the only content on the first line
    - Squiz FileCommentSniff now ensures the open comment tag is the only content on the first line
    - Squiz FunctionCommentSniff now ensures the open comment tag is the only content on the first line
    - Squiz VariableCommentSniff now ensures the open comment tag is the only content on the first line
    - Squiz NonExecutableCodeSniff now warns about empty return statements that are not required
    - Removed ForbiddenStylesSniff from Squiz standard
      -- It is now in in the MySource standard as BrowserSpecificStylesSniff
      -- New BrowserSpecificStylesSniff ignores files with browser-specific suffixes
    - MySource IncludeSystemSniff no longer throws errors when extending the Exception class
    - MySource IncludeSystemSniff no longer throws errors for the abstract widget class
    - MySource IncludeSystemSniff and UnusedSystemSniff now allow includes inside IF statements
    - MySource IncludeSystemSniff no longer throws errors for included widgets inside methods
    - MySource GetRequestDataSniff now throws errors for using $_FILES
    - MySource CreateWidgetTypeCallbackSniff now allows return statements in nested functions
    - MySource DisallowSelfActionsSniff now ignores abstract classes
    - Fixed a problem with the SVN pre-commit hook for PHP versions without vertical whitespace regex support
    - Fixed bug #16740 : False positives for heredoc strings and unused parameter sniff
    - Fixed bug #16794 : ValidLogicalOperatorsSniff doesn't report operators not in lowercase
    - Fixed bug #16804 : Report filename is shortened too much
    - Fixed bug #16821 : Bug in Squiz_Sniffs_WhiteSpace_OperatorSpacingSniff
      -- Thanks to Jaroslav Hanslík for the patch
    - Fixed bug #16836 : Notice raised when using semicolon to open case
    - Fixed bug #16855 : Generic standard sniffs incorrectly for define() method
    - Fixed bug #16865 : Two bugs in Squiz_Sniffs_WhiteSpace_OperatorSpacingSniff
      -- Thanks to Jaroslav Hanslík for the patch
    - Fixed bug #16902 : Inline If Declaration bug
    - Fixed bug #16960 : False positive for late static binding in Squiz/ScopeKeywordSpacingSniff
      -- Thanks to Jakub Tománek for the patch
    - Fixed bug #16976 : The phpcs attempts to process symbolic links that don't resolve to files
    - Fixed bug #17017 : Including one file in the files sniffed alters errors reported for another file
   </notes>
  </release>
  <release>
   <version>
    <release>1.2.1</release>
    <api>1.2.1</api>
   </version>
   <stability>
    <release>stable</release>
    <api>stable</api>
   </stability>
   <date>2009-11-17</date>
   <license uri="https://github.com/squizlabs/PHP_CodeSniffer/blob/master/licence.txt">BSD License</license>
   <notes>
    - Added a new report type --report=svnblame to show how many errors and warnings were committed by each author
      -- Also shows the percentage of their code that are errors and warnings
      -- Requires you to have the SVN command in your path
      -- Make sure SVN is storing usernames and passwords (if required) or you will need to enter them for each file
      -- You can also use the -s command line argument to see the different types of errors authors are committing
      -- You can use the -v command line argument to see all authors, even if they have no errors or warnings
    - Added a new command line argument --report-width to allow you to set the column width of screen reports
      -- Reports wont accept values less than 70 or else they get too small
      -- Can also be set via a config var: phpcs --config-set report_width 100
    - You can now get PHP_CodeSniffer to ignore a whole file by adding @codingStandardsIgnoreFile in the content
      -- If you put it in the first two lines the file wont even be tokenized, so it will be much quicker
    - Reports now print their file lists in alphabetical order
    - PEAR FunctionDeclarationSniff now reports error for incorrect closing bracket placement in multi-line definitions
    - Added Generic CallTimePassByRefenceSniff to prohibit the passing of variables into functions by reference
      -- Thanks to Florian Grandel for the contribution
    - Added Squiz DisallowComparisonAssignmentSniff to ban the assignment of comparison values to a variable
    - Added Squiz DuplicateStyleDefinitionSniff to check for duplicate CSS styles in a single class block
    - Squiz ArrayDeclarationSniff no longer checks the case of array indexes because that is not its job
    - Squiz PostStatementCommentSniff now allows end comments for class member functions
    - Squiz InlineCommentSniff now supports the checking of JS files
    - MySource CreateWidgetTypeCallbackSniff now allows the callback to be passed to another function
    - MySource CreateWidgetTypeCallbackSniff now correctly ignores callbacks used inside conditions
    - Generic MultipleStatementAlignmentSniff now enforces a single space before equals sign if max padding is reached
    - Fixed a problem in the JS tokenizer where regular expressions containing \// were not converted correctly
    - Fixed a problem tokenizing CSS files where multiple ID targets on a line would look like comments
    - Fixed a problem tokenizing CSS files where class names containing a colon looked like style definitions
    - Fixed a problem tokenizing CSS files when style statements had empty url() calls
    - Fixed a problem tokenizing CSS colours with the letter E in first half of the code
    - Squiz ColonSpacingSniff now ensures it is only checking style definitions in CSS files and not class names
    - Squiz DisallowComparisonAssignmentSniff no longer reports errors when assigning the return value of a function
    - CSS tokenizer now correctly supports multi-line comments
    - When only the case of var names differ for function comments, the error now indicates the case is different
    - Fixed an issue with Generic UnnecessaryStringConcatSniff where it incorrectly suggested removing a concat
    - Fixed bug #16530 : ScopeIndentSniff reports false positive
    - Fixed bug #16533 : Duplicate errors and warnings
    - Fixed bug #16563 : Check file extensions problem in phpcs-svn-pre-commit
      -- Thanks to Kaijung Chen for the patch
    - Fixed bug #16592 : Object operator indentation incorrect when first operator is on a new line
    - Fixed bug #16641 : Notice output
    - Fixed bug #16682 : Squiz_Sniffs_Strings_DoubleQuoteUsageSniff reports string "\0" as invalid
    - Fixed bug #16683 : Typing error in PHP_CodeSniffer_CommentParser_AbstractParser
    - Fixed bug #16684 : Bug in Squiz_Sniffs_PHP_NonExecutableCodeSniff
    - Fixed bug #16692 : Spaces in paths in Squiz_Sniffs_Debug_JavaScriptLintSniff
      -- Thanks to Jaroslav Hanslík for the patch
    - Fixed bug #16696 : Spelling error in MultiLineConditionSniff
    - Fixed bug #16697 : MultiLineConditionSniff incorrect result with inline IF
    - Fixed bug #16698 : Notice in JavaScript Tokenizer
    - Fixed bug #16736 : Multi-files sniffs aren't processed when FILE is a single directory
      -- Thanks to Alexey Shein for the patch
    - Fixed bug #16792 : Bug in Generic_Sniffs_PHP_ForbiddenFunctionsSniff
   </notes>
  </release>
  <release>
   <version>
    <release>1.2.0</release>
    <api>1.2.0</api>
   </version>
   <stability>
    <release>stable</release>
    <api>stable</api>
   </stability>
   <date>2009-08-17</date>
   <license uri="https://github.com/squizlabs/PHP_CodeSniffer/blob/master/licence.txt">BSD License</license>
   <notes>
    - Installed standards are now favoured over custom standards when using the cmd line arg with relative paths
    - Unit tests now use a lot less memory while running
    - Squiz standard now uses Generic EmptyStatementSniff but throws errors instead of warnings
    - Squiz standard now uses Generic UnusedFunctionParameterSniff
    - Removed unused ValidArrayIndexNameSniff from the Squiz standard
    - Fixed bug #16424 : SubversionPropertiesSniff print PHP Warning
    - Fixed bug #16450 : Constant PHP_CODESNIFFER_VERBOSITY already defined (unit tests)
    - Fixed bug #16453 : function declaration long line splitted error
    - Fixed bug #16482 : phpcs-svn-pre-commit ignores extensions parameter
   </notes>
  </release>
  <release>
   <version>
    <release>1.2.0RC3</release>
    <api>1.2.0RC3</api>
   </version>
   <stability>
    <release>beta</release>
    <api>beta</api>
   </stability>
   <date>2009-07-07</date>
   <license uri="https://github.com/squizlabs/PHP_CodeSniffer/blob/master/licence.txt">BSD License</license>
   <notes>
    - You can now use @codingStandardsIgnoreStart and @...End comments to suppress messages (feature request #14002)
    - A warning is now included for files without any code when short_open_tag is set to Off (feature request #12952)
    - You can now use relative paths to your custom standards with the --standard cmd line arg (feature request #14967)
    - You can now override magic methods and functions in PEAR ValidFunctionNameSniff (feature request #15830)
    - MySource IncludeSystemSniff now recognises widget action classes
    - MySource IncludeSystemSniff now knows about unit test classes and changes rules accordingly
   </notes>
  </release>
  <release>
   <version>
    <release>1.2.0RC2</release>
    <api>1.2.0RC2</api>
   </version>
   <stability>
    <release>beta</release>
    <api>beta</api>
   </stability>
   <date>2009-05-25</date>
   <license uri="https://github.com/squizlabs/PHP_CodeSniffer/blob/master/licence.txt">BSD License</license>
   <notes>
    - Test suite can now be run using the full path to AllTests.php (feature request #16179)
    - Fixed bug #15980 : PHP_CodeSniffer change php current directory
      -- Thanks to Dolly Aswin Harahap for the patch
    - Fixed bug #16001 : Notice triggered
    - Fixed bug #16054 : phpcs-svn-pre-commit not showing any errors
    - Fixed bug #16071 : Fatal error: Uncaught PHP_CodeSniffer_Exception
    - Fixed bug #16170 : Undefined Offset -1 in MultiLineConditionSniff.php on line 68
    - Fixed bug #16175 : Bug in Squiz-IncrementDecrementUsageSniff
   </notes>
  </release>
  <release>
   <version>
    <release>1.2.0RC1</release>
    <api>1.2.0RC1</api>
   </version>
   <stability>
    <release>beta</release>
    <api>beta</api>
   </stability>
   <date>2009-03-09</date>
   <license uri="https://github.com/squizlabs/PHP_CodeSniffer/blob/master/licence.txt">BSD License</license>
   <notes>
    - Reports that are output to a file now include a trailing newline at the end of the file
    - Fixed sniff names not shown in -vvv token processing output
    - Added Generic SubversionPropertiesSniff to check that specific svn props are set for files
      -- Thanks to Jack Bates for the contribution
    - The PHP version check can now be overridden in classes that extend PEAR FileCommentSniff
      -- Thanks to Helgi Þormar Þorbjörnsson for the suggestion
    - Added Generic ConstructorNameSniff to check for PHP4 constructor name usage
      -- Thanks to Leif Wickland for the contribution
    - Squiz standard now supports multi-line function and condition sniffs from PEAR standard
    - Squiz standard now uses Generic ConstructorNameSniff
    - Added MySource GetRequestDataSniff to ensure REQUEST, GET and POST are not accessed directly
    - Squiz OperatorBracketSniff now allows square brackets in simple unbracketed operations
    - Fixed the incorrect tokenizing of multi-line block comments in CSS files
    - Fixed bug #15383 : Uncaught PHP_CodeSniffer_Exception
    - Fixed bug #15408 : An unexpected exception has been caught: Undefined offset: 2
    - Fixed bug #15519 : Uncaught PHP_CodeSniffer_Exception
    - Fixed bug #15624 : Pre-commit hook fails with PHP errors
    - Fixed bug #15661 : Uncaught PHP_CodeSniffer_Exception
    - Fixed bug #15722 : "declare(encoding = 'utf-8');" leads to "Missing file doc comment"
    - Fixed bug #15910 : Object operator indention not calculated correctly
   </notes>
  </release>
  <release>
   <version>
    <release>1.2.0a1</release>
    <api>1.2.0a1</api>
   </version>
   <stability>
    <release>alpha</release>
    <api>alpha</api>
   </stability>
   <date>2008-12-18</date>
   <license uri="https://github.com/squizlabs/PHP_CodeSniffer/blob/master/licence.txt">BSD License</license>
   <notes>
    - PHP_CodeSniffer now has a CSS tokenizer for checking CSS files
    - Added support for a new multi-file sniff that sniffs all processed files at once
    - Added new output format --report=emacs to output errors using the emacs standard compile output format
      -- Thanks to Len Trigg for the contribution
    - Reports can now be written to a file using the --report-file command line argument (feature request #14953)
      -- The report is also written to screen when using this argument
    - The CheckStyle, CSV and XML reports now include a source for each error and warning (feature request #13242)
      -- A new report type --report=source can be used to show you the most common errors in your files
    - Added new command line argument -s to show error sources in all reports
    - Added new command line argument --sniffs to specify a list of sniffs to restrict checking to
      -- Uses the sniff source codes that are optionally displayed in reports
    - Changed the max width of error lines from 80 to 79 chars to stop blank lines in the default windows cmd window
    - PHP_CodeSniffer now has a token for an asperand (@ symbol) so sniffs can listen for them
      -- Thanks to Andy Brockhurst for the patch
    - Added Generic DuplicateClassNameSniff that will warn if the same class name is used in multiple files
      -- Not currently used by any standard; more of a multi-file sniff sample than anything useful
    - Added Generic NoSilencedErrorsSniff that warns if PHP errors are being silenced using the @ symbol
      -- Thanks to Andy Brockhurst for the contribution
    - Added Generic UnnecessaryStringConcatSniff that checks for two strings being concatenated
    - Added PEAR FunctionDeclarationSniff to enforce the new multi-line function declaration PEAR standard
    - Added PEAR MultiLineAssignmentSniff to enforce the correct indentation of multi-line assignments
    - Added PEAR MultiLineConditionSniff to enforce the new multi-line condition PEAR standard
    - Added PEAR ObjectOperatorIndentSniff to enforce the new chained function call PEAR standard
    - Added MySource DisallowSelfActionSniff to ban the use of self::method() calls in Action classes
    - Added MySource DebugCodeSniff to ban the use of Debug::method() calls
    - Added MySource CreateWidgetTypeCallback sniff to check callback usage in widget type create methods
    - Added Squiz DisallowObjectStringIndexSniff that forces object dot notation in JavaScript files
      -- Thanks to Sertan Danis for the contribution
    - Added Squiz DiscouragedFunctionsSniff to warn when using debug functions
    - Added Squiz PropertyLabelSniff to check whitespace around colons in JS property and label declarations
    - Added Squiz DuplicatePropertySniff to check for duplicate property names in JS classes
    - Added Squiz ColonSpacingSniff to check for spacing around colons in CSS style definitions
    - Added Squiz SemicolonSpacingSniff to check for spacing around semicolons in CSS style definitions
    - Added Squiz IdentationSniff to check for correct indentation of CSS files
    - Added Squiz ColourDefinitionSniff to check that CSS colours are defined in uppercase and using shorthand
    - Added Squiz EmptyStyleDefinitionSniff to check for CSS style definitions without content
    - Added Squiz EmptyClassDefinitionSniff to check for CSS class definitions without content
    - Added Squiz ClassDefinitionOpeningBraceSpaceSniff to check for spaces around opening brace of CSS class definitions
    - Added Squiz ClassDefinitionClosingBraceSpaceSniff to check for a single blank line after CSS class definitions
    - Added Squiz ClassDefinitionNameSpacingSniff to check for a blank lines inside CSS class definition names
    - Added Squiz DisallowMultipleStyleDefinitionsSniff to check for multiple style definitions on a single line
    - Added Squiz DuplicateClassDefinitionSniff to check for duplicate CSS class blocks that can be merged
    - Added Squiz ForbiddenStylesSniff to check for usage of browser specific styles
    - Added Squiz OpacitySniff to check for incorrect opacity values in CSS
    - Added Squiz LowercaseStyleDefinitionSniff to check for styles that are not defined in lowercase
    - Added Squiz MissingColonSniff to check for style definitions where the colon has been forgotten
    - Added Squiz MultiLineFunctionDeclarationSniff to check that multi-line declarations contain one param per line
    - Added Squiz JSLintSniff to check for JS errors using the jslint.js script through Rhino
      -- Set jslint path using phpcs --config-set jslint_path /path/to/jslint.js
      -- Set rhino path using phpcs --config-set rhino_path /path/to/rhino
    - Added Generic TodoSniff that warns about comments that contain the word TODO
    - Removed MultipleStatementAlignmentSniff from the PEAR standard as alignment is now optional
    - Generic ForbiddenFunctionsSniff now has protected member var to specify if it should use errors or warnings
    - Generic MultipleStatementAlignmentSniff now has correct error message if assignment is on a new line
    - Generic MultipleStatementAlignmentSniff now has protected member var to allow it to ignore multi-line assignments
    - Generic LineEndingsSniff now supports checking of JS files
    - Generic LineEndingsSniff now supports checking of CSS files
    - Generic DisallowTabIndentSniff now supports checking of CSS files
    - Squiz DoubleQuoteUsageSniff now bans the use of variables in double quoted strings in favour of concatenation
    - Squiz SuperfluousWhitespaceSniff now supports checking of JS files
    - Squiz SuperfluousWhitespaceSniff now supports checking of CSS files
    - Squiz DisallowInlineIfSniff now supports checking of JS files
    - Squiz SemicolonSpacingSniff now supports checking of JS files
    - Squiz PostStatementCommentSniff now supports checking of JS files
    - Squiz FunctionOpeningBraceSpacingSniff now supports checking of JS files
    - Squiz FunctionClosingBraceSpacingSniff now supports checking of JS files
      -- Empty JS functions must have their opening and closing braces next to each other
    - Squiz ControlStructureSpacingSniff now supports checking of JS files
    - Squiz LongConditionClosingCommentSniff now supports checking of JS files
    - Squiz OperatorSpacingSniff now supports checking of JS files
    - Squiz SwitchDeclarationSniff now supports checking of JS files
    - Squiz CommentedOutCodeSniff now supports checking of CSS files
    - Squiz DisallowSizeFunctionsInLoopsSniff now supports checking of JS files for the use of object.length
    - Squiz DisallowSizeFunctionsInLoopsSniff no longer complains about size functions outside of the FOR condition
    - Squiz ControlStructureSpacingSniff now bans blank lines at the end of a control structure
    - Squiz ForLoopDeclarationSniff no longer throws errors for JS FOR loops without semicolons
    - Squiz MultipleStatementAlignmentSniff no longer throws errors if a statement would take more than 8 spaces to align
    - Squiz standard now uses Genric TodoSniff
    - Squiz standard now uses Genric UnnecessaryStringConcatSniff
    - Squiz standard now uses PEAR MultiLineAssignmentSniff
    - Squiz standard now uses PEAR MultiLineConditionSniff
    - Zend standard now uses OpeningFunctionBraceBsdAllmanSniff (feature request #14647)
    - MySource JoinStringsSniff now bans the use of inline array joins and suggests the + operator
    - Fixed incorrect errors that can be generated from abstract scope sniffs when moving to a new file
    - Core tokenizer now matches orphaned curly braces in the same way as square brackets
    - Whitespace tokens at the end of JS files are now added to the token stack
    - JavaScript tokenizer now identifies properties and labels as new token types
    - JavaScript tokenizer now identifies object definitions as a new token type and matches curly braces for them
    - JavaScript tokenizer now identifies DIV_EQUAL and MUL_EQUAL tokens
    - Improved regular expression detection in the JavaScript tokenizer
    - Improve AbstractPatternSniff support so it can listen for any token type, not just weighted tokens
    - Fixed Squiz DoubleQuoteUsageSniff so it works correctly with short_open_tag=Off
    - Fixed bug #14409 : Output of warnings to log file
    - Fixed bug #14520 : Notice: Undefined offset: 1 in /usr/share/php/PHP/CodeSniffer/File.php on line
    - Fixed bug #14637 : Call to processUnknownArguments() misses second parameter $pos
      -- Thanks to Peter Buri for the patch
    - Fixed bug #14889 : Lack of clarity: licence or license
    - Fixed bug #15008 : Nested Parentheses in Control Structure Sniffs
    - Fixed bug #15091 : pre-commit hook attempts to sniff folders
      -- Thanks to Bruce Weirdan for the patch
    - Fixed bug #15124 : AbstractParser.php uses deprecated split() function
      -- Thanks to Sebastian Bergmann for the patch
    - Fixed bug #15188 : PHPCS vs HEREDOC strings
    - Fixed bug #15231 : Notice: Uninitialized string offset: 0 in FileCommentSniff.php on line 555
    - Fixed bug #15336 : Notice: Undefined offset: 2 in /usr/share/php/PHP/CodeSniffer/File.php on line
   </notes>
  </release>
  <release>
   <version>
    <release>1.1.0</release>
    <api>1.1.0</api>
   </version>
   <stability>
    <release>stable</release>
    <api>stable</api>
   </stability>
   <date>2008-07-14</date>
   <license uri="https://github.com/squizlabs/PHP_CodeSniffer/blob/master/licence.txt">BSD License</license>
   <notes>
    - PEAR FileCommentSniff now allows tag orders to be overridden in child classes
      -- Thanks to Jeff Hodsdon for the patch
    - Added Generic DisallowMultipleStatementsSniff to ensure there is only one statement per line
    - Squiz standard now uses DisallowMultipleStatementsSniff
    - Fixed error in Zend ValidVariableNameSniff when checking vars in form: $class->{$var}
    - Fixed bug #14077 : Fatal error: Uncaught PHP_CodeSniffer_Exception: $stackPtr is not a class member
    - Fixed bug #14168 : Global Function -> Static Method and __autoload()
    - Fixed bug #14238 : Line length not checket at last line of a file
    - Fixed bug #14249 : wrong detection of scope_opener
    - Fixed bug #14250 : ArrayDeclarationSniff emit warnings at malformed array
    - Fixed bug #14251 : --extensions option doesn't work
   </notes>
  </release>
  <release>
   <version>
    <release>1.1.0RC3</release>
    <api>1.1.0RC3</api>
   </version>
   <stability>
    <release>beta</release>
    <api>beta</api>
   </stability>
   <date>2008-07-03</date>
   <license uri="https://github.com/squizlabs/PHP_CodeSniffer/blob/master/licence.txt">BSD License</license>
   <notes>
    - PEAR FileCommentSniff now allows tag orders to be overridden in child classes
      -- Thanks to Jeff Hodsdon for the patch
    - Added Generic DisallowMultipleStatementsSniff to ensure there is only one statement per line
    - Squiz standard now uses DisallowMultipleStatementsSniff
    - Fixed error in Zend ValidVariableNameSniff when checking vars in form: $class->{$var}
    - Fixed bug #14077 : Fatal error: Uncaught PHP_CodeSniffer_Exception: $stackPtr is not a class member
    - Fixed bug #14168 : Global Function -> Static Method and __autoload()
    - Fixed bug #14238 : Line length not checket at last line of a file
    - Fixed bug #14249 : wrong detection of scope_opener
    - Fixed bug #14250 : ArrayDeclarationSniff emit warnings at malformed array
    - Fixed bug #14251 : --extensions option doesn't work
   </notes>
  </release>
  <release>
   <version>
    <release>1.1.0RC2</release>
    <api>1.1.0RC2</api>
   </version>
   <stability>
    <release>beta</release>
    <api>beta</api>
   </stability>
   <date>2008-06-13</date>
   <license uri="https://github.com/squizlabs/PHP_CodeSniffer/blob/master/licence.txt">BSD License</license>
   <notes>
    - Permission denied errors now stop script execution but still display current errors (feature request #14076)
    - Added Squiz ValidArrayIndexNameSniff to ensure array indexes do not use camel case
    - Squiz ArrayDeclarationSniff now ensures arrays are not declared with camel case index values
    - PEAR ValidVariableNameSniff now alerts about a possible parse error for member vars inside an interface
    - Fixed bug #13921 : js parsing fails for comments on last line of file
    - Fixed bug #13922 : crash in case of malformed (but tokenized) php file
      -- PEAR and Squiz ClassDeclarationSniff now throw warnings for possible parse errors
      -- Squiz ValidClassNameSniff now throws warning for possible parse errors
      -- Squiz ClosingDeclarationCommentSniff now throws additonal warnings for parse errors
   </notes>
  </release>
  <release>
   <version>
    <release>1.1.0RC1</release>
    <api>1.1.0RC1</api>
   </version>
   <stability>
    <release>beta</release>
    <api>beta</api>
   </stability>
   <date>2008-05-13</date>
   <license uri="https://github.com/squizlabs/PHP_CodeSniffer/blob/master/licence.txt">BSD License</license>
   <notes>
    - Added support for multiple tokenizers so PHP_CodeSniffer can check more than just PHP files
      -- PHP_CodeSniffer now has a JS tokenizer for checking JavaScript files
      -- Sniffs need to be updated to work with additional tokenizers, or new sniffs written for them
   - phpcs now exits with status 2 if the tokenier extension has been disabled (feature request #13269)
   - Added scripts/phpcs-svn-pre-commit that can be used as an SVN pre-commit hook
     -- Also reworked the way the phpcs script works to make it easier to wrap it with other functionality
     -- Thanks to Jack Bates for the contribution
   - Fixed error in phpcs error message when a supplied file does not exist
   - Fixed a cosmetic error in AbstractPatternSniff where the "found" string was missing some content
   - Added sniffs that implement part of the PMD rule catalog to the Generic standard
     -- Thanks to Manuel Pichler for the contribution of all these sniffs.
   - Squiz FunctionCommentThrowTagSniff no longer throws errors for function that only throw variables
   - Generic ScopeIndentSniff now has private member to enforce exact indent matching
   - Replaced Squiz DisallowCountInLoopsSniff with Squiz DisallowSizeFunctionsInLoopsSniff
     -- Thanks to Jan Miczaika for the sniff
   - Squiz BlockCommentSniff now checks inline doc block comments
   - Squiz InlineCommentSniff now checks inline doc block comments
   - Squiz BlockCommentSniff now checks for no blank line before first comment in a function
   - Squiz DocCommentAlignmentSniff now ignores inline doc block comments
   - Squiz ControlStructureSpacingSniff now ensures no blank lines at the start of control structures
   - Squiz ControlStructureSpacingSniff now ensures no blank lines between control structure closing braces
   - Squiz IncrementDecrementUsageSniff now ensures inc/dec ops are bracketed in string concats
   - Squiz IncrementDecrementUsageSniff now ensures inc/dec ops are not used in arithmetic operations
   - Squiz FunctionCommentSniff no longer throws errors if return value is mixed but function returns void somewhere
   - Squiz OperatorBracketSniff no allows function call brackets to count as operator brackets
   - Squiz DoubleQuoteUsageSniff now supports \x \f and \v (feature request #13365)
   - Squiz ComparisonOperatorUsageSniff now supports JS files
   - Squiz ControlSignatureSniff now supports JS files
   - Squiz ForLoopDeclarationSniff now supports JS files
   - Squiz OperatorBracketSniff now supports JS files
   - Squiz InlineControlStructureSniff now supports JS files
   - Generic LowerCaseConstantSniff now supports JS files
   - Generic DisallowTabIndentSniff now supports JS files
   - Generic MultipleStatementAlignmentSniff now supports JS files
   - Added Squiz ObjectMemberCommaSniff to ensure the last member of a JS object is not followed by a comma
   - Added Squiz ConstantCaseSniff to ensure the PHP constants are uppercase and JS lowercase
   - Added Squiz JavaScriptLintSniff to check JS files with JSL
     -- Set path using phpcs --config-set jsl_path /path/to/jsl
   - Added MySource FirebugConsoleSniff to ban the use of "console" for JS variable and function names
   - Added MySource JoinStringsSniff to enforce the use of join() to concatenate JS strings
   - Added MySource AssignThisSniff to ensure this is only assigned to a var called self
   - Added MySource DisallowNewWidgetSniff to ban manual creation of widget objects
   - Removed warning shown in Zend CodeAnalyzerSniff when the ZCA path is not set
   - Fixed error in Squiz ValidVariableNameSniff when checking vars in the form $obj->$var
   - Fixed error in Squiz DisallowMultipleAssignmentsSniff when checking vars in the form $obj->$var
   - Fixed error in Squiz InlineCommentSniff where comments for class constants were seen as inline
   - Fixed error in Squiz BlockCommentSniff where comments for class constants were not ignored
   - Fixed error in Squiz OperatorBracketSniff where negative numbers were ignored during comparisons
   - Fixed error in Squiz FunctionSpacingSniff where functions after member vars reported incorrect spacing
   - Fixed bug #13062 : Interface comments aren't handled in PEAR standard
     -- Thanks to Manuel Pichler for the path
   - Fixed bug #13119 : php minimum requirement need to be fix
   - Fixed bug #13156 : Bug in Squiz_Sniffs_PHP_NonExecutableCodeSniff
   - Fixed bug #13158 : Strange behaviour in AbstractPatternSniff
   - Fixed bug #13169 : Undefined variables
   - Fixed bug #13178 : Catch exception in File.php
   - Fixed bug #13254 : Notices output in checkstyle report causes XML issues
   - Fixed bug #13446 : crash with src of phpMyAdmin
     -- Thanks to Manuel Pichler for the path
   </notes>
  </release>
  <release>
   <version>
    <release>1.1.0a1</release>
    <api>1.1.0a1</api>
   </version>
   <stability>
    <release>alpha</release>
    <api>alpha</api>
   </stability>
   <date>2008-04-21</date>
   <license uri="https://github.com/squizlabs/PHP_CodeSniffer/blob/master/licence.txt">BSD License</license>
   <notes>
    - Fixed error in PEAR ValidClassNameSniff when checking class names with double underscores
    - Moved Squiz InlineControlStructureSniff into Generic standard
    - PEAR standard now throws warnings for inline control structures
    - Squiz OutputBufferingIndentSniff now ignores the indentation of inline HTML
    - MySource IncludeSystemSniff now ignores usage of ZipArchive
    - Removed "function" from error messages for Generic function brace sniffs (feature request #13820)
    - Generic UpperCaseConstantSniff no longer throws errors for delcare(ticks = ...)
      -- Thanks to Josh Snyder for the patch
    - Squiz ClosingDeclarationCommentSniff and AbstractVariableSniff now throw warnings for possible parse errors
    - Fixed bug #13827 : AbstractVariableSniff throws "undefined index"
    - Fixed bug #13846 : Bug in Squiz.NonExecutableCodeSniff
    - Fixed bug #13849 : infinite loop in PHP_CodeSniffer_File::findNext()
   </notes>
  </release>
  <release>
   <version>
    <release>1.0.1</release>
    <api>1.0.1</api>
   </version>
   <stability>
    <release>stable</release>
    <api>stable</api>
   </stability>
   <date>2008-02-04</date>
   <license uri="https://github.com/squizlabs/PHP_CodeSniffer/blob/master/licence.txt">BSD License</license>
   <notes>
    - Squiz ArrayDeclarationSniff now throws error if the array keyword is followed by a space
    - Squiz ArrayDeclarationSniff now throws error for empty multi-line arrays
    - Squiz ArrayDeclarationSniff now throws error for multi-line arrays with a single value
    - Squiz DocCommentAlignmentSniff now checks for a single space before tags inside docblocks
    - Squiz ForbiddenFunctionsSniff now disallows is_null() to force use of (=== NULL) instead
    - Squiz VariableCommentSniff now continues throwing errors after the first one is found
    - Squiz SuperfluousWhitespaceSniff now throws errors for multiple blank lines inside functions
    - MySource IncludedSystemSniff now checks extended class names
    - MySource UnusedSystemSniff now checks extended and implemented class names
    - MySource IncludedSystemSniff now supports includeWidget()
    - MySource UnusedSystemSniff now supports includeWidget()
    - Added PEAR ValidVariableNameSniff to check that only private member vars are prefixed with an underscore
    - Added Squiz DisallowCountInLoopsSniff to check for the use of count() in FOR and WHILE loop conditions
    - Added MySource UnusedSystemSniff to check for included classes that are never used
    - Fixed a problem that caused the parentheses map to sometimes contain incorrect values
    - Fixed bug #12767 : Cant run phpcs from dir with PEAR subdir
    - Fixed bug #12773 : Reserved variables are not detected in strings
      -- Thanks to Wilfried Loche for the patch
    - Fixed bug #12832 : Tab to space conversion does not work
    - Fixed bug #12888 : extra space indentation = Notice: Uninitialized string offset...
    - Fixed bug #12909 : Default generateDocs function does not work under linux
      -- Thanks to Paul Smith for the patch
    - Fixed bug #12957 : PHP 5.3 magic method __callStatic
      -- Thanks to Manuel Pichler for the patch
   </notes>
  </release>
  <release>
   <version>
    <release>1.0.0</release>
    <api>1.0.0</api>
   </version>
   <stability>
    <release>stable</release>
    <api>stable</api>
   </stability>
   <date>2007-12-21</date>
   <license uri="https://github.com/squizlabs/PHP_CodeSniffer/blob/master/licence.txt">BSD License</license>
   <notes>
    - You can now specify the full path to a coding standard on the command line (feature request #11886)
      -- This allows you to use standards that are stored outside of PHP_CodeSniffer's own Standard dir
      -- You can also specify full paths in the CodingStandard.php include and exclude methods
      -- Classes, dirs and files need to be names as if the standard was part of PHP_CodeSniffer
      -- Thanks to Dirk Thomas for the doc generator patch and testing
    - Modified the scope map to keep checking after 3 lines for some tokens (feature request #12561)
      -- Those tokens that must have an opener (like T_CLASS) now keep looking until EOF
      -- Other tokens (like T_FUNCTION) still stop after 3 lines for performance
    - You can now esacpe commas in ignore patterns so they can be matched in file names
      -- Thanks to Carsten Wiedmann for the patch
    - Config data is now cached in a global var so the file system is not hit so often
      -- You can also set config data temporarily for the script if you are using your own external script
      -- Pass TRUE as the third argument to PHP_CodeSniffer::setConfigData()
    - PEAR ClassDeclarationSniff no longer throws errors for multi-line class declarations
    - Squiz ClassDeclarationSniff now ensures there is one blank line after a class closing brace
    - Squiz ClassDeclarationSniff now throws errors for a missing end PHP tag after the end class tag
    - Squiz IncrementDecrementUsageSniff no longer throws errors when -= and += are being used with vars
    - Squiz SwitchDeclarationSniff now throws errors for switch statements that do not contain a case statement
      -- Thanks to Sertan Danis for the patch
    - MySource IncludeSystemSniff no longer throws errors for the Util package
    - Fixed bug #12621 : "space after AS" check is wrong
      -- Thanks to Satoshi Oikawa for the patch
    - Fixed bug #12645 : error message is wrong
      -- Thanks to Renoiv for the patch
    - Fixed bug #12651 : Increment/Decrement Operators Usage at -1
   </notes>
  </release>
  <release>
   <version>
    <release>1.0.0RC3</release>
    <api>1.0.0RC3</api>
   </version>
   <stability>
    <release>beta</release>
    <api>beta</api>
   </stability>
   <date>2007-11-30</date>
   <license uri="https://github.com/squizlabs/PHP_CodeSniffer/blob/master/licence.txt">BSD License</license>
   <notes>
    - Added new command line argument --tab-width that will convert tabs to spaces before testing
      -- This allows you to use the existing sniffs that check for spaces even when you use tabs
      -- Can also be set via a config var: phpcs --config-set tab_width 4
      -- A value of zero (the default) tells PHP_CodeSniffer not to replace tabs with spaces
    - You can now change the default report format from "full" to something else
        -- Run: phpcs --config-set report_format [format]
    - Improved performance by optimising the way the scope map is created during tokenising
    - Added new Squiz DisallowInlineIfSniff to disallow the usage of inline IF statements
    - Fixed incorrect errors being thrown for nested switches in Squiz SwitchDeclarationSniff
    - PEAR FunctionCommentSniff no longer complains about missing comments for @throws tags
    - PEAR FunctionCommentSniff now throws error for missing exception class name for @throws tags
    - PHP_CodeSniffer_File::isReference() now correctly returns for functions that return references
    - Generic LineLengthSniff no longer warns about @version lines with CVS or SVN id tags
    - Generic LineLengthSniff no longer warns about @license lines with long URLs
    - Squiz FunctionCommentThrowTagSniff no longer complains about throwing variables
    - Squiz ComparisonOperatorUsageSniff no longer throws incorrect errors for inline IF statements
    - Squiz DisllowMultipleAssignmentsSniff no longer throws errors for assignments in inline IF statements
    - Fixed bug #12455 : CodeSniffer treats content inside heredoc as PHP code
    - Fixed bug #12471 : Checkstyle report is broken
    - Fixed bug #12476 : PHP4 destructors are reported as error
    - Fixed bug #12513 : Checkstyle XML messages need to be utf8_encode()d
      -- Thanks to Sebastian Bergmann for the patch.
    - Fixed bug #12517 : getNewlineAfter() and dos files
   </notes>
  </release>
  <release>
   <version>
    <release>1.0.0RC2</release>
    <api>1.0.0RC2</api>
   </version>
   <stability>
    <release>beta</release>
    <api>beta</api>
   </stability>
   <date>2007-11-14</date>
   <license uri="https://github.com/squizlabs/PHP_CodeSniffer/blob/master/licence.txt">BSD License</license>
   <notes>
    - Added a new Checkstyle report format
      -- Like the current XML format but modified to look like Checkstyle output
      -- Thanks to Manuel Pichler for helping get the format correct
    - You can now hide warnings by default
        -- Run: phpcs --config-set show_warnings 0
        -- If warnings are hidden by default, use the new -w command line argument to override
    - Added new command line argument --config-delete to delete a config value and revert to the default
    - Improved overall performance by optimising tokenising and next/prev methods (feature request #12421)
      -- Thanks to Christian Weiske for the patch
    - Added FunctionCallSignatureSniff to Squiz standard
    - Added @subpackage support to file and class comment sniffs in PEAR standard (feature request #12382)
      -- Thanks to Carsten Wiedmann for the patch
    - An error is now displayed if you use a PHP version less than 5.1.0 (feature request #12380)
      -- Thanks to Carsten Wiedmann for the patch
    - phpcs now exits with status 2 if it receives invalid input (feature request #12380)
      -- This is distinct from status 1, which indicates errors or warnings were found
    - Added new Squiz LanguageConstructSpacingSniff to throw errors for additional whitespace after echo etc.
    - Removed Squiz ValidInterfaceNameSniff
    - PEAR FunctionCommentSniff no longer complains about unknown tags
    - Fixed incorrect errors about missing function comments in PEAR FunctionCommentSniff
    - Fixed incorrect function docblock detection in Squiz FunctionCommentSniff
    - Fixed incorrect errors for list() in Squiz DisallowMultipleAssignmentsSniff
    - Errors no longer thrown if control structure is followed by a CASE's BREAK in Squiz ControlStructureSpacingSniff
    - Fixed bug #12368 : Autoloader cannot be found due to include_path override
      -- Thanks to Richard Quadling for the patch
    - Fixed bug #12378 : equal sign alignments problem with while()
   </notes>
  </release>
  <release>
   <version>
    <release>1.0.0RC1</release>
    <api>1.0.0RC1</api>
   </version>
   <stability>
    <release>beta</release>
    <api>beta</api>
   </stability>
   <date>2007-11-01</date>
   <license uri="https://github.com/squizlabs/PHP_CodeSniffer/blob/master/licence.txt">BSD License</license>
   <notes>
    - Main phpcs script can now be run from a CVS checkout without installing the package
    - Added a new CSV report format
      -- Header row indicates what position each element is in
      -- Always use the header row to determine positions rather than assuming the format, as it may change
    - XML and CSV report formats now contain information about which column the error occurred at
      -- Useful if you want to highlight the token that caused the error in a custom application
    - Square bracket tokens now have bracket_opener and bracket_closer set
    - Added new Squiz SemicolonSpacingSniff to throw errors if whitespace is found before a semicolon
    - Added new Squiz ArrayBracketSpacingSniff to throw errors if whitespace is found around square brackets
    - Added new Squiz ObjectOperatorSpacingSniff to throw errors if whitespace is found around object operators
    - Added new Squiz DisallowMultipleAssignmentsSniff to throw errors if multiple assignments are on the same line
    - Added new Squiz ScopeKeywordSpacingSniff to throw errors if there is not a single space after a scope modifier
    - Added new Squiz ObjectInstantiationSniff to throw errors if new objects are not assigned to a variable
    - Added new Squiz FunctionDuplicateArgumentSniff to throw errors if argument is declared multiple times in a function
    - Added new Squiz FunctionOpeningBraceSpaceSniff to ensure there are no blank lines after a function open brace
    - Added new Squiz CommentedOutCodeSniff to warn about comments that looks like they are commented out code blocks
    - Added CyclomaticComplexitySniff to Squiz standard
    - Added NestingLevelSniff to Squiz standard
    - Squiz ForbiddenFunctionsSniff now recommends echo() instead of print()
    - Squiz ValidLogicalOperatorsSniff now recommends ^ instead of xor
    - Squiz SwitchDeclarationSniff now contains more checks
      -- A single space is required after the case keyword
      -- No space is allowed before the colon in a case or default statement
      -- All switch statements now require a default case
      -- Default case must contain a break statement
      -- Empty default case must contain a comment describing why the default is ignored
      -- Empty case statements are not allowed
      -- Case and default statements must not be followed by a blank line
      -- Break statements must be followed by a blank line or the closing brace
      -- There must be no blank line before a break statement
    - Squiz standard is now using the PEAR IncludingFileSniff
    - PEAR ClassCommentSniff no longer complains about unknown tags
    - PEAR FileCommentSniff no longer complains about unknown tags
    - PEAR FileCommentSniff now accepts multiple @copyright tags
    - Squiz BlockCommentSniff now checks that comment starts with a capital letter
    - Squiz InlineCommentSniff now has better checking to ensure comment starts with a capital letter
    - Squiz ClassCommentSniff now checks that short and long comments start with a capital letter
    - Squiz FunctionCommentSniff now checks that short, long and param comments start with a capital letter
    - Squiz VariableCommentSniff now checks that short and long comments start with a capital letter
    - Fixed error with multi-token array indexes in Squiz ArrayDeclarationSniff
    - Fixed error with checking shorthand IF statements without a semicolon in Squiz InlineIfDeclarationSniff
    - Fixed error where constants used as defulat values in function declarations were seen as type hints
    - Fixed bug #12316 : PEAR is no longer the default standard
    - Fixed bug #12321 : wrong detection of missing function docblock
   </notes>
  </release>
  <release>
   <version>
    <release>0.9.0</release>
    <api>0.9.0</api>
   </version>
   <stability>
    <release>beta</release>
    <api>beta</api>
   </stability>
   <date>2007-09-24</date>
   <license uri="https://github.com/squizlabs/PHP_CodeSniffer/blob/master/licence.txt">BSD License</license>
   <notes>
    - Added a config system for setting config data across phpcs runs
    - You can now change the default coding standard from PEAR to something else
      -- Run: phpcs --config-set default_standard [standard]
    - Added new Zend coding standard to check code against the Zend Framework standards
      -- The complete standard is not yet implemented
      -- Specify --standard=Zend to use
      -- Thanks to Johann-Peter Hartmann for the contribution of some sniffs
      -- Thanks to Holger Kral for the Code Analyzer sniff
   </notes>
  </release>
  <release>
   <version>
    <release>0.8.0</release>
    <api>0.8.0</api>
   </version>
   <stability>
    <release>beta</release>
    <api>beta</api>
   </stability>
   <date>2007-08-08</date>
   <license uri="https://github.com/squizlabs/PHP_CodeSniffer/blob/master/licence.txt">BSD License</license>
   <notes>
    - Added new XML report format; --report=xml (feature request #11535)
      -- Thanks to Brett Bieber for the patch
    - Added new command line argument --ignore to specify a list of files to skip (feature request #11556)
    - Added PHPCS and MySource coding standards into the core install
    - Scope map no longer gets confused by curly braces that act as string offsets
    - Removed CodeSniffer/SniffException.php as it is no longer used
    - Unit tests can now be run directly from a CVS checkout
    - Made private vars and functions protected in PHP_CodeSniffer class so this package can be overridden
    - Added new Metrics category to Generic coding standard
      -- Contains Cyclomatic Complexity and Nesting Level sniffs
      -- Thanks to Johann-Peter Hartmann for the contribution
    - Added new Generic DisallowTabIndentSniff to throw errors if tabs are used for indentation (feature request #11738)
      -- PEAR and Squiz standards use this new sniff to throw more specific indentation errors
    - Generic MultipleStatementAlignmentSniff has new private var to set a padding size limit (feature request #11555)
    - Generic MultipleStatementAlignmentSniff can now handle assignments that span multiple lines (feature request #11561)
    - Generic LineLengthSniff now has a max line length after which errors are thrown instead of warnings
      -- BC BREAK: Override the protected member var absoluteLineLimit and set it to zero in custom LineLength sniffs
      -- Thanks to Johann-Peter Hartmann for the contribution
    - Comment sniff errors about incorrect tag orders are now more descriptive (feature request #11693)
    - Fixed bug #11473 : Invalid CamelCaps name when numbers used in names
   </notes>
  </release>
  <release>
   <version>
    <release>0.7.0</release>
    <api>0.7.0</api>
   </version>
   <stability>
    <release>beta</release>
    <api>beta</api>
   </stability>
   <date>2007-07-02</date>
   <license uri="https://github.com/squizlabs/PHP_CodeSniffer/blob/master/licence.txt">BSD License</license>
   <notes>
    - BC BREAK: EOL character is now auto-detected and used instead of hard-coded \n
      -- Pattern sniffs must now specify "EOL" instead of "\n" or "\r\n" to use auto-detection
      -- Please use $phpcsFile->eolChar to check for newlines instead of hard-coding "\n" or "\r\n"
      -- Comment parser classes now require you to pass $phpcsFile as an additional argument
    - BC BREAK: Included and excluded sniffs now require .php extension
      -- Please update your coding standard classes and add ".php" to all sniff entries
      -- See CodeSniffer/Standards/PEAR/PEARCodingStandard.php for an example

    - Fixed error where including a directory of sniffs in a coding standard class did not work
    - Coding standard classes can now specify a list of sniffs to exclude as well as include (feature request #11056)
    - Two uppercase characters can now be placed side-by-side in class names in Squiz ValidClassNameSniff
    - SVN tags now allowed in PEAR file doc blocks (feature request #11038)
      -- Thanks to Torsten Roehr for the patch
    - Private methods in commenting sniffs and comment parser are now protected (feature request #11087)
    - Added Generic LineEndingsSniff to check the EOL character of a file
    - PEAR standard now only throws one error per file for incorrect line endings (eg. /r/n)
    - Command line arg -v now shows number of registered sniffs
    - Command line arg -vvv now shows list of registered sniffs
    - Squiz ControlStructureSpacingSniff no longer throws errors if the control structure is at the end of the script
    - Squiz FunctionCommentSniff now throws error for "return void" if function has return statement
    - Squiz FunctionCommentSniff now throws error for functions that return void but specify something else
    - Squiz ValidVariableNameSniff now allows multiple uppercase letters in a row
    - Squiz ForEachLoopDeclarationSniff now throws error for AS keyword not being lowercase
    - Squiz SwitchDeclarationSniff now throws errors for CASE/DEFAULT/BREAK keywords not being lowercase
    - Squiz ArrayDeclarationSniff now handles multi-token array values when checking alignment
    - Squiz standard now enforces a space after cast tokens
    - Generic MultipleStatementAlignmentSniff no longer gets confused by assignments inside FOR conditions
    - Generic MultipleStatementAlignmentSniff no longer gets confused by the use of list()
    - Added Generic SpaceAfterCastSniff to ensure there is a single space after a cast token
    - Added Generic NoSpaceAfterCastSniff to ensure there is no whitespace after a cast token
    - Added PEAR ClassDeclarationSniff to ensure the opening brace of a class is on the line after the keyword
    - Added Squiz ScopeClosingBraceSniff to ensure closing braces are aligned correctly
    - Added Squiz EvalSniff to discourage the use of eval()
    - Added Squiz LowercaseDeclarationSniff to ensure all declaration keywords are lowercase
    - Added Squiz LowercaseClassKeywordsSniff to ensure all class declaration keywords are lowercase
    - Added Squiz LowercaseFunctionKeywordsSniff to ensure all function declaration keywords are lowercase
    - Added Squiz LowercasePHPFunctionsSniff to ensure all calls to inbuilt PHP functions are lowercase
    - Added Squiz CastSpacingSniff to ensure cast statements dont contain whitespace
    - Errors no longer thrown when checking 0 length files with verbosity on
    - Fixed bug #11105 : getIncludedSniffs() not working anymore
      -- Thanks to Blair Robertson for the patch
    - Fixed bug #11120 : Uninitialized string offset in AbstractParser.php on line 200
   </notes>
  </release>
  <release>
   <version>
    <release>0.6.0</release>
    <api>0.6.0</api>
   </version>
   <stability>
    <release>beta</release>
    <api>beta</api>
   </stability>
   <date>2007-05-15</date>
   <license uri="https://github.com/squizlabs/PHP_CodeSniffer/blob/master/licence.txt">BSD License</license>
   <notes>
    - The number of errors and warnings found is now shown for each file while checking the file if verbosity is enabled
    - Now using PHP_EOL instead of hard-coded \n so output looks good on Windows (feature request #10761)
      - Thanks to Carsten Wiedmann for the patch.
    - phpcs now exits with status 0 (no errors) or 1 (errors found) (feature request #10348)
    - Added new -l command line argument to stop recursion into directories (feature request #10979)
    - Fixed variable name error causing incorrect error message in Squiz ValidVariableNameSniff
    - Fixed bug #10757 : Error in ControlSignatureSniff
    - Fixed bugs #10751, #10777 : Sniffer class paths handled incorrectly in Windows
      - Thanks to Carsten Wiedmann for the patch.
    - Fixed bug #10961 : Error "Last parameter comment requires a blank newline after it" thrown
    - Fixed bug #10983 : phpcs outputs notices when checking invalid PHP
    - Fixed bug #10980 : Incorrect warnings for equals sign
   </notes>
  </release>
  <release>
   <version>
    <release>0.5.0</release>
    <api>0.5.0</api>
   </version>
   <stability>
    <release>beta</release>
    <api>beta</api>
   </stability>
   <date>2007-04-17</date>
   <license uri="https://github.com/squizlabs/PHP_CodeSniffer/blob/master/licence.txt">BSD License</license>
   <notes>
    - BC BREAK: Coding standards now require a class to be added so PHP_CodeSniffer can get information from them
      - Please read the end user docs for info about the new class required for all coding standards

    - Coding standards can now include sniffs from other standards, or whole standards, without writing new sniff files
    - PHP_CodeSniffer_File::isReference() now correctly returns for references in function declarations
    - PHP_CodeSniffer_File::isReference() now returns false if you don't pass it a T_BITWISE_AND token
    - PHP_CodeSniffer_File now stores the absolute path to the file so sniffs can check file locations correctly
    - Fixed undefined index error in AbstractVariableSniff for variables inside an interface function definition
    - Added MemberVarSpacingSniff to Squiz standard to enforce one-line spacing between member vars
    - Add FunctionCommentThrowTagSniff to Squiz standard to check that @throws tags are correct
    - Fixed problems caused by references and type hints in Squiz FunctionDeclarationArgumentSpacingSniff
    - Fixed problems with errors not being thrown for some misaligned @param comments in Squiz FunctionCommentSniff
    - Fixed badly spaced comma error being thrown for "extends" class in Squiz ClassDeclarationSniff
    - Errors no longer thrown for class method names in Generic ForbiddenFunctionsSniff
    - Errors no longer thrown for type hints in front of references in Generic UpperCaseConstantNameSniff
    - Errors no longer thrown for correctly indented buffered lines in Squiz ScopeIndexSniff
    - Errors no longer thrown for user-defined functions named as forbidden functions in Generic ForbiddenFunctionsSniff
    - Errors no longer thrown on __autoload functions in PEAR ValidFunctionNameSniff
    - Errors now thrown for __autoload methods in PEAR ValidFunctionNameSniff
    - Errors now thrown if constructors or destructors have @return tags in Squiz FunctionCommentSniff
    - Errors now thrown if @throws tags dont start with a capital and end with a full stop in Squiz FunctionCommentSniff
    - Errors now thrown for invalid @var tag values in Squiz VariableCommentSniff
    - Errors now thrown for missing doc comment in Squiz VariableCommentSniff
    - Errors now thrown for unspaced operators in FOR loop declarations in Squiz OperatorSpacingSniff
    - Errors now thrown for using ob_get_clean/flush functions to end buffers in Squiz OutputBufferingIndentSniff
    - Errors now thrown for all missing member variable comments in Squiz VariableCommentSniff
   </notes>
  </release>
  <release>
   <version>
    <release>0.4.0</release>
    <api>0.4.0</api>
   </version>
   <stability>
    <release>beta</release>
    <api>beta</api>
   </stability>
   <date>2007-02-19</date>
   <license uri="https://github.com/squizlabs/PHP_CodeSniffer/blob/master/licence.txt">BSD License</license>
   <notes>
    - Standard name specified with --standard command line argument is no longer case sensitive
    - Long error and warning messages are now wrapped to 80 characters in the full error report (thanks Endre Czirbesz)
    - Shortened a lot of error and warning messages so they don't take up so much room
    - Squiz FunctionCommentSniff now checks that param comments start with a capital letter and end with a full stop
    - Squiz FunctionSpacingSniff now reports incorrect lines below function on closing brace, not function keyword
    - Squiz FileCommentSniff now checks that there are no blank lines between the open PHP tag and the comment
    - PHP_CodeSniffer_File::isReference() now returns correctly when checking refs on right side of =>
    - Fixed incorrect error with switch closing brace in Squiz SwitchDeclarationSniff
    - Fixed missing error when multiple statements are not aligned correctly with object operators
    - Fixed incorrect errors for some PHP special variables in Squiz ValidVariableNameSniff
    - Fixed incorrect errors for arrays that only contain other arrays in Squiz ArrayDeclarationSniff
    - Fixed bug #9844 : throw new Exception(\n accidently reported as error but it ain't
   </notes>
  </release>
  <release>
   <version>
    <release>0.3.0</release>
    <api>0.3.0</api>
   </version>
   <stability>
    <release>beta</release>
    <api>beta</api>
   </stability>
   <date>2007-01-11</date>
   <license uri="https://github.com/squizlabs/PHP_CodeSniffer/blob/master/licence.txt">BSD License</license>
   <notes>
    - Updated package.xml to version 2
    - Specifying coding standard on command line is now optional, even if you have multiple standards installed
      - PHP_CodeSniffer uses the PEAR coding standard by default if no standard is specified
    - New command line option, --extensions, to specify a comma separated list of file extensions to check
    - Converted all unit tests to PHPUnit 3 format
    - Added new coding standard, Squiz, that can be used as an alternative to PEAR
      - also contains more examples of sniffs
      - some may be moved into the Generic coding standard if required
    - Added MultipleStatementAlignmentSniff to Generic standard
    - Added ScopeIndentSniff to Generic standard
    - Added ForbiddenFunctionsSniff to Generic standard
    - Added FileCommentSniff to PEAR standard
    - Added ClassCommentSniff to PEAR standard
    - Added FunctionCommentSniff to PEAR standard
    - Change MultipleStatementSniff to MultipleStatementAlignmentSniff in PEAR standard
    - Replaced Methods directory with Functions directory in Generic and PEAR standards
      - also renamed some of the sniffs in those directories
    - Updated file, class and method comments for all files
    - Fixed bug #9274 : nested_parenthesis element not set for open and close parenthesis tokens
    - Fixed bug #9411 : too few pattern characters cause incorrect error report
   </notes>
  </release>
  <release>
   <version>
    <release>0.2.1</release>
    <api>0.2.1</api>
   </version>
   <stability>
    <release>alpha</release>
    <api>alpha</api>
   </stability>
   <date>2006-11-09</date>
   <license uri="https://github.com/squizlabs/PHP_CodeSniffer/blob/master/licence.txt">BSD License</license>
   <notes>
    - Fixed bug #9274 : nested_parenthesis element not set for open and close parenthesis tokens
   </notes>
  </release>
  <release>
   <version>
    <release>0.2.0</release>
    <api>0.2.0</api>
   </version>
   <stability>
    <release>alpha</release>
    <api>alpha</api>
   </stability>
   <date>2006-10-13</date>
   <license uri="https://github.com/squizlabs/PHP_CodeSniffer/blob/master/licence.txt">BSD License</license>
   <notes>
    - Added a generic standards package that will contain generic sniffs to be used in specific coding standards
      - thanks to Frederic Poeydomenge for the idea
    - Changed PEAR standard to use generic sniffs where available
    - Added LowerCaseConstantSniff to Generic standard
    - Added UpperCaseConstantSniff to Generic standard
    - Added DisallowShortOpenTagSniff to Generic standard
    - Added LineLengthSniff to Generic standard
    - Added UpperCaseConstantNameSniff to Generic standard
    - Added OpeningMethodBraceBsdAllmanSniff to Generic standard (contrib by Frederic Poeydomenge)
    - Added OpeningMethodBraceKernighanRitchieSniff to Generic standard (contrib by Frederic Poeydomenge)
    - Added framework for core PHP_CodeSniffer unit tests
    - Added unit test for PHP_CodeSniffer:isCamelCaps method
    - ScopeClosingBraceSniff now checks indentation of BREAK statements
    - Added new command line arg (-vv) to show developer debug output
    - Fixed some coding standard errors
    - Fixed bug #8834 : Massive memory consumption
    - Fixed bug #8836 : path case issues in package.xml
    - Fixed bug #8843 : confusion on nested switch()
    - Fixed bug #8841 : comments taken as whitespace
    - Fixed bug #8884 : another problem with nested switch() statements
   </notes>
  </release>
  <release>
   <version>
    <release>0.1.1</release>
    <api>0.1.1</api>
   </version>
   <stability>
    <release>alpha</release>
    <api>alpha</api>
   </stability>
   <date>2006-09-25</date>
   <license uri="https://github.com/squizlabs/PHP_CodeSniffer/blob/master/licence.txt">BSD License</license>
   <notes>
    - Added unit tests for all PEAR sniffs
    - Exception class now extends from PEAR_Exception
    - Fixed summary report so files without errors but with warnings are not shown when warnings are hidden
   </notes>
  </release>
  <release>
   <version>
    <release>0.1.0</release>
    <api>0.1.0</api>
   </version>
   <stability>
    <release>alpha</release>
    <api>alpha</api>
   </stability>
   <date>2006-09-19</date>
   <license uri="https://github.com/squizlabs/PHP_CodeSniffer/blob/master/licence.txt">BSD License</license>
   <notes>
    - Reorganised package contents to conform to PEAR standards
    - Changed version numbering to conform to PEAR standards
    - Removed duplicate require_once() of Exception.php from CodeSniffer.php
   </notes>
  </release>
  <release>
   <version>
    <release>0.0.5</release>
    <api>0.0.5</api>
   </version>
   <stability>
    <release>alpha</release>
    <api>alpha</api>
   </stability>
   <date>2006-09-18</date>
   <license uri="https://github.com/squizlabs/PHP_CodeSniffer/blob/master/licence.txt">BSD License</license>
   <notes>
    - Fixed .bat file for situation where php.ini cannot be found so include_path is not set
   </notes>
  </release>
  <release>
   <version>
    <release>0.0.4</release>
    <api>0.0.4</api>
   </version>
   <stability>
    <release>alpha</release>
    <api>alpha</api>
   </stability>
   <date>2006-08-28</date>
   <license uri="https://github.com/squizlabs/PHP_CodeSniffer/blob/master/licence.txt">BSD License</license>
   <notes>
    - Added .bat file for easier running of PHP_CodeSniffer on Windows
    - Sniff that checks method names now works for PHP4 style code where there is no scope keyword
    - Sniff that checks method names now works for PHP4 style constructors
    - Sniff that checks method names no longer incorrectly reports error with magic methods
    - Sniff that checks method names now reports errors with non-magic methods prefixed with __
    - Sniff that checks for constant names no longer incorrectly reports errors with heredoc strings
    - Sniff that checks for constant names no longer incorrectly reports errors with created objects
    - Sniff that checks indentation no longer incorrectly reports errors with heredoc strings
    - Sniff that checks indentation now correctly reports errors with improperly indented multi-line strings
    - Sniff that checks function declarations now checks for spaces before and after an equals sign for default values
    - Sniff that checks function declarations no longer incorrectly reports errors with multi-line declarations
    - Sniff that checks included code no longer incorrectly reports errors when return value is used conditionally
    - Sniff that checks opening brace of function no longer incorrectly reports errors with multi-line declarations
    - Sniff that checks spacing after commas in function calls no longer reports too many errors for some code
    - Sniff that checks control structure declarations now gives more descriptive error message
   </notes>
  </release>
  <release>
   <version>
    <release>0.0.3</release>
    <api>0.0.3</api>
   </version>
   <stability>
    <release>alpha</release>
    <api>alpha</api>
   </stability>
   <date>2006-08-22</date>
   <license uri="https://github.com/squizlabs/PHP_CodeSniffer/blob/master/licence.txt">BSD License</license>
   <notes>
    - Added sniff to check for invalid class and interface names
    - Added sniff to check for invalid function and method names
    - Added sniff to warn if line is greater than 85 characters
    - Added sniff to check that function calls are in the correct format
    - Fixed error where comments were not allowed on the same line as a control structure declaration
    - Added command line arg to print current version (--version)
   </notes>
  </release>
  <release>
   <version>
    <release>0.0.2</release>
    <api>0.0.2</api>
   </version>
   <stability>
    <release>alpha</release>
    <api>alpha</api>
   </stability>
   <date>2006-07-25</date>
   <license uri="https://github.com/squizlabs/PHP_CodeSniffer/blob/master/licence.txt">BSD License</license>
   <notes>
    - Removed the including of checked files to stop errors caused by parsing them
    - Removed the use of reflection so checked files do not have to be included
    - Memory usage has been greatly reduced
    - Much faster tokenising and checking times
    - Reworked the PEAR coding standard sniffs (much faster now)
    - Fix some bugs with the PEAR scope indentation standard
    - Better checking for installed coding standards
    - Can now accept multiple files and dirs on the command line
    - Added an option to list installed coding standards
    - Added an option to print a summary report (number of errors and warnings shown for each file)
    - Added an option to hide warnings from reports
    - Added an option to print verbose output (so you know what is going on)
    - Reordered command line args to put switches first (although order is not enforced)
    - Switches can now be specified together (eg. php -nv) as well as separately (phpcs -n -v)
   </notes>
  </release>
  <release>
   <version>
    <release>0.0.1</release>
    <api>0.0.1</api>
   </version>
   <stability>
    <release>alpha</release>
    <api>alpha</api>
   </stability>
   <date>2006-07-19</date>
   <license uri="https://github.com/squizlabs/PHP_CodeSniffer/blob/master/licence.txt">BSD License</license>
   <notes>Initial preview release.</notes>
  </release>
 </changelog>
</package><|MERGE_RESOLUTION|>--- conflicted
+++ resolved
@@ -26,7 +26,6 @@
  </stability>
  <license uri="https://github.com/squizlabs/PHP_CodeSniffer/blob/master/licence.txt">BSD 3-Clause License</license>
  <notes>
-<<<<<<< HEAD
   - Caching between runs (--cache, --no-cache and "cache" config var) (request #530)
   - Check files in parallel (--parallel=1 for off, --parallel=100 etc) (request #421)
   - Automatic discovery of executable paths (request #571)
@@ -40,11 +39,9 @@
   - can include a single sniff code, which will exclude all other codes from that sniff
     -- if the sniff is already included by an imported standard, set sniff severity to 0 and include the specific message you want
 
-=======
   - PHPCS will now look for a phpcs.xml file in parent directories as well as the current directory (request #626)
   - PHPCS will now use a phpcs.xml file even if files are specified on the command line
     -- This file is still only used if no standard is specified on the command line
->>>>>>> 6167224f
   - Fixed bug #784 : $this->trait is seen as a T_TRAIT token
   - Fixed bug #786 : Switch indent issue with short array notation
  </notes>
