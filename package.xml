<?xml version="1.0" encoding="UTF-8"?>
<package packagerversion="1.4.10" version="2.0" xmlns="http://pear.php.net/dtd/package-2.0" xmlns:tasks="http://pear.php.net/dtd/tasks-1.0" xmlns:xsi="http://www.w3.org/2001/XMLSchema-instance" xsi:schemaLocation="http://pear.php.net/dtd/tasks-1.0
http://pear.php.net/dtd/tasks-1.0.xsd
http://pear.php.net/dtd/package-2.0
http://pear.php.net/dtd/package-2.0.xsd">
 <name>PHP_CodeSniffer</name>
 <channel>pear.php.net</channel>
 <summary>PHP_CodeSniffer tokenises PHP, JavaScript and CSS files and detects violations of a defined set of coding standards.</summary>
 <description>PHP_CodeSniffer is a PHP5 script that tokenises PHP, JavaScript and CSS files to detect violations of a defined coding standard. It is an essential development tool that ensures your code remains clean and consistent. It can also help prevent some common semantic errors made by developers.
 </description>
 <lead>
  <name>Greg Sherwood</name>
  <user>squiz</user>
  <email>gsherwood@squiz.net</email>
  <active>yes</active>
 </lead>
<<<<<<< HEAD
 <date>2013-09-26</date>
 <time>10:09:00</time>
=======
 <date>2013-11-26</date>
 <time>09:03:00</time>
>>>>>>> d26daa80
 <version>
  <release>1.5.0RC5</release>
  <api>1.5.0RC5</api>
 </version>
 <stability>
  <release>beta</release>
  <api>beta</api>
 </stability>
 <license uri="https://github.com/squizlabs/PHP_CodeSniffer/blob/master/licence.txt">BSD 3-Clause License</license>
 <notes>
  - Generic ScopeIndentSniff now allows for ignored tokens to be set via ruleset.xml files
    -- E.g., to ignore comments, override a property using:
    -- name="ignoreIndentationTokens" type="array" value="T_COMMENT,T_DOC_COMMENT"
  - PSR2 standard now ignores comments when checking indentation rules
  - Generic UpperCaseConstantNameSniff no longer reports errors where constants are used (request #20090)
    -- It still reports errors where constants are defined
  - Individual messages can now be excluded in ruleset.xml files using the exclude tag (request #20091)
    -- Setting message severity to 0 continues to be supported
  - Squiz OperatorSpacingSniff no longer throws errors for the ?: short ternary operator
    -- Thanks to Antoine Musso for the patch
  - Comment parser now supports non-English characters when splitting comment lines into words
    -- Thanks to Nik Sun for the patch
  - Exit statements are now recognised as valid closers for CASE and DEFAULT blocks
<<<<<<< HEAD
  - Fixed bug #20093 : Bug with ternary operator token
=======
    -- Thanks to Maksim Kochkin for the patch
  - PHP_CodeSniffer_CLI::process() can now be passed an incomplete array of CLI values
    -- Missing values will be set to the CLI defaults
    -- Thanks to Maksim Kochkin for the patch
>>>>>>> d26daa80
  - Fixed bug #20097 : CLI.php throws error in php 5.2
  - Fixed bug #20100 : incorrect Function mysql() has been deprecated report
  - Fixed bug #20119 : PHP warning: invalid argument to str_repeat() in SVN blame report with -s
  - Fixed bug #20123 : PSR2 complains about an empty second statement in for-loop
  - Fixed bug #20131 : PHP errors in svnblame report, if there are files not under version control
  - Fixed bug #20133 : Allow "HG: hg_id" as value for @version tag
 </notes>
 <contents>
  <dir name="/">
   <file baseinstalldir="PHP" name="CodeSniffer.php" role="php">
    <tasks:replace from="@package_version@" to="version" type="package-info" />
    <tasks:replace from="@data_dir@" to="data_dir" type="pear-config" />
   </file>
   <file baseinstalldir="PHP" name="CodeSniffer.conf.dist" role="data" />
   <dir name="scripts">
    <file baseinstalldir="" name="phpcs" role="script">
     <tasks:replace from="/usr/bin/env php" to="php_bin" type="pear-config" />
     <tasks:replace from="@package_version@" to="version" type="package-info" />
    </file>
    <file baseinstalldir="" name="phpcs-svn-pre-commit" role="script">
     <tasks:replace from="@php_bin@" to="php_bin" type="pear-config" />
     <tasks:replace from="@package_version@" to="version" type="package-info" />
    </file>
    <file baseinstalldir="" name="phpcs.bat" role="script">
     <tasks:replace from="@php_bin@" to="php_bin" type="pear-config" />
     <tasks:replace from="@bin_dir@" to="bin_dir" type="pear-config" />
     <tasks:replace from="@php_dir@" to="php_dir" type="pear-config" />
     <tasks:replace from="@package_version@" to="version" type="package-info" />
    </file>
   </dir>
   <dir name="tests">
    <dir name="Core">
     <dir name="File">
      <file baseinstalldir="" name="GetMethodParametersTest.php" role="test">
       <tasks:replace from="@package_version@" to="version" type="package-info" />
      </file>
     </dir>
     <file baseinstalldir="" name="AllTests.php" role="test">
      <tasks:replace from="@package_version@" to="version" type="package-info" />
     </file>
     <file baseinstalldir="" name="ErrorSuppressionTest.php" role="test">
      <tasks:replace from="@package_version@" to="version" type="package-info" />
     </file>
     <file baseinstalldir="" name="IsCamelCapsTest.php" role="test">
      <tasks:replace from="@package_version@" to="version" type="package-info" />
     </file>
    </dir>
    <dir name="Standards">
     <file baseinstalldir="" name="AbstractSniffUnitTest.php" role="test">
      <tasks:replace from="@package_version@" to="version" type="package-info" />
     </file>
     <file baseinstalldir="" name="AllSniffs.php" role="test">
      <tasks:replace from="@package_version@" to="version" type="package-info" />
     </file>
    </dir>
    <file baseinstalldir="" name="AllTests.php" role="test">
     <tasks:replace from="@package_version@" to="version" type="package-info" />
    </file>
    <file baseinstalldir="" name="TestSuite.php" role="test">
     <tasks:replace from="@package_version@" to="version" type="package-info" />
    </file>
   </dir>
   <dir name="CodeSniffer">
    <dir name="CommentParser">
     <file baseinstalldir="PHP" name="AbstractDocElement.php" role="php">
      <tasks:replace from="@package_version@" to="version" type="package-info" />
     </file>
     <file baseinstalldir="PHP" name="AbstractParser.php" role="php">
      <tasks:replace from="@package_version@" to="version" type="package-info" />
     </file>
     <file baseinstalldir="PHP" name="ClassCommentParser.php" role="php">
      <tasks:replace from="@package_version@" to="version" type="package-info" />
     </file>
     <file baseinstalldir="PHP" name="CommentElement.php" role="php">
      <tasks:replace from="@package_version@" to="version" type="package-info" />
     </file>
     <file baseinstalldir="PHP" name="DocElement.php" role="php">
      <tasks:replace from="@package_version@" to="version" type="package-info" />
     </file>
     <file baseinstalldir="PHP" name="FunctionCommentParser.php" role="php">
      <tasks:replace from="@package_version@" to="version" type="package-info" />
     </file>
     <file baseinstalldir="PHP" name="MemberCommentParser.php" role="php">
      <tasks:replace from="@package_version@" to="version" type="package-info" />
     </file>
     <file baseinstalldir="PHP" name="PairElement.php" role="php">
      <tasks:replace from="@package_version@" to="version" type="package-info" />
     </file>
     <file baseinstalldir="PHP" name="ParameterElement.php" role="php">
      <tasks:replace from="@package_version@" to="version" type="package-info" />
     </file>
     <file baseinstalldir="PHP" name="ParserException.php" role="php">
      <tasks:replace from="@package_version@" to="version" type="package-info" />
     </file>
     <file baseinstalldir="PHP" name="SingleElement.php" role="php">
      <tasks:replace from="@package_version@" to="version" type="package-info" />
     </file>
    </dir>
    <dir name="DocGenerators">
     <file baseinstalldir="PHP" name="Generator.php" role="php">
      <tasks:replace from="@package_version@" to="version" type="package-info" />
     </file>
     <file baseinstalldir="PHP" name="HTML.php" role="php">
      <tasks:replace from="@package_version@" to="version" type="package-info" />
     </file>
     <file baseinstalldir="PHP" name="Text.php" role="php">
      <tasks:replace from="@package_version@" to="version" type="package-info" />
     </file>
    </dir>
    <dir name="Reports">
     <file baseinstalldir="PHP" name="Checkstyle.php" role="php">
      <tasks:replace from="@package_version@" to="version" type="package-info" />
     </file>
     <file baseinstalldir="PHP" name="Csv.php" role="php">
      <tasks:replace from="@package_version@" to="version" type="package-info" />
     </file>
     <file baseinstalldir="PHP" name="Emacs.php" role="php">
      <tasks:replace from="@package_version@" to="version" type="package-info" />
     </file>
     <file baseinstalldir="PHP" name="Full.php" role="php">
      <tasks:replace from="@package_version@" to="version" type="package-info" />
     </file>
     <file baseinstalldir="PHP" name="Gitblame.php" role="php">
      <tasks:replace from="@package_version@" to="version" type="package-info" />
     </file>
     <file baseinstalldir="PHP" name="Hgblame.php" role="php">
      <tasks:replace from="@package_version@" to="version" type="package-info" />
     </file>
     <file baseinstalldir="PHP" name="Json.php" role="php">
      <tasks:replace from="@package_version@" to="version" type="package-info" />
     </file>
     <file baseinstalldir="PHP" name="Junit.php" role="php">
      <tasks:replace from="@package_version@" to="version" type="package-info" />
     </file>
     <file baseinstalldir="PHP" name="Notifysend.php" role="php">
      <tasks:replace from="@package_version@" to="version" type="package-info" />
     </file>
     <file baseinstalldir="PHP" name="Source.php" role="php">
      <tasks:replace from="@package_version@" to="version" type="package-info" />
     </file>
     <file baseinstalldir="PHP" name="Summary.php" role="php">
      <tasks:replace from="@package_version@" to="version" type="package-info" />
     </file>
     <file baseinstalldir="PHP" name="Svnblame.php" role="php">
      <tasks:replace from="@package_version@" to="version" type="package-info" />
     </file>
     <file baseinstalldir="PHP" name="VersionControl.php" role="php">
      <tasks:replace from="@package_version@" to="version" type="package-info" />
     </file>
     <file baseinstalldir="PHP" name="Xml.php" role="php">
      <tasks:replace from="@package_version@" to="version" type="package-info" />
     </file>
    </dir>
    <dir name="Standards">
     <dir name="Generic">
      <dir name="Docs">
       <dir name="Classes">
        <file baseinstalldir="PHP" name="DuplicateClassNameStandard.xml" role="php" />
       </dir>
       <dir name="Debug">
        <file baseinstalldir="PHP" name="CSSLintStandard.xml" role="php" />
        <file baseinstalldir="PHP" name="ClosureLinterStandard.xml" role="php" />
        <file baseinstalldir="PHP" name="JSHintStandard.xml" role="php" />
       </dir>
       <dir name="Commenting">
        <file baseinstalldir="PHP" name="FixmeStandard.xml" role="php" />
        <file baseinstalldir="PHP" name="TodoStandard.xml" role="php" />
       </dir>
       <dir name="CodeAnalysis">
        <file baseinstalldir="PHP" name="JumbledIncrementerStandard.xml" role="php" />
        <file baseinstalldir="PHP" name="UnusedFunctionParameterStandard.xml" role="php" />
       </dir>
       <dir name="ControlStructures">
        <file baseinstalldir="PHP" name="InlineControlStructureStandard.xml" role="php" />
       </dir>
       <dir name="CodeAnalysis">
        <file baseinstalldir="PHP" name="EmptyStatementStandard.xml" role="php" />
        <file baseinstalldir="PHP" name="ForLoopShouldBeWhileLoopStandard.xml" role="php" />
        <file baseinstalldir="PHP" name="ForLoopWithTestFunctionCallStandard.xml" role="php" />
        <file baseinstalldir="PHP" name="UnconditionalIfStatementStandard.xml" role="php" />
        <file baseinstalldir="PHP" name="UnnecessaryFinalModifierStandard.xml" role="php" />
        <file baseinstalldir="PHP" name="UselessOverridingMethodStandard.xml" role="php" />
       </dir>
       <dir name="Files">
        <file baseinstalldir="PHP" name="ByteOrderMarkStandard.xml" role="php" />
        <file baseinstalldir="PHP" name="EndFileNewlineStandard.xml" role="php" />
        <file baseinstalldir="PHP" name="EndFileNoNewlineStandard.xml" role="php" />
        <file baseinstalldir="PHP" name="InlineHTMLStandard.xml" role="php" />
        <file baseinstalldir="PHP" name="LineEndingsStandard.xml" role="php" />
        <file baseinstalldir="PHP" name="LineLengthStandard.xml" role="php" />
        <file baseinstalldir="PHP" name="LowercasedFilenameStandard.xml" role="php" />
        <file baseinstalldir="PHP" name="OneClassPerFileStandard.xml" role="php" />
        <file baseinstalldir="PHP" name="OneInterfacePerFileStandard.xml" role="php" />
       </dir>
       <dir name="Formatting">
        <file baseinstalldir="PHP" name="DisallowMultipleStatementsStandard.xml" role="php" />
        <file baseinstalldir="PHP" name="MultipleStatementAlignmentStandard.xml" role="php" />
        <file baseinstalldir="PHP" name="NoSpaceAfterCastStandard.xml" role="php" />
        <file baseinstalldir="PHP" name="SpaceAfterCastStandard.xml" role="php" />
       </dir>
       <dir name="Functions">
        <file baseinstalldir="PHP" name="CallTimePassByReferenceStandard.xml" role="php" />
        <file baseinstalldir="PHP" name="FunctionCallArgumentSpacingStandard.xml" role="php" />
        <file baseinstalldir="PHP" name="OpeningFunctionBraceBsdAllmanStandard.xml" role="php" />
        <file baseinstalldir="PHP" name="OpeningFunctionBraceKernighanRitchieStandard.xml" role="php" />
       </dir>
       <dir name="Metrics">
        <file baseinstalldir="PHP" name="CyclomaticComplexityStandard.xml" role="php" />
        <file baseinstalldir="PHP" name="NestingLevelStandard.xml" role="php" />
       </dir>
       <dir name="NamingConventions">
        <file baseinstalldir="PHP" name="CamelCapsFunctionNameStandard.xml" role="php" />
        <file baseinstalldir="PHP" name="ConstructorNameStandard.xml" role="php" />
        <file baseinstalldir="PHP" name="UpperCaseConstantNameStandard.xml" role="php" />
       </dir>
       <dir name="PHP">
        <file baseinstalldir="PHP" name="CharacterBeforePHPOpeningTagStandard.xml" role="php" />
        <file baseinstalldir="PHP" name="ClosingPHPTagStandard.xml" role="php" />
        <file baseinstalldir="PHP" name="DeprecatedFunctionsStandard.xml" role="php" />
        <file baseinstalldir="PHP" name="DisallowShortOpenTagStandard.xml" role="php" />
        <file baseinstalldir="PHP" name="ForbiddenFunctionsStandard.xml" role="php" />
        <file baseinstalldir="PHP" name="LowerCaseConstantStandard.xml" role="php" />
        <file baseinstalldir="PHP" name="LowerCaseKeywordStandard.xml" role="php" />
        <file baseinstalldir="PHP" name="NoSilencedErrorsStandard.xml" role="php" />
        <file baseinstalldir="PHP" name="SAPIUsageStandard.xml" role="php" />
        <file baseinstalldir="PHP" name="UpperCaseConstantStandard.xml" role="php" />
       </dir>
       <dir name="Strings">
        <file baseinstalldir="PHP" name="UnnecessaryStringConcatStandard.xml" role="php" />
       </dir>
       <dir name="VersionControl">
        <file baseinstalldir="PHP" name="SubversionPropertiesStandard.xml" role="php" />
       </dir>
       <dir name="WhiteSpace">
        <file baseinstalldir="PHP" name="DisallowSpaceIndentStandard.xml" role="php" />
        <file baseinstalldir="PHP" name="DisallowTabIndentStandard.xml" role="php" />
        <file baseinstalldir="PHP" name="ScopeIndentStandard.xml" role="php" />
       </dir>
      </dir>
      <dir name="Sniffs">
       <dir name="Classes">
        <file baseinstalldir="PHP" name="DuplicateClassNameSniff.php" role="php">
         <tasks:replace from="@package_version@" to="version" type="package-info" />
        </file>
       </dir>
       <dir name="CodeAnalysis">
        <file baseinstalldir="PHP" name="EmptyStatementSniff.php" role="php">
         <tasks:replace from="@package_version@" to="version" type="package-info" />
        </file>
        <file baseinstalldir="PHP" name="ForLoopShouldBeWhileLoopSniff.php" role="php">
         <tasks:replace from="@package_version@" to="version" type="package-info" />
        </file>
        <file baseinstalldir="PHP" name="ForLoopWithTestFunctionCallSniff.php" role="php">
         <tasks:replace from="@package_version@" to="version" type="package-info" />
        </file>
        <file baseinstalldir="PHP" name="JumbledIncrementerSniff.php" role="php">
         <tasks:replace from="@package_version@" to="version" type="package-info" />
        </file>
        <file baseinstalldir="PHP" name="UnconditionalIfStatementSniff.php" role="php">
         <tasks:replace from="@package_version@" to="version" type="package-info" />
        </file>
        <file baseinstalldir="PHP" name="UnnecessaryFinalModifierSniff.php" role="php">
         <tasks:replace from="@package_version@" to="version" type="package-info" />
        </file>
        <file baseinstalldir="PHP" name="UnusedFunctionParameterSniff.php" role="php">
         <tasks:replace from="@package_version@" to="version" type="package-info" />
        </file>
        <file baseinstalldir="PHP" name="UselessOverridingMethodSniff.php" role="php">
         <tasks:replace from="@package_version@" to="version" type="package-info" />
        </file>
       </dir>
       <dir name="Commenting">
        <file baseinstalldir="PHP" name="FixmeSniff.php" role="php">
         <tasks:replace from="@package_version@" to="version" type="package-info" />
        </file>
        <file baseinstalldir="PHP" name="TodoSniff.php" role="php">
         <tasks:replace from="@package_version@" to="version" type="package-info" />
        </file>
       </dir>
       <dir name="ControlStructures">
        <file baseinstalldir="PHP" name="InlineControlStructureSniff.php" role="php">
         <tasks:replace from="@package_version@" to="version" type="package-info" />
        </file>
       </dir>
       <dir name="Debug">
        <file baseinstalldir="PHP" name="ClosureLinterSniff.php" role="php">
         <tasks:replace from="@package_version@" to="version" type="package-info" />
        </file>
        <file baseinstalldir="PHP" name="CSSLintSniff.php" role="php">
         <tasks:replace from="@package_version@" to="version" type="package-info" />
        </file>
        <file baseinstalldir="PHP" name="JSHintSniff.php" role="php">
         <tasks:replace from="@package_version@" to="version" type="package-info" />
        </file>
       </dir>
       <dir name="Files">
        <file baseinstalldir="PHP" name="ByteOrderMarkSniff.php" role="php">
         <tasks:replace from="@package_version@" to="version" type="package-info" />
        </file>
        <file baseinstalldir="PHP" name="EndFileNewlineSniff.php" role="php">
         <tasks:replace from="@package_version@" to="version" type="package-info" />
        </file>
        <file baseinstalldir="PHP" name="EndFileNoNewlineSniff.php" role="php">
         <tasks:replace from="@package_version@" to="version" type="package-info" />
        </file>
        <file baseinstalldir="PHP" name="InlineHTMLSniff.php" role="php">
         <tasks:replace from="@package_version@" to="version" type="package-info" />
        </file>
        <file baseinstalldir="PHP" name="LineEndingsSniff.php" role="php">
         <tasks:replace from="@package_version@" to="version" type="package-info" />
        </file>
        <file baseinstalldir="PHP" name="LineLengthSniff.php" role="php">
         <tasks:replace from="@package_version@" to="version" type="package-info" />
        </file>
        <file baseinstalldir="PHP" name="LowercasedFilenameSniff.php" role="php">
         <tasks:replace from="@package_version@" to="version" type="package-info" />
        </file>
        <file baseinstalldir="PHP" name="OneClassPerFileSniff.php" role="php">
         <tasks:replace from="@package_version@" to="version" type="package-info" />
        </file>
        <file baseinstalldir="PHP" name="OneInterfacePerFileSniff.php" role="php">
         <tasks:replace from="@package_version@" to="version" type="package-info" />
        </file>
       </dir>
       <dir name="Formatting">
        <file baseinstalldir="PHP" name="DisallowMultipleStatementsSniff.php" role="php">
         <tasks:replace from="@package_version@" to="version" type="package-info" />
        </file>
        <file baseinstalldir="PHP" name="MultipleStatementAlignmentSniff.php" role="php">
         <tasks:replace from="@package_version@" to="version" type="package-info" />
        </file>
        <file baseinstalldir="PHP" name="NoSpaceAfterCastSniff.php" role="php">
         <tasks:replace from="@package_version@" to="version" type="package-info" />
        </file>
        <file baseinstalldir="PHP" name="SpaceAfterCastSniff.php" role="php">
         <tasks:replace from="@package_version@" to="version" type="package-info" />
        </file>
       </dir>
       <dir name="Functions">
        <file baseinstalldir="PHP" name="CallTimePassByReferenceSniff.php" role="php">
         <tasks:replace from="@package_version@" to="version" type="package-info" />
        </file>
        <file baseinstalldir="PHP" name="FunctionCallArgumentSpacingSniff.php" role="php">
         <tasks:replace from="@package_version@" to="version" type="package-info" />
        </file>
        <file baseinstalldir="PHP" name="OpeningFunctionBraceBsdAllmanSniff.php" role="php">
         <tasks:replace from="@package_version@" to="version" type="package-info" />
        </file>
        <file baseinstalldir="PHP" name="OpeningFunctionBraceKernighanRitchieSniff.php" role="php">
         <tasks:replace from="@package_version@" to="version" type="package-info" />
        </file>
       </dir>
       <dir name="Metrics">
        <file baseinstalldir="PHP" name="CyclomaticComplexitySniff.php" role="php">
         <tasks:replace from="@package_version@" to="version" type="package-info" />
        </file>
        <file baseinstalldir="PHP" name="NestingLevelSniff.php" role="php">
         <tasks:replace from="@package_version@" to="version" type="package-info" />
        </file>
       </dir>
       <dir name="NamingConventions">
        <file baseinstalldir="PHP" name="CamelCapsFunctionNameSniff.php" role="php">
         <tasks:replace from="@package_version@" to="version" type="package-info" />
        </file>
        <file baseinstalldir="PHP" name="ConstructorNameSniff.php" role="php">
         <tasks:replace from="@package_version@" to="version" type="package-info" />
        </file>
        <file baseinstalldir="PHP" name="UpperCaseConstantNameSniff.php" role="php">
         <tasks:replace from="@package_version@" to="version" type="package-info" />
        </file>
       </dir>
       <dir name="PHP">
        <file baseinstalldir="PHP" name="CharacterBeforePHPOpeningTagSniff.php" role="php">
         <tasks:replace from="@package_version@" to="version" type="package-info" />
        </file>
        <file baseinstalldir="PHP" name="ClosingPHPTagSniff.php" role="php">
         <tasks:replace from="@package_version@" to="version" type="package-info" />
        </file>
        <file baseinstalldir="PHP" name="DeprecatedFunctionsSniff.php" role="php">
         <tasks:replace from="@package_version@" to="version" type="package-info" />
        </file>
        <file baseinstalldir="PHP" name="DisallowShortOpenTagSniff.php" role="php">
         <tasks:replace from="@package_version@" to="version" type="package-info" />
        </file>
        <file baseinstalldir="PHP" name="ForbiddenFunctionsSniff.php" role="php">
         <tasks:replace from="@package_version@" to="version" type="package-info" />
        </file>
        <file baseinstalldir="PHP" name="LowerCaseConstantSniff.php" role="php">
         <tasks:replace from="@package_version@" to="version" type="package-info" />
        </file>
        <file baseinstalldir="PHP" name="LowerCaseKeywordSniff.php" role="php">
         <tasks:replace from="@package_version@" to="version" type="package-info" />
        </file>
        <file baseinstalldir="PHP" name="NoSilencedErrorsSniff.php" role="php">
         <tasks:replace from="@package_version@" to="version" type="package-info" />
        </file>
        <file baseinstalldir="PHP" name="SAPIUsageSniff.php" role="php">
         <tasks:replace from="@package_version@" to="version" type="package-info" />
        </file>
        <file baseinstalldir="PHP" name="UpperCaseConstantSniff.php" role="php">
         <tasks:replace from="@package_version@" to="version" type="package-info" />
        </file>
       </dir>
       <dir name="Strings">
        <file baseinstalldir="PHP" name="UnnecessaryStringConcatSniff.php" role="php">
         <tasks:replace from="@package_version@" to="version" type="package-info" />
        </file>
       </dir>
       <dir name="VersionControl">
        <file baseinstalldir="PHP" name="SubversionPropertiesSniff.php" role="php">
         <tasks:replace from="@package_version@" to="version" type="package-info" />
        </file>
       </dir>
       <dir name="WhiteSpace">
        <file baseinstalldir="PHP" name="DisallowSpaceIndentSniff.php" role="php">
         <tasks:replace from="@package_version@" to="version" type="package-info" />
        </file>
        <file baseinstalldir="PHP" name="DisallowTabIndentSniff.php" role="php">
         <tasks:replace from="@package_version@" to="version" type="package-info" />
        </file>
        <file baseinstalldir="PHP" name="ScopeIndentSniff.php" role="php">
         <tasks:replace from="@package_version@" to="version" type="package-info" />
        </file>
       </dir>
      </dir>
      <dir name="Tests">
       <dir name="Classes">
        <file baseinstalldir="PHP" name="DuplicateClassNameUnitTest.1.inc" role="test" />
        <file baseinstalldir="PHP" name="DuplicateClassNameUnitTest.2.inc" role="test" />
        <file baseinstalldir="PHP" name="DuplicateClassNameUnitTest.3.inc" role="test" />
        <file baseinstalldir="PHP" name="DuplicateClassNameUnitTest.4.inc" role="test" />
        <file baseinstalldir="PHP" name="DuplicateClassNameUnitTest.5.inc" role="test" />
        <file baseinstalldir="PHP" name="DuplicateClassNameUnitTest.6.inc" role="test" />
        <file baseinstalldir="PHP" name="DuplicateClassNameUnitTest.php" role="test">
         <tasks:replace from="@package_version@" to="version" type="package-info" />
        </file>
       </dir>
       <dir name="CodeAnalysis">
        <file baseinstalldir="PHP" name="EmptyStatementUnitTest.inc" role="test" />
        <file baseinstalldir="PHP" name="EmptyStatementUnitTest.php" role="test">
         <tasks:replace from="@package_version@" to="version" type="package-info" />
        </file>
        <file baseinstalldir="PHP" name="ForLoopShouldBeWhileLoopUnitTest.inc" role="test" />
        <file baseinstalldir="PHP" name="ForLoopShouldBeWhileLoopUnitTest.php" role="test">
         <tasks:replace from="@package_version@" to="version" type="package-info" />
        </file>
        <file baseinstalldir="PHP" name="ForLoopWithTestFunctionCallUnitTest.inc" role="test" />
        <file baseinstalldir="PHP" name="ForLoopWithTestFunctionCallUnitTest.php" role="test">
         <tasks:replace from="@package_version@" to="version" type="package-info" />
        </file>
        <file baseinstalldir="PHP" name="JumbledIncrementerUnitTest.inc" role="test" />
        <file baseinstalldir="PHP" name="JumbledIncrementerUnitTest.php" role="test">
         <tasks:replace from="@package_version@" to="version" type="package-info" />
        </file>
        <file baseinstalldir="PHP" name="UnconditionalIfStatementUnitTest.inc" role="test" />
        <file baseinstalldir="PHP" name="UnconditionalIfStatementUnitTest.php" role="test">
         <tasks:replace from="@package_version@" to="version" type="package-info" />
        </file>
        <file baseinstalldir="PHP" name="UnnecessaryFinalModifierUnitTest.inc" role="test" />
        <file baseinstalldir="PHP" name="UnnecessaryFinalModifierUnitTest.php" role="test">
         <tasks:replace from="@package_version@" to="version" type="package-info" />
        </file>
        <file baseinstalldir="PHP" name="UnusedFunctionParameterUnitTest.inc" role="test" />
        <file baseinstalldir="PHP" name="UnusedFunctionParameterUnitTest.php" role="test">
         <tasks:replace from="@package_version@" to="version" type="package-info" />
        </file>
        <file baseinstalldir="PHP" name="UselessOverridingMethodUnitTest.inc" role="test" />
        <file baseinstalldir="PHP" name="UselessOverridingMethodUnitTest.php" role="test">
         <tasks:replace from="@package_version@" to="version" type="package-info" />
        </file>
       </dir>
       <dir name="Commenting">
        <file baseinstalldir="PHP" name="FixmeUnitTest.inc" role="test" />
        <file baseinstalldir="PHP" name="FixmeUnitTest.js" role="test" />
        <file baseinstalldir="PHP" name="FixmeUnitTest.php" role="test">
         <tasks:replace from="@package_version@" to="version" type="package-info" />
        </file>
        <file baseinstalldir="PHP" name="TodoUnitTest.inc" role="test" />
        <file baseinstalldir="PHP" name="TodoUnitTest.js" role="test" />
        <file baseinstalldir="PHP" name="TodoUnitTest.php" role="test">
         <tasks:replace from="@package_version@" to="version" type="package-info" />
        </file>
       </dir>
       <dir name="ControlStructures">
        <file baseinstalldir="PHP" name="InlineControlStructureUnitTest.inc" role="test" />
        <file baseinstalldir="PHP" name="InlineControlStructureUnitTest.js" role="test" />
        <file baseinstalldir="PHP" name="InlineControlStructureUnitTest.php" role="test">
         <tasks:replace from="@package_version@" to="version" type="package-info" />
        </file>
       </dir>
       <dir name="Files">
        <file baseinstalldir="PHP" name="ByteOrderMarkUnitTest.inc" role="test" />
        <file baseinstalldir="PHP" name="ByteOrderMarkUnitTest.php" role="test">
         <tasks:replace from="@package_version@" to="version" type="package-info" />
        </file>
        <file baseinstalldir="PHP" name="EndFileNewlineUnitTest.1.css" role="test" />
        <file baseinstalldir="PHP" name="EndFileNewlineUnitTest.1.js" role="test" />
        <file baseinstalldir="PHP" name="EndFileNewlineUnitTest.1.inc" role="test" />
        <file baseinstalldir="PHP" name="EndFileNewlineUnitTest.2.css" role="test" />
        <file baseinstalldir="PHP" name="EndFileNewlineUnitTest.2.js" role="test" />
        <file baseinstalldir="PHP" name="EndFileNewlineUnitTest.2.inc" role="test" />
        <file baseinstalldir="PHP" name="EndFileNewlineUnitTest.3.css" role="test" />
        <file baseinstalldir="PHP" name="EndFileNewlineUnitTest.3.js" role="test" />
        <file baseinstalldir="PHP" name="EndFileNewlineUnitTest.3.inc" role="test" />
        <file baseinstalldir="PHP" name="EndFileNewlineUnitTest.php" role="test">
         <tasks:replace from="@package_version@" to="version" type="package-info" />
        </file>
        <file baseinstalldir="PHP" name="EndFileNoNewlineUnitTest.1.css" role="test" />
        <file baseinstalldir="PHP" name="EndFileNoNewlineUnitTest.1.js" role="test" />
        <file baseinstalldir="PHP" name="EndFileNoNewlineUnitTest.1.inc" role="test" />
        <file baseinstalldir="PHP" name="EndFileNoNewlineUnitTest.2.css" role="test" />
        <file baseinstalldir="PHP" name="EndFileNoNewlineUnitTest.2.js" role="test" />
        <file baseinstalldir="PHP" name="EndFileNoNewlineUnitTest.2.inc" role="test" />
        <file baseinstalldir="PHP" name="EndFileNoNewlineUnitTest.3.css" role="test" />
        <file baseinstalldir="PHP" name="EndFileNoNewlineUnitTest.3.js" role="test" />
        <file baseinstalldir="PHP" name="EndFileNoNewlineUnitTest.3.inc" role="test" />
        <file baseinstalldir="PHP" name="EndFileNoNewlineUnitTest.4.inc" role="test" />
        <file baseinstalldir="PHP" name="EndFileNoNewlineUnitTest.php" role="test">
         <tasks:replace from="@package_version@" to="version" type="package-info" />
        </file>
        <file baseinstalldir="PHP" name="InlineHTMLUnitTest.1.inc" role="test" />
        <file baseinstalldir="PHP" name="InlineHTMLUnitTest.2.inc" role="test" />
        <file baseinstalldir="PHP" name="InlineHTMLUnitTest.3.inc" role="test" />
        <file baseinstalldir="PHP" name="InlineHTMLUnitTest.4.inc" role="test" />
        <file baseinstalldir="PHP" name="InlineHTMLUnitTest.php" role="test">
         <tasks:replace from="@package_version@" to="version" type="package-info" />
        </file>
        <file baseinstalldir="PHP" name="LineEndingsUnitTest.css" role="test" />
        <file baseinstalldir="PHP" name="LineEndingsUnitTest.inc" role="test" />
        <file baseinstalldir="PHP" name="LineEndingsUnitTest.js" role="test" />
        <file baseinstalldir="PHP" name="LineEndingsUnitTest.php" role="test">
         <tasks:replace from="@package_version@" to="version" type="package-info" />
        </file>
        <file baseinstalldir="PHP" name="LineLengthUnitTest.inc" role="test" />
        <file baseinstalldir="PHP" name="LineLengthUnitTest.php" role="test">
         <tasks:replace from="@package_version@" to="version" type="package-info" />
        </file>
        <file baseinstalldir="PHP" name="LowercasedFilenameUnitTest.inc" role="test" />
        <file baseinstalldir="PHP" name="LowercasedFilenameUnitTest.php" role="test">
         <tasks:replace from="@package_version@" to="version" type="package-info" />
        </file>
        <file baseinstalldir="PHP" name="OneClassPerFileUnitTest.inc" role="test" />
        <file baseinstalldir="PHP" name="OneClassPerFileUnitTest.php" role="test">
         <tasks:replace from="@package_version@" to="version" type="package-info" />
        </file>
        <file baseinstalldir="PHP" name="OneInterfacePerFileUnitTest.inc" role="test" />
        <file baseinstalldir="PHP" name="OneInterfacePerFileUnitTest.php" role="test">
         <tasks:replace from="@package_version@" to="version" type="package-info" />
        </file>
       </dir>
       <dir name="Formatting">
        <file baseinstalldir="PHP" name="DisallowMultipleStatementsUnitTest.inc" role="test" />
        <file baseinstalldir="PHP" name="DisallowMultipleStatementsUnitTest.php" role="test">
         <tasks:replace from="@package_version@" to="version" type="package-info" />
        </file>
        <file baseinstalldir="PHP" name="MultipleStatementAlignmentUnitTest.inc" role="test" />
        <file baseinstalldir="PHP" name="MultipleStatementAlignmentUnitTest.js" role="test" />
        <file baseinstalldir="PHP" name="MultipleStatementAlignmentUnitTest.php" role="test">
         <tasks:replace from="@package_version@" to="version" type="package-info" />
        </file>
        <file baseinstalldir="PHP" name="NoSpaceAfterCastUnitTest.inc" role="test" />
        <file baseinstalldir="PHP" name="NoSpaceAfterCastUnitTest.php" role="test">
         <tasks:replace from="@package_version@" to="version" type="package-info" />
        </file>
        <file baseinstalldir="PHP" name="SpaceAfterCastUnitTest.inc" role="test" />
        <file baseinstalldir="PHP" name="SpaceAfterCastUnitTest.php" role="test">
         <tasks:replace from="@package_version@" to="version" type="package-info" />
        </file>
       </dir>
       <dir name="Functions">
        <file baseinstalldir="PHP" name="CallTimePassByReferenceUnitTest.inc" role="test" />
        <file baseinstalldir="PHP" name="CallTimePassByReferenceUnitTest.php" role="test">
         <tasks:replace from="@package_version@" to="version" type="package-info" />
        </file>
        <file baseinstalldir="PHP" name="FunctionCallArgumentSpacingUnitTest.inc" role="test" />
        <file baseinstalldir="PHP" name="FunctionCallArgumentSpacingUnitTest.php" role="test">
         <tasks:replace from="@package_version@" to="version" type="package-info" />
        </file>
        <file baseinstalldir="PHP" name="OpeningFunctionBraceBsdAllmanUnitTest.inc" role="test" />
        <file baseinstalldir="PHP" name="OpeningFunctionBraceBsdAllmanUnitTest.php" role="test">
         <tasks:replace from="@package_version@" to="version" type="package-info" />
        </file>
        <file baseinstalldir="PHP" name="OpeningFunctionBraceKernighanRitchieUnitTest.inc" role="test" />
        <file baseinstalldir="PHP" name="OpeningFunctionBraceKernighanRitchieUnitTest.php" role="test">
         <tasks:replace from="@package_version@" to="version" type="package-info" />
        </file>
       </dir>
       <dir name="Metrics">
        <file baseinstalldir="PHP" name="CyclomaticComplexityUnitTest.inc" role="test" />
        <file baseinstalldir="PHP" name="CyclomaticComplexityUnitTest.php" role="test">
         <tasks:replace from="@package_version@" to="version" type="package-info" />
        </file>
        <file baseinstalldir="PHP" name="NestingLevelUnitTest.inc" role="test" />
        <file baseinstalldir="PHP" name="NestingLevelUnitTest.php" role="test">
         <tasks:replace from="@package_version@" to="version" type="package-info" />
        </file>
       </dir>
       <dir name="NamingConventions">
        <file baseinstalldir="PHP" name="CamelCapsFunctionNameUnitTest.inc" role="test" />
        <file baseinstalldir="PHP" name="CamelCapsFunctionNameUnitTest.php" role="test">
         <tasks:replace from="@package_version@" to="version" type="package-info" />
        </file>
        <file baseinstalldir="PHP" name="ConstructorNameUnitTest.inc" role="test" />
        <file baseinstalldir="PHP" name="ConstructorNameUnitTest.php" role="test">
         <tasks:replace from="@package_version@" to="version" type="package-info" />
        </file>
        <file baseinstalldir="PHP" name="UpperCaseConstantNameUnitTest.inc" role="test" />
        <file baseinstalldir="PHP" name="UpperCaseConstantNameUnitTest.php" role="test">
         <tasks:replace from="@package_version@" to="version" type="package-info" />
        </file>
       </dir>
       <dir name="PHP">
        <file baseinstalldir="PHP" name="CharacterBeforePHPOpeningTagUnitTest.inc" role="test" />
        <file baseinstalldir="PHP" name="CharacterBeforePHPOpeningTagUnitTest.php" role="test">
         <tasks:replace from="@package_version@" to="version" type="package-info" />
        </file>
        <file baseinstalldir="PHP" name="ClosingPHPTagUnitTest.inc" role="test" />
        <file baseinstalldir="PHP" name="ClosingPHPTagUnitTest.php" role="test">
         <tasks:replace from="@package_version@" to="version" type="package-info" />
        </file>
        <file baseinstalldir="PHP" name="DisallowShortOpenTagUnitTest.inc" role="test" />
        <file baseinstalldir="PHP" name="DisallowShortOpenTagUnitTest.php" role="test">
         <tasks:replace from="@package_version@" to="version" type="package-info" />
        </file>
        <file baseinstalldir="PHP" name="ForbiddenFunctionsUnitTest.inc" role="test" />
        <file baseinstalldir="PHP" name="ForbiddenFunctionsUnitTest.php" role="test">
         <tasks:replace from="@package_version@" to="version" type="package-info" />
        </file>
        <file baseinstalldir="PHP" name="LowerCaseConstantUnitTest.inc" role="test" />
        <file baseinstalldir="PHP" name="LowerCaseConstantUnitTest.js" role="test" />
        <file baseinstalldir="PHP" name="LowerCaseConstantUnitTest.php" role="test">
         <tasks:replace from="@package_version@" to="version" type="package-info" />
        </file>
        <file baseinstalldir="PHP" name="LowerCaseKeywordUnitTest.inc" role="test" />
        <file baseinstalldir="PHP" name="LowerCaseKeywordUnitTest.php" role="test">
         <tasks:replace from="@package_version@" to="version" type="package-info" />
        </file>
        <file baseinstalldir="PHP" name="NoSilencedErrorsUnitTest.inc" role="test" />
        <file baseinstalldir="PHP" name="NoSilencedErrorsUnitTest.php" role="test">
         <tasks:replace from="@package_version@" to="version" type="package-info" />
        </file>
        <file baseinstalldir="PHP" name="SAPIUsageUnitTest.inc" role="test" />
        <file baseinstalldir="PHP" name="SAPIUsageUnitTest.php" role="test">
         <tasks:replace from="@package_version@" to="version" type="package-info" />
        </file>
        <file baseinstalldir="PHP" name="UpperCaseConstantUnitTest.inc" role="test" />
        <file baseinstalldir="PHP" name="UpperCaseConstantUnitTest.php" role="test">
         <tasks:replace from="@package_version@" to="version" type="package-info" />
        </file>
       </dir>
       <dir name="Strings">
        <file baseinstalldir="PHP" name="UnnecessaryStringConcatUnitTest.inc" role="test" />
        <file baseinstalldir="PHP" name="UnnecessaryStringConcatUnitTest.js" role="test" />
        <file baseinstalldir="PHP" name="UnnecessaryStringConcatUnitTest.php" role="test">
         <tasks:replace from="@package_version@" to="version" type="package-info" />
        </file>
       </dir>
       <dir name="WhiteSpace">
        <file baseinstalldir="PHP" name="DisallowSpaceIndentUnitTest.css" role="test" />
        <file baseinstalldir="PHP" name="DisallowSpaceIndentUnitTest.inc" role="test" />
        <file baseinstalldir="PHP" name="DisallowSpaceIndentUnitTest.js" role="test" />
        <file baseinstalldir="PHP" name="DisallowSpaceIndentUnitTest.php" role="test">
         <tasks:replace from="@package_version@" to="version" type="package-info" />
        </file>
        <file baseinstalldir="PHP" name="DisallowTabIndentUnitTest.css" role="test" />
        <file baseinstalldir="PHP" name="DisallowTabIndentUnitTest.inc" role="test" />
        <file baseinstalldir="PHP" name="DisallowTabIndentUnitTest.js" role="test" />
        <file baseinstalldir="PHP" name="DisallowTabIndentUnitTest.php" role="test">
         <tasks:replace from="@package_version@" to="version" type="package-info" />
        </file>
        <file baseinstalldir="PHP" name="ScopeIndentUnitTest.inc" role="test" />
        <file baseinstalldir="PHP" name="ScopeIndentUnitTest.php" role="test">
         <tasks:replace from="@package_version@" to="version" type="package-info" />
        </file>
       </dir>
      </dir>
      <file baseinstalldir="PHP" name="ruleset.xml" role="php" />
     </dir>
     <dir name="MySource">
      <dir name="Sniffs">
       <dir name="Channels">
        <file baseinstalldir="PHP" name="ChannelExceptionSniff.php" role="php">
         <tasks:replace from="@package_version@" to="version" type="package-info" />
        </file>
        <file baseinstalldir="PHP" name="DisallowSelfActionsSniff.php" role="php">
         <tasks:replace from="@package_version@" to="version" type="package-info" />
        </file>
        <file baseinstalldir="PHP" name="IncludeOwnSystemSniff.php" role="php">
         <tasks:replace from="@package_version@" to="version" type="package-info" />
        </file>
        <file baseinstalldir="PHP" name="IncludeSystemSniff.php" role="php">
         <tasks:replace from="@package_version@" to="version" type="package-info" />
        </file>
        <file baseinstalldir="PHP" name="UnusedSystemSniff.php" role="php">
         <tasks:replace from="@package_version@" to="version" type="package-info" />
        </file>
       </dir>
       <dir name="Commenting">
        <file baseinstalldir="PHP" name="FunctionCommentSniff.php" role="php">
         <tasks:replace from="@package_version@" to="version" type="package-info" />
        </file>
       </dir>
       <dir name="CSS">
        <file baseinstalldir="PHP" name="BrowserSpecificStylesSniff.php" role="php">
         <tasks:replace from="@package_version@" to="version" type="package-info" />
        </file>
       </dir>
       <dir name="Debug">
        <file baseinstalldir="PHP" name="DebugCodeSniff.php" role="php">
         <tasks:replace from="@package_version@" to="version" type="package-info" />
        </file>
        <file baseinstalldir="PHP" name="FirebugConsoleSniff.php" role="php">
         <tasks:replace from="@package_version@" to="version" type="package-info" />
        </file>
       </dir>
       <dir name="Objects">
        <file baseinstalldir="PHP" name="AssignThisSniff.php" role="php">
         <tasks:replace from="@package_version@" to="version" type="package-info" />
        </file>
        <file baseinstalldir="PHP" name="CreateWidgetTypeCallbackSniff.php" role="php">
         <tasks:replace from="@package_version@" to="version" type="package-info" />
        </file>
        <file baseinstalldir="PHP" name="DisallowNewWidgetSniff.php" role="php">
         <tasks:replace from="@package_version@" to="version" type="package-info" />
        </file>
       </dir>
       <dir name="PHP">
        <file baseinstalldir="PHP" name="AjaxNullComparisonSniff.php" role="php">
         <tasks:replace from="@package_version@" to="version" type="package-info" />
        </file>
        <file baseinstalldir="PHP" name="EvalObjectFactorySniff.php" role="php">
         <tasks:replace from="@package_version@" to="version" type="package-info" />
        </file>
        <file baseinstalldir="PHP" name="GetRequestDataSniff.php" role="php">
         <tasks:replace from="@package_version@" to="version" type="package-info" />
        </file>
        <file baseinstalldir="PHP" name="ReturnFunctionValueSniff.php" role="php">
         <tasks:replace from="@package_version@" to="version" type="package-info" />
        </file>
       </dir>
       <dir name="Strings">
        <file baseinstalldir="PHP" name="JoinStringsSniff.php" role="php">
         <tasks:replace from="@package_version@" to="version" type="package-info" />
        </file>
       </dir>
      </dir>
      <dir name="Tests">
       <dir name="Channels">
        <file baseinstalldir="PHP" name="DisallowSelfActionsUnitTest.inc" role="test" />
        <file baseinstalldir="PHP" name="DisallowSelfActionsUnitTest.php" role="test">
         <tasks:replace from="@package_version@" to="version" type="package-info" />
        </file>
        <file baseinstalldir="PHP" name="IncludeSystemUnitTest.inc" role="test" />
        <file baseinstalldir="PHP" name="IncludeSystemUnitTest.php" role="test">
         <tasks:replace from="@package_version@" to="version" type="package-info" />
        </file>
        <file baseinstalldir="PHP" name="UnusedSystemUnitTest.inc" role="test" />
        <file baseinstalldir="PHP" name="UnusedSystemUnitTest.php" role="test">
         <tasks:replace from="@package_version@" to="version" type="package-info" />
        </file>
       </dir>
       <dir name="Commenting">
        <file baseinstalldir="PHP" name="FunctionCommentUnitTest.inc" role="test" />
        <file baseinstalldir="PHP" name="FunctionCommentUnitTest.php" role="test">
         <tasks:replace from="@package_version@" to="version" type="package-info" />
        </file>
       </dir>
       <dir name="CSS">
        <file baseinstalldir="PHP" name="BrowserSpecificStylesUnitTest.css" role="test" />
        <file baseinstalldir="PHP" name="BrowserSpecificStylesUnitTest.php" role="test">
         <tasks:replace from="@package_version@" to="version" type="package-info" />
        </file>
       </dir>
       <dir name="Debug">
        <file baseinstalldir="PHP" name="DebugCodeUnitTest.inc" role="test" />
        <file baseinstalldir="PHP" name="DebugCodeUnitTest.php" role="test">
         <tasks:replace from="@package_version@" to="version" type="package-info" />
        </file>
        <file baseinstalldir="PHP" name="FirebugConsoleUnitTest.js" role="test" />
        <file baseinstalldir="PHP" name="FirebugConsoleUnitTest.php" role="test">
         <tasks:replace from="@package_version@" to="version" type="package-info" />
        </file>
       </dir>
       <dir name="Objects">
        <file baseinstalldir="PHP" name="AssignThisUnitTest.js" role="test" />
        <file baseinstalldir="PHP" name="AssignThisUnitTest.php" role="test">
         <tasks:replace from="@package_version@" to="version" type="package-info" />
        </file>
        <file baseinstalldir="PHP" name="CreateWidgetTypeCallbackUnitTest.js" role="test" />
        <file baseinstalldir="PHP" name="CreateWidgetTypeCallbackUnitTest.php" role="test">
         <tasks:replace from="@package_version@" to="version" type="package-info" />
        </file>
        <file baseinstalldir="PHP" name="DisallowNewWidgetUnitTest.inc" role="test" />
        <file baseinstalldir="PHP" name="DisallowNewWidgetUnitTest.php" role="test">
         <tasks:replace from="@package_version@" to="version" type="package-info" />
        </file>
       </dir>
       <dir name="PHP">
        <file baseinstalldir="PHP" name="AjaxNullComparisonUnitTest.inc" role="test" />
        <file baseinstalldir="PHP" name="AjaxNullComparisonUnitTest.php" role="test">
         <tasks:replace from="@package_version@" to="version" type="package-info" />
        </file>
        <file baseinstalldir="PHP" name="EvalObjectFactoryUnitTest.inc" role="test" />
        <file baseinstalldir="PHP" name="EvalObjectFactoryUnitTest.php" role="test">
         <tasks:replace from="@package_version@" to="version" type="package-info" />
        </file>
        <file baseinstalldir="PHP" name="GetRequestDataUnitTest.inc" role="test" />
        <file baseinstalldir="PHP" name="GetRequestDataUnitTest.php" role="test">
         <tasks:replace from="@package_version@" to="version" type="package-info" />
        </file>
        <file baseinstalldir="PHP" name="ReturnFunctionValueUnitTest.inc" role="test" />
        <file baseinstalldir="PHP" name="ReturnFunctionValueUnitTest.php" role="test">
         <tasks:replace from="@package_version@" to="version" type="package-info" />
        </file>
       </dir>
       <dir name="Strings">
        <file baseinstalldir="PHP" name="JoinStringsUnitTest.js" role="test" />
        <file baseinstalldir="PHP" name="JoinStringsUnitTest.php" role="test">
         <tasks:replace from="@package_version@" to="version" type="package-info" />
        </file>
       </dir>
      </dir>
      <file baseinstalldir="PHP" name="ruleset.xml" role="php" />
     </dir>
     <dir name="PEAR">
      <dir name="Docs">
       <dir name="Classes">
        <file baseinstalldir="PHP" name="ClassDeclarationStandard.xml" role="php" />
       </dir>
       <dir name="Commenting">
        <file baseinstalldir="PHP" name="ClassCommentStandard.xml" role="php" />
        <file baseinstalldir="PHP" name="FileCommentStandard.xml" role="php" />
        <file baseinstalldir="PHP" name="FunctionCommentStandard.xml" role="php" />
        <file baseinstalldir="PHP" name="InlineCommentStandard.xml" role="php" />
       </dir>
       <dir name="ControlStructures">
        <file baseinstalldir="PHP" name="ControlSignatureStandard.xml" role="php" />
        <file baseinstalldir="PHP" name="MultiLineConditionStandard.xml" role="php" />
       </dir>
       <dir name="Files">
        <file baseinstalldir="PHP" name="IncludingFileStandard.xml" role="php" />
        <file baseinstalldir="PHP" name="LineLengthStandard.xml" role="php" />
       </dir>
       <dir name="Formatting">
        <file baseinstalldir="PHP" name="MultiLineAssignmentStandard.xml" role="php" />
       </dir>
       <dir name="Functions">
        <file baseinstalldir="PHP" name="FunctionCallSignatureStandard.xml" role="php" />
        <file baseinstalldir="PHP" name="FunctionDeclarationStandard.xml" role="php" />
        <file baseinstalldir="PHP" name="ValidDefaultValueStandard.xml" role="php" />
       </dir>
       <dir name="NamingConventions">
        <file baseinstalldir="PHP" name="ValidClassNameStandard.xml" role="php" />
        <file baseinstalldir="PHP" name="ValidFunctionNameStandard.xml" role="php" />
        <file baseinstalldir="PHP" name="ValidVariableNameStandard.xml" role="php" />
       </dir>
       <dir name="WhiteSpace">
        <file baseinstalldir="PHP" name="ScopeClosingBraceStandard.xml" role="php" />
        <file baseinstalldir="PHP" name="ScopeIndentStandard.xml" role="php" />
        <file baseinstalldir="PHP" name="ObjectOperatorIndentStandard.xml" role="php" />
       </dir>
      </dir>
      <dir name="Sniffs">
       <dir name="Classes">
        <file baseinstalldir="PHP" name="ClassDeclarationSniff.php" role="php">
         <tasks:replace from="@package_version@" to="version" type="package-info" />
        </file>
       </dir>
       <dir name="Commenting">
        <file baseinstalldir="PHP" name="ClassCommentSniff.php" role="php">
         <tasks:replace from="@package_version@" to="version" type="package-info" />
        </file>
        <file baseinstalldir="PHP" name="FileCommentSniff.php" role="php">
         <tasks:replace from="@package_version@" to="version" type="package-info" />
        </file>
        <file baseinstalldir="PHP" name="FunctionCommentSniff.php" role="php">
         <tasks:replace from="@package_version@" to="version" type="package-info" />
        </file>
        <file baseinstalldir="PHP" name="InlineCommentSniff.php" role="php">
         <tasks:replace from="@package_version@" to="version" type="package-info" />
        </file>
       </dir>
       <dir name="ControlStructures">
        <file baseinstalldir="PHP" name="ControlSignatureSniff.php" role="php">
         <tasks:replace from="@package_version@" to="version" type="package-info" />
        </file>
        <file baseinstalldir="PHP" name="MultiLineConditionSniff.php" role="php">
         <tasks:replace from="@package_version@" to="version" type="package-info" />
        </file>
       </dir>
       <dir name="Files">
        <file baseinstalldir="PHP" name="IncludingFileSniff.php" role="php">
         <tasks:replace from="@package_version@" to="version" type="package-info" />
        </file>
       </dir>
       <dir name="Formatting">
        <file baseinstalldir="PHP" name="MultiLineAssignmentSniff.php" role="php">
         <tasks:replace from="@package_version@" to="version" type="package-info" />
        </file>
       </dir>
       <dir name="Functions">
        <file baseinstalldir="PHP" name="FunctionCallSignatureSniff.php" role="php">
         <tasks:replace from="@package_version@" to="version" type="package-info" />
        </file>
        <file baseinstalldir="PHP" name="FunctionDeclarationSniff.php" role="php">
         <tasks:replace from="@package_version@" to="version" type="package-info" />
        </file>
        <file baseinstalldir="PHP" name="ValidDefaultValueSniff.php" role="php">
         <tasks:replace from="@package_version@" to="version" type="package-info" />
        </file>
       </dir>
       <dir name="NamingConventions">
        <file baseinstalldir="PHP" name="ValidClassNameSniff.php" role="php">
         <tasks:replace from="@package_version@" to="version" type="package-info" />
        </file>
        <file baseinstalldir="PHP" name="ValidFunctionNameSniff.php" role="php">
         <tasks:replace from="@package_version@" to="version" type="package-info" />
        </file>
        <file baseinstalldir="PHP" name="ValidVariableNameSniff.php" role="php">
         <tasks:replace from="@package_version@" to="version" type="package-info" />
        </file>
       </dir>
       <dir name="WhiteSpace">
        <file baseinstalldir="PHP" name="ObjectOperatorIndentSniff.php" role="php">
         <tasks:replace from="@package_version@" to="version" type="package-info" />
        </file>
        <file baseinstalldir="PHP" name="ScopeClosingBraceSniff.php" role="php">
         <tasks:replace from="@package_version@" to="version" type="package-info" />
        </file>
        <file baseinstalldir="PHP" name="ScopeIndentSniff.php" role="php">
         <tasks:replace from="@package_version@" to="version" type="package-info" />
        </file>
       </dir>
      </dir>
      <dir name="Tests">
       <dir name="Classes">
        <file baseinstalldir="PHP" name="ClassDeclarationUnitTest.inc" role="test" />
        <file baseinstalldir="PHP" name="ClassDeclarationUnitTest.php" role="test">
         <tasks:replace from="@package_version@" to="version" type="package-info" />
        </file>
       </dir>
       <dir name="Commenting">
        <file baseinstalldir="PHP" name="ClassCommentUnitTest.inc" role="test" />
        <file baseinstalldir="PHP" name="ClassCommentUnitTest.php" role="test">
         <tasks:replace from="@package_version@" to="version" type="package-info" />
        </file>
        <file baseinstalldir="PHP" name="FileCommentUnitTest.inc" role="test" />
        <file baseinstalldir="PHP" name="FileCommentUnitTest.php" role="test">
         <tasks:replace from="@package_version@" to="version" type="package-info" />
        </file>
        <file baseinstalldir="PHP" name="FunctionCommentUnitTest.inc" role="test" />
        <file baseinstalldir="PHP" name="FunctionCommentUnitTest.php" role="test">
         <tasks:replace from="@package_version@" to="version" type="package-info" />
        </file>
        <file baseinstalldir="PHP" name="InlineCommentUnitTest.inc" role="test" />
        <file baseinstalldir="PHP" name="InlineCommentUnitTest.php" role="test">
         <tasks:replace from="@package_version@" to="version" type="package-info" />
        </file>
       </dir>
       <dir name="ControlStructures">
        <file baseinstalldir="PHP" name="ControlSignatureUnitTest.inc" role="test" />
        <file baseinstalldir="PHP" name="ControlSignatureUnitTest.php" role="test">
         <tasks:replace from="@package_version@" to="version" type="package-info" />
        </file>
        <file baseinstalldir="PHP" name="MultiLineConditionUnitTest.inc" role="test" />
        <file baseinstalldir="PHP" name="MultiLineConditionUnitTest.php" role="test">
         <tasks:replace from="@package_version@" to="version" type="package-info" />
        </file>
       </dir>
       <dir name="Files">
        <file baseinstalldir="PHP" name="IncludingFileUnitTest.inc" role="test" />
        <file baseinstalldir="PHP" name="IncludingFileUnitTest.php" role="test">
         <tasks:replace from="@package_version@" to="version" type="package-info" />
        </file>
       </dir>
       <dir name="Formatting">
        <file baseinstalldir="PHP" name="MultiLineAssignmentUnitTest.inc" role="test" />
        <file baseinstalldir="PHP" name="MultiLineAssignmentUnitTest.php" role="test">
         <tasks:replace from="@package_version@" to="version" type="package-info" />
        </file>
       </dir>
       <dir name="Functions">
        <file baseinstalldir="PHP" name="FunctionCallSignatureUnitTest.inc" role="test" />
        <file baseinstalldir="PHP" name="FunctionCallSignatureUnitTest.php" role="test">
         <tasks:replace from="@package_version@" to="version" type="package-info" />
        </file>
        <file baseinstalldir="PHP" name="FunctionDeclarationUnitTest.inc" role="test" />
        <file baseinstalldir="PHP" name="FunctionDeclarationUnitTest.php" role="test">
         <tasks:replace from="@package_version@" to="version" type="package-info" />
        </file>
        <file baseinstalldir="PHP" name="ValidDefaultValueUnitTest.inc" role="test" />
        <file baseinstalldir="PHP" name="ValidDefaultValueUnitTest.php" role="test">
         <tasks:replace from="@package_version@" to="version" type="package-info" />
        </file>
       </dir>
       <dir name="NamingConventions">
        <file baseinstalldir="PHP" name="ValidClassNameUnitTest.inc" role="test" />
        <file baseinstalldir="PHP" name="ValidClassNameUnitTest.php" role="test">
         <tasks:replace from="@package_version@" to="version" type="package-info" />
        </file>
        <file baseinstalldir="PHP" name="ValidFunctionNameUnitTest.inc" role="test" />
        <file baseinstalldir="PHP" name="ValidFunctionNameUnitTest.php" role="test">
         <tasks:replace from="@package_version@" to="version" type="package-info" />
        </file>
        <file baseinstalldir="PHP" name="ValidVariableNameUnitTest.inc" role="test" />
        <file baseinstalldir="PHP" name="ValidVariableNameUnitTest.php" role="test">
         <tasks:replace from="@package_version@" to="version" type="package-info" />
        </file>
       </dir>
       <dir name="WhiteSpace">
        <file baseinstalldir="PHP" name="ObjectOperatorIndentUnitTest.inc" role="test" />
        <file baseinstalldir="PHP" name="ObjectOperatorIndentUnitTest.php" role="test">
         <tasks:replace from="@package_version@" to="version" type="package-info" />
        </file>
        <file baseinstalldir="PHP" name="ScopeClosingBraceUnitTest.inc" role="test" />
        <file baseinstalldir="PHP" name="ScopeClosingBraceUnitTest.php" role="test">
         <tasks:replace from="@package_version@" to="version" type="package-info" />
        </file>
        <file baseinstalldir="PHP" name="ScopeIndentUnitTest.inc" role="test" />
        <file baseinstalldir="PHP" name="ScopeIndentUnitTest.php" role="test">
         <tasks:replace from="@package_version@" to="version" type="package-info" />
        </file>
       </dir>
      </dir>
      <file baseinstalldir="PHP" name="ruleset.xml" role="php" />
     </dir>
     <dir name="PHPCS">
      <file baseinstalldir="PHP" name="ruleset.xml" role="php" />
     </dir>
     <dir name="PSR1">
      <dir name="Docs">
       <dir name="Classes">
        <file baseinstalldir="PHP" name="ClassDeclarationStandard.xml" role="php" />
       </dir>
       <dir name="Files">
        <file baseinstalldir="PHP" name="SideEffectsStandard.xml" role="php" />
       </dir>
      </dir>
      <dir name="Sniffs">
       <dir name="Classes">
        <file baseinstalldir="PHP" name="ClassDeclarationSniff.php" role="php">
         <tasks:replace from="@package_version@" to="version" type="package-info" />
        </file>
       </dir>
       <dir name="Files">
        <file baseinstalldir="PHP" name="SideEffectsSniff.php" role="php">
         <tasks:replace from="@package_version@" to="version" type="package-info" />
        </file>
       </dir>
       <dir name="Methods">
        <file baseinstalldir="PHP" name="CamelCapsMethodNameSniff.php" role="php">
         <tasks:replace from="@package_version@" to="version" type="package-info" />
        </file>
       </dir>
      </dir>
      <dir name="Tests">
       <dir name="Classes">
        <file baseinstalldir="PHP" name="ClassDeclarationUnitTest.inc" role="test" />
        <file baseinstalldir="PHP" name="ClassDeclarationUnitTest.php" role="test">
         <tasks:replace from="@package_version@" to="version" type="package-info" />
        </file>
       </dir>
       <dir name="Files">
        <file baseinstalldir="PHP" name="SideEffectsUnitTest.1.inc" role="test" />
        <file baseinstalldir="PHP" name="SideEffectsUnitTest.2.inc" role="test" />
        <file baseinstalldir="PHP" name="SideEffectsUnitTest.3.inc" role="test" />
        <file baseinstalldir="PHP" name="SideEffectsUnitTest.4.inc" role="test" />
        <file baseinstalldir="PHP" name="SideEffectsUnitTest.php" role="test">
         <tasks:replace from="@package_version@" to="version" type="package-info" />
        </file>
       </dir>
       <dir name="Methods">
        <file baseinstalldir="PHP" name="CamelCapsMethodNameUnitTest.inc" role="test" />
        <file baseinstalldir="PHP" name="CamelCapsMethodNameUnitTest.php" role="test">
         <tasks:replace from="@package_version@" to="version" type="package-info" />
        </file>
       </dir>
      </dir>
      <file baseinstalldir="PHP" name="ruleset.xml" role="php" />
     </dir>
     <dir name="PSR2">
      <dir name="Docs">
       <dir name="Classes">
        <file baseinstalldir="PHP" name="ClassDeclarationStandard.xml" role="php" />
        <file baseinstalldir="PHP" name="PropertyDeclarationStandard.xml" role="php" />
       </dir>
       <dir name="ControlStructures">
        <file baseinstalldir="PHP" name="ControlStructureSpacingStandard.xml" role="php" />
        <file baseinstalldir="PHP" name="ElseIfDeclarationStandard.xml" role="php" />
        <file baseinstalldir="PHP" name="SwitchDeclarationStandard.xml" role="php" />
       </dir>
       <dir name="Files">
        <file baseinstalldir="PHP" name="EndFileNewlineStandard.xml" role="php" />
       </dir>
       <dir name="Methods">
        <file baseinstalldir="PHP" name="MethodDeclarationStandard.xml" role="php" />
       </dir>
       <dir name="Namespaces">
        <file baseinstalldir="PHP" name="NamespaceDeclarationStandard.xml" role="php" />
        <file baseinstalldir="PHP" name="UseDeclarationStandard.xml" role="php" />
       </dir>
      </dir>
      <dir name="Sniffs">
       <dir name="Classes">
        <file baseinstalldir="PHP" name="ClassDeclarationSniff.php" role="php">
         <tasks:replace from="@package_version@" to="version" type="package-info" />
        </file>
        <file baseinstalldir="PHP" name="PropertyDeclarationSniff.php" role="php">
         <tasks:replace from="@package_version@" to="version" type="package-info" />
        </file>
       </dir>
       <dir name="ControlStructures">
        <file baseinstalldir="PHP" name="ControlStructureSpacingSniff.php" role="php">
         <tasks:replace from="@package_version@" to="version" type="package-info" />
        </file>
        <file baseinstalldir="PHP" name="ElseIfDeclarationSniff.php" role="php">
         <tasks:replace from="@package_version@" to="version" type="package-info" />
        </file>
        <file baseinstalldir="PHP" name="SwitchDeclarationSniff.php" role="php">
         <tasks:replace from="@package_version@" to="version" type="package-info" />
        </file>
       </dir>
       <dir name="Files">
        <file baseinstalldir="PHP" name="EndFileNewlineSniff.php" role="php">
         <tasks:replace from="@package_version@" to="version" type="package-info" />
        </file>
       </dir>
       <dir name="Methods">
        <file baseinstalldir="PHP" name="FunctionCallSignatureSniff.php" role="php">
         <tasks:replace from="@package_version@" to="version" type="package-info" />
        </file>
        <file baseinstalldir="PHP" name="MethodDeclarationSniff.php" role="php">
         <tasks:replace from="@package_version@" to="version" type="package-info" />
        </file>
       </dir>
       <dir name="Namespaces">
        <file baseinstalldir="PHP" name="NamespaceDeclarationSniff.php" role="php">
         <tasks:replace from="@package_version@" to="version" type="package-info" />
        </file>
        <file baseinstalldir="PHP" name="UseDeclarationSniff.php" role="php">
         <tasks:replace from="@package_version@" to="version" type="package-info" />
        </file>
       </dir>
      </dir>
      <dir name="Tests">
       <dir name="Classes">
        <file baseinstalldir="PHP" name="ClassDeclarationUnitTest.inc" role="test" />
        <file baseinstalldir="PHP" name="ClassDeclarationUnitTest.php" role="test">
         <tasks:replace from="@package_version@" to="version" type="package-info" />
        </file>
        <file baseinstalldir="PHP" name="PropertyDeclarationUnitTest.inc" role="test" />
        <file baseinstalldir="PHP" name="PropertyDeclarationUnitTest.php" role="test">
         <tasks:replace from="@package_version@" to="version" type="package-info" />
        </file>
       </dir>
       <dir name="ControlStructures">
        <file baseinstalldir="PHP" name="ControlStructureSpacingUnitTest.inc" role="test" />
        <file baseinstalldir="PHP" name="ControlStructureSpacingUnitTest.php" role="test">
         <tasks:replace from="@package_version@" to="version" type="package-info" />
        </file>
        <file baseinstalldir="PHP" name="ElseIfDeclarationUnitTest.inc" role="test" />
        <file baseinstalldir="PHP" name="ElseIfDeclarationUnitTest.php" role="test">
         <tasks:replace from="@package_version@" to="version" type="package-info" />
        </file>
        <file baseinstalldir="PHP" name="SwitchDeclarationUnitTest.inc" role="test" />
        <file baseinstalldir="PHP" name="SwitchDeclarationUnitTest.php" role="test">
         <tasks:replace from="@package_version@" to="version" type="package-info" />
        </file>
       </dir>
       <dir name="Files">
        <file baseinstalldir="PHP" name="EndFileNewlineUnitTest.1.inc" role="test" />
        <file baseinstalldir="PHP" name="EndFileNewlineUnitTest.2.inc" role="test" />
        <file baseinstalldir="PHP" name="EndFileNewlineUnitTest.3.inc" role="test" />
        <file baseinstalldir="PHP" name="EndFileNewlineUnitTest.4.inc" role="test" />
        <file baseinstalldir="PHP" name="EndFileNewlineUnitTest.5.inc" role="test" />
        <file baseinstalldir="PHP" name="EndFileNewlineUnitTest.php" role="test">
         <tasks:replace from="@package_version@" to="version" type="package-info" />
        </file>
       </dir>
       <dir name="Methods">
        <file baseinstalldir="PHP" name="FunctionCallSignatureUnitTest.inc" role="test" />
        <file baseinstalldir="PHP" name="FunctionCallSignatureUnitTest.php" role="test">
         <tasks:replace from="@package_version@" to="version" type="package-info" />
        </file>
        <file baseinstalldir="PHP" name="MethodDeclarationUnitTest.inc" role="test" />
        <file baseinstalldir="PHP" name="MethodDeclarationUnitTest.php" role="test">
         <tasks:replace from="@package_version@" to="version" type="package-info" />
        </file>
       </dir>
       <dir name="Namespaces">
        <file baseinstalldir="PHP" name="NamespaceDeclarationUnitTest.inc" role="test" />
        <file baseinstalldir="PHP" name="NamespaceDeclarationUnitTest.php" role="test">
         <tasks:replace from="@package_version@" to="version" type="package-info" />
        </file>
        <file baseinstalldir="PHP" name="UseDeclarationUnitTest.1.inc" role="test" />
        <file baseinstalldir="PHP" name="UseDeclarationUnitTest.2.inc" role="test" />
        <file baseinstalldir="PHP" name="UseDeclarationUnitTest.3.inc" role="test" />
        <file baseinstalldir="PHP" name="UseDeclarationUnitTest.php" role="test">
         <tasks:replace from="@package_version@" to="version" type="package-info" />
        </file>
       </dir>
      </dir>
      <file baseinstalldir="PHP" name="ruleset.xml" role="php" />
     </dir>
     <dir name="Squiz">
      <dir name="Docs">
       <dir name="Arrays">
        <file baseinstalldir="PHP" name="ArrayBracketSpacingStandard.xml" role="php" />
        <file baseinstalldir="PHP" name="ArrayDeclarationStandard.xml" role="php" />
       </dir>
       <dir name="Classes">
        <file baseinstalldir="PHP" name="LowercaseClassKeywordsStandard.xml" role="php" />
        <file baseinstalldir="PHP" name="SelfMemberReferenceStandard.xml" role="php" />
       </dir>
       <dir name="Commenting">
        <file baseinstalldir="PHP" name="DocCommentAlignmentStandard.xml" role="php" />
        <file baseinstalldir="PHP" name="FunctionCommentThrowTagStandard.xml" role="php" />
       </dir>
       <dir name="ControlStructures">
        <file baseinstalldir="PHP" name="ForEachLoopDeclarationStandard.xml" role="php" />
        <file baseinstalldir="PHP" name="ForLoopDeclarationStandard.xml" role="php" />
        <file baseinstalldir="PHP" name="LowercaseDeclarationStandard.xml" role="php" />
       </dir>
       <dir name="Functions">
        <file baseinstalldir="PHP" name="FunctionDuplicateArgumentStandard.xml" role="php" />
        <file baseinstalldir="PHP" name="LowercaseFunctionKeywordsStandard.xml" role="php" />
       </dir>
       <dir name="Scope">
        <file baseinstalldir="PHP" name="StaticThisUsageStandard.xml" role="php" />
       </dir>
       <dir name="Strings">
        <file baseinstalldir="PHP" name="EchoedStringsStandard.xml" role="php" />
       </dir>
       <dir name="WhiteSpace">
        <file baseinstalldir="PHP" name="CastSpacingStandard.xml" role="php" />
        <file baseinstalldir="PHP" name="FunctionOpeningBraceStandard.xml" role="php" />
        <file baseinstalldir="PHP" name="LanguageConstructSpacingStandard.xml" role="php" />
        <file baseinstalldir="PHP" name="ObjectOperatorSpacingStandard.xml" role="php" />
        <file baseinstalldir="PHP" name="ScopeKeywordSpacingStandard.xml" role="php" />
        <file baseinstalldir="PHP" name="SemicolonSpacingStandard.xml" role="php" />
       </dir>
      </dir>
      <dir name="Sniffs">
       <dir name="Arrays">
        <file baseinstalldir="PHP" name="ArrayBracketSpacingSniff.php" role="php">
         <tasks:replace from="@package_version@" to="version" type="package-info" />
        </file>
        <file baseinstalldir="PHP" name="ArrayDeclarationSniff.php" role="php">
         <tasks:replace from="@package_version@" to="version" type="package-info" />
        </file>
       </dir>
       <dir name="Classes">
        <file baseinstalldir="PHP" name="ClassDeclarationSniff.php" role="php">
         <tasks:replace from="@package_version@" to="version" type="package-info" />
        </file>
        <file baseinstalldir="PHP" name="ClassFileNameSniff.php" role="php">
         <tasks:replace from="@package_version@" to="version" type="package-info" />
        </file>
        <file baseinstalldir="PHP" name="DuplicatePropertySniff.php" role="php">
         <tasks:replace from="@package_version@" to="version" type="package-info" />
        </file>
        <file baseinstalldir="PHP" name="LowercaseClassKeywordsSniff.php" role="php">
         <tasks:replace from="@package_version@" to="version" type="package-info" />
        </file>
        <file baseinstalldir="PHP" name="SelfMemberReferenceSniff.php" role="php">
         <tasks:replace from="@package_version@" to="version" type="package-info" />
        </file>
        <file baseinstalldir="PHP" name="ValidClassNameSniff.php" role="php">
         <tasks:replace from="@package_version@" to="version" type="package-info" />
        </file>
       </dir>
       <dir name="CodeAnalysis">
        <file baseinstalldir="PHP" name="EmptyStatementSniff.php" role="php">
         <tasks:replace from="@package_version@" to="version" type="package-info" />
        </file>
       </dir>
       <dir name="Commenting">
        <file baseinstalldir="PHP" name="BlockCommentSniff.php" role="php">
         <tasks:replace from="@package_version@" to="version" type="package-info" />
        </file>
        <file baseinstalldir="PHP" name="ClassCommentSniff.php" role="php">
         <tasks:replace from="@package_version@" to="version" type="package-info" />
        </file>
        <file baseinstalldir="PHP" name="ClosingDeclarationCommentSniff.php" role="php">
         <tasks:replace from="@package_version@" to="version" type="package-info" />
        </file>
        <file baseinstalldir="PHP" name="DocCommentAlignmentSniff.php" role="php">
         <tasks:replace from="@package_version@" to="version" type="package-info" />
        </file>
        <file baseinstalldir="PHP" name="EmptyCatchCommentSniff.php" role="php">
         <tasks:replace from="@package_version@" to="version" type="package-info" />
        </file>
        <file baseinstalldir="PHP" name="FileCommentSniff.php" role="php">
         <tasks:replace from="@package_version@" to="version" type="package-info" />
        </file>
        <file baseinstalldir="PHP" name="FunctionCommentThrowTagSniff.php" role="php">
         <tasks:replace from="@package_version@" to="version" type="package-info" />
        </file>
        <file baseinstalldir="PHP" name="FunctionCommentSniff.php" role="php">
         <tasks:replace from="@package_version@" to="version" type="package-info" />
        </file>
        <file baseinstalldir="PHP" name="InlineCommentSniff.php" role="php">
         <tasks:replace from="@package_version@" to="version" type="package-info" />
        </file>
        <file baseinstalldir="PHP" name="LongConditionClosingCommentSniff.php" role="php">
         <tasks:replace from="@package_version@" to="version" type="package-info" />
        </file>
        <file baseinstalldir="PHP" name="PostStatementCommentSniff.php" role="php">
         <tasks:replace from="@package_version@" to="version" type="package-info" />
        </file>
        <file baseinstalldir="PHP" name="VariableCommentSniff.php" role="php">
         <tasks:replace from="@package_version@" to="version" type="package-info" />
        </file>
       </dir>
       <dir name="ControlStructures">
        <file baseinstalldir="PHP" name="ControlSignatureSniff.php" role="php">
         <tasks:replace from="@package_version@" to="version" type="package-info" />
        </file>
        <file baseinstalldir="PHP" name="ElseIfDeclarationSniff.php" role="php">
         <tasks:replace from="@package_version@" to="version" type="package-info" />
        </file>
        <file baseinstalldir="PHP" name="ForEachLoopDeclarationSniff.php" role="php">
         <tasks:replace from="@package_version@" to="version" type="package-info" />
        </file>
        <file baseinstalldir="PHP" name="ForLoopDeclarationSniff.php" role="php">
         <tasks:replace from="@package_version@" to="version" type="package-info" />
        </file>
        <file baseinstalldir="PHP" name="InlineIfDeclarationSniff.php" role="php">
         <tasks:replace from="@package_version@" to="version" type="package-info" />
        </file>
        <file baseinstalldir="PHP" name="LowercaseDeclarationSniff.php" role="php">
         <tasks:replace from="@package_version@" to="version" type="package-info" />
        </file>
        <file baseinstalldir="PHP" name="SwitchDeclarationSniff.php" role="php">
         <tasks:replace from="@package_version@" to="version" type="package-info" />
        </file>
       </dir>
       <dir name="CSS">
        <file baseinstalldir="PHP" name="ClassDefinitionClosingBraceSpaceSniff.php" role="php">
         <tasks:replace from="@package_version@" to="version" type="package-info" />
        </file>
        <file baseinstalldir="PHP" name="ClassDefinitionNameSpacingSniff.php" role="php">
         <tasks:replace from="@package_version@" to="version" type="package-info" />
        </file>
        <file baseinstalldir="PHP" name="ClassDefinitionOpeningBraceSpaceSniff.php" role="php">
         <tasks:replace from="@package_version@" to="version" type="package-info" />
        </file>
        <file baseinstalldir="PHP" name="ColonSpacingSniff.php" role="php">
         <tasks:replace from="@package_version@" to="version" type="package-info" />
        </file>
        <file baseinstalldir="PHP" name="ColourDefinitionSniff.php" role="php">
         <tasks:replace from="@package_version@" to="version" type="package-info" />
        </file>
        <file baseinstalldir="PHP" name="DisallowMultipleStyleDefinitionsSniff.php" role="php">
         <tasks:replace from="@package_version@" to="version" type="package-info" />
        </file>
        <file baseinstalldir="PHP" name="DuplicateClassDefinitionSniff.php" role="php">
         <tasks:replace from="@package_version@" to="version" type="package-info" />
        </file>
        <file baseinstalldir="PHP" name="DuplicateStyleDefinitionSniff.php" role="php">
         <tasks:replace from="@package_version@" to="version" type="package-info" />
        </file>
        <file baseinstalldir="PHP" name="EmptyClassDefinitionSniff.php" role="php">
         <tasks:replace from="@package_version@" to="version" type="package-info" />
        </file>
        <file baseinstalldir="PHP" name="EmptyStyleDefinitionSniff.php" role="php">
         <tasks:replace from="@package_version@" to="version" type="package-info" />
        </file>
        <file baseinstalldir="PHP" name="ForbiddenStylesSniff.php" role="php">
         <tasks:replace from="@package_version@" to="version" type="package-info" />
        </file>
        <file baseinstalldir="PHP" name="IndentationSniff.php" role="php">
         <tasks:replace from="@package_version@" to="version" type="package-info" />
        </file>
        <file baseinstalldir="PHP" name="LowercaseStyleDefinitionSniff.php" role="php">
         <tasks:replace from="@package_version@" to="version" type="package-info" />
        </file>
        <file baseinstalldir="PHP" name="MissingColonSniff.php" role="php">
         <tasks:replace from="@package_version@" to="version" type="package-info" />
        </file>
        <file baseinstalldir="PHP" name="NamedColoursSniff.php" role="php">
         <tasks:replace from="@package_version@" to="version" type="package-info" />
        </file>
        <file baseinstalldir="PHP" name="OpacitySniff.php" role="php">
         <tasks:replace from="@package_version@" to="version" type="package-info" />
        </file>
        <file baseinstalldir="PHP" name="SemicolonSpacingSniff.php" role="php">
         <tasks:replace from="@package_version@" to="version" type="package-info" />
        </file>
        <file baseinstalldir="PHP" name="ShorthandSizeSniff.php" role="php">
         <tasks:replace from="@package_version@" to="version" type="package-info" />
        </file>
       </dir>
       <dir name="Debug">
        <file baseinstalldir="PHP" name="JavaScriptLintSniff.php" role="php">
         <tasks:replace from="@package_version@" to="version" type="package-info" />
        </file>
        <file baseinstalldir="PHP" name="JSLintSniff.php" role="php">
         <tasks:replace from="@package_version@" to="version" type="package-info" />
        </file>
       </dir>
       <dir name="Files">
        <file baseinstalldir="PHP" name="FileExtensionSniff.php" role="php">
         <tasks:replace from="@package_version@" to="version" type="package-info" />
        </file>
       </dir>
       <dir name="Formatting">
        <file baseinstalldir="PHP" name="OperatorBracketSniff.php" role="php">
         <tasks:replace from="@package_version@" to="version" type="package-info" />
        </file>
       </dir>
       <dir name="Functions">
        <file baseinstalldir="PHP" name="FunctionDeclarationArgumentSpacingSniff.php" role="php">
         <tasks:replace from="@package_version@" to="version" type="package-info" />
        </file>
        <file baseinstalldir="PHP" name="FunctionDeclarationSniff.php" role="php">
         <tasks:replace from="@package_version@" to="version" type="package-info" />
        </file>
        <file baseinstalldir="PHP" name="FunctionDuplicateArgumentSniff.php" role="php">
         <tasks:replace from="@package_version@" to="version" type="package-info" />
        </file>
        <file baseinstalldir="PHP" name="GlobalFunctionSniff.php" role="php">
         <tasks:replace from="@package_version@" to="version" type="package-info" />
        </file>
        <file baseinstalldir="PHP" name="LowercaseFunctionKeywordsSniff.php" role="php">
         <tasks:replace from="@package_version@" to="version" type="package-info" />
        </file>
        <file baseinstalldir="PHP" name="MultiLineFunctionDeclarationSniff.php" role="php">
         <tasks:replace from="@package_version@" to="version" type="package-info" />
        </file>
       </dir>
       <dir name="NamingConventions">
        <file baseinstalldir="PHP" name="ConstantCaseSniff.php" role="php">
         <tasks:replace from="@package_version@" to="version" type="package-info" />
        </file>
        <file baseinstalldir="PHP" name="ValidFunctionNameSniff.php" role="php">
         <tasks:replace from="@package_version@" to="version" type="package-info" />
        </file>
        <file baseinstalldir="PHP" name="ValidVariableNameSniff.php" role="php">
         <tasks:replace from="@package_version@" to="version" type="package-info" />
        </file>
       </dir>
       <dir name="Objects">
        <file baseinstalldir="PHP" name="DisallowObjectStringIndexSniff.php" role="php">
         <tasks:replace from="@package_version@" to="version" type="package-info" />
        </file>
        <file baseinstalldir="PHP" name="ObjectInstantiationSniff.php" role="php">
         <tasks:replace from="@package_version@" to="version" type="package-info" />
        </file>
        <file baseinstalldir="PHP" name="ObjectMemberCommaSniff.php" role="php">
         <tasks:replace from="@package_version@" to="version" type="package-info" />
        </file>
       </dir>
       <dir name="Operators">
        <file baseinstalldir="PHP" name="ComparisonOperatorUsageSniff.php" role="php">
         <tasks:replace from="@package_version@" to="version" type="package-info" />
        </file>
        <file baseinstalldir="PHP" name="IncrementDecrementUsageSniff.php" role="php">
         <tasks:replace from="@package_version@" to="version" type="package-info" />
        </file>
        <file baseinstalldir="PHP" name="ValidLogicalOperatorsSniff.php" role="php">
         <tasks:replace from="@package_version@" to="version" type="package-info" />
        </file>
       </dir>
       <dir name="PHP">
        <file baseinstalldir="PHP" name="CommentedOutCodeSniff.php" role="php">
         <tasks:replace from="@package_version@" to="version" type="package-info" />
        </file>
        <file baseinstalldir="PHP" name="DisallowBooleanStatementSniff.php" role="php">
         <tasks:replace from="@package_version@" to="version" type="package-info" />
        </file>
        <file baseinstalldir="PHP" name="DisallowComparisonAssignmentSniff.php" role="php">
         <tasks:replace from="@package_version@" to="version" type="package-info" />
        </file>
        <file baseinstalldir="PHP" name="DisallowInlineIfSniff.php" role="php">
         <tasks:replace from="@package_version@" to="version" type="package-info" />
        </file>
        <file baseinstalldir="PHP" name="DisallowMultipleAssignmentsSniff.php" role="php">
         <tasks:replace from="@package_version@" to="version" type="package-info" />
        </file>
        <file baseinstalldir="PHP" name="DisallowObEndFlushSniff.php" role="php">
         <tasks:replace from="@package_version@" to="version" type="package-info" />
        </file>
        <file baseinstalldir="PHP" name="DisallowSizeFunctionsInLoopsSniff.php" role="php">
         <tasks:replace from="@package_version@" to="version" type="package-info" />
        </file>
        <file baseinstalldir="PHP" name="DiscouragedFunctionsSniff.php" role="php">
         <tasks:replace from="@package_version@" to="version" type="package-info" />
        </file>
        <file baseinstalldir="PHP" name="EmbeddedPhpSniff.php" role="php">
         <tasks:replace from="@package_version@" to="version" type="package-info" />
        </file>
        <file baseinstalldir="PHP" name="EvalSniff.php" role="php">
         <tasks:replace from="@package_version@" to="version" type="package-info" />
        </file>
        <file baseinstalldir="PHP" name="ForbiddenFunctionsSniff.php" role="php">
         <tasks:replace from="@package_version@" to="version" type="package-info" />
        </file>
        <file baseinstalldir="PHP" name="GlobalKeywordSniff.php" role="php">
         <tasks:replace from="@package_version@" to="version" type="package-info" />
        </file>
        <file baseinstalldir="PHP" name="HeredocSniff.php" role="php">
         <tasks:replace from="@package_version@" to="version" type="package-info" />
        </file>
        <file baseinstalldir="PHP" name="InnerFunctionsSniff.php" role="php">
         <tasks:replace from="@package_version@" to="version" type="package-info" />
        </file>
        <file baseinstalldir="PHP" name="LowercasePHPFunctionsSniff.php" role="php">
         <tasks:replace from="@package_version@" to="version" type="package-info" />
        </file>
        <file baseinstalldir="PHP" name="NonExecutableCodeSniff.php" role="php">
         <tasks:replace from="@package_version@" to="version" type="package-info" />
        </file>
       </dir>
       <dir name="Scope">
        <file baseinstalldir="PHP" name="MemberVarScopeSniff.php" role="php">
         <tasks:replace from="@package_version@" to="version" type="package-info" />
        </file>
        <file baseinstalldir="PHP" name="MethodScopeSniff.php" role="php">
         <tasks:replace from="@package_version@" to="version" type="package-info" />
        </file>
        <file baseinstalldir="PHP" name="StaticThisUsageSniff.php" role="php">
         <tasks:replace from="@package_version@" to="version" type="package-info" />
        </file>
       </dir>
       <dir name="Strings">
        <file baseinstalldir="PHP" name="ConcatenationSpacingSniff.php" role="php">
         <tasks:replace from="@package_version@" to="version" type="package-info" />
        </file>
        <file baseinstalldir="PHP" name="DoubleQuoteUsageSniff.php" role="php">
         <tasks:replace from="@package_version@" to="version" type="package-info" />
        </file>
        <file baseinstalldir="PHP" name="EchoedStringsSniff.php" role="php">
         <tasks:replace from="@package_version@" to="version" type="package-info" />
        </file>
       </dir>
       <dir name="WhiteSpace">
        <file baseinstalldir="PHP" name="CastSpacingSniff.php" role="php">
         <tasks:replace from="@package_version@" to="version" type="package-info" />
        </file>
        <file baseinstalldir="PHP" name="ControlStructureSpacingSniff.php" role="php">
         <tasks:replace from="@package_version@" to="version" type="package-info" />
        </file>
        <file baseinstalldir="PHP" name="FunctionClosingBraceSpaceSniff.php" role="php">
         <tasks:replace from="@package_version@" to="version" type="package-info" />
        </file>
        <file baseinstalldir="PHP" name="FunctionOpeningBraceSpaceSniff.php" role="php">
         <tasks:replace from="@package_version@" to="version" type="package-info" />
        </file>
        <file baseinstalldir="PHP" name="FunctionSpacingSniff.php" role="php">
         <tasks:replace from="@package_version@" to="version" type="package-info" />
        </file>
        <file baseinstalldir="PHP" name="LanguageConstructSpacingSniff.php" role="php">
         <tasks:replace from="@package_version@" to="version" type="package-info" />
        </file>
        <file baseinstalldir="PHP" name="LogicalOperatorSpacingSniff.php" role="php">
         <tasks:replace from="@package_version@" to="version" type="package-info" />
        </file>
        <file baseinstalldir="PHP" name="MemberVarSpacingSniff.php" role="php">
         <tasks:replace from="@package_version@" to="version" type="package-info" />
        </file>
        <file baseinstalldir="PHP" name="ObjectOperatorSpacingSniff.php" role="php">
         <tasks:replace from="@package_version@" to="version" type="package-info" />
        </file>
        <file baseinstalldir="PHP" name="OperatorSpacingSniff.php" role="php">
         <tasks:replace from="@package_version@" to="version" type="package-info" />
        </file>
        <file baseinstalldir="PHP" name="PropertyLabelSpacingSniff.php" role="php">
         <tasks:replace from="@package_version@" to="version" type="package-info" />
        </file>
        <file baseinstalldir="PHP" name="ScopeClosingBraceSniff.php" role="php">
         <tasks:replace from="@package_version@" to="version" type="package-info" />
        </file>
        <file baseinstalldir="PHP" name="ScopeKeywordSpacingSniff.php" role="php">
         <tasks:replace from="@package_version@" to="version" type="package-info" />
        </file>
        <file baseinstalldir="PHP" name="SemicolonSpacingSniff.php" role="php">
         <tasks:replace from="@package_version@" to="version" type="package-info" />
        </file>
        <file baseinstalldir="PHP" name="SuperfluousWhitespaceSniff.php" role="php">
         <tasks:replace from="@package_version@" to="version" type="package-info" />
        </file>
       </dir>
      </dir>
      <dir name="Tests">
       <dir name="Arrays">
        <file baseinstalldir="PHP" name="ArrayBracketSpacingUnitTest.inc" role="test" />
        <file baseinstalldir="PHP" name="ArrayBracketSpacingUnitTest.php" role="test">
         <tasks:replace from="@package_version@" to="version" type="package-info" />
        </file>
        <file baseinstalldir="PHP" name="ArrayDeclarationUnitTest.inc" role="test" />
        <file baseinstalldir="PHP" name="ArrayDeclarationUnitTest.php" role="test">
         <tasks:replace from="@package_version@" to="version" type="package-info" />
        </file>
       </dir>
       <dir name="Classes">
        <file baseinstalldir="PHP" name="ClassDeclarationUnitTest.inc" role="test" />
        <file baseinstalldir="PHP" name="ClassDeclarationUnitTest.php" role="test">
         <tasks:replace from="@package_version@" to="version" type="package-info" />
        </file>
        <file baseinstalldir="PHP" name="ClassFileNameUnitTest.inc" role="test" />
        <file baseinstalldir="PHP" name="ClassFileNameUnitTest.php" role="test">
         <tasks:replace from="@package_version@" to="version" type="package-info" />
        </file>
        <file baseinstalldir="PHP" name="DuplicatePropertyUnitTest.js" role="test" />
        <file baseinstalldir="PHP" name="DuplicatePropertyUnitTest.php" role="test">
         <tasks:replace from="@package_version@" to="version" type="package-info" />
        </file>
        <file baseinstalldir="PHP" name="LowercaseClassKeywordsUnitTest.inc" role="test" />
        <file baseinstalldir="PHP" name="LowercaseClassKeywordsUnitTest.php" role="test">
         <tasks:replace from="@package_version@" to="version" type="package-info" />
        </file>
        <file baseinstalldir="PHP" name="SelfMemberReferenceUnitTest.inc" role="test" />
        <file baseinstalldir="PHP" name="SelfMemberReferenceUnitTest.php" role="test">
         <tasks:replace from="@package_version@" to="version" type="package-info" />
        </file>
        <file baseinstalldir="PHP" name="ValidClassNameUnitTest.inc" role="test" />
        <file baseinstalldir="PHP" name="ValidClassNameUnitTest.php" role="test">
         <tasks:replace from="@package_version@" to="version" type="package-info" />
        </file>
       </dir>
       <dir name="CodeAnalysis">
        <file baseinstalldir="PHP" name="EmptyStatementUnitTest.inc" role="test" />
        <file baseinstalldir="PHP" name="EmptyStatementUnitTest.php" role="test">
         <tasks:replace from="@package_version@" to="version" type="package-info" />
        </file>
       </dir>
       <dir name="Commenting">
        <file baseinstalldir="PHP" name="BlockCommentUnitTest.inc" role="test" />
        <file baseinstalldir="PHP" name="BlockCommentUnitTest.php" role="test">
         <tasks:replace from="@package_version@" to="version" type="package-info" />
        </file>
        <file baseinstalldir="PHP" name="ClassCommentUnitTest.inc" role="test" />
        <file baseinstalldir="PHP" name="ClassCommentUnitTest.php" role="test">
         <tasks:replace from="@package_version@" to="version" type="package-info" />
        </file>
        <file baseinstalldir="PHP" name="ClosingDeclarationCommentUnitTest.inc" role="test" />
        <file baseinstalldir="PHP" name="ClosingDeclarationCommentUnitTest.php" role="test">
         <tasks:replace from="@package_version@" to="version" type="package-info" />
        </file>
        <file baseinstalldir="PHP" name="DocCommentAlignmentUnitTest.inc" role="test" />
        <file baseinstalldir="PHP" name="DocCommentAlignmentUnitTest.php" role="test">
         <tasks:replace from="@package_version@" to="version" type="package-info" />
        </file>
        <file baseinstalldir="PHP" name="EmptyCatchCommentUnitTest.inc" role="test" />
        <file baseinstalldir="PHP" name="EmptyCatchCommentUnitTest.php" role="test">
         <tasks:replace from="@package_version@" to="version" type="package-info" />
        </file>
        <file baseinstalldir="PHP" name="FileCommentUnitTest.inc" role="test" />
        <file baseinstalldir="PHP" name="FileCommentUnitTest.js" role="test" />
        <file baseinstalldir="PHP" name="FileCommentUnitTest.php" role="test">
         <tasks:replace from="@package_version@" to="version" type="package-info" />
        </file>
        <file baseinstalldir="PHP" name="FunctionCommentThrowTagUnitTest.inc" role="test" />
        <file baseinstalldir="PHP" name="FunctionCommentThrowTagUnitTest.php" role="test">
         <tasks:replace from="@package_version@" to="version" type="package-info" />
        </file>
        <file baseinstalldir="PHP" name="FunctionCommentUnitTest.inc" role="test" />
        <file baseinstalldir="PHP" name="FunctionCommentUnitTest.php" role="test">
         <tasks:replace from="@package_version@" to="version" type="package-info" />
        </file>
        <file baseinstalldir="PHP" name="InlineCommentUnitTest.inc" role="test" />
        <file baseinstalldir="PHP" name="InlineCommentUnitTest.js" role="test" />
        <file baseinstalldir="PHP" name="InlineCommentUnitTest.php" role="test">
         <tasks:replace from="@package_version@" to="version" type="package-info" />
        </file>
        <file baseinstalldir="PHP" name="LongConditionClosingCommentUnitTest.inc" role="test" />
        <file baseinstalldir="PHP" name="LongConditionClosingCommentUnitTest.js" role="test" />
        <file baseinstalldir="PHP" name="LongConditionClosingCommentUnitTest.php" role="test">
         <tasks:replace from="@package_version@" to="version" type="package-info" />
        </file>
        <file baseinstalldir="PHP" name="PostStatementCommentUnitTest.inc" role="test" />
        <file baseinstalldir="PHP" name="PostStatementCommentUnitTest.js" role="test" />
        <file baseinstalldir="PHP" name="PostStatementCommentUnitTest.php" role="test">
         <tasks:replace from="@package_version@" to="version" type="package-info" />
        </file>
        <file baseinstalldir="PHP" name="VariableCommentUnitTest.inc" role="test" />
        <file baseinstalldir="PHP" name="VariableCommentUnitTest.php" role="test">
         <tasks:replace from="@package_version@" to="version" type="package-info" />
        </file>
       </dir>
       <dir name="ControlStructures">
        <file baseinstalldir="PHP" name="ControlSignatureUnitTest.inc" role="test" />
        <file baseinstalldir="PHP" name="ControlSignatureUnitTest.js" role="test" />
        <file baseinstalldir="PHP" name="ControlSignatureUnitTest.php" role="test">
         <tasks:replace from="@package_version@" to="version" type="package-info" />
        </file>
        <file baseinstalldir="PHP" name="ElseIfDeclarationUnitTest.inc" role="test" />
        <file baseinstalldir="PHP" name="ElseIfDeclarationUnitTest.php" role="test">
         <tasks:replace from="@package_version@" to="version" type="package-info" />
        </file>
        <file baseinstalldir="PHP" name="ForEachLoopDeclarationUnitTest.inc" role="test" />
        <file baseinstalldir="PHP" name="ForEachLoopDeclarationUnitTest.php" role="test">
         <tasks:replace from="@package_version@" to="version" type="package-info" />
        </file>
        <file baseinstalldir="PHP" name="ForLoopDeclarationUnitTest.inc" role="test" />
        <file baseinstalldir="PHP" name="ForLoopDeclarationUnitTest.js" role="test" />
        <file baseinstalldir="PHP" name="ForLoopDeclarationUnitTest.php" role="test">
         <tasks:replace from="@package_version@" to="version" type="package-info" />
        </file>
        <file baseinstalldir="PHP" name="InlineIfDeclarationUnitTest.inc" role="test" />
        <file baseinstalldir="PHP" name="InlineIfDeclarationUnitTest.php" role="test">
         <tasks:replace from="@package_version@" to="version" type="package-info" />
        </file>
        <file baseinstalldir="PHP" name="LowercaseDeclarationUnitTest.inc" role="test" />
        <file baseinstalldir="PHP" name="LowercaseDeclarationUnitTest.php" role="test">
         <tasks:replace from="@package_version@" to="version" type="package-info" />
        </file>
        <file baseinstalldir="PHP" name="SwitchDeclarationUnitTest.inc" role="test" />
        <file baseinstalldir="PHP" name="SwitchDeclarationUnitTest.js" role="test" />
        <file baseinstalldir="PHP" name="SwitchDeclarationUnitTest.php" role="test">
         <tasks:replace from="@package_version@" to="version" type="package-info" />
        </file>
       </dir>
       <dir name="CSS">
        <file baseinstalldir="PHP" name="ClassDefinitionClosingBraceSpaceUnitTest.css" role="test" />
        <file baseinstalldir="PHP" name="ClassDefinitionClosingBraceSpaceUnitTest.php" role="test">
         <tasks:replace from="@package_version@" to="version" type="package-info" />
        </file>
        <file baseinstalldir="PHP" name="ClassDefinitionNameSpacingUnitTest.css" role="test" />
        <file baseinstalldir="PHP" name="ClassDefinitionNameSpacingUnitTest.php" role="test">
         <tasks:replace from="@package_version@" to="version" type="package-info" />
        </file>
        <file baseinstalldir="PHP" name="ClassDefinitionOpeningBraceSpaceUnitTest.css" role="test" />
        <file baseinstalldir="PHP" name="ClassDefinitionOpeningBraceSpaceUnitTest.php" role="test">
         <tasks:replace from="@package_version@" to="version" type="package-info" />
        </file>
        <file baseinstalldir="PHP" name="ColonSpacingUnitTest.css" role="test" />
        <file baseinstalldir="PHP" name="ColonSpacingUnitTest.php" role="test">
         <tasks:replace from="@package_version@" to="version" type="package-info" />
        </file>
        <file baseinstalldir="PHP" name="ColourDefinitionUnitTest.css" role="test" />
        <file baseinstalldir="PHP" name="ColourDefinitionUnitTest.php" role="test">
         <tasks:replace from="@package_version@" to="version" type="package-info" />
        </file>
        <file baseinstalldir="PHP" name="DisallowMultipleStyleDefinitionsUnitTest.css" role="test" />
        <file baseinstalldir="PHP" name="DisallowMultipleStyleDefinitionsUnitTest.php" role="test">
         <tasks:replace from="@package_version@" to="version" type="package-info" />
        </file>
        <file baseinstalldir="PHP" name="DuplicateClassDefinitionUnitTest.css" role="test" />
        <file baseinstalldir="PHP" name="DuplicateClassDefinitionUnitTest.php" role="test">
         <tasks:replace from="@package_version@" to="version" type="package-info" />
        </file>
        <file baseinstalldir="PHP" name="DuplicateStyleDefinitionUnitTest.css" role="test" />
        <file baseinstalldir="PHP" name="DuplicateStyleDefinitionUnitTest.php" role="test">
         <tasks:replace from="@package_version@" to="version" type="package-info" />
        </file>
        <file baseinstalldir="PHP" name="EmptyClassDefinitionUnitTest.css" role="test" />
        <file baseinstalldir="PHP" name="EmptyClassDefinitionUnitTest.php" role="test">
         <tasks:replace from="@package_version@" to="version" type="package-info" />
        </file>
        <file baseinstalldir="PHP" name="EmptyStyleDefinitionUnitTest.css" role="test" />
        <file baseinstalldir="PHP" name="EmptyStyleDefinitionUnitTest.php" role="test">
         <tasks:replace from="@package_version@" to="version" type="package-info" />
        </file>
        <file baseinstalldir="PHP" name="ForbiddenStylesUnitTest.css" role="test" />
        <file baseinstalldir="PHP" name="ForbiddenStylesUnitTest.php" role="test">
         <tasks:replace from="@package_version@" to="version" type="package-info" />
        </file>
        <file baseinstalldir="PHP" name="IndentationUnitTest.css" role="test" />
        <file baseinstalldir="PHP" name="IndentationUnitTest.php" role="test">
         <tasks:replace from="@package_version@" to="version" type="package-info" />
        </file>
        <file baseinstalldir="PHP" name="LowercaseStyleDefinitionUnitTest.css" role="test" />
        <file baseinstalldir="PHP" name="LowercaseStyleDefinitionUnitTest.php" role="test">
         <tasks:replace from="@package_version@" to="version" type="package-info" />
        </file>
        <file baseinstalldir="PHP" name="MissingColonUnitTest.css" role="test" />
        <file baseinstalldir="PHP" name="MissingColonUnitTest.php" role="test">
         <tasks:replace from="@package_version@" to="version" type="package-info" />
        </file>
        <file baseinstalldir="PHP" name="NamedColoursUnitTest.css" role="test" />
        <file baseinstalldir="PHP" name="NamedColoursUnitTest.php" role="test">
         <tasks:replace from="@package_version@" to="version" type="package-info" />
        </file>
        <file baseinstalldir="PHP" name="OpacityUnitTest.css" role="test" />
        <file baseinstalldir="PHP" name="OpacityUnitTest.php" role="test">
         <tasks:replace from="@package_version@" to="version" type="package-info" />
        </file>
        <file baseinstalldir="PHP" name="SemicolonSpacingUnitTest.css" role="test" />
        <file baseinstalldir="PHP" name="SemicolonSpacingUnitTest.php" role="test">
         <tasks:replace from="@package_version@" to="version" type="package-info" />
        </file>
        <file baseinstalldir="PHP" name="ShorthandSizeUnitTest.css" role="test" />
        <file baseinstalldir="PHP" name="ShorthandSizeUnitTest.php" role="test">
         <tasks:replace from="@package_version@" to="version" type="package-info" />
        </file>
       </dir>
       <dir name="Debug">
        <file baseinstalldir="PHP" name="JavaScriptLintUnitTest.js" role="test" />
        <file baseinstalldir="PHP" name="JavaScriptLintUnitTest.php" role="test">
         <tasks:replace from="@package_version@" to="version" type="package-info" />
        </file>
        <file baseinstalldir="PHP" name="JSLintUnitTest.js" role="test" />
        <file baseinstalldir="PHP" name="JSLintUnitTest.php" role="test">
         <tasks:replace from="@package_version@" to="version" type="package-info" />
        </file>
       </dir>
       <dir name="Files">
        <file baseinstalldir="PHP" name="FileExtensionUnitTest.1.inc" role="test" />
        <file baseinstalldir="PHP" name="FileExtensionUnitTest.2.inc" role="test" />
        <file baseinstalldir="PHP" name="FileExtensionUnitTest.3.inc" role="test" />
        <file baseinstalldir="PHP" name="FileExtensionUnitTest.4.inc" role="test" />
        <file baseinstalldir="PHP" name="FileExtensionUnitTest.php" role="test">
         <tasks:replace from="@package_version@" to="version" type="package-info" />
        </file>
       </dir>
       <dir name="Formatting">
        <file baseinstalldir="PHP" name="OperatorBracketUnitTest.inc" role="test" />
        <file baseinstalldir="PHP" name="OperatorBracketUnitTest.js" role="test" />
        <file baseinstalldir="PHP" name="OperatorBracketUnitTest.php" role="test">
         <tasks:replace from="@package_version@" to="version" type="package-info" />
        </file>
       </dir>
       <dir name="Functions">
        <file baseinstalldir="PHP" name="FunctionDeclarationArgumentSpacingUnitTest.inc" role="test" />
        <file baseinstalldir="PHP" name="FunctionDeclarationArgumentSpacingUnitTest.php" role="test">
         <tasks:replace from="@package_version@" to="version" type="package-info" />
        </file>
        <file baseinstalldir="PHP" name="FunctionDeclarationUnitTest.inc" role="test" />
        <file baseinstalldir="PHP" name="FunctionDeclarationUnitTest.php" role="test">
         <tasks:replace from="@package_version@" to="version" type="package-info" />
        </file>
        <file baseinstalldir="PHP" name="FunctionDuplicateArgumentUnitTest.inc" role="test" />
        <file baseinstalldir="PHP" name="FunctionDuplicateArgumentUnitTest.php" role="test">
         <tasks:replace from="@package_version@" to="version" type="package-info" />
        </file>
        <file baseinstalldir="PHP" name="GlobalFunctionUnitTest.inc" role="test" />
        <file baseinstalldir="PHP" name="GlobalFunctionUnitTest.php" role="test">
         <tasks:replace from="@package_version@" to="version" type="package-info" />
        </file>
        <file baseinstalldir="PHP" name="LowercaseFunctionKeywordsUnitTest.inc" role="test" />
        <file baseinstalldir="PHP" name="LowercaseFunctionKeywordsUnitTest.php" role="test">
         <tasks:replace from="@package_version@" to="version" type="package-info" />
        </file>
        <file baseinstalldir="PHP" name="MultiLineFunctionDeclarationUnitTest.inc" role="test" />
        <file baseinstalldir="PHP" name="MultiLineFunctionDeclarationUnitTest.php" role="test">
         <tasks:replace from="@package_version@" to="version" type="package-info" />
        </file>
       </dir>
       <dir name="NamingConventions">
        <file baseinstalldir="PHP" name="ConstantCaseUnitTest.inc" role="test" />
        <file baseinstalldir="PHP" name="ConstantCaseUnitTest.js" role="test" />
        <file baseinstalldir="PHP" name="ConstantCaseUnitTest.php" role="test">
         <tasks:replace from="@package_version@" to="version" type="package-info" />
        </file>
        <file baseinstalldir="PHP" name="ValidFunctionNameUnitTest.inc" role="test" />
        <file baseinstalldir="PHP" name="ValidFunctionNameUnitTest.php" role="test">
         <tasks:replace from="@package_version@" to="version" type="package-info" />
        </file>
        <file baseinstalldir="PHP" name="ValidVariableNameUnitTest.inc" role="test" />
        <file baseinstalldir="PHP" name="ValidVariableNameUnitTest.php" role="test">
         <tasks:replace from="@package_version@" to="version" type="package-info" />
        </file>
       </dir>
       <dir name="Objects">
        <file baseinstalldir="PHP" name="DisallowObjectStringIndexUnitTest.js" role="test" />
        <file baseinstalldir="PHP" name="DisallowObjectStringIndexUnitTest.php" role="test">
         <tasks:replace from="@package_version@" to="version" type="package-info" />
        </file>
        <file baseinstalldir="PHP" name="ObjectInstantiationUnitTest.inc" role="test" />
        <file baseinstalldir="PHP" name="ObjectInstantiationUnitTest.php" role="test">
         <tasks:replace from="@package_version@" to="version" type="package-info" />
        </file>
        <file baseinstalldir="PHP" name="ObjectMemberCommaUnitTest.js" role="test" />
        <file baseinstalldir="PHP" name="ObjectMemberCommaUnitTest.php" role="test">
         <tasks:replace from="@package_version@" to="version" type="package-info" />
        </file>
       </dir>
       <dir name="Operators">
        <file baseinstalldir="PHP" name="ComparisonOperatorUsageUnitTest.inc" role="test" />
        <file baseinstalldir="PHP" name="ComparisonOperatorUsageUnitTest.js" role="test" />
        <file baseinstalldir="PHP" name="ComparisonOperatorUsageUnitTest.php" role="test">
         <tasks:replace from="@package_version@" to="version" type="package-info" />
        </file>
        <file baseinstalldir="PHP" name="IncrementDecrementUsageUnitTest.inc" role="test" />
        <file baseinstalldir="PHP" name="IncrementDecrementUsageUnitTest.php" role="test">
         <tasks:replace from="@package_version@" to="version" type="package-info" />
        </file>
        <file baseinstalldir="PHP" name="ValidLogicalOperatorsUnitTest.inc" role="test" />
        <file baseinstalldir="PHP" name="ValidLogicalOperatorsUnitTest.php" role="test">
         <tasks:replace from="@package_version@" to="version" type="package-info" />
        </file>
       </dir>
       <dir name="PHP">
        <file baseinstalldir="PHP" name="CommentedOutCodeUnitTest.css" role="test" />
        <file baseinstalldir="PHP" name="CommentedOutCodeUnitTest.inc" role="test" />
        <file baseinstalldir="PHP" name="CommentedOutCodeUnitTest.php" role="test">
         <tasks:replace from="@package_version@" to="version" type="package-info" />
        </file>
        <file baseinstalldir="PHP" name="DisallowBooleanStatementUnitTest.inc" role="test" />
        <file baseinstalldir="PHP" name="DisallowBooleanStatementUnitTest.php" role="test">
         <tasks:replace from="@package_version@" to="version" type="package-info" />
        </file>
        <file baseinstalldir="PHP" name="DisallowComparisonAssignmentUnitTest.inc" role="test" />
        <file baseinstalldir="PHP" name="DisallowComparisonAssignmentUnitTest.php" role="test">
         <tasks:replace from="@package_version@" to="version" type="package-info" />
        </file>
        <file baseinstalldir="PHP" name="DisallowInlineIfUnitTest.inc" role="test" />
        <file baseinstalldir="PHP" name="DisallowInlineIfUnitTest.js" role="test" />
        <file baseinstalldir="PHP" name="DisallowInlineIfUnitTest.php" role="test">
         <tasks:replace from="@package_version@" to="version" type="package-info" />
        </file>
        <file baseinstalldir="PHP" name="DisallowMultipleAssignmentsUnitTest.inc" role="test" />
        <file baseinstalldir="PHP" name="DisallowMultipleAssignmentsUnitTest.php" role="test">
         <tasks:replace from="@package_version@" to="version" type="package-info" />
        </file>
        <file baseinstalldir="PHP" name="DisallowObEndFlushUnitTest.inc" role="test" />
        <file baseinstalldir="PHP" name="DisallowObEndFlushUnitTest.php" role="test">
         <tasks:replace from="@package_version@" to="version" type="package-info" />
        </file>
        <file baseinstalldir="PHP" name="DisallowSizeFunctionsInLoopsUnitTest.inc" role="test" />
        <file baseinstalldir="PHP" name="DisallowSizeFunctionsInLoopsUnitTest.js" role="test" />
        <file baseinstalldir="PHP" name="DisallowSizeFunctionsInLoopsUnitTest.php" role="test">
         <tasks:replace from="@package_version@" to="version" type="package-info" />
        </file>
        <file baseinstalldir="PHP" name="DiscouragedFunctionsUnitTest.inc" role="test" />
        <file baseinstalldir="PHP" name="DiscouragedFunctionsUnitTest.php" role="test">
         <tasks:replace from="@package_version@" to="version" type="package-info" />
        </file>
        <file baseinstalldir="PHP" name="EmbeddedPhpUnitTest.inc" role="test" />
        <file baseinstalldir="PHP" name="EmbeddedPhpUnitTest.php" role="test">
         <tasks:replace from="@package_version@" to="version" type="package-info" />
        </file>
        <file baseinstalldir="PHP" name="EvalUnitTest.inc" role="test" />
        <file baseinstalldir="PHP" name="EvalUnitTest.php" role="test">
         <tasks:replace from="@package_version@" to="version" type="package-info" />
        </file>
        <file baseinstalldir="PHP" name="ForbiddenFunctionsUnitTest.inc" role="test" />
        <file baseinstalldir="PHP" name="ForbiddenFunctionsUnitTest.php" role="test">
         <tasks:replace from="@package_version@" to="version" type="package-info" />
        </file>
        <file baseinstalldir="PHP" name="GlobalKeywordUnitTest.inc" role="test" />
        <file baseinstalldir="PHP" name="GlobalKeywordUnitTest.php" role="test">
         <tasks:replace from="@package_version@" to="version" type="package-info" />
        </file>
        <file baseinstalldir="PHP" name="HeredocUnitTest.inc" role="test" />
        <file baseinstalldir="PHP" name="HeredocUnitTest.php" role="test">
         <tasks:replace from="@package_version@" to="version" type="package-info" />
        </file>
        <file baseinstalldir="PHP" name="InnerFunctionsUnitTest.inc" role="test" />
        <file baseinstalldir="PHP" name="InnerFunctionsUnitTest.php" role="test">
         <tasks:replace from="@package_version@" to="version" type="package-info" />
        </file>
        <file baseinstalldir="PHP" name="LowercasePHPFunctionsUnitTest.inc" role="test" />
        <file baseinstalldir="PHP" name="LowercasePHPFunctionsUnitTest.php" role="test">
         <tasks:replace from="@package_version@" to="version" type="package-info" />
        </file>
        <file baseinstalldir="PHP" name="NonExecutableCodeUnitTest.inc" role="test" />
        <file baseinstalldir="PHP" name="NonExecutableCodeUnitTest.php" role="test">
         <tasks:replace from="@package_version@" to="version" type="package-info" />
        </file>
       </dir>
       <dir name="Scope">
        <file baseinstalldir="PHP" name="MemberVarScopeUnitTest.inc" role="test" />
        <file baseinstalldir="PHP" name="MemberVarScopeUnitTest.php" role="test">
         <tasks:replace from="@package_version@" to="version" type="package-info" />
        </file>
        <file baseinstalldir="PHP" name="MethodScopeUnitTest.inc" role="test" />
        <file baseinstalldir="PHP" name="MethodScopeUnitTest.php" role="test">
         <tasks:replace from="@package_version@" to="version" type="package-info" />
        </file>
        <file baseinstalldir="PHP" name="StaticThisUsageUnitTest.inc" role="test" />
        <file baseinstalldir="PHP" name="StaticThisUsageUnitTest.php" role="test">
         <tasks:replace from="@package_version@" to="version" type="package-info" />
        </file>
       </dir>
       <dir name="Strings">
        <file baseinstalldir="PHP" name="ConcatenationSpacingUnitTest.inc" role="test" />
        <file baseinstalldir="PHP" name="ConcatenationSpacingUnitTest.php" role="test">
         <tasks:replace from="@package_version@" to="version" type="package-info" />
        </file>
        <file baseinstalldir="PHP" name="DoubleQuoteUsageUnitTest.inc" role="test" />
        <file baseinstalldir="PHP" name="DoubleQuoteUsageUnitTest.php" role="test">
         <tasks:replace from="@package_version@" to="version" type="package-info" />
        </file>
        <file baseinstalldir="PHP" name="EchoedStringsUnitTest.inc" role="test" />
        <file baseinstalldir="PHP" name="EchoedStringsUnitTest.php" role="test">
         <tasks:replace from="@package_version@" to="version" type="package-info" />
        </file>
       </dir>
       <dir name="WhiteSpace">
        <file baseinstalldir="PHP" name="CastSpacingUnitTest.inc" role="test" />
        <file baseinstalldir="PHP" name="CastSpacingUnitTest.php" role="test">
         <tasks:replace from="@package_version@" to="version" type="package-info" />
        </file>
        <file baseinstalldir="PHP" name="ControlStructureSpacingUnitTest.inc" role="test" />
        <file baseinstalldir="PHP" name="ControlStructureSpacingUnitTest.js" role="test" />
        <file baseinstalldir="PHP" name="ControlStructureSpacingUnitTest.php" role="test">
         <tasks:replace from="@package_version@" to="version" type="package-info" />
        </file>
        <file baseinstalldir="PHP" name="FunctionClosingBraceSpaceUnitTest.inc" role="test" />
        <file baseinstalldir="PHP" name="FunctionClosingBraceSpaceUnitTest.js" role="test" />
        <file baseinstalldir="PHP" name="FunctionClosingBraceSpaceUnitTest.php" role="test">
         <tasks:replace from="@package_version@" to="version" type="package-info" />
        </file>
        <file baseinstalldir="PHP" name="FunctionOpeningBraceSpaceUnitTest.inc" role="test" />
        <file baseinstalldir="PHP" name="FunctionOpeningBraceSpaceUnitTest.js" role="test" />
        <file baseinstalldir="PHP" name="FunctionOpeningBraceSpaceUnitTest.php" role="test">
         <tasks:replace from="@package_version@" to="version" type="package-info" />
        </file>
        <file baseinstalldir="PHP" name="FunctionSpacingUnitTest.inc" role="test" />
        <file baseinstalldir="PHP" name="FunctionSpacingUnitTest.php" role="test">
         <tasks:replace from="@package_version@" to="version" type="package-info" />
        </file>
        <file baseinstalldir="PHP" name="LanguageConstructSpacingUnitTest.inc" role="test" />
        <file baseinstalldir="PHP" name="LanguageConstructSpacingUnitTest.php" role="test">
         <tasks:replace from="@package_version@" to="version" type="package-info" />
        </file>
        <file baseinstalldir="PHP" name="LogicalOperatorSpacingUnitTest.inc" role="test" />
        <file baseinstalldir="PHP" name="LogicalOperatorSpacingUnitTest.js" role="test" />
        <file baseinstalldir="PHP" name="LogicalOperatorSpacingUnitTest.php" role="test">
         <tasks:replace from="@package_version@" to="version" type="package-info" />
        </file>
        <file baseinstalldir="PHP" name="MemberVarSpacingUnitTest.inc" role="test" />
        <file baseinstalldir="PHP" name="MemberVarSpacingUnitTest.php" role="test">
         <tasks:replace from="@package_version@" to="version" type="package-info" />
        </file>
        <file baseinstalldir="PHP" name="ObjectOperatorSpacingUnitTest.inc" role="test" />
        <file baseinstalldir="PHP" name="ObjectOperatorSpacingUnitTest.php" role="test">
         <tasks:replace from="@package_version@" to="version" type="package-info" />
        </file>
        <file baseinstalldir="PHP" name="OperatorSpacingUnitTest.inc" role="test" />
        <file baseinstalldir="PHP" name="OperatorSpacingUnitTest.js" role="test" />
        <file baseinstalldir="PHP" name="OperatorSpacingUnitTest.php" role="test">
         <tasks:replace from="@package_version@" to="version" type="package-info" />
        </file>
        <file baseinstalldir="PHP" name="PropertyLabelSpacingUnitTest.js" role="test" />
        <file baseinstalldir="PHP" name="PropertyLabelSpacingUnitTest.php" role="test">
         <tasks:replace from="@package_version@" to="version" type="package-info" />
        </file>
        <file baseinstalldir="PHP" name="ScopeClosingBraceUnitTest.inc" role="test" />
        <file baseinstalldir="PHP" name="ScopeClosingBraceUnitTest.php" role="test">
         <tasks:replace from="@package_version@" to="version" type="package-info" />
        </file>
        <file baseinstalldir="PHP" name="ScopeKeywordSpacingUnitTest.inc" role="test" />
        <file baseinstalldir="PHP" name="ScopeKeywordSpacingUnitTest.php" role="test">
         <tasks:replace from="@package_version@" to="version" type="package-info" />
        </file>
        <file baseinstalldir="PHP" name="SemicolonSpacingUnitTest.inc" role="test" />
        <file baseinstalldir="PHP" name="SemicolonSpacingUnitTest.js" role="test" />
        <file baseinstalldir="PHP" name="SemicolonSpacingUnitTest.php" role="test">
         <tasks:replace from="@package_version@" to="version" type="package-info" />
        </file>
        <file baseinstalldir="PHP" name="SuperfluousWhitespaceUnitTest.1.css" role="test" />
        <file baseinstalldir="PHP" name="SuperfluousWhitespaceUnitTest.1.js" role="test" />
        <file baseinstalldir="PHP" name="SuperfluousWhitespaceUnitTest.2.css" role="test" />
        <file baseinstalldir="PHP" name="SuperfluousWhitespaceUnitTest.2.js" role="test" />
        <file baseinstalldir="PHP" name="SuperfluousWhitespaceUnitTest.3.css" role="test" />
        <file baseinstalldir="PHP" name="SuperfluousWhitespaceUnitTest.3.js" role="test" />
        <file baseinstalldir="PHP" name="SuperfluousWhitespaceUnitTest.inc" role="test" />
        <file baseinstalldir="PHP" name="SuperfluousWhitespaceUnitTest.php" role="test">
         <tasks:replace from="@package_version@" to="version" type="package-info" />
        </file>
       </dir>
      </dir>
      <file baseinstalldir="PHP" name="ruleset.xml" role="php" />
     </dir>
     <dir name="Zend">
      <dir name="Docs">
       <dir name="Debug">
        <file baseinstalldir="PHP" name="CodeAnalyzerStandard.xml" role="php" />
       </dir>
       <dir name="Files">
        <file baseinstalldir="PHP" name="ClosingTagStandard.xml" role="php" />
       </dir>
       <dir name="NamingConventions">
        <file baseinstalldir="PHP" name="ValidVariableNameStandard.xml" role="php" />
       </dir>
      </dir>
      <dir name="Sniffs">
       <dir name="Debug">
        <file baseinstalldir="PHP" name="CodeAnalyzerSniff.php" role="php">
         <tasks:replace from="@package_version@" to="version" type="package-info" />
        </file>
       </dir>
       <dir name="Files">
        <file baseinstalldir="PHP" name="ClosingTagSniff.php" role="php">
         <tasks:replace from="@package_version@" to="version" type="package-info" />
        </file>
       </dir>
       <dir name="NamingConventions">
        <file baseinstalldir="PHP" name="ValidVariableNameSniff.php" role="php">
         <tasks:replace from="@package_version@" to="version" type="package-info" />
        </file>
       </dir>
      </dir>
      <dir name="Tests">
       <dir name="Debug">
        <file baseinstalldir="PHP" name="CodeAnalyzerUnitTest.inc" role="test" />
        <file baseinstalldir="PHP" name="CodeAnalyzerUnitTest.php" role="test">
         <tasks:replace from="@package_version@" to="version" type="package-info" />
        </file>
       </dir>
       <dir name="Files">
        <file baseinstalldir="PHP" name="ClosingTagUnitTest.inc" role="test" />
        <file baseinstalldir="PHP" name="ClosingTagUnitTest.php" role="test">
         <tasks:replace from="@package_version@" to="version" type="package-info" />
        </file>
       </dir>
       <dir name="NamingConventions">
        <file baseinstalldir="PHP" name="ValidVariableNameUnitTest.inc" role="test" />
        <file baseinstalldir="PHP" name="ValidVariableNameUnitTest.php" role="test">
         <tasks:replace from="@package_version@" to="version" type="package-info" />
        </file>
       </dir>
      </dir>
      <file baseinstalldir="PHP" name="ruleset.xml" role="php" />
     </dir>
     <file baseinstalldir="PHP" name="AbstractPatternSniff.php" role="php">
      <tasks:replace from="@package_version@" to="version" type="package-info" />
     </file>
     <file baseinstalldir="PHP" name="AbstractScopeSniff.php" role="php">
      <tasks:replace from="@package_version@" to="version" type="package-info" />
     </file>
     <file baseinstalldir="PHP" name="AbstractVariableSniff.php" role="php">
      <tasks:replace from="@package_version@" to="version" type="package-info" />
     </file>
     <file baseinstalldir="PHP" name="IncorrectPatternException.php" role="php">
      <tasks:replace from="@package_version@" to="version" type="package-info" />
     </file>
    </dir>
    <dir name="Tokenizers">
     <file baseinstalldir="PHP" name="CSS.php" role="php">
      <tasks:replace from="@package_version@" to="version" type="package-info" />
     </file>
     <file baseinstalldir="PHP" name="JS.php" role="php">
      <tasks:replace from="@package_version@" to="version" type="package-info" />
     </file>
     <file baseinstalldir="PHP" name="PHP.php" role="php">
      <tasks:replace from="@package_version@" to="version" type="package-info" />
     </file>
    </dir>
    <file baseinstalldir="PHP" name="CLI.php" role="php">
     <tasks:replace from="@package_version@" to="version" type="package-info" />
    </file>
    <file baseinstalldir="PHP" name="Exception.php" role="php">
     <tasks:replace from="@package_version@" to="version" type="package-info" />
    </file>
    <file baseinstalldir="PHP" name="File.php" role="php">
     <tasks:replace from="@package_version@" to="version" type="package-info" />
    </file>
    <file baseinstalldir="PHP" name="Report.php" role="php">
     <tasks:replace from="@package_version@" to="version" type="package-info" />
    </file>
    <file baseinstalldir="PHP" name="Reporting.php" role="php">
     <tasks:replace from="@package_version@" to="version" type="package-info" />
    </file>
    <file baseinstalldir="PHP" name="Sniff.php" role="php">
     <tasks:replace from="@package_version@" to="version" type="package-info" />
    </file>
    <file baseinstalldir="PHP" name="Tokens.php" role="php">
     <tasks:replace from="@package_version@" to="version" type="package-info" />
    </file>
   </dir>
  </dir>
 </contents>
 <dependencies>
  <required>
   <php>
    <min>5.1.2</min>
   </php>
   <pearinstaller>
    <min>1.4.0b1</min>
   </pearinstaller>
  </required>
  <optional>
   <package>
    <name>PHP_Timer</name>
    <channel>pear.phpunit.de</channel>
   </package>
  </optional>
 </dependencies>
 <phprelease>
  <installconditions>
   <os>
    <name>windows</name>
   </os>
  </installconditions>
  <filelist>
   <install as="phpcs" name="scripts/phpcs" />
   <install as="phpcs.bat" name="scripts/phpcs.bat" />
   <install as="AllTests.php" name="tests/AllTests.php" />
   <install as="TestSuite.php" name="tests/TestSuite.php" />
   <install as="CodeSniffer/Core/AllTests.php" name="tests/Core/AllTests.php" />
   <install as="CodeSniffer/Core/IsCamelCapsTest.php" name="tests/Core/IsCamelCapsTest.php" />
   <install as="CodeSniffer/Core/ErrorSuppressionTest.php" name="tests/Core/ErrorSuppressionTest.php" />
   <install as="CodeSniffer/Core/File/GetMethodParametersTest.php" name="tests/Core/File/GetMethodParametersTest.php" />
   <install as="CodeSniffer/Standards/AllSniffs.php" name="tests/Standards/AllSniffs.php" />
   <install as="CodeSniffer/Standards/AbstractSniffUnitTest.php" name="tests/Standards/AbstractSniffUnitTest.php" />
  </filelist>
 </phprelease>
 <phprelease>
  <filelist>
   <install as="phpcs" name="scripts/phpcs" />
   <install as="AllTests.php" name="tests/AllTests.php" />
   <install as="TestSuite.php" name="tests/TestSuite.php" />
   <install as="CodeSniffer/Core/AllTests.php" name="tests/Core/AllTests.php" />
   <install as="CodeSniffer/Core/IsCamelCapsTest.php" name="tests/Core/IsCamelCapsTest.php" />
   <install as="CodeSniffer/Core/ErrorSuppressionTest.php" name="tests/Core/ErrorSuppressionTest.php" />
   <install as="CodeSniffer/Core/File/GetMethodParametersTest.php" name="tests/Core/File/GetMethodParametersTest.php" />
   <install as="CodeSniffer/Standards/AllSniffs.php" name="tests/Standards/AllSniffs.php" />
   <install as="CodeSniffer/Standards/AbstractSniffUnitTest.php" name="tests/Standards/AbstractSniffUnitTest.php" />
   <ignore name="scripts/phpcs.bat" />
  </filelist>
 </phprelease>
 <changelog>
  <release>
   <version>
<<<<<<< HEAD
    <release>1.5.0RC4</release>
    <api>1.5.0RC4</api>
   </version>
   <stability>
    <release>beta</release>
    <api>beta</api>
   </stability>
   <date>2013-09-26</date>
   <license uri="https://github.com/squizlabs/PHP_CodeSniffer/blob/master/licence.txt">BSD License</license>
   <notes>
    - You can now restrict violations to individual sniff codes using the --sniffs command line argument
     -- Previously, this only restricted violations to an entire sniff and not individual messages
     -- If you have scripts calling PHP_CodeSniffer::process() or creating PHP_CodeSniffer_File objects, you must update your code
     -- The array of restrictions passed to PHP_CodeSniffer::process() must now be an array of sniff codes instead of class names
     -- The PHP_CodeSniffer_File::__construct() method now requires an array of restrictions to be passed
    - Doc generation is now working again
    - Progress information now shows the percentage complete at the end of each line
    - Added report type --report=junit to show the error list in a JUnit compatible format
      -- Thanks to Oleg Lobach for the contribution
    - Added support for the PHP 5.4 callable type hint
    - Fixed problem where some file content could be ignored when checking STDIN
    - Version information is now printed when installed via composer or run from a Git clone (request #20050)
    - Added Squiz DisallowBooleanStatementSniff to ban boolean operators outside of control structure conditions
    - The CSS tokenizer is now more reliable when encountering 'list' and 'break' strings
    - Coding standard ignore comments can now appear instead doc blocks as well as inline comments
      -- Thanks to Stuart Langley for the patch
    - Generic LineLengthSniff now ignores SVN URL and Head URL comments
      -- Thanks to Karl DeBisschop for the patch
    - PEAR MultiLineConditionSniff now has a setting to specify how many spaces code should be indented
      -- Default remains at 4; override the 'indent' setting in a ruleset.xml file to change
      -- Thanks to Szabolcs Sulik for the patch
    - PEAR MultiLineAssignmentSniff now has a setting to specify how many spaces code should be indented
      -- Default remains at 4; override the 'indent' setting in a ruleset.xml file to change
      -- Thanks to Szabolcs Sulik for the patch
    - PEAR FunctionDeclarationSniff now has a setting to specify how many spaces code should be indented
      -- Default remains at 4; override the 'indent' setting in a ruleset.xml file to change
      -- Thanks to Szabolcs Sulik for the patch
    - Squiz SwitchDeclarationSniff now has a setting to specify how many spaces code should be indented
      -- Default remains at 4; override the 'indent' setting in a ruleset.xml file to change
      -- Thanks to Szabolcs Sulik for the patch
    - Squiz CSS IndentationSniff now has a setting to specify how many spaces code should be indented
      -- Default remains at 4; override the 'indent' setting in a ruleset.xml file to change
      -- Thanks to Hugo Fonseca for the patch
    - Squiz and MySource File and Function comment sniffs now allow all tags and don't require a particular licence
    - Squiz standard now allows lines to be 120 characters long before warning; up from 85
    - Squiz LowercaseStyleDefinitionSniff no longer throws errors for class names in nested style definitions
    - Squiz ClassFileNameSniff no longer throws errors when checking STDIN
    - Squiz CSS sniffs no longer generate errors for IE filters
    - Squiz CSS IndentationSniff no longer sees comments as blank lines
    - Squiz LogicalOperatorSpacingSniff now ignores whitespace at the end of a line
    - Squiz.Scope.MethodScope.Missing error message now mentions 'visibility' instead of 'scope modifier'
      -- Thanks to Renat Akhmedyanov for the patch
    - Added support for the PSR2 multi-line arguments errata
    - The PSR2 standard no longer throws errors for additional spacing after a type hint
    - PSR UseDeclarationSniff no longer throws errors for USE statements inside TRAITs
    - Fixed cases where code was incorrectly assigned the T_GOTO_LABEL token when used in a complex CASE condition
    - Fixed bug #20026 : Check for multi-line arrays that should be single-line is slightly wrong
      -- Adds new error message for single-line arrays that end with a comma
    - Fixed bug #20029 : ForbiddenFunction sniff incorrectly recognizes methods in USE clauses
    - Fixed bug #20043 : Mis-interpretation of Foo::class
    - Fixed bug #20044 : PSR1 camelCase check does not ignore leading underscores
    - Fixed bug #20045 : Errors about indentation for closures with multi-line 'use' in functions
    - Fixed bug #20051 : Undefined index: scope_opener / scope_closer
      -- Thanks to Anthon Pang for the patch
   </notes>
  </release>
  <release>
   <version>
    <release>1.5.0RC3</release>
    <api>1.5.0RC3</api>
   </version>
   <stability>
    <release>beta</release>
    <api>beta</api>
   </stability>
   <date>2013-07-25</date>
   <license uri="https://github.com/squizlabs/PHP_CodeSniffer/blob/master/licence.txt">BSD License</license>
   <notes>
    - Added report type --report=json to show the error list and total counts for all checked files
      -- Thanks to Jeffrey Fisher for the contribution
    - PHP_CodeSniffer::isCamelCaps now allows for acronyms at the start of a string if the strict flag is FALSE
      -- acronyms are defined as at least 2 uppercase characters in a row
      -- e.g., the following is now valid camel caps with strict set to FALSE: XMLParser
    - The PHP tokenizer now tokenizes goto labels as T_GOTO_LABEL instead of T_STRING followed by T_COLON
    - The JS tokenizer now has support for the T_THROW token
    - Symlinked directories inside CodeSniffer/Standards and in ruleset.xml files are now supported
      -- Only available since PHP 5.2.11 and 5.3.1
      -- Thanks to Maik Penz for the patch
    - The JS tokenizer now correctly identifies T_INLINE_ELSE tokens instead of leaving them as T_COLON
      -- Thanks to Arnout Boks for the patch
    - Explaining a standard (phpcs -e) that uses namespaces now works correctly
    - Restricting a check to specific sniffs (phpcs --sniffs=...) now works correctly with namespaced sniffs
      -- Thanks to Maik Penz for the patch
    - Docs added for the entire Generic standard, and many sniffs from other standards are now documented as well
      -- Thanks to Spencer Rinehart for the contribution
    - Clearer error message for when the sniff class name does not match the directory structure
    - Generated HTML docs now correctly show the open PHP tag in code comparison blocks
    - Added Generic InlineHTMLSniff to ensure a file only contains PHP code
    - Added Squiz ShorthandSizeSniff to check that CSS sizes are using shorthand notation only when 1 or 2 values are used
    - Added Squiz ForbiddenStylesSniff to ban the use of some deprecated browser-specific styles
    - Added Squiz NamedColoursSniff to ban the use of colour names
    - PSR2 standard no longer enforces no whitespace between the closing parenthesis of a function call and the semicolon
    - PSR2 ClassDeclarationSniff now ignores empty classes when checking the end brace position
    - PSR2 SwitchDeclarationSniff no longer reports errors for empty lines between CASE statements
    - PEAR ObjectOperatorIndentSniff now has a setting to specify how many spaces code should be indented
      -- Default remains at 4; override the indent setting in a ruleset.xml file to change
      -- Thanks to Andrey Mindubaev for the patch
    - Squiz FileExtensionSniff now supports traits
      -- Thanks to Lucas Green for the patch
    - Squiz ArrayDeclarationSniff no longer reports errors for no comma at the end of a line that contains a function call
    - Squiz SwitchDeclarationSniff now supports T_CONTINUE and T_THROW as valid case/default breaking statements
    - Squiz CommentedOutCodeSniff is now better at ignoring commented out HTML, XML and regular expressions
    - Squiz DisallowComparisonAssignmentSniff no longer throws errors for the third expression in a FOR statement
    - Squiz ColourDefinitionSniff no longer throws errors for some CSS class names
    - Squiz ControlStructureSpacingSniff now supports all types of CASE/DEFAULT breaking statements
    - Generic CallTimePassByReferenceSniff now reports errors for functions called using a variable
      -- Thanks to Maik Penz for the patch
    - Generic ConstructorNameSniff no longer throws a notice for abstract constructors inside abstract classes
      -- Thanks to Spencer Rinehart for the patch
    - Squiz ComparisonOperatorUsageSniff now checks inside elseif statements
      -- Thanks to Arnout Boks for the patch
    - Squiz OperatorSpacingSniff now reports errors for no spacing around inline then and else tokens
      -- Thanks to Arnout Boks for the patch
    - Fixed bug #19811 : Comments not ignored in all cases in AbstractPatternSniff
      -- Thanks to Erik Wiffin for the patch
    - Fixed bug #19892 : ELSE with no braces causes incorrect SWITCH break statement indentation error
    - Fixed bug #19897 : Indenting warnings in templates not consistent
    - Fixed bug #19908 : PEAR MultiLineCondition Does Not Apply elseif
    - Fixed bug #19930 : option --report-file generate an empty file
    - Fixed bug #19935 : notify-send reports do not vanish in gnome-shell
      -- Thanks to Christian Weiske for the patch
    - Fixed bug #19944 : docblock squiz sniff "return void" trips over return in lambda function
    - Fixed bug #19953 : PSR2 - Spaces before interface name for abstract class
    - Fixed bug #19956 : phpcs warns for Type Hint missing Resource
    - Fixed bug #19957 : Does not understand trait method aliasing
    - Fixed bug #19968 : Permission denied on excluded directory
    - Fixed bug #19969 : Sniffs with namespace not recognized in reports
    - Fixed bug #19997 : Class names incorrectly detected as constants
   </notes>
  </release>
  <release>
   <version>
    <release>1.5.0RC2</release>
    <api>1.5.0RC2</api>
   </version>
   <stability>
    <release>beta</release>
    <api>beta</api>
   </stability>
   <date>2013-04-04</date>
   <license uri="https://github.com/squizlabs/PHP_CodeSniffer/blob/master/licence.txt">BSD License</license>
   <notes>
    - Ruleset processing has been rewritten to be more predictable
      -- Provides much better support for relative paths inside ruleset files
      -- May mean that sniffs that were previously ignored are now being included when importing external rulesets
      -- Ruleset processing output can be seen by using the -vv command line argument
      -- Internal sniff registering functions have all changed, so please review custom scripts
    - You can now pass multiple coding standards on the command line, comma separated (request #19144)
      -- Works with built-in or custom standards and rulesets, or a mix of both
    - You can now exclude directories or whole standards in a ruleset XML file (request #19731)
      -- e.g., exclude "Generic.Commenting" or just "Generic"
      -- You can also pass in a path to a directory instead, if you know it
    - Added Generic LowerCaseKeywordSniff to ensure all PHP keywords are defined in lowercase
      -- The PSR2 and Squiz standards now use this sniff
    - Added Generic SAPIUsageSniff to ensure the PHP_SAPI constant is used instead of php_sapi_name() (request #19863)
    - Squiz FunctionSpacingSniff now has a setting to specify how many lines there should between functions (request #19843)
      -- Default remains at 2
      -- Override the "spacing" setting in a ruleset.xml file to change
    - Squiz LowercasePHPFunctionSniff no longer throws errors for the limited set of PHP keywords it was checking
      -- Add a rule for Generic.PHP.LowerCaseKeyword to your ruleset to replicate this functionality
    - Added support for the PHP 5.4 T_CALLABLE token so it can be used in lower PHP versions
    - Generic EndFileNoNewlineSniff now supports checking of CSS and JS files
    - PSR2 SwitchDeclarationSniff now has a setting to specify how many spaces code should be indented
      -- Default remains at 4; override the indent setting in a ruleset.xml file to change
      -- Thanks to Asher Snyder for the patch
    - Generic ScopeIndentSniff now has a setting to specify a list of tokens that should be ignored
      -- The first token on the line is checked and the whole line is ignored if the token is in the array
      -- Thanks to Eloy Lafuente for the patch
    - Squiz LowercaseClassKeywordsSniff now checks for the TRAIT keyword
      -- Thanks to Anthon Pang for the patch
    - If you create your own PHP_CodeSniffer object, PHPCS will no longer exit when an unknown argument is found
      -- This allows you to create wrapper scripts for PHPCS more easily
    - PSR2 MethodDeclarationSniff no longer generates a notice for methods named "_"
      -- Thanks to Bart S for the patch
    - Squiz BlockCommentSniff no longer reports that a blank line between a scope closer and block comment is invalid
    - Generic DuplicateClassNameSniff no longer reports an invalid error if multiple PHP open tags exist in a file
    - Generic DuplicateClassNameSniff no longer reports duplicate errors if multiple PHP open tags exist in a file
    - Fixed bug #19819 : Freeze with syntax error in use statement
    - Fixed bug #19820 : Wrong message level in Generic_Sniffs_CodeAnalysis_EmptyStatementSniff
    - Fixed bug #19859 : CodeSniffer::setIgnorePatterns API changed
    - Fixed bug #19871 : findExtendedClassName doesn't return FQCN on namespaced classes
    - Fixed bug #19879 : bitwise and operator interpreted as reference by value
   </notes>
  </release>
  <release>
   <version>
    <release>1.5.0RC1</release>
    <api>1.5.0RC1</api>
   </version>
   <stability>
    <release>beta</release>
    <api>beta</api>
   </stability>
   <date>2013-02-08</date>
   <license uri="https://github.com/squizlabs/PHP_CodeSniffer/blob/master/licence.txt">BSD License</license>
   <notes>
    - Reports have been completely rewritten to consume far less memory
      -- Each report is incrementally written to the file system during a run and then printed out when the run ends
      -- There is no longer a need to keep the list of errors and warnings in memory during a run
    - Multi-file sniff support has been removed because they are too memory intensive
      -- If you have a custom multi-file sniff, you can convert it into a standard sniff quite easily
      -- See CodeSniffer/Standards/Generic/Sniffs/Classes/DuplicateClassNameSniff.php for an example
=======
    <release>1.4.8</release>
    <api>1.4.8</api>
   </version>
   <stability>
    <release>stable</release>
    <api>stable</api>
   </stability>
   <date>2013-11-26</date>
   <license uri="https://github.com/squizlabs/PHP_CodeSniffer/blob/master/licence.txt">BSD License</license>
   <notes>
    - Generic ScopeIndentSniff now allows for ignored tokens to be set via ruleset.xml files
      -- E.g., to ignore comments, override a property using:
      -- name="ignoreIndentationTokens" type="array" value="T_COMMENT,T_DOC_COMMENT"
    - PSR2 standard now ignores comments when checking indentation rules
    - Squiz OperatorSpacingSniff no longer throws errors for the ?: short ternary operator
      -- Thanks to Antoine Musso for the patch
    - Comment parser now supports non-English characters when splitting comment lines into words
      -- Thanks to Nik Sun for the patch
    - Exit statements are now recognised as valid closers for CASE and DEFAULT blocks
      -- Thanks to Maksim Kochkin for the patch
    - PHP_CodeSniffer_CLI::process() can now be passed an incomplete array of CLI values
      -- Missing values will be set to the CLI defaults
      -- Thanks to Maksim Kochkin for the patch
    - Fixed bug #20097 : CLI.php throws error in php 5.2
    - Fixed bug #20100 : incorrect Function mysql() has been deprecated report
    - Fixed bug #20119 : PHP warning: invalid argument to str_repeat() in SVN blame report with -s
    - Fixed bug #20123 : PSR2 complains about an empty second statement in for-loop
    - Fixed bug #20131 : PHP errors in svnblame report, if there are files not under version control
    - Fixed bug #20133 : Allow "HG: hg_id" as value for @version tag
>>>>>>> d26daa80
   </notes>
  </release>
  <release>
   <version>
    <release>1.4.7</release>
    <api>1.4.7</api>
   </version>
   <stability>
    <release>stable</release>
    <api>stable</api>
   </stability>
   <date>2013-09-26</date>
   <license uri="https://github.com/squizlabs/PHP_CodeSniffer/blob/master/licence.txt">BSD License</license>
   <notes>
    - Added report type --report=junit to show the error list in a JUnit compatible format
      -- Thanks to Oleg Lobach for the contribution
    - Added support for the PHP 5.4 callable type hint
    - Fixed problem where some file content could be ignored when checking STDIN
    - Version information is now printed when installed via composer or run from a Git clone (request #20050)
    - The CSS tokenizer is now more reliable when encountering 'list' and 'break' strings
    - Coding standard ignore comments can now appear instead doc blocks as well as inline comments
      -- Thanks to Stuart Langley for the patch
    - Generic LineLengthSniff now ignores SVN URL and Head URL comments
      -- Thanks to Karl DeBisschop for the patch
    - PEAR MultiLineConditionSniff now has a setting to specify how many spaces code should be indented
      -- Default remains at 4; override the 'indent' setting in a ruleset.xml file to change
      -- Thanks to Szabolcs Sulik for the patch
    - PEAR MultiLineAssignmentSniff now has a setting to specify how many spaces code should be indented
      -- Default remains at 4; override the 'indent' setting in a ruleset.xml file to change
      -- Thanks to Szabolcs Sulik for the patch
    - PEAR FunctionDeclarationSniff now has a setting to specify how many spaces code should be indented
      -- Default remains at 4; override the 'indent' setting in a ruleset.xml file to change
      -- Thanks to Szabolcs Sulik for the patch
    - Squiz SwitchDeclarationSniff now has a setting to specify how many spaces code should be indented
      -- Default remains at 4; override the 'indent' setting in a ruleset.xml file to change
      -- Thanks to Szabolcs Sulik for the patch
    - Squiz CSS IndentationSniff now has a setting to specify how many spaces code should be indented
      -- Default remains at 4; override the 'indent' setting in a ruleset.xml file to change
      -- Thanks to Hugo Fonseca for the patch
    - Squiz and MySource File and Function comment sniffs now allow all tags and don't require a particular licence
    - Squiz LowercaseStyleDefinitionSniff no longer throws errors for class names in nested style definitions
    - Squiz ClassFileNameSniff no longer throws errors when checking STDIN
    - Squiz CSS sniffs no longer generate errors for IE filters
    - Squiz CSS IndentationSniff no longer sees comments as blank lines
    - Squiz LogicalOperatorSpacingSniff now ignores whitespace at the end of a line
    - Squiz.Scope.MethodScope.Missing error message now mentions 'visibility' instead of 'scope modifier'
      -- Thanks to Renat Akhmedyanov for the patch
    - Added support for the PSR2 multi-line arguments errata
    - The PSR2 standard no longer throws errors for additional spacing after a type hint
    - PSR UseDeclarationSniff no longer throws errors for USE statements inside TRAITs
    - Fixed bug #20026 : Check for multi-line arrays that should be single-line is slightly wrong
      -- Adds new error message for single-line arrays that end with a comma
    - Fixed bug #20029 : ForbiddenFunction sniff incorrectly recognizes methods in USE clauses
    - Fixed bug #20043 : Mis-interpretation of Foo::class
    - Fixed bug #20044 : PSR1 camelCase check does not ignore leading underscores
    - Fixed bug #20045 : Errors about indentation for closures with multi-line 'use' in functions
   </notes>
  </release>
  <release>
   <version>
    <release>1.4.6</release>
    <api>1.4.6</api>
   </version>
   <stability>
    <release>stable</release>
    <api>stable</api>
   </stability>
   <date>2013-07-25</date>
   <license uri="https://github.com/squizlabs/PHP_CodeSniffer/blob/master/licence.txt">BSD License</license>
   <notes>
    - Added report type --report=json to show the error list and total counts for all checked files
      -- Thanks to Jeffrey Fisher for the contribution
    - The JS tokenizer now has support for the T_THROW token
    - Symlinked directories inside CodeSniffer/Standards and in ruleset.xml files are now supported
      -- Only available since PHP 5.2.11 and 5.3.1
      -- Thanks to Maik Penz for the patch
    - The JS tokenizer now correctly identifies T_INLINE_ELSE tokens instead of leaving them as T_COLON
      -- Thanks to Arnout Boks for the patch
    - Explaining a standard (phpcs -e) that uses namespaces now works correctly
    - Restricting a check to specific sniffs (phpcs --sniffs=...) now works correctly with namespaced sniffs
      -- Thanks to Maik Penz for the patch
    - Docs added for the entire Generic standard, and many sniffs from other standards are now documented as well
      -- Thanks to Spencer Rinehart for the contribution
    - Clearer error message for when the sniff class name does not match the directory structure
    - Generated HTML docs now correctly show the open PHP tag in code comparison blocks
    - Added Generic InlineHTMLSniff to ensure a file only contains PHP code
    - Added Squiz ShorthandSizeSniff to check that CSS sizes are using shorthand notation only when 1 or 2 values are used
    - Added Squiz ForbiddenStylesSniff to ban the use of some deprecated browser-specific styles
    - Added Squiz NamedColoursSniff to ban the use of colour names
    - PSR2 standard no longer enforces no whitespace between the closing parenthesis of a function call and the semicolon
    - PSR2 ClassDeclarationSniff now ignores empty classes when checking the end brace position
    - PSR2 SwitchDeclarationSniff no longer reports errors for empty lines between CASE statements
    - PEAR ObjectOperatorIndentSniff now has a setting to specify how many spaces code should be indented
      -- Default remains at 4; override the indent setting in a ruleset.xml file to change
      -- Thanks to Andrey Mindubaev for the patch
    - Squiz FileExtensionSniff now supports traits
      -- Thanks to Lucas Green for the patch
    - Squiz ArrayDeclarationSniff no longer reports errors for no comma at the end of a line that contains a function call
    - Squiz SwitchDeclarationSniff now supports T_CONTINUE and T_THROW as valid case/default breaking statements
    - Squiz CommentedOutCodeSniff is now better at ignoring commented out HTML, XML and regular expressions
    - Squiz DisallowComparisonAssignmentSniff no longer throws errors for the third expression in a FOR statement
    - Squiz ColourDefinitionSniff no longer throws errors for some CSS class names
    - Squiz ControlStructureSpacingSniff now supports all types of CASE/DEFAULT breaking statements
    - Generic CallTimePassByReferenceSniff now reports errors for functions called using a variable
      -- Thanks to Maik Penz for the patch
    - Generic ConstructorNameSniff no longer throws a notice for abstract constructors inside abstract classes
      -- Thanks to Spencer Rinehart for the patch
    - Squiz ComparisonOperatorUsageSniff now checks inside elseif statements
      -- Thanks to Arnout Boks for the patch
    - Squiz OperatorSpacingSniff now reports errors for no spacing around inline then and else tokens
      -- Thanks to Arnout Boks for the patch
    - Fixed bug #19811 : Comments not ignored in all cases in AbstractPatternSniff
      -- Thanks to Erik Wiffin for the patch
    - Fixed bug #19892 : ELSE with no braces causes incorrect SWITCH break statement indentation error
    - Fixed bug #19897 : Indenting warnings in templates not consistent
    - Fixed bug #19908 : PEAR MultiLineCondition Does Not Apply elseif
    - Fixed bug #19913 : Running phpcs in interactive mode causes warnings
      -- Thanks to Harald Franndorfer for the patch
    - Fixed bug #19935 : notify-send reports do not vanish in gnome-shell
      -- Thanks to Christian Weiske for the patch
    - Fixed bug #19944 : docblock squiz sniff "return void" trips over return in lambda function
    - Fixed bug #19953 : PSR2 - Spaces before interface name for abstract class
    - Fixed bug #19956 : phpcs warns for Type Hint missing Resource
    - Fixed bug #19957 : Does not understand trait method aliasing
    - Fixed bug #19968 : Permission denied on excluded directory
    - Fixed bug #19969 : Sniffs with namespace not recognized in reports
    - Fixed bug #19997 : Class names incorrectly detected as constants
   </notes>
  </release>
  <release>
   <version>
    <release>1.4.5</release>
    <api>1.4.5</api>
   </version>
   <stability>
    <release>stable</release>
    <api>stable</api>
   </stability>
   <date>2013-04-04</date>
   <license uri="https://github.com/squizlabs/PHP_CodeSniffer/blob/master/licence.txt">BSD License</license>
   <notes>
    - Added Generic LowerCaseKeywordSniff to ensure all PHP keywords are defined in lowercase
      -- The PSR2 and Squiz standards now use this sniff
    - Added Generic SAPIUsageSniff to ensure the PHP_SAPI constant is used instead of php_sapi_name() (request #19863)
    - Squiz FunctionSpacingSniff now has a setting to specify how many lines there should between functions (request #19843)
      -- Default remains at 2
      -- Override the "spacing" setting in a ruleset.xml file to change
    - Squiz LowercasePHPFunctionSniff no longer throws errors for the limited set of PHP keywords it was checking
      -- Add a rule for Generic.PHP.LowerCaseKeyword to your ruleset to replicate this functionality
    - Added support for the PHP 5.4 T_CALLABLE token so it can be used in lower PHP versions
    - Generic EndFileNoNewlineSniff now supports checking of CSS and JS files
    - PSR2 SwitchDeclarationSniff now has a setting to specify how many spaces code should be indented
      -- Default remains at 4; override the indent setting in a ruleset.xml file to change
      -- Thanks to Asher Snyder for the patch
    - Generic ScopeIndentSniff now has a setting to specify a list of tokens that should be ignored
      -- The first token on the line is checked and the whole line is ignored if the token is in the array
      -- Thanks to Eloy Lafuente for the patch
    - Squiz LowercaseClassKeywordsSniff now checks for the TRAIT keyword
      -- Thanks to Anthon Pang for the patch
    - If you create your own PHP_CodeSniffer object, PHPCS will no longer exit when an unknown argument is found
      -- This allows you to create wrapper scripts for PHPCS more easily
    - PSR2 MethodDeclarationSniff no longer generates a notice for methods named "_"
      -- Thanks to Bart S for the patch
    - Squiz BlockCommentSniff no longer reports that a blank line between a scope closer and block comment is invalid
    - Generic DuplicateClassNameSniff no longer reports an invalid error if multiple PHP open tags exist in a file
    - Generic DuplicateClassNameSniff no longer reports duplicate errors if multiple PHP open tags exist in a file
    - Fixed bug #19819 : Freeze with syntax error in use statement
    - Fixed bug #19820 : Wrong message level in Generic_Sniffs_CodeAnalysis_EmptyStatementSniff
    - Fixed bug #19859 : CodeSniffer::setIgnorePatterns API changed
    - Fixed bug #19871 : findExtendedClassName doesn't return FQCN on namespaced classes
    - Fixed bug #19879 : bitwise and operator interpreted as reference by value
   </notes>
  </release>
  <release>
   <version>
    <release>1.4.4</release>
    <api>1.4.4</api>
   </version>
   <stability>
    <release>stable</release>
    <api>stable</api>
   </stability>
   <date>2013-02-07</date>
   <license uri="https://github.com/squizlabs/PHP_CodeSniffer/blob/master/licence.txt">BSD License</license>
   <notes>
    - Ignored lines no longer cause the summary report to show incorrect error and warning counts
      -- Thanks to Bert Van Hauwaert for the patch
    - Added Generic CSSLintSniff to run CSSLint over a CSS file and report warnings
      -- Set full command to run CSSLint using phpcs --config-set csslint_path /path/to/csslint
      -- Thanks to Roman Levishchenko for the contribution
    - Added PSR2 ControlStructureSpacingSniff to ensure there are no spaces before and after parenthesis in control structures
      -- Fixes bug #19732 : PSR2: some control structures errors not reported
    - Squiz commenting sniffs now support non-English characters when checking for capital letters
      -- Thanks to Roman Levishchenko for the patch
    - Generic EndFileNewlineSniff now supports JS and CSS files
      -- Thanks to Denis Ryabkov for the patch
    - PSR1 SideEffectsSniff no longer reports constant declarations as side effects
    - Notifysend report now supports notify-send versions before 0.7.3
      -- Thanks to Ken Guest for the patch
    - PEAR and Squiz FunctionCommentSniffs no longer report errors for misaligned argument comments when they are blank
      -- Thanks to Thomas Peterson for the patch
    - Squiz FunctionDeclarationArgumentSpacingSniff now works correctly for equalsSpacing values greater than 0
      -- Thanks to Klaus Purer for the patch
    - Squiz SuperfluousWhitespaceSniff no longer throws errors for CSS files with no newline at the end
    - Squiz SuperfluousWhitespaceSniff now allows a single newline at the end of JS and CSS files
    - Fixed bug #19755 : Token of T_CLASS type has no scope_opener and scope_closer keys
    - Fixed bug #19759 : Squiz.PHP.NonExecutableCode fails for return function()...
    - Fixed bug #19763 : Use statements for traits not recognised correctly for PSR2 code style
    - Fixed bug #19764 : Instead of for traits throws uppercase constant name errors
    - Fixed bug #19772 : PSR2_Sniffs_Namespaces_UseDeclarationSniff does not properly recognize last use
    - Fixed bug #19775 : False positive in NonExecutableCode sniff when not using curly braces
    - Fixed bug #19782 : Invalid found size functions in loop when using object operator
    - Fixed bug #19799 : config folder is not created automatically
    - Fixed bug #19804 : JS Tokenizer wrong /**/ parsing
   </notes>
  </release>
  <release>
   <version>
    <release>1.4.3</release>
    <api>1.4.3</api>
   </version>
   <stability>
    <release>stable</release>
    <api>stable</api>
   </stability>
   <date>2012-12-04</date>
   <license uri="https://github.com/squizlabs/PHP_CodeSniffer/blob/master/licence.txt">BSD License</license>
   <notes>
    - Added support for the PHP 5.5 T_FINALLY token to detect try/catch/finally statements
    - Added empty CodeSniffer.conf to enable config settings for Composer installs
    - Added Generic EndFileNoNewlineSniff to ensure there is no newline at the end of a file
    - Autoloader can now load PSR-0 compliant classes
      -- Thanks to Maik Penz for the patch
    - Squiz NonExecutableCodeSniff no longer throws error for multi-line RETURNs inside CASE statements
      -- Thanks to Marc Ypes for the patch
    - Squiz OperatorSpacingSniff no longer reports errors for negative numbers inside inline THEN statements
      -- Thanks to Klaus Purer for the patch
    - Squiz OperatorSpacingSniff no longer reports errors for the assignment of operations involving negative numbers
    - Squiz SelfMemberReferenceSniff can no longer get into an infinite loop when checking a static call with a namespace
      -- Thanks to Andy Grunwald for the patch
    - Fixed bug #19699 : Generic.Files.LineLength giving false positives when tab-width is used
    - Fixed bug #19726 : Wrong number of spaces expected after instanceof static
  - Fixed bug #19727 : PSR2: no error reported when using } elseif {
   </notes>
  </release>
  <release>
   <version>
    <release>1.4.2</release>
    <api>1.4.2</api>
   </version>
   <stability>
    <release>stable</release>
    <api>stable</api>
   </stability>
   <date>2012-11-09</date>
   <license uri="https://github.com/squizlabs/PHP_CodeSniffer/blob/master/licence.txt">BSD License</license>
   <notes>
    - PHP_CodeSniffer can now be installed using Composer
      -- Require squizlabs/php_codesniffer in your composer.json file
      -- Thanks to Rob Bast, Stephen Rees-Carter, Stefano Kowalke and Ivan Habunek for help with this
    - Squiz BlockCommentSniff and InlineCommentSniff no longer report errors for trait block comments
    - Squiz SelfMemberReferenceSniff now supports namespaces
      -- Thanks to Andy Grunwald for the patch
    - Squiz FileCommentSniff now uses tag names inside the error codes for many messages
      -- This allows you to exclude specific missing, out of order etc., tags
    - Squiz SuperfluousWhitespaceSniff now has an option to ignore blank lines
      -- This will stop errors being reported for lines that contain only whitespace
      -- Set the ignoreBlankLines property to TRUE in your ruleset.xml file to enable this
    - PSR2 no longer reports errors for whitespace at the end of blank lines
    - Fixed gitblame report not working on Windows
      -- Thanks to Rogerio Prado de Jesus
    - Fixed an incorrect error in Squiz OperatorSpacingSniff for default values inside a closure definition
    - Fixed bug #19691 : SubversionPropertiesSniff fails to find missing properties
      -- Thanks to Kevin Winahradsky for the patch
    - Fixed bug #19692 : DisallowMultipleAssignments is triggered by a closure
    - Fixed bug #19693 : exclude-patterns no longer work on specific messages
    - Fixed bug #19694 : Squiz.PHP.LowercasePHPFunctions incorrectly matches return by ref functions
   </notes>
  </release>
  <release>
   <version>
    <release>1.4.1</release>
    <api>1.4.1</api>
   </version>
   <stability>
    <release>stable</release>
    <api>stable</api>
   </stability>
   <date>2012-11-02</date>
   <license uri="https://github.com/squizlabs/PHP_CodeSniffer/blob/master/licence.txt">BSD License</license>
   <notes>
    - All ignore patterns have been reverted to being checked against the absolute path of a file
      -- Patterns can be specified to be relative in a rulset.xml file, but nowhere else
      -- e.g., [exclude-pattern type="relative"]^tests/*[/exclude-pattern] (with angle brackets, not square brackets)
    - Added support for PHP tokenizing of T_INLINE_ELSE colons, so this token type is now available
      -- Custom sniffs that rely on looking for T_COLON tokens inside inline if statements must be changed to use the new token
      -- Fixes bug #19666 : PSR1.Files.SideEffects throws a notice Undefined index: scope_closer
    - Messages can now be changed from errors to warnings (and vice versa) inside ruleset.xml files
      -- As you would with "message" and "severity", specify a "type" tag under a "rule" tag and set the value to "error" or "warning"
    - PHP_CodeSniffer will now generate a warning on files that it detects have mixed line endings
      -- This warning has the code Internal.LineEndings.Mixed and can be overriden in a ruleset.xml file
      -- Thanks to Vit Brunner for help with this
    - Sniffs inside PHP 5.3 namespaces are now supported, along with the existing underscore-style emulated namespaces
      -- For example: namespace MyStandard\Sniffs\Arrays; class ArrayDeclarationSniff implements \PHP_CodeSniffer_Sniff { ...
      -- Thanks to Till Klampaeckel for the patch
    - Generic DuplicateClassNameSniff is no longer a multi-file sniff, so it won't max out your memory
      -- Multi-file sniff support should be considered deprecated as standard sniffs can now do the same thing
    - Added Generic DisallowSpaceIndent to check that files are indented using tabs
    - Added Generic OneClassPerFileSniff to check that only one class is defined in each file
      -- Thanks to Andy Grunwald for the contribution
    - Added Generic OneInterfacePerFileSniff to check that only one interface is defined in each file
      -- Thanks to Andy Grunwald for the contribution
    - Added Generic LowercasedFilenameSniff to check that filenames are lowercase
      -- Thanks to Andy Grunwald for the contribution
    - Added Generic ClosingPHPTagSniff to check that each open PHP tag has a corresponding close tag
      -- Thanks to Andy Grunwald for the contribution
    - Added Generic CharacterBeforePHPOpeningTagSniff to check that the open PHP tag is the first content in a file
      -- Thanks to Andy Grunwald for the contribution
    - Fixed incorrect errors in Squiz OperatorBracketSniff and OperatorSpacingSniff for negative numbers in CASE statements
      -- Thanks to Arnout Boks for the patch
    - Generic CamelCapsFunctionNameSniff no longer enforces exact case matching for PHP magic methods
    - Generic CamelCapsFunctionNameSniff no longer throws errors for overridden SOAPClient methods prefixed with double underscores
      -- Thanks to Dorian Villet for the patch
    - PEAR ValidFunctionNameSniff now supports traits
    - PSR1 ClassDeclarationSniff no longer throws an error for non-namespaced code if PHP version is less than 5.3.0
    - Fixed bug #19616 : Nested switches cause false error in PSR2
    - Fixed bug #19629 : PSR2 error for inline comments on multi-line argument lists
    - Fixed bug #19644 : Alternative syntax, e.g. if/endif triggers Inline Control Structure error
    - Fixed bug #19655 : Closures reporting as multi-line when they are not
    - Fixed bug #19675 : Improper indent of nested anonymous function bodies in a call
    - Fixed bug #19685 : PSR2 catch-22 with empty third statement in for loop
    - Fixed bug #19687 : Anonymous functions inside arrays marked as indented incorrectly in PSR2
   </notes>
  </release>
  <release>
   <version>
    <release>1.4.0</release>
    <api>1.4.0</api>
   </version>
   <stability>
    <release>stable</release>
    <api>stable</api>
   </stability>
   <date>2012-09-26</date>
   <license uri="https://github.com/squizlabs/PHP_CodeSniffer/blob/master/licence.txt">BSD License</license>
   <notes>
    - Added PSR1 and PSR2 coding standards that can be used to check your code against these guidelines
    - PHP 5.4 short array syntax is now detected and tokens are assigned to the open and close characters
      -- New tokens are T_OPEN_SHORT_ARRAY and T_CLOSE_SHORT_ARRAY as PHP does not define its own
    - Added the ability to explain a coding standard by listing the sniffs that it includes
      -- The sniff list includes all imported and native sniffs
      -- Explain a standard by using the -e and --standard=[standard] command line arguments
      -- E.g., phpcs -e --standard=Squiz
      -- Thanks to Ben Selby for the idea
    - Added report to show results using notify-send
      -- Use --report=notifysend to generate the report
      -- Thanks to Christian Weiske for the contribution
    - The JS tokenizer now recognises RETURN as a valid closer for CASE and DEFAULT inside switch statements
    - AbstractPatternSniff now sets the ignoreComments option using a public var rather than through the constructor
      -- This allows the setting to be overwritten in ruleset.xml files
      -- Old method remains for backwards compatibility
    - Generic LowerCaseConstantSniff and UpperCaseConstantSniff no longer report errors on classes named True, False or Null
    - PEAR ValidFunctionNameSniff no longer enforces exact case matching for PHP magic methods
    - Squiz SwitchDeclarationSniff now allows RETURN statements to close a CASE or DEFAULT statement
    - Squiz BlockCommentSniff now correctly reports an error for blank lines before blocks at the start of a control structure
    - Fixed a PHP notice generated when loading custom array settings from a rulset.xml file
    - Fixed bug #17908 : CodeSniffer does not recognise optional @params
      -- Thanks to Pete Walker for the patch
    - Fixed bug #19538 : Function indentation code sniffer checks inside short arrays
    - Fixed bug #19565 : Non-Executable Code Sniff Broken for Case Statements with both return and break
    - Fixed bug #19612 : Invalid @package suggestion
   </notes>
  </release>
  <release>
   <version>
    <release>1.3.6</release>
    <api>1.3.6</api>
   </version>
   <stability>
    <release>stable</release>
    <api>stable</api>
   </stability>
   <date>2012-08-08</date>
   <license uri="https://github.com/squizlabs/PHP_CodeSniffer/blob/master/licence.txt">BSD License</license>
   <notes>
    - Memory usage has been dramatically reduced when using the summary report
      -- Reduced memory is only available when displaying a single summary report to the screen
      -- PHP_CodeSniffer will not generate any messages in this case, storing only error counts instead
      -- Impact is most notable with very high error and warning counts
    - Significantly improved the performance of Squiz NonExecutableCodeSniff
    - Ignore patterns now check the relative path of a file based on the dir being checked
      -- Allows ignore patterns to become more generic as the path to the code is no longer included when checking
      -- Thanks to Kristof Coomans for the patch
    - Sniff settings can now be changed by specifying a special comment format inside a file
      -- e.g., // @codingStandardsChangeSetting PEAR.Functions.FunctionCallSignature allowMultipleArguments false
      -- If you change a setting, don't forget to change it back
    - Added Generic EndFileNewlineSniff to ensure PHP files end with a newline character
    - PEAR FunctionCallSignatureSniff now includes a setting to force one argument per line in multi-line calls
      -- Set allowMultipleArguments to false
    - Squiz standard now enforces one argument per line in multi-line function calls
    - Squiz FunctionDeclarationArgumentSpacingSniff now supports closures
    - Squiz OperatorSpacingSniff no longer throws an error for negative values inside an inline THEN statement
      -- Thanks to Klaus Purer for the patch
    - Squiz FunctionCommentSniff now throws an error for not closing a comment with */
      -- Thanks to Klaus Purer for the patch
    - Summary report no longer shows two lines of PHP_Timer output when showing sources
    - Fixed undefined variable error in PEAR FunctionCallSignatureSniff for lines with no indent
    - Fixed bug #19502 : Generic.Files.LineEndingsSniff fails if no new-lines in file
    - Fixed bug #19508 : switch+return: Closing brace indented incorrectly
    - Fixed bug #19532 : The PSR-2 standard don't recognize Null in class names
    - Fixed bug #19546 : Error thrown for __call() method in traits
   </notes>
  </release>
  <release>
   <version>
    <release>1.3.5</release>
    <api>1.3.5</api>
   </version>
   <stability>
    <release>stable</release>
    <api>stable</api>
   </stability>
   <date>2012-07-12</date>
   <license uri="https://github.com/squizlabs/PHP_CodeSniffer/blob/master/licence.txt">BSD License</license>
   <notes>
    - Added Generic CamelCapsFunctionNameSniff to just check if function and method names use camel caps
      -- Does not allow underscore prefixes for private/protected methods
      -- Defaults to strict checking, where two uppercase characters can not be next to each other
      -- Strict checking can be disabled in a ruleset.xml file
    - Squiz FunctionDeclarationArgumentSpacing now has a setting to specify how many spaces should surround equals signs
      -- Default remains at 0
      -- Override the equalsSpacing setting in a ruleset.xml file to change
    - Squiz ClassDeclarationSniff now throws errors for > 1 space before extends/implements class name with ns seperator
    - Squiz standard now warns about deprecated functions using Generic DeprecatedFunctionsSniff
    - PEAR FunctionDeclarationSniff now reports an error for multiple spaces after the FUNCTION keyword and around USE
    - PEAR FunctionDeclarationSniff now supports closures
    - Squiz MultiLineFunctionDeclarationSniff now supports closures
    - Exclude rules written for Unix systems will now work correctly on Windows
      -- Thanks to Walter Tamboer for the patch
    - The PHP tokenizer now recognises T_RETURN as a valid closer for T_CASE and T_DEFAULT inside switch statements
    - Fixed duplicate message codes in Generic OpeningFunctionBraceKernighanRitchieSniff
    - Fixed bug #18651 : PHPunit Test cases for custom standards are not working on Windows
    - Fixed bug #19416 : Shorthand arrays cause bracket spacing errors
    - Fixed bug #19421 : phpcs doesn't recognize ${x} as equivalent to $x
    - Fixed bug #19428 : PHPCS Report "hgblame" doesn't support windows paths
      -- Thanks to Justin Rovang for the patch
    - Fixed bug #19448 : Problem with detecting remote standards
    - Fixed bug #19463 : Anonymous functions incorrectly being flagged by NonExecutableCodeSniff
    - Fixed bug #19469 : PHP_CodeSniffer_File::getMemberProperties() sets wrong scope
    - Fixed bug #19471 : phpcs on Windows, when using Zend standard, doesn't catch problems
      -- Thanks to Ivan Habunek for the patch
    - Fixed bug #19478 : Incorrect indent detection in PEAR standard
      -- Thanks to Shane Auckland for the patch
    - Fixed bug #19483 : Blame Reports fail with space in directory name
   </notes>
  </release>
  <release>
   <version>
    <release>1.3.4</release>
    <api>1.3.4</api>
   </version>
   <stability>
    <release>stable</release>
    <api>stable</api>
   </stability>
   <date>2012-05-17</date>
   <license uri="https://github.com/squizlabs/PHP_CodeSniffer/blob/master/licence.txt">BSD License</license>
   <notes>
    - Added missing package.xml entries for new Generic FixmeSniff
      -- Thanks to Jaroslav Hanslík for the patch
    - Expected indents for PEAR ScopeClosingBraceSniff and FunctionCallSignatureSniff can now be set in ruleset files
      -- Both sniffs use a variable called "indent"
      -- Thanks to Thomas Despoix for the patch
    - Standards designed to be installed in the PHPCS Standards dir will now work outside this dir as well
      -- In particular, allows the Drupal CS to work without needing to symlink it into the PHPCS install
      -- Thanks to Peter Philipp for the patch
    - Rule references for standards, directories and specific sniffs can now be relative in ruleset.xml files
      -- For example: ref="../MyStandard/Sniffs/Commenting/DisallowHashCommentsSniff.php"
    - Symlinked standards now work correctly, allowing aliasing of installed standards (request #19417)
      -- Thanks to Tom Klingenberg for the patch
    - Squiz ObjectInstantiationSniff now allows objects to be returned without assinging them to a variable
    - Added Squiz.Commenting.FileComment.MissingShort error message for file comments that only contains tags
      -- Also stops undefined index errors being generated for these comments
    - Debug option -vv now shows tokenizer status for CSS files
    - Added support for new gjslint error formats
      -- Thanks to Meck for the patch
    - Generic ScopeIndentSniff now allows comment indents to not be exact even if the exact flag is set
      -- The start of the comment is still checked for exact indentation as normal
    - Fixed an issue in AbstractPatternSniff where comments were not being ignored in some cases
    - Fixed an issue in Zend ClosingTagSniff where the closing tag was not always being detected correctly
      -- Thanks to Jonathan Robson for the patch
    - Fixed an issue in Generic FunctionCallArgumentSpacingSniff where closures could cause incorrect errors
    - Fixed an issue in Generic UpperCaseConstantNameSniff where errors were incorrectly reported on goto statements
      -- Thanks to Tom Klingenberg for the patch
    - PEAR FileCommentSniff and ClassCommentSniff now support author emails with a single character in the local part
      -- E.g., a@me.com
      -- Thanks to Denis Shapkin for the patch
    - Fixed bug #19290 : Generic indent sniffer fails for anonymous functions
    - Fixed bug #19324 : Setting show_warnings configuration option does not work
    - Fixed bug #19354 : Not recognizing references passed to method
    - Fixed bug #19361 : CSS tokenzier generates errors when PHP embedded in CSS file
    - Fixed bug #19374 : HEREDOC/NOWDOC Indentation problems
    - Fixed bug #19381 : traits and indetations in traits are not handled properly
    - Fixed bug #19394 : Notice in NonExecutableCodeSniff
    - Fixed bug #19402 : Syntax error when executing phpcs on Windows with parens in PHP path
      -- Thanks to Tom Klingenberg for the patch
    - Fixed bug #19411 : magic method error on __construct()
      -- The fix required a rewrite of AbstractScopeSniff, so please test any sniffs that extend this class
    - Fixed bug #19412 : Incorrect error about assigning objects to variables when inside inline IF
    - Fixed bug #19413 : php_cs thinks I haven't used a parameter when I have
    - Fixed bug #19414 : php_cs seems to not track variables correctly in heredocs
   </notes>
  </release>
  <release>
   <version>
    <release>1.3.3</release>
    <api>1.3.3</api>
   </version>
   <stability>
    <release>stable</release>
    <api>stable</api>
   </stability>
   <date>2012-02-17</date>
   <license uri="https://github.com/squizlabs/PHP_CodeSniffer/blob/master/licence.txt">BSD License</license>
   <notes>
    - Added new Generic FixmeSniff that shows error messages for all FIXME comments left in your code
      -- Thanks to Sam Graham for the contribution
    - The maxPercentage setting in the Squiz CommentedOutCodeSniff can now be overriden in a rulset.xml file
      -- Thanks to Volker Dusch for the patch
    - The Checkstyle and XML reports now use XMLWriter
      -- Only change in output is that empty file tags are no longer produced for files with no violations
      -- Thanks to Sebastian Bergmann for the patch
    - Added PHP_CodeSniffer_Tokens::$bracketTokens to give sniff writers fast access to open and close bracket tokens
    - Fixed an issue in AbstractPatternSniff where EOL tokens were not being correctly checked in some cases
    - PHP_CodeSniffer_File::getTokensAsString() now detects incorrect length value (request #19313)
    - Fixed bug #19114 : CodeSniffer checks extension even for single file
    - Fixed bug #19171 : Show sniff codes option is ignored by some report types
      -- Thanks to Dominic Scheirlinck for the patch
    - Fixed bug #19188 : Lots of PHP Notices when analyzing the Symfony framework
      -- First issue was list-style.. lines in CSS files not properly adjusting open/close bracket positions
      -- Second issue was notices caused by bug #19137
    - Fixed bug #19208 : UpperCaseConstantName reports class members
      -- Was also a problem with LowerCaseConstantName as well
    - Fixed bug #19256 : T_DOC_COMMENT in CSS files breaks ClassDefinitionNameSpacingSniff
      -- Thanks to Klaus Purer for the patch
    - Fixed bug #19264 : Squiz.PHP.NonExecutableCode does not handle RETURN in CASE without BREAK
    - Fixed bug #19270 : DuplicateClassName does not handle namespaces correctly
    - Fixed bug #19283 : CSS @media rules cause false positives
      -- Thanks to Klaus Purer for the patch
   </notes>
  </release>
  <release>
   <version>
    <release>1.3.2</release>
    <api>1.3.2</api>
   </version>
   <stability>
    <release>stable</release>
    <api>stable</api>
   </stability>
   <date>2011-12-01</date>
   <license uri="https://github.com/squizlabs/PHP_CodeSniffer/blob/master/licence.txt">BSD License</license>
   <notes>
    - Added Generic JSHintSniff to run jshint.js over a JS file and report warnings
      -- Set jshint path using phpcs --config-set jshint_path /path/to/jshint-rhino.js
      -- Set rhino path using phpcs --config-set rhino_path /path/to/rhino
      -- Thanks to Alexander Weiß for the contribution
    - Nowdocs are now tokenized using PHP_CodeSniffer specific T_NOWDOC tokens for easier identification
    - Generic UpperCaseConstantNameSniff no longer throws errors for namespaces
      -- Thanks to Jaroslav Hanslík for the patch
    - Squiz NonExecutableCodeSniff now detects code after thrown exceptions
      -- Thanks to Jaroslav Hanslík for the patch
    - Squiz OperatorSpacingSniff now ignores references
      -- Thanks to Jaroslav Hanslík for the patch
    - Squiz FunctionCommentSniff now reports a missing function comment if it finds a standard code comment instead
    - Squiz FunctionCommentThrownTagSniff no longer reports errors if it can't find a function comment
    - Fixed unit tests not running under Windows
      -- Thanks to Jaroslav Hanslík for the patch
    - Fixed bug #18964 : "$stackPtr must be of type T_VARIABLE" on heredocs and nowdocs
    - Fixed bug #18973 : phpcs is looking for variables in a nowdoc
    - Fixed bug #18974 : Blank line causes "Multi-line function call not indented correctly"
      -- Adds new error message to ban empty lines in multi-line function calls
    - Fixed bug #18975 : "Closing parenthesis must be on a line by itself" also causes indentation error
   </notes>
  </release>
  <release>
   <version>
    <release>1.3.1</release>
    <api>1.3.1</api>
   </version>
   <stability>
    <release>stable</release>
    <api>stable</api>
   </stability>
   <date>2011-11-03</date>
   <license uri="https://github.com/squizlabs/PHP_CodeSniffer/blob/master/licence.txt">BSD License</license>
   <notes>
    - All report file command line arguments now work with relative paths (request #17240)
    - The extensions command line argument now supports multi-part file extensions (request #17227)
    - Added report type --report=hgblame to show number of errors/warnings committed by authors in a Mercurial repository
      -- Has the same functionality as the svnblame report
      -- Thanks to Ben Selby for the patch
    - Added T_BACKTICK token type to make detection of backticks easier (request #18799)
    - Added pattern matching support to Generic ForbiddenFunctionsSniff
        -- If you are extending it and overriding register() or addError() you will need to review your sniff
    - Namespaces are now recognised as scope openers, although they do not require braces (request #18043)
    - Added new ByteOrderMarkSniff to Generic standard (request #18194)
      -- Throws an error if a byte order mark is found in any PHP file
      -- Thanks to Piotr Karas for the contribution
    - PHP_Timer output is no longer included in reports when being written to a file (request #18252)
      -- Also now shown for all report types if nothing is being printed to the screen
    - Generic DeprecatedFunctionSniff now reports functions as deprecated and not simply forbidden (request #18288)
    - PHPCS now accepts file contents from STDIN (request #18447)
      -- Example usage: cat temp.php | phpcs [options]  -OR-  phpcs [options] &lt; temp.php
      -- Not every sniff will work correctly due to the lack of a valid file path
    - PHP_CodeSniffer_Exception no longer extends PEAR_Exception (request #18483)
      -- PEAR_Exception added a requirement that PEAR had to be installed
      -- PHP_CodeSniffer is not used as a library, so unlikely to have any impact
    - PEAR FileCommentSniff now allows GIT IDs in the version tag (request #14874)
    - AbstractVariableSniff now supports heredocs
      -- Also includes some variable detection fixes
      -- Thanks to Sam Graham for the patch
    - Squiz FileCommentSniff now enforces rule that package names cannot start with the word Squiz
    - MySource AssignThisSniff now allows "this" to be assigned to the private var _self
    - Fixed issue in Squiz FileCommentSniff where suggested package name was the same as the incorrect package name
    - Fixed some issues with Squiz ArrayDeclarationSniff when using function calls in array values
    - Fixed doc generation so it actually works again
      -- Also now works when being run from an SVN checkout as well as when installed as a PEAR package
      -- Should fix bug #18949 : Call to private method from static
    - PEAR ClassDeclaration sniff now supports indentation checks when using the alternate namespace syntax
      -- PEAR.Classes.ClassDeclaration.SpaceBeforeBrace message now contains 2 variables instead of 1
      -- Sniff allows overriding of the default indent level, which is set to 4
      -- Fixes bug #18933 : Alternative namespace declaration syntax confuses scope sniffs
    - Fixed bug #18465 : "self::" does not work in lambda functions
      -- Also corrects conversion of T_FUNCTION tokens to T_CLOSURE, which was not fixing token condition arrays
    - Fixed bug #18543 : CSS Tokenizer deletes too many #
    - Fixed bug #18624 : @throws namespace problem
      -- Thanks to Gavin Davies for the patch
    - Fixed bug #18628 : Generic.Files.LineLength gives incorrect results with Windows line-endings
    - Fixed bug #18633 : CSS Tokenizer doesn't replace T_LIST tokens inside some styles
    - Fixed bug #18657 : anonymous functions wrongly indented
    - Fixed bug #18670 : UpperCaseConstantNameSniff fails on dynamic retrieval of class constant
    - Fixed bug #18709 : Code sniffer sniffs file if even if it's in --ignore
      -- Thanks to Artem Lopata for the patch
    - Fixed bug #18762 : Incorrect handling of define and constant in UpperCaseConstantNameSniff
      -- Thanks to Thomas Baker for the patch
    - Fixed bug #18769 : CSS Tokenizer doesn't replace T_BREAK tokens inside some styles
    - Fixed bug #18835 : Unreachable errors of inline returns of closure functions
      -- Thanks to Patrick Schmidt for the patch
    - Fixed bug #18839 : Fix miscount of warnings in AbstractSniffUnitTest.php
      -- Thanks to Sam Graham for the patch
    - Fixed bug #18844 : Generic_Sniffs_CodeAnalysis_UnusedFunctionParameterSniff with empty body
      -- Thanks to Dmitri Medvedev for the patch
    - Fixed bug #18847 : Running Squiz_Sniffs_Classes_ClassDeclarationSniff results in PHP notice
    - Fixed bug #18868 : jslint+rhino: errors/warnings not detected
      -- Thanks to Christian Weiske for the patch
    - Fixed bug #18879 : phpcs-svn-pre-commit requires escapeshellarg
      -- Thanks to Bjorn Katuin for the patch
    - Fixed bug #18951 : weird behaviour with closures and multi-line use () params
   </notes>
  </release>
  <release>
   <version>
    <release>1.3.0</release>
    <api>1.3.0</api>
   </version>
   <stability>
    <release>stable</release>
    <api>stable</api>
   </stability>
   <date>2011-03-17</date>
   <license uri="https://github.com/squizlabs/PHP_CodeSniffer/blob/master/licence.txt">BSD License</license>
   <notes>
    - Add a new token T_CLOSURE that replaces T_FUNCTION if the function keyword is anonymous
    - Many Squiz sniffs no longer report errors when checking closures; they are now ignored
    - Fixed some error messages in PEAR MultiLineConditionSniff that were not using placeholders for message data
    - AbstractVariableSniff now correctly finds variable names wrapped with curly braces inside double quoted strings
    - PEAR FunctionDeclarationSniff now ignores arrays in argument default values when checking multi-line declarations
    - Fixed bug #18200 : Using custom named ruleset file as standard no longer works
    - Fixed bug #18196 : PEAR MultiLineCondition.SpaceBeforeOpenBrace not consistent with newline chars
    - Fixed bug #18204 : FunctionCommentThrowTag picks wrong exception type when throwing function call
    - Fixed bug #18222 : Add __invoke method to PEAR standard
    - Fixed bug #18235 : Invalid error generation in Squiz.Commenting.FunctionCommentThrowTag
    - Fixed bug #18250 : --standard with relative path skips Standards' "implicit" sniffs
    - Fixed bug #18274 : Multi-line IF and function call indent rules conflict
    - Fixed bug #18282 : Squiz doesn't handle final keyword before function comments
      -- Thanks to Dave Perrett for the patch
    - Fixed bug #18336 : Function isUnderscoreName gives php notices
   </notes>
  </release>
  <release>
   <version>
    <release>1.3.0RC2</release>
    <api>1.3.0RC2</api>
   </version>
   <stability>
    <release>beta</release>
    <api>beta</api>
   </stability>
   <date>2011-01-14</date>
   <license uri="https://github.com/squizlabs/PHP_CodeSniffer/blob/master/licence.txt">BSD License</license>
   <notes>
    - You can now print multiple reports for each run and print each to the screen or a file (request #12434)
      -- Format is --report-[report][=file] (e.g., --report-xml=out.xml)
      -- Printing to screen is done by leaving [file] empty (e.g., --report-xml)
      -- Multiple reports can be specified in this way (e.g., --report-summary --report-xml=out.xml)
      -- The standard --report and --report-file command line arguments are unchanged
    - Added -d command line argument to set php.ini settings while running (request #17244)
      -- Usage is: phpcs -d memory_limit=32M -d ...
      -- Thanks to Ben Selby for the patch
    - Added -p command line argument to show progress during a run
      -- Dot means pass, E means errors found, W means only warnings found and S means skipped file
      -- Particularly good for runs where you are checking more than 100 files
      -- Enable by default with --config-set show_progress 1
      -- Will not print anything if you are already printing verbose output
      -- This has caused a big change in the way PHP_CodeSniffer processes files (API changes around processing)
    - You can now add exclude rules for individual sniffs or error messages (request #17903)
      -- Only available when using a ruleset.xml file to specify rules
      -- Uses the same exclude-pattern tags as normal but allows them inside rule tags
    - Using the -vvv option will now print a list of sniffs executed for each file and how long they took to process
    - Added Generic ClosureLinterSniff to run Google's gjslint over your JS files
    - The XML and CSV reports now include the severity of the error (request #18165)
      -- The Severity column in the CSV report has been renamed to Type, and a new Severity column added for this
    - Fixed issue with Squiz FunctionCommentSniff reporting incorrect type hint when default value uses namespace
      -- Thanks to Anti Veeranna for the patch
    - Generic FileLengthSniff now uses iconv_strlen to check line length if an encoding is specified (request #14237)
    - Generic UnnecessaryStringConcatSniff now allows strings to be combined to form a PHP open or close tag
    - Squiz SwitchDeclarationSniff no longer reports indentation errors for BREAK statements inside IF conditions
    - Interactive mode now always prints the full error report (ignores command line)
    - Improved regular expression detection in JavaScript files
      -- Added new T_TYPEOF token that can be used to target the typeof JS operator
      -- Fixes bug #17611 : Regular expression tokens not recognised
    - Squiz ScopeIndentSniff removed
      -- Squiz standard no longer requires additional indents between ob_* methods
      -- Also removed Squiz OutputBufferingIndentSniff that was checking the same thing
    - PHP_CodeSniffer_File::getMemberProperties() performance improved significantly
      -- Improves performance of Squiz ValidVariableNameSniff significantly
    - Squiz OperatorSpacingSniff performance improved significantly
    - Squiz NonExecutableCodeSniff performance improved significantly
      -- Will throw duplicate errors in some cases now, but these should be rare
    - MySource IncludeSystemSniff performance improved significantly
    - MySource JoinStringsSniff no longer reports an error when using join() on a named JS array
    - Warnings are now reported for each file when they cannot be opened instead of stopping the script
      -- Hide warnings with the -n command line argument
      -- Can override the warnings using the code Internal.DetectLineEndings
    - Fixed bug #17693 : issue with pre-commit hook script with filenames that start with v
    - Fixed bug #17860 : isReference function fails with references in array
      -- Thanks to Lincoln Maskey for the patch
    - Fixed bug #17902 : Cannot run tests when tests are symlinked into tests dir
      -- Thanks to Matt Button for the patch
    - Fixed bug #17928 : Improve error message for Generic_Sniffs_PHP_UpperCaseConstantSniff
      -- Thanks to Stefano Kowalke for the patch
    - Fixed bug #18039 : JS Tokenizer crash when ] is last character in file
    - Fixed bug #18047 : Incorrect handling of namespace aliases as constants
      -- Thanks to Dmitri Medvedev for the patch
    - Fixed bug #18072 : Impossible to exclude path from processing when symlinked
    - Fixed bug #18073 : Squiz.PHP.NonExecutableCode fault
    - Fixed bug #18117 : PEAR coding standard: Method constructor not sniffed as a function
    - Fixed bug #18135 : Generic FunctionCallArgumentSpacingSniff reports function declaration errors
    - Fixed bug #18140 : Generic scope indent in exact mode: strange expected/found values for switch
    - Fixed bug #18145 : Sniffs are not loaded for custom ruleset file
      -- Thanks to Scott McCammon for the patch
    - Fixed bug #18152 : While and do-while with AbstractPatternSniff
    - Fixed bug #18191 : Squiz.PHP.LowercasePHPFunctions does not work with new Date()
    - Fixed bug #18193 : CodeSniffer doesn't reconize CR (\r) line endings
   </notes>
  </release>
  <release>
   <version>
    <release>1.3.0RC1</release>
    <api>1.3.0RC1</api>
   </version>
   <stability>
    <release>beta</release>
    <api>beta</api>
   </stability>
   <date>2010-09-03</date>
   <license uri="https://github.com/squizlabs/PHP_CodeSniffer/blob/master/licence.txt">BSD License</license>
   <notes>
    - Added exclude pattern support to ruleset.xml file so you can specify ignore patterns in a standard (request #17683)
      -- Use new exclude-pattern tags to include the ignore rules into your ruleset.xml file
      -- See CodeSniffer/Standards/PHPCS/ruleset.xml for an example
    - Added new --encoding command line argument to specify the encoding of the files being checked
      -- When set to utf-8, stops the XML-based reports from double-encoding
      -- When set to something else, helps the XML-based reports encode to utf-8
      -- Default value is iso-8859-1 but can be changed with --config-set encoding [value]
    - The report is no longer printed to screen when using the --report-file command line option (request #17467)
      -- If you want to print it to screen as well, use the -v command line argument
    - The SVN and GIT blame reports now also show percentage of reported errors per author (request #17606)
      -- Thanks to Ben Selby for the patch
    - Updated the SVN pre-commit hook to work with the new severity levels feature
    - Generic SubversionPropertiesSniff now allows properties to have NULL values (request #17682)
      -- A null value indicates that the property should exist but the value should not be checked
    - Generic UpperCaseConstantName Sniff now longer complains about the PHPUnit_MAIN_METHOD constant (request #17798)
    - Squiz FileComment sniff now checks JS files as well as PHP files
    - Squiz FunctionCommentSniff now supports namespaces in type hints
    - Fixed a problem in Squiz OutputBufferingIndentSniff where block comments were reported as not indented
    - Fixed bug #17092 : Problems with utf8_encode and htmlspecialchars with non-ascii chars
      -- Use the new --encoding=utf-8 command line argument if your files are utf-8 encoded
    - Fixed bug #17629 : PHP_CodeSniffer_Tokens::$booleanOperators missing T_LOGICAL_XOR
      -- Thanks to Matthew Turland for the patch
    - Fixed bug #17699 : Fatal error generating code coverage with PHPUnit 5.3.0RC1
    - Fixed bug #17718 : Namespace 'use' statement: used global class name is recognized as constant
    - Fixed bug #17734 : Generic SubversionPropertiesSniff complains on non SVN files
    - Fixed bug #17742 : EmbeddedPhpSniff reacts negatively to file without closing php tag
    - Fixed bug #17823 : Notice: Please no longer include PHPUnit/Framework.php
   </notes>
  </release>
  <release>
   <version>
    <release>1.3.0a1</release>
    <api>1.3.0a1</api>
   </version>
   <stability>
    <release>alpha</release>
    <api>alpha</api>
   </stability>
   <date>2010-07-15</date>
   <license uri="https://github.com/squizlabs/PHP_CodeSniffer/blob/master/licence.txt">BSD License</license>
   <notes>
    - All CodingStandard.php files have been replaced by ruleset.xml files
      -- Custom standards will need to be converted over to this new format to continue working
    - You can specify a path to your own custom ruleset.xml file by using the --standard command line arg
      -- e.g., phpcs --standard=/path/to/my/ruleset.xml
    - Added a new report type --report=gitblame to show how many errors and warnings were committed by each author
      -- Has the same functionality as the svnblame report
      -- Thanks to Ben Selby for the patch
    - A new token type T_DOLLAR has been added to allow you to sniff for variable variables (feature request #17095)
      -- Thanks to Ian Young for the patch
    - JS tokenizer now supports T_POWER (^) and T_MOD_EQUAL (%=) tokens (feature request #17441)
    - If you have PHP_Timer installed, you'll now get a time/memory summary at the end of a script run
      -- Only happens when printing reports that are designed to be read on the command line
    - Added Generic DeprecatedFunctionsSniff to warn about the use of deprecated functions (feature request #16694)
      -- Thanks to Sebastian Bergmann for the patch
    - Added Squiz LogicalOperatorSniff to ensure that logical operators are surrounded by single spaces
    - Added MySource ChannelExceptionSniff to ensure action files only throw ChannelException
    - Added new method getClassProperties() for sniffs to use to determine if a class is abstract and/or final
      -- Thanks to Christian Kaps for the patch
    - Generic UpperCaseConstantSniff no longer throws errors about namespaces
      -- Thanks to Christian Kaps for the patch
    - Squiz OperatorBracketSniff now correctly checks value assignmnets in arrays
    - Squiz LongConditionClosingCommentSniff now requires a comment for long CASE statements that use curly braces
    - Squiz LongConditionClosingCommentSniff now requires an exact comment match on the brace
    - MySource IncludeSystemSniff now ignores DOMDocument usage
    - MySource IncludeSystemSniff no longer requires inclusion of systems that are being implemented
    - Removed found and expected messages from Squiz ConcatenationSpacingSniff because they were messy and not helpful
    - Fixed a problem where Generic CodeAnalysisSniff could show warnings if checking multi-line strings
    - Fixed error messages in Squiz ArrayDeclarationSniff reporting incorrect number of found and expected spaces
    - Fixed bug #17048 : False positive in Squiz_WhiteSpace_ScopeKeywordSpacingSniff
    - Fixed bug #17054 : phpcs more strict than PEAR CS regarding function parameter spacing
    - Fixed bug #17096 : Notice: Undefined index: scope_condition in ScopeClosingBraceSniff.php
      -- Moved PEAR.Functions.FunctionCallArgumentSpacing to Generic.Functions.FunctionCallArgumentSpacing
    - Fixed bug #17144 : Deprecated: Function eregi() is deprecated
    - Fixed bug #17236 : PHP Warning due to token_get_all() in DoubleQuoteUsageSniff
    - Fixed bug #17243 : Alternate Switch Syntax causes endless loop of Notices in SwitchDeclaration
    - Fixed bug #17313 : Bug with switch case struture
    - Fixed bug #17331 : Possible parse error: interfaces may not include member vars
    - Fixed bug #17337 : CSS tokenizer fails on quotes urls
    - Fixed bug #17420 : Uncaught exception when comment before function brace
    - Fixed bug #17503 : closures formatting is not supported
   </notes>
  </release>
  <release>
   <version>
    <release>1.2.2</release>
    <api>1.2.2</api>
   </version>
   <stability>
    <release>stable</release>
    <api>stable</api>
   </stability>
   <date>2010-01-27</date>
   <license uri="https://github.com/squizlabs/PHP_CodeSniffer/blob/master/licence.txt">BSD License</license>
   <notes>
    - The core PHP_CodeSniffer_File methods now understand the concept of closures (feature request #16866)
      -- Thanks to Christian Kaps for the sample code
    - Sniffs can now specify violation codes for each error and warning they add
      -- Future versions will allow you to override messages and severities using these codes
      -- Specifying a code is optional, but will be required if you wish to support overriding
    - All reports have been broken into separate classes
      -- Command line usage and report output remains the same
      -- Thanks to Gabriele Santini for the patch
    - Added an interactive mode that can be enabled using the -a command line argument
      -- Scans files and stops when it finds a file with errors
      -- Waits for user input to recheck the file (hopefully you fixed the errors) or skip the file
      -- Useful for very large code bases where full rechecks take a while
    - The reports now show the correct number of errors and warnings found
    - The isCamelCaps method now allows numbers in class names
    - The JS tokenizer now correctly identifies boolean and bitwise AND and OR tokens
    - The JS tokenzier now correctly identifies regular expressions used in conditions
    - PEAR ValidFunctionNameSniff now ignores closures
    - Squiz standard now uses the PEAR setting of 85 chars for LineLengthSniff
    - Squiz ControlStructureSpacingSniff now ensure there are no spaces around parentheses
    - Squiz LongConditionClosingCommentSniff now checks for comments at the end of try/catch statements
    - Squiz LongConditionClosingCommentSniff now checks validity of comments for short structures if they exist
    - Squiz IncrementDecrementUsageSniff now has better checking to ensure it only looks at simple variable assignments
    - Squiz PostStatementCommentSniff no longer throws errors for end function comments
    - Squiz InlineCommentSniff no longer throws errors for end function comments
    - Squiz OperatorBracketSniff now allows simple arithmetic operations in SWITCH conditions
    - Squiz ValidFunctionNameSniff now ignores closures
    - Squiz MethodScopeSniff now ignores closures
    - Squiz ClosingDeclarationCommentSniff now ignores closures
    - Squiz GlobalFunctionSniff now ignores closures
    - Squiz DisallowComparisonAssignmentSniff now ignores the assigning of arrays
    - Squiz DisallowObjectStringIndexSniff now allows indexes that contain dots and reserved words
    - Squiz standard now throws nesting level and cyclomatic complexity errors at much higher levels
    - Squiz CommentedOutCodeSniff now ignores common comment framing chacacters
    - Squiz ClassCommentSniff now ensures the open comment tag is the only content on the first line
    - Squiz FileCommentSniff now ensures the open comment tag is the only content on the first line
    - Squiz FunctionCommentSniff now ensures the open comment tag is the only content on the first line
    - Squiz VariableCommentSniff now ensures the open comment tag is the only content on the first line
    - Squiz NonExecutableCodeSniff now warns about empty return statements that are not required
    - Removed ForbiddenStylesSniff from Squiz standard
      -- It is now in in the MySource standard as BrowserSpecificStylesSniff
      -- New BrowserSpecificStylesSniff ignores files with browser-specific suffixes
    - MySource IncludeSystemSniff no longer throws errors when extending the Exception class
    - MySource IncludeSystemSniff no longer throws errors for the abstract widget class
    - MySource IncludeSystemSniff and UnusedSystemSniff now allow includes inside IF statements
    - MySource IncludeSystemSniff no longer throws errors for included widgets inside methods
    - MySource GetRequestDataSniff now throws errors for using $_FILES
    - MySource CreateWidgetTypeCallbackSniff now allows return statements in nested functions
    - MySource DisallowSelfActionsSniff now ignores abstract classes
    - Fixed a problem with the SVN pre-commit hook for PHP versions without vertical whitespace regex support
    - Fixed bug #16740 : False positives for heredoc strings and unused parameter sniff
    - Fixed bug #16794 : ValidLogicalOperatorsSniff doesn't report operators not in lowercase
    - Fixed bug #16804 : Report filename is shortened too much
    - Fixed bug #16821 : Bug in Squiz_Sniffs_WhiteSpace_OperatorSpacingSniff
      -- Thanks to Jaroslav Hanslík for the patch
    - Fixed bug #16836 : Notice raised when using semicolon to open case
    - Fixed bug #16855 : Generic standard sniffs incorrectly for define() method
    - Fixed bug #16865 : Two bugs in Squiz_Sniffs_WhiteSpace_OperatorSpacingSniff
      -- Thanks to Jaroslav Hanslík for the patch
    - Fixed bug #16902 : Inline If Declaration bug
    - Fixed bug #16960 : False positive for late static binding in Squiz/ScopeKeywordSpacingSniff
      -- Thanks to Jakub Tománek for the patch
    - Fixed bug #16976 : The phpcs attempts to process symbolic links that don't resolve to files
    - Fixed bug #17017 : Including one file in the files sniffed alters errors reported for another file
   </notes>
  </release>
  <release>
   <version>
    <release>1.2.1</release>
    <api>1.2.1</api>
   </version>
   <stability>
    <release>stable</release>
    <api>stable</api>
   </stability>
   <date>2009-11-17</date>
   <license uri="https://github.com/squizlabs/PHP_CodeSniffer/blob/master/licence.txt">BSD License</license>
   <notes>
    - Added a new report type --report=svnblame to show how many errors and warnings were committed by each author
      -- Also shows the percentage of their code that are errors and warnings
      -- Requires you to have the SVN command in your path
      -- Make sure SVN is storing usernames and passwords (if required) or you will need to enter them for each file
      -- You can also use the -s command line argument to see the different types of errors authors are committing
      -- You can use the -v command line argument to see all authors, even if they have no errors or warnings
    - Added a new command line argument --report-width to allow you to set the column width of screen reports
      -- Reports wont accept values less than 70 or else they get too small
      -- Can also be set via a config var: phpcs --config-set report_width 100
    - You can now get PHP_CodeSniffer to ignore a whole file by adding @codingStandardsIgnoreFile in the content
      -- If you put it in the first two lines the file wont even be tokenized, so it will be much quicker
    - Reports now print their file lists in alphabetical order
    - PEAR FunctionDeclarationSniff now reports error for incorrect closing bracket placement in multi-line definitions
    - Added Generic CallTimePassByRefenceSniff to prohibit the passing of variables into functions by reference
      -- Thanks to Florian Grandel for the contribution
    - Added Squiz DisallowComparisonAssignmentSniff to ban the assignment of comparison values to a variable
    - Added Squiz DuplicateStyleDefinitionSniff to check for duplicate CSS styles in a single class block
    - Squiz ArrayDeclarationSniff no longer checks the case of array indexes because that is not its job
    - Squiz PostStatementCommentSniff now allows end comments for class member functions
    - Squiz InlineCommentSniff now supports the checking of JS files
    - MySource CreateWidgetTypeCallbackSniff now allows the callback to be passed to another function
    - MySource CreateWidgetTypeCallbackSniff now correctly ignores callbacks used inside conditions
    - Generic MultipleStatementAlignmentSniff now enforces a single space before equals sign if max padding is reached
    - Fixed a problem in the JS tokenizer where regular expressions containing \// were not converted correctly
    - Fixed a problem tokenizing CSS files where multiple ID targets on a line would look like comments
    - Fixed a problem tokenizing CSS files where class names containing a colon looked like style definitions
    - Fixed a problem tokenizing CSS files when style statements had empty url() calls
    - Fixed a problem tokenizing CSS colours with the letter E in first half of the code
    - Squiz ColonSpacingSniff now ensures it is only checking style definitions in CSS files and not class names
    - Squiz DisallowComparisonAssignmentSniff no longer reports errors when assigning the return value of a function
    - CSS tokenizer now correctly supports multi-line comments
    - When only the case of var names differ for function comments, the error now indicates the case is different
    - Fixed an issue with Generic UnnecessaryStringConcatSniff where it incorrectly suggested removing a concat
    - Fixed bug #16530 : ScopeIndentSniff reports false positive
    - Fixed bug #16533 : Duplicate errors and warnings
    - Fixed bug #16563 : Check file extensions problem in phpcs-svn-pre-commit
      -- Thanks to Kaijung Chen for the patch
    - Fixed bug #16592 : Object operator indentation incorrect when first operator is on a new line
    - Fixed bug #16641 : Notice output
    - Fixed bug #16682 : Squiz_Sniffs_Strings_DoubleQuoteUsageSniff reports string "\0" as invalid
    - Fixed bug #16683 : Typing error in PHP_CodeSniffer_CommentParser_AbstractParser
    - Fixed bug #16684 : Bug in Squiz_Sniffs_PHP_NonExecutableCodeSniff
    - Fixed bug #16692 : Spaces in paths in Squiz_Sniffs_Debug_JavaScriptLintSniff
      -- Thanks to Jaroslav Hanslík for the patch
    - Fixed bug #16696 : Spelling error in MultiLineConditionSniff
    - Fixed bug #16697 : MultiLineConditionSniff incorrect result with inline IF
    - Fixed bug #16698 : Notice in JavaScript Tokenizer
    - Fixed bug #16736 : Multi-files sniffs aren't processed when FILE is a single directory
      -- Thanks to Alexey Shein for the patch
    - Fixed bug #16792 : Bug in Generic_Sniffs_PHP_ForbiddenFunctionsSniff
   </notes>
  </release>
  <release>
   <version>
    <release>1.2.0</release>
    <api>1.2.0</api>
   </version>
   <stability>
    <release>stable</release>
    <api>stable</api>
   </stability>
   <date>2009-08-17</date>
   <license uri="https://github.com/squizlabs/PHP_CodeSniffer/blob/master/licence.txt">BSD License</license>
   <notes>
    - Installed standards are now favoured over custom standards when using the cmd line arg with relative paths
    - Unit tests now use a lot less memory while running
    - Squiz standard now uses Generic EmptyStatementSniff but throws errors instead of warnings
    - Squiz standard now uses Generic UnusedFunctionParameterSniff
    - Removed unused ValidArrayIndexNameSniff from the Squiz standard
    - Fixed bug #16424 : SubversionPropertiesSniff print PHP Warning
    - Fixed bug #16450 : Constant PHP_CODESNIFFER_VERBOSITY already defined (unit tests)
    - Fixed bug #16453 : function declaration long line splitted error
    - Fixed bug #16482 : phpcs-svn-pre-commit ignores extensions parameter
   </notes>
  </release>
  <release>
   <version>
    <release>1.2.0RC3</release>
    <api>1.2.0RC3</api>
   </version>
   <stability>
    <release>beta</release>
    <api>beta</api>
   </stability>
   <date>2009-07-07</date>
   <license uri="https://github.com/squizlabs/PHP_CodeSniffer/blob/master/licence.txt">BSD License</license>
   <notes>
    - You can now use @codingStandardsIgnoreStart and @...End comments to suppress messages (feature request #14002)
    - A warning is now included for files without any code when short_open_tag is set to Off (feature request #12952)
    - You can now use relative paths to your custom standards with the --standard cmd line arg (feature request #14967)
    - You can now override magic methods and functions in PEAR ValidFunctionNameSniff (feature request #15830)
    - MySource IncludeSystemSniff now recognises widget action classes
    - MySource IncludeSystemSniff now knows about unit test classes and changes rules accordingly
   </notes>
  </release>
  <release>
   <version>
    <release>1.2.0RC2</release>
    <api>1.2.0RC2</api>
   </version>
   <stability>
    <release>beta</release>
    <api>beta</api>
   </stability>
   <date>2009-05-25</date>
   <license uri="https://github.com/squizlabs/PHP_CodeSniffer/blob/master/licence.txt">BSD License</license>
   <notes>
    - Test suite can now be run using the full path to AllTests.php (feature request #16179)
    - Fixed bug #15980 : PHP_CodeSniffer change php current directory
      -- Thanks to Dolly Aswin Harahap for the patch
    - Fixed bug #16001 : Notice triggered
    - Fixed bug #16054 : phpcs-svn-pre-commit not showing any errors
    - Fixed bug #16071 : Fatal error: Uncaught PHP_CodeSniffer_Exception
    - Fixed bug #16170 : Undefined Offset -1 in MultiLineConditionSniff.php on line 68
    - Fixed bug #16175 : Bug in Squiz-IncrementDecrementUsageSniff
   </notes>
  </release>
  <release>
   <version>
    <release>1.2.0RC1</release>
    <api>1.2.0RC1</api>
   </version>
   <stability>
    <release>beta</release>
    <api>beta</api>
   </stability>
   <date>2009-03-09</date>
   <license uri="https://github.com/squizlabs/PHP_CodeSniffer/blob/master/licence.txt">BSD License</license>
   <notes>
    - Reports that are output to a file now include a trailing newline at the end of the file
    - Fixed sniff names not shown in -vvv token processing output
    - Added Generic SubversionPropertiesSniff to check that specific svn props are set for files
      -- Thanks to Jack Bates for the contribution
    - The PHP version check can now be overridden in classes that extend PEAR FileCommentSniff
      -- Thanks to Helgi Þormar Þorbjörnsson for the suggestion
    - Added Generic ConstructorNameSniff to check for PHP4 constructor name usage
      -- Thanks to Leif Wickland for the contribution
    - Squiz standard now supports multi-line function and condition sniffs from PEAR standard
    - Squiz standard now uses Generic ConstructorNameSniff
    - Added MySource GetRequestDataSniff to ensure REQUEST, GET and POST are not accessed directly
    - Squiz OperatorBracketSniff now allows square brackets in simple unbracketed operations
    - Fixed the incorrect tokenizing of multi-line block comments in CSS files
    - Fixed bug #15383 : Uncaught PHP_CodeSniffer_Exception
    - Fixed bug #15408 : An unexpected exception has been caught: Undefined offset: 2
    - Fixed bug #15519 : Uncaught PHP_CodeSniffer_Exception
    - Fixed bug #15624 : Pre-commit hook fails with PHP errors
    - Fixed bug #15661 : Uncaught PHP_CodeSniffer_Exception
    - Fixed bug #15722 : "declare(encoding = 'utf-8');" leads to "Missing file doc comment"
    - Fixed bug #15910 : Object operator indention not calculated correctly
   </notes>
  </release>
  <release>
   <version>
    <release>1.2.0a1</release>
    <api>1.2.0a1</api>
   </version>
   <stability>
    <release>alpha</release>
    <api>alpha</api>
   </stability>
   <date>2008-12-18</date>
   <license uri="https://github.com/squizlabs/PHP_CodeSniffer/blob/master/licence.txt">BSD License</license>
   <notes>
    - PHP_CodeSniffer now has a CSS tokenizer for checking CSS files
    - Added support for a new multi-file sniff that sniffs all processed files at once
    - Added new output format --report=emacs to output errors using the emacs standard compile output format
      -- Thanks to Len Trigg for the contribution
    - Reports can now be written to a file using the --report-file command line argument (feature request #14953)
      -- The report is also written to screen when using this argument
    - The CheckStyle, CSV and XML reports now include a source for each error and warning (feature request #13242)
      -- A new report type --report=source can be used to show you the most common errors in your files
    - Added new command line argument -s to show error sources in all reports
    - Added new command line argument --sniffs to specify a list of sniffs to restrict checking to
      -- Uses the sniff source codes that are optionally displayed in reports
    - Changed the max width of error lines from 80 to 79 chars to stop blank lines in the default windows cmd window
    - PHP_CodeSniffer now has a token for an asperand (@ symbol) so sniffs can listen for them
      -- Thanks to Andy Brockhurst for the patch
    - Added Generic DuplicateClassNameSniff that will warn if the same class name is used in multiple files
      -- Not currently used by any standard; more of a multi-file sniff sample than anything useful
    - Added Generic NoSilencedErrorsSniff that warns if PHP errors are being silenced using the @ symbol
      -- Thanks to Andy Brockhurst for the contribution
    - Added Generic UnnecessaryStringConcatSniff that checks for two strings being concatenated
    - Added PEAR FunctionDeclarationSniff to enforce the new multi-line function declaration PEAR standard
    - Added PEAR MultiLineAssignmentSniff to enforce the correct indentation of multi-line assignments
    - Added PEAR MultiLineConditionSniff to enforce the new multi-line condition PEAR standard
    - Added PEAR ObjectOperatorIndentSniff to enforce the new chained function call PEAR standard
    - Added MySource DisallowSelfActionSniff to ban the use of self::method() calls in Action classes
    - Added MySource DebugCodeSniff to ban the use of Debug::method() calls
    - Added MySource CreateWidgetTypeCallback sniff to check callback usage in widget type create methods
    - Added Squiz DisallowObjectStringIndexSniff that forces object dot notation in JavaScript files
      -- Thanks to Sertan Danis for the contribution
    - Added Squiz DiscouragedFunctionsSniff to warn when using debug functions
    - Added Squiz PropertyLabelSniff to check whitespace around colons in JS property and label declarations
    - Added Squiz DuplicatePropertySniff to check for duplicate property names in JS classes
    - Added Squiz ColonSpacingSniff to check for spacing around colons in CSS style definitions
    - Added Squiz SemicolonSpacingSniff to check for spacing around semicolons in CSS style definitions
    - Added Squiz IdentationSniff to check for correct indentation of CSS files
    - Added Squiz ColourDefinitionSniff to check that CSS colours are defined in uppercase and using shorthand
    - Added Squiz EmptyStyleDefinitionSniff to check for CSS style definitions without content
    - Added Squiz EmptyClassDefinitionSniff to check for CSS class definitions without content
    - Added Squiz ClassDefinitionOpeningBraceSpaceSniff to check for spaces around opening brace of CSS class definitions
    - Added Squiz ClassDefinitionClosingBraceSpaceSniff to check for a single blank line after CSS class definitions
    - Added Squiz ClassDefinitionNameSpacingSniff to check for a blank lines inside CSS class definition names
    - Added Squiz DisallowMultipleStyleDefinitionsSniff to check for multiple style definitions on a single line
    - Added Squiz DuplicateClassDefinitionSniff to check for duplicate CSS class blocks that can be merged
    - Added Squiz ForbiddenStylesSniff to check for usage of browser specific styles
    - Added Squiz OpacitySniff to check for incorrect opacity values in CSS
    - Added Squiz LowercaseStyleDefinitionSniff to check for styles that are not defined in lowercase
    - Added Squiz MissingColonSniff to check for style definitions where the colon has been forgotten
    - Added Squiz MultiLineFunctionDeclarationSniff to check that multi-line declarations contain one param per line
    - Added Squiz JSLintSniff to check for JS errors using the jslint.js script through Rhino
      -- Set jslint path using phpcs --config-set jslint_path /path/to/jslint.js
      -- Set rhino path using phpcs --config-set rhino_path /path/to/rhino
    - Added Generic TodoSniff that warns about comments that contain the word TODO
    - Removed MultipleStatementAlignmentSniff from the PEAR standard as alignment is now optional
    - Generic ForbiddenFunctionsSniff now has protected member var to specify if it should use errors or warnings
    - Generic MultipleStatementAlignmentSniff now has correct error message if assignment is on a new line
    - Generic MultipleStatementAlignmentSniff now has protected member var to allow it to ignore multi-line assignments
    - Generic LineEndingsSniff now supports checking of JS files
    - Generic LineEndingsSniff now supports checking of CSS files
    - Generic DisallowTabIndentSniff now supports checking of CSS files
    - Squiz DoubleQuoteUsageSniff now bans the use of variables in double quoted strings in favour of concatenation
    - Squiz SuperfluousWhitespaceSniff now supports checking of JS files
    - Squiz SuperfluousWhitespaceSniff now supports checking of CSS files
    - Squiz DisallowInlineIfSniff now supports checking of JS files
    - Squiz SemicolonSpacingSniff now supports checking of JS files
    - Squiz PostStatementCommentSniff now supports checking of JS files
    - Squiz FunctionOpeningBraceSpacingSniff now supports checking of JS files
    - Squiz FunctionClosingBraceSpacingSniff now supports checking of JS files
      -- Empty JS functions must have their opening and closing braces next to each other
    - Squiz ControlStructureSpacingSniff now supports checking of JS files
    - Squiz LongConditionClosingCommentSniff now supports checking of JS files
    - Squiz OperatorSpacingSniff now supports checking of JS files
    - Squiz SwitchDeclarationSniff now supports checking of JS files
    - Squiz CommentedOutCodeSniff now supports checking of CSS files
    - Squiz DisallowSizeFunctionsInLoopsSniff now supports checking of JS files for the use of object.length
    - Squiz DisallowSizeFunctionsInLoopsSniff no longer complains about size functions outside of the FOR condition
    - Squiz ControlStructureSpacingSniff now bans blank lines at the end of a control structure
    - Squiz ForLoopDeclarationSniff no longer throws errors for JS FOR loops without semicolons
    - Squiz MultipleStatementAlignmentSniff no longer throws errors if a statement would take more than 8 spaces to align
    - Squiz standard now uses Genric TodoSniff
    - Squiz standard now uses Genric UnnecessaryStringConcatSniff
    - Squiz standard now uses PEAR MultiLineAssignmentSniff
    - Squiz standard now uses PEAR MultiLineConditionSniff
    - Zend standard now uses OpeningFunctionBraceBsdAllmanSniff (feature request #14647)
    - MySource JoinStringsSniff now bans the use of inline array joins and suggests the + operator
    - Fixed incorrect errors that can be generated from abstract scope sniffs when moving to a new file
    - Core tokenizer now matches orphaned curly braces in the same way as square brackets
    - Whitespace tokens at the end of JS files are now added to the token stack
    - JavaScript tokenizer now identifies properties and labels as new token types
    - JavaScript tokenizer now identifies object definitions as a new token type and matches curly braces for them
    - JavaScript tokenizer now identifies DIV_EQUAL and MUL_EQUAL tokens
    - Improved regular expression detection in the JavaScript tokenizer
    - Improve AbstractPatternSniff support so it can listen for any token type, not just weighted tokens
    - Fixed Squiz DoubleQuoteUsageSniff so it works correctly with short_open_tag=Off
    - Fixed bug #14409 : Output of warnings to log file
    - Fixed bug #14520 : Notice: Undefined offset: 1 in /usr/share/php/PHP/CodeSniffer/File.php on line
    - Fixed bug #14637 : Call to processUnknownArguments() misses second parameter $pos
      -- Thanks to Peter Buri for the patch
    - Fixed bug #14889 : Lack of clarity: licence or license
    - Fixed bug #15008 : Nested Parentheses in Control Structure Sniffs
    - Fixed bug #15091 : pre-commit hook attempts to sniff folders
      -- Thanks to Bruce Weirdan for the patch
    - Fixed bug #15124 : AbstractParser.php uses deprecated split() function
      -- Thanks to Sebastian Bergmann for the patch
    - Fixed bug #15188 : PHPCS vs HEREDOC strings
    - Fixed bug #15231 : Notice: Uninitialized string offset: 0 in FileCommentSniff.php on line 555
    - Fixed bug #15336 : Notice: Undefined offset: 2 in /usr/share/php/PHP/CodeSniffer/File.php on line
   </notes>
  </release>
  <release>
   <version>
    <release>1.1.0</release>
    <api>1.1.0</api>
   </version>
   <stability>
    <release>stable</release>
    <api>stable</api>
   </stability>
   <date>2008-07-14</date>
   <license uri="https://github.com/squizlabs/PHP_CodeSniffer/blob/master/licence.txt">BSD License</license>
   <notes>
    - PEAR FileCommentSniff now allows tag orders to be overridden in child classes
      -- Thanks to Jeff Hodsdon for the patch
    - Added Generic DisallowMultipleStatementsSniff to ensure there is only one statement per line
    - Squiz standard now uses DisallowMultipleStatementsSniff
    - Fixed error in Zend ValidVariableNameSniff when checking vars in form: $class->{$var}
    - Fixed bug #14077 : Fatal error: Uncaught PHP_CodeSniffer_Exception: $stackPtr is not a class member
    - Fixed bug #14168 : Global Function -> Static Method and __autoload()
    - Fixed bug #14238 : Line length not checket at last line of a file
    - Fixed bug #14249 : wrong detection of scope_opener
    - Fixed bug #14250 : ArrayDeclarationSniff emit warnings at malformed array
    - Fixed bug #14251 : --extensions option doesn't work
   </notes>
  </release>
  <release>
   <version>
    <release>1.1.0RC3</release>
    <api>1.1.0RC3</api>
   </version>
   <stability>
    <release>beta</release>
    <api>beta</api>
   </stability>
   <date>2008-07-03</date>
   <license uri="https://github.com/squizlabs/PHP_CodeSniffer/blob/master/licence.txt">BSD License</license>
   <notes>
    - PEAR FileCommentSniff now allows tag orders to be overridden in child classes
      -- Thanks to Jeff Hodsdon for the patch
    - Added Generic DisallowMultipleStatementsSniff to ensure there is only one statement per line
    - Squiz standard now uses DisallowMultipleStatementsSniff
    - Fixed error in Zend ValidVariableNameSniff when checking vars in form: $class->{$var}
    - Fixed bug #14077 : Fatal error: Uncaught PHP_CodeSniffer_Exception: $stackPtr is not a class member
    - Fixed bug #14168 : Global Function -> Static Method and __autoload()
    - Fixed bug #14238 : Line length not checket at last line of a file
    - Fixed bug #14249 : wrong detection of scope_opener
    - Fixed bug #14250 : ArrayDeclarationSniff emit warnings at malformed array
    - Fixed bug #14251 : --extensions option doesn't work
   </notes>
  </release>
  <release>
   <version>
    <release>1.1.0RC2</release>
    <api>1.1.0RC2</api>
   </version>
   <stability>
    <release>beta</release>
    <api>beta</api>
   </stability>
   <date>2008-06-13</date>
   <license uri="https://github.com/squizlabs/PHP_CodeSniffer/blob/master/licence.txt">BSD License</license>
   <notes>
    - Permission denied errors now stop script execution but still display current errors (feature request #14076)
    - Added Squiz ValidArrayIndexNameSniff to ensure array indexes do not use camel case
    - Squiz ArrayDeclarationSniff now ensures arrays are not declared with camel case index values
    - PEAR ValidVariableNameSniff now alerts about a possible parse error for member vars inside an interface
    - Fixed bug #13921 : js parsing fails for comments on last line of file
    - Fixed bug #13922 : crash in case of malformed (but tokenized) php file
      -- PEAR and Squiz ClassDeclarationSniff now throw warnings for possible parse errors
      -- Squiz ValidClassNameSniff now throws warning for possible parse errors
      -- Squiz ClosingDeclarationCommentSniff now throws additonal warnings for parse errors
   </notes>
  </release>
  <release>
   <version>
    <release>1.1.0RC1</release>
    <api>1.1.0RC1</api>
   </version>
   <stability>
    <release>beta</release>
    <api>beta</api>
   </stability>
   <date>2008-05-13</date>
   <license uri="https://github.com/squizlabs/PHP_CodeSniffer/blob/master/licence.txt">BSD License</license>
   <notes>
    - Added support for multiple tokenizers so PHP_CodeSniffer can check more than just PHP files
      -- PHP_CodeSniffer now has a JS tokenizer for checking JavaScript files
      -- Sniffs need to be updated to work with additional tokenizers, or new sniffs written for them
   - phpcs now exits with status 2 if the tokenier extension has been disabled (feature request #13269)
   - Added scripts/phpcs-svn-pre-commit that can be used as an SVN pre-commit hook
     -- Also reworked the way the phpcs script works to make it easier to wrap it with other functionality
     -- Thanks to Jack Bates for the contribution
   - Fixed error in phpcs error message when a supplied file does not exist
   - Fixed a cosmetic error in AbstractPatternSniff where the "found" string was missing some content
   - Added sniffs that implement part of the PMD rule catalog to the Generic standard
     -- Thanks to Manuel Pichler for the contribution of all these sniffs.
   - Squiz FunctionCommentThrowTagSniff no longer throws errors for function that only throw variables
   - Generic ScopeIndentSniff now has private member to enforce exact indent matching
   - Replaced Squiz DisallowCountInLoopsSniff with Squiz DisallowSizeFunctionsInLoopsSniff
     -- Thanks to Jan Miczaika for the sniff
   - Squiz BlockCommentSniff now checks inline doc block comments
   - Squiz InlineCommentSniff now checks inline doc block comments
   - Squiz BlockCommentSniff now checks for no blank line before first comment in a function
   - Squiz DocCommentAlignmentSniff now ignores inline doc block comments
   - Squiz ControlStructureSpacingSniff now ensures no blank lines at the start of control structures
   - Squiz ControlStructureSpacingSniff now ensures no blank lines between control structure closing braces
   - Squiz IncrementDecrementUsageSniff now ensures inc/dec ops are bracketed in string concats
   - Squiz IncrementDecrementUsageSniff now ensures inc/dec ops are not used in arithmetic operations
   - Squiz FunctionCommentSniff no longer throws errors if return value is mixed but function returns void somewhere
   - Squiz OperatorBracketSniff no allows function call brackets to count as operator brackets
   - Squiz DoubleQuoteUsageSniff now supports \x \f and \v (feature request #13365)
   - Squiz ComparisonOperatorUsageSniff now supports JS files
   - Squiz ControlSignatureSniff now supports JS files
   - Squiz ForLoopDeclarationSniff now supports JS files
   - Squiz OperatorBracketSniff now supports JS files
   - Squiz InlineControlStructureSniff now supports JS files
   - Generic LowerCaseConstantSniff now supports JS files
   - Generic DisallowTabIndentSniff now supports JS files
   - Generic MultipleStatementAlignmentSniff now supports JS files
   - Added Squiz ObjectMemberCommaSniff to ensure the last member of a JS object is not followed by a comma
   - Added Squiz ConstantCaseSniff to ensure the PHP constants are uppercase and JS lowercase
   - Added Squiz JavaScriptLintSniff to check JS files with JSL
     -- Set path using phpcs --config-set jsl_path /path/to/jsl
   - Added MySource FirebugConsoleSniff to ban the use of "console" for JS variable and function names
   - Added MySource JoinStringsSniff to enforce the use of join() to concatenate JS strings
   - Added MySource AssignThisSniff to ensure this is only assigned to a var called self
   - Added MySource DisallowNewWidgetSniff to ban manual creation of widget objects
   - Removed warning shown in Zend CodeAnalyzerSniff when the ZCA path is not set
   - Fixed error in Squiz ValidVariableNameSniff when checking vars in the form $obj->$var
   - Fixed error in Squiz DisallowMultipleAssignmentsSniff when checking vars in the form $obj->$var
   - Fixed error in Squiz InlineCommentSniff where comments for class constants were seen as inline
   - Fixed error in Squiz BlockCommentSniff where comments for class constants were not ignored
   - Fixed error in Squiz OperatorBracketSniff where negative numbers were ignored during comparisons
   - Fixed error in Squiz FunctionSpacingSniff where functions after member vars reported incorrect spacing
   - Fixed bug #13062 : Interface comments aren't handled in PEAR standard
     -- Thanks to Manuel Pichler for the path
   - Fixed bug #13119 : php minimum requirement need to be fix
   - Fixed bug #13156 : Bug in Squiz_Sniffs_PHP_NonExecutableCodeSniff
   - Fixed bug #13158 : Strange behaviour in AbstractPatternSniff
   - Fixed bug #13169 : Undefined variables
   - Fixed bug #13178 : Catch exception in File.php
   - Fixed bug #13254 : Notices output in checkstyle report causes XML issues
   - Fixed bug #13446 : crash with src of phpMyAdmin
     -- Thanks to Manuel Pichler for the path
   </notes>
  </release>
  <release>
   <version>
    <release>1.1.0a1</release>
    <api>1.1.0a1</api>
   </version>
   <stability>
    <release>alpha</release>
    <api>alpha</api>
   </stability>
   <date>2008-04-21</date>
   <license uri="https://github.com/squizlabs/PHP_CodeSniffer/blob/master/licence.txt">BSD License</license>
   <notes>
    - Fixed error in PEAR ValidClassNameSniff when checking class names with double underscores
    - Moved Squiz InlineControlStructureSniff into Generic standard
    - PEAR standard now throws warnings for inline control structures
    - Squiz OutputBufferingIndentSniff now ignores the indentation of inline HTML
    - MySource IncludeSystemSniff now ignores usage of ZipArchive
    - Removed "function" from error messages for Generic function brace sniffs (feature request #13820)
    - Generic UpperCaseConstantSniff no longer throws errors for delcare(ticks = ...)
      -- Thanks to Josh Snyder for the patch
    - Squiz ClosingDeclarationCommentSniff and AbstractVariableSniff now throw warnings for possible parse errors
    - Fixed bug #13827 : AbstractVariableSniff throws "undefined index"
    - Fixed bug #13846 : Bug in Squiz.NonExecutableCodeSniff
    - Fixed bug #13849 : infinite loop in PHP_CodeSniffer_File::findNext()
   </notes>
  </release>
  <release>
   <version>
    <release>1.0.1</release>
    <api>1.0.1</api>
   </version>
   <stability>
    <release>stable</release>
    <api>stable</api>
   </stability>
   <date>2008-02-04</date>
   <license uri="https://github.com/squizlabs/PHP_CodeSniffer/blob/master/licence.txt">BSD License</license>
   <notes>
    - Squiz ArrayDeclarationSniff now throws error if the array keyword is followed by a space
    - Squiz ArrayDeclarationSniff now throws error for empty multi-line arrays
    - Squiz ArrayDeclarationSniff now throws error for multi-line arrays with a single value
    - Squiz DocCommentAlignmentSniff now checks for a single space before tags inside docblocks
    - Squiz ForbiddenFunctionsSniff now disallows is_null() to force use of (=== NULL) instead
    - Squiz VariableCommentSniff now continues throwing errors after the first one is found
    - Squiz SuperfluousWhitespaceSniff now throws errors for multiple blank lines inside functions
    - MySource IncludedSystemSniff now checks extended class names
    - MySource UnusedSystemSniff now checks extended and implemented class names
    - MySource IncludedSystemSniff now supports includeWidget()
    - MySource UnusedSystemSniff now supports includeWidget()
    - Added PEAR ValidVariableNameSniff to check that only private member vars are prefixed with an underscore
    - Added Squiz DisallowCountInLoopsSniff to check for the use of count() in FOR and WHILE loop conditions
    - Added MySource UnusedSystemSniff to check for included classes that are never used
    - Fixed a problem that caused the parentheses map to sometimes contain incorrect values
    - Fixed bug #12767 : Cant run phpcs from dir with PEAR subdir
    - Fixed bug #12773 : Reserved variables are not detected in strings
      -- Thanks to Wilfried Loche for the patch
    - Fixed bug #12832 : Tab to space conversion does not work
    - Fixed bug #12888 : extra space indentation = Notice: Uninitialized string offset...
    - Fixed bug #12909 : Default generateDocs function does not work under linux
      -- Thanks to Paul Smith for the patch
    - Fixed bug #12957 : PHP 5.3 magic method __callStatic
      -- Thanks to Manuel Pichler for the patch
   </notes>
  </release>
  <release>
   <version>
    <release>1.0.0</release>
    <api>1.0.0</api>
   </version>
   <stability>
    <release>stable</release>
    <api>stable</api>
   </stability>
   <date>2007-12-21</date>
   <license uri="https://github.com/squizlabs/PHP_CodeSniffer/blob/master/licence.txt">BSD License</license>
   <notes>
    - You can now specify the full path to a coding standard on the command line (feature request #11886)
      -- This allows you to use standards that are stored outside of PHP_CodeSniffer's own Standard dir
      -- You can also specify full paths in the CodingStandard.php include and exclude methods
      -- Classes, dirs and files need to be names as if the standard was part of PHP_CodeSniffer
      -- Thanks to Dirk Thomas for the doc generator patch and testing
    - Modified the scope map to keep checking after 3 lines for some tokens (feature request #12561)
      -- Those tokens that must have an opener (like T_CLASS) now keep looking until EOF
      -- Other tokens (like T_FUNCTION) still stop after 3 lines for performance
    - You can now esacpe commas in ignore patterns so they can be matched in file names
      -- Thanks to Carsten Wiedmann for the patch
    - Config data is now cached in a global var so the file system is not hit so often
      -- You can also set config data temporarily for the script if you are using your own external script
      -- Pass TRUE as the third argument to PHP_CodeSniffer::setConfigData()
    - PEAR ClassDeclarationSniff no longer throws errors for multi-line class declarations
    - Squiz ClassDeclarationSniff now ensures there is one blank line after a class closing brace
    - Squiz ClassDeclarationSniff now throws errors for a missing end PHP tag after the end class tag
    - Squiz IncrementDecrementUsageSniff no longer throws errors when -= and += are being used with vars
    - Squiz SwitchDeclarationSniff now throws errors for switch statements that do not contain a case statement
      -- Thanks to Sertan Danis for the patch
    - MySource IncludeSystemSniff no longer throws errors for the Util package
    - Fixed bug #12621 : "space after AS" check is wrong
      -- Thanks to Satoshi Oikawa for the patch
    - Fixed bug #12645 : error message is wrong
      -- Thanks to Renoiv for the patch
    - Fixed bug #12651 : Increment/Decrement Operators Usage at -1
   </notes>
  </release>
  <release>
   <version>
    <release>1.0.0RC3</release>
    <api>1.0.0RC3</api>
   </version>
   <stability>
    <release>beta</release>
    <api>beta</api>
   </stability>
   <date>2007-11-30</date>
   <license uri="https://github.com/squizlabs/PHP_CodeSniffer/blob/master/licence.txt">BSD License</license>
   <notes>
    - Added new command line argument --tab-width that will convert tabs to spaces before testing
      -- This allows you to use the existing sniffs that check for spaces even when you use tabs
      -- Can also be set via a config var: phpcs --config-set tab_width 4
      -- A value of zero (the default) tells PHP_CodeSniffer not to replace tabs with spaces
    - You can now change the default report format from "full" to something else
        -- Run: phpcs --config-set report_format [format]
    - Improved performance by optimising the way the scope map is created during tokenising
    - Added new Squiz DisallowInlineIfSniff to disallow the usage of inline IF statements
    - Fixed incorrect errors being thrown for nested switches in Squiz SwitchDeclarationSniff
    - PEAR FunctionCommentSniff no longer complains about missing comments for @throws tags
    - PEAR FunctionCommentSniff now throws error for missing exception class name for @throws tags
    - PHP_CodeSniffer_File::isReference() now correctly returns for functions that return references
    - Generic LineLengthSniff no longer warns about @version lines with CVS or SVN id tags
    - Generic LineLengthSniff no longer warns about @license lines with long URLs
    - Squiz FunctionCommentThrowTagSniff no longer complains about throwing variables
    - Squiz ComparisonOperatorUsageSniff no longer throws incorrect errors for inline IF statements
    - Squiz DisllowMultipleAssignmentsSniff no longer throws errors for assignments in inline IF statements
    - Fixed bug #12455 : CodeSniffer treats content inside heredoc as PHP code
    - Fixed bug #12471 : Checkstyle report is broken
    - Fixed bug #12476 : PHP4 destructors are reported as error
    - Fixed bug #12513 : Checkstyle XML messages need to be utf8_encode()d
      -- Thanks to Sebastian Bergmann for the patch.
    - Fixed bug #12517 : getNewlineAfter() and dos files
   </notes>
  </release>
  <release>
   <version>
    <release>1.0.0RC2</release>
    <api>1.0.0RC2</api>
   </version>
   <stability>
    <release>beta</release>
    <api>beta</api>
   </stability>
   <date>2007-11-14</date>
   <license uri="https://github.com/squizlabs/PHP_CodeSniffer/blob/master/licence.txt">BSD License</license>
   <notes>
    - Added a new Checkstyle report format
      -- Like the current XML format but modified to look like Checkstyle output
      -- Thanks to Manuel Pichler for helping get the format correct
    - You can now hide warnings by default
        -- Run: phpcs --config-set show_warnings 0
        -- If warnings are hidden by default, use the new -w command line argument to override
    - Added new command line argument --config-delete to delete a config value and revert to the default
    - Improved overall performance by optimising tokenising and next/prev methods (feature request #12421)
      -- Thanks to Christian Weiske for the patch
    - Added FunctionCallSignatureSniff to Squiz standard
    - Added @subpackage support to file and class comment sniffs in PEAR standard (feature request #12382)
      -- Thanks to Carsten Wiedmann for the patch
    - An error is now displayed if you use a PHP version less than 5.1.0 (feature request #12380)
      -- Thanks to Carsten Wiedmann for the patch
    - phpcs now exits with status 2 if it receives invalid input (feature request #12380)
      -- This is distinct from status 1, which indicates errors or warnings were found
    - Added new Squiz LanguageConstructSpacingSniff to throw errors for additional whitespace after echo etc.
    - Removed Squiz ValidInterfaceNameSniff
    - PEAR FunctionCommentSniff no longer complains about unknown tags
    - Fixed incorrect errors about missing function comments in PEAR FunctionCommentSniff
    - Fixed incorrect function docblock detection in Squiz FunctionCommentSniff
    - Fixed incorrect errors for list() in Squiz DisallowMultipleAssignmentsSniff
    - Errors no longer thrown if control structure is followed by a CASE's BREAK in Squiz ControlStructureSpacingSniff
    - Fixed bug #12368 : Autoloader cannot be found due to include_path override
      -- Thanks to Richard Quadling for the patch
    - Fixed bug #12378 : equal sign alignments problem with while()
   </notes>
  </release>
  <release>
   <version>
    <release>1.0.0RC1</release>
    <api>1.0.0RC1</api>
   </version>
   <stability>
    <release>beta</release>
    <api>beta</api>
   </stability>
   <date>2007-11-01</date>
   <license uri="https://github.com/squizlabs/PHP_CodeSniffer/blob/master/licence.txt">BSD License</license>
   <notes>
    - Main phpcs script can now be run from a CVS checkout without installing the package
    - Added a new CSV report format
      -- Header row indicates what position each element is in
      -- Always use the header row to determine positions rather than assuming the format, as it may change
    - XML and CSV report formats now contain information about which column the error occurred at
      -- Useful if you want to highlight the token that caused the error in a custom application
    - Square bracket tokens now have bracket_opener and bracket_closer set
    - Added new Squiz SemicolonSpacingSniff to throw errors if whitespace is found before a semicolon
    - Added new Squiz ArrayBracketSpacingSniff to throw errors if whitespace is found around square brackets
    - Added new Squiz ObjectOperatorSpacingSniff to throw errors if whitespace is found around object operators
    - Added new Squiz DisallowMultipleAssignmentsSniff to throw errors if multiple assignments are on the same line
    - Added new Squiz ScopeKeywordSpacingSniff to throw errors if there is not a single space after a scope modifier
    - Added new Squiz ObjectInstantiationSniff to throw errors if new objects are not assigned to a variable
    - Added new Squiz FunctionDuplicateArgumentSniff to throw errors if argument is declared multiple times in a function
    - Added new Squiz FunctionOpeningBraceSpaceSniff to ensure there are no blank lines after a function open brace
    - Added new Squiz CommentedOutCodeSniff to warn about comments that looks like they are commented out code blocks
    - Added CyclomaticComplexitySniff to Squiz standard
    - Added NestingLevelSniff to Squiz standard
    - Squiz ForbiddenFunctionsSniff now recommends echo() instead of print()
    - Squiz ValidLogicalOperatorsSniff now recommends ^ instead of xor
    - Squiz SwitchDeclarationSniff now contains more checks
      -- A single space is required after the case keyword
      -- No space is allowed before the colon in a case or default statement
      -- All switch statements now require a default case
      -- Default case must contain a break statement
      -- Empty default case must contain a comment describing why the default is ignored
      -- Empty case statements are not allowed
      -- Case and default statements must not be followed by a blank line
      -- Break statements must be followed by a blank line or the closing brace
      -- There must be no blank line before a break statement
    - Squiz standard is now using the PEAR IncludingFileSniff
    - PEAR ClassCommentSniff no longer complains about unknown tags
    - PEAR FileCommentSniff no longer complains about unknown tags
    - PEAR FileCommentSniff now accepts multiple @copyright tags
    - Squiz BlockCommentSniff now checks that comment starts with a capital letter
    - Squiz InlineCommentSniff now has better checking to ensure comment starts with a capital letter
    - Squiz ClassCommentSniff now checks that short and long comments start with a capital letter
    - Squiz FunctionCommentSniff now checks that short, long and param comments start with a capital letter
    - Squiz VariableCommentSniff now checks that short and long comments start with a capital letter
    - Fixed error with multi-token array indexes in Squiz ArrayDeclarationSniff
    - Fixed error with checking shorthand IF statements without a semicolon in Squiz InlineIfDeclarationSniff
    - Fixed error where constants used as defulat values in function declarations were seen as type hints
    - Fixed bug #12316 : PEAR is no longer the default standard
    - Fixed bug #12321 : wrong detection of missing function docblock
   </notes>
  </release>
  <release>
   <version>
    <release>0.9.0</release>
    <api>0.9.0</api>
   </version>
   <stability>
    <release>beta</release>
    <api>beta</api>
   </stability>
   <date>2007-09-24</date>
   <license uri="https://github.com/squizlabs/PHP_CodeSniffer/blob/master/licence.txt">BSD License</license>
   <notes>
    - Added a config system for setting config data across phpcs runs
    - You can now change the default coding standard from PEAR to something else
      -- Run: phpcs --config-set default_standard [standard]
    - Added new Zend coding standard to check code against the Zend Framework standards
      -- The complete standard is not yet implemented
      -- Specify --standard=Zend to use
      -- Thanks to Johann-Peter Hartmann for the contribution of some sniffs
      -- Thanks to Holger Kral for the Code Analyzer sniff
   </notes>
  </release>
  <release>
   <version>
    <release>0.8.0</release>
    <api>0.8.0</api>
   </version>
   <stability>
    <release>beta</release>
    <api>beta</api>
   </stability>
   <date>2007-08-08</date>
   <license uri="https://github.com/squizlabs/PHP_CodeSniffer/blob/master/licence.txt">BSD License</license>
   <notes>
    - Added new XML report format; --report=xml (feature request #11535)
      -- Thanks to Brett Bieber for the patch
    - Added new command line argument --ignore to specify a list of files to skip (feature request #11556)
    - Added PHPCS and MySource coding standards into the core install
    - Scope map no longer gets confused by curly braces that act as string offsets
    - Removed CodeSniffer/SniffException.php as it is no longer used
    - Unit tests can now be run directly from a CVS checkout
    - Made private vars and functions protected in PHP_CodeSniffer class so this package can be overridden
    - Added new Metrics category to Generic coding standard
      -- Contains Cyclomatic Complexity and Nesting Level sniffs
      -- Thanks to Johann-Peter Hartmann for the contribution
    - Added new Generic DisallowTabIndentSniff to throw errors if tabs are used for indentation (feature request #11738)
      -- PEAR and Squiz standards use this new sniff to throw more specific indentation errors
    - Generic MultipleStatementAlignmentSniff has new private var to set a padding size limit (feature request #11555)
    - Generic MultipleStatementAlignmentSniff can now handle assignments that span multiple lines (feature request #11561)
    - Generic LineLengthSniff now has a max line length after which errors are thrown instead of warnings
      -- BC BREAK: Override the protected member var absoluteLineLimit and set it to zero in custom LineLength sniffs
      -- Thanks to Johann-Peter Hartmann for the contribution
    - Comment sniff errors about incorrect tag orders are now more descriptive (feature request #11693)
    - Fixed bug #11473 : Invalid CamelCaps name when numbers used in names
   </notes>
  </release>
  <release>
   <version>
    <release>0.7.0</release>
    <api>0.7.0</api>
   </version>
   <stability>
    <release>beta</release>
    <api>beta</api>
   </stability>
   <date>2007-07-02</date>
   <license uri="https://github.com/squizlabs/PHP_CodeSniffer/blob/master/licence.txt">BSD License</license>
   <notes>
    - BC BREAK: EOL character is now auto-detected and used instead of hard-coded \n
      -- Pattern sniffs must now specify "EOL" instead of "\n" or "\r\n" to use auto-detection
      -- Please use $phpcsFile->eolChar to check for newlines instead of hard-coding "\n" or "\r\n"
      -- Comment parser classes now require you to pass $phpcsFile as an additional argument
    - BC BREAK: Included and excluded sniffs now require .php extension
      -- Please update your coding standard classes and add ".php" to all sniff entries
      -- See CodeSniffer/Standards/PEAR/PEARCodingStandard.php for an example

    - Fixed error where including a directory of sniffs in a coding standard class did not work
    - Coding standard classes can now specify a list of sniffs to exclude as well as include (feature request #11056)
    - Two uppercase characters can now be placed side-by-side in class names in Squiz ValidClassNameSniff
    - SVN tags now allowed in PEAR file doc blocks (feature request #11038)
      -- Thanks to Torsten Roehr for the patch
    - Private methods in commenting sniffs and comment parser are now protected (feature request #11087)
    - Added Generic LineEndingsSniff to check the EOL character of a file
    - PEAR standard now only throws one error per file for incorrect line endings (eg. /r/n)
    - Command line arg -v now shows number of registered sniffs
    - Command line arg -vvv now shows list of registered sniffs
    - Squiz ControlStructureSpacingSniff no longer throws errors if the control structure is at the end of the script
    - Squiz FunctionCommentSniff now throws error for "return void" if function has return statement
    - Squiz FunctionCommentSniff now throws error for functions that return void but specify something else
    - Squiz ValidVariableNameSniff now allows multiple uppercase letters in a row
    - Squiz ForEachLoopDeclarationSniff now throws error for AS keyword not being lowercase
    - Squiz SwitchDeclarationSniff now throws errors for CASE/DEFAULT/BREAK keywords not being lowercase
    - Squiz ArrayDeclarationSniff now handles multi-token array values when checking alignment
    - Squiz standard now enforces a space after cast tokens
    - Generic MultipleStatementAlignmentSniff no longer gets confused by assignments inside FOR conditions
    - Generic MultipleStatementAlignmentSniff no longer gets confused by the use of list()
    - Added Generic SpaceAfterCastSniff to ensure there is a single space after a cast token
    - Added Generic NoSpaceAfterCastSniff to ensure there is no whitespace after a cast token
    - Added PEAR ClassDeclarationSniff to ensure the opening brace of a class is on the line after the keyword
    - Added Squiz ScopeClosingBraceSniff to ensure closing braces are aligned correctly
    - Added Squiz EvalSniff to discourage the use of eval()
    - Added Squiz LowercaseDeclarationSniff to ensure all declaration keywords are lowercase
    - Added Squiz LowercaseClassKeywordsSniff to ensure all class declaration keywords are lowercase
    - Added Squiz LowercaseFunctionKeywordsSniff to ensure all function declaration keywords are lowercase
    - Added Squiz LowercasePHPFunctionsSniff to ensure all calls to inbuilt PHP functions are lowercase
    - Added Squiz CastSpacingSniff to ensure cast statements dont contain whitespace
    - Errors no longer thrown when checking 0 length files with verbosity on
    - Fixed bug #11105 : getIncludedSniffs() not working anymore
      -- Thanks to Blair Robertson for the patch
    - Fixed bug #11120 : Uninitialized string offset in AbstractParser.php on line 200
   </notes>
  </release>
  <release>
   <version>
    <release>0.6.0</release>
    <api>0.6.0</api>
   </version>
   <stability>
    <release>beta</release>
    <api>beta</api>
   </stability>
   <date>2007-05-15</date>
   <license uri="https://github.com/squizlabs/PHP_CodeSniffer/blob/master/licence.txt">BSD License</license>
   <notes>
    - The number of errors and warnings found is now shown for each file while checking the file if verbosity is enabled
    - Now using PHP_EOL instead of hard-coded \n so output looks good on Windows (feature request #10761)
      - Thanks to Carsten Wiedmann for the patch.
    - phpcs now exits with status 0 (no errors) or 1 (errors found) (feature request #10348)
    - Added new -l command line argument to stop recursion into directories (feature request #10979)
    - Fixed variable name error causing incorrect error message in Squiz ValidVariableNameSniff
    - Fixed bug #10757 : Error in ControlSignatureSniff
    - Fixed bugs #10751, #10777 : Sniffer class paths handled incorrectly in Windows
      - Thanks to Carsten Wiedmann for the patch.
    - Fixed bug #10961 : Error "Last parameter comment requires a blank newline after it" thrown
    - Fixed bug #10983 : phpcs outputs notices when checking invalid PHP
    - Fixed bug #10980 : Incorrect warnings for equals sign
   </notes>
  </release>
  <release>
   <version>
    <release>0.5.0</release>
    <api>0.5.0</api>
   </version>
   <stability>
    <release>beta</release>
    <api>beta</api>
   </stability>
   <date>2007-04-17</date>
   <license uri="https://github.com/squizlabs/PHP_CodeSniffer/blob/master/licence.txt">BSD License</license>
   <notes>
    - BC BREAK: Coding standards now require a class to be added so PHP_CodeSniffer can get information from them
      - Please read the end user docs for info about the new class required for all coding standards

    - Coding standards can now include sniffs from other standards, or whole standards, without writing new sniff files
    - PHP_CodeSniffer_File::isReference() now correctly returns for references in function declarations
    - PHP_CodeSniffer_File::isReference() now returns false if you don't pass it a T_BITWISE_AND token
    - PHP_CodeSniffer_File now stores the absolute path to the file so sniffs can check file locations correctly
    - Fixed undefined index error in AbstractVariableSniff for variables inside an interface function definition
    - Added MemberVarSpacingSniff to Squiz standard to enforce one-line spacing between member vars
    - Add FunctionCommentThrowTagSniff to Squiz standard to check that @throws tags are correct
    - Fixed problems caused by references and type hints in Squiz FunctionDeclarationArgumentSpacingSniff
    - Fixed problems with errors not being thrown for some misaligned @param comments in Squiz FunctionCommentSniff
    - Fixed badly spaced comma error being thrown for "extends" class in Squiz ClassDeclarationSniff
    - Errors no longer thrown for class method names in Generic ForbiddenFunctionsSniff
    - Errors no longer thrown for type hints in front of references in Generic UpperCaseConstantNameSniff
    - Errors no longer thrown for correctly indented buffered lines in Squiz ScopeIndexSniff
    - Errors no longer thrown for user-defined functions named as forbidden functions in Generic ForbiddenFunctionsSniff
    - Errors no longer thrown on __autoload functions in PEAR ValidFunctionNameSniff
    - Errors now thrown for __autoload methods in PEAR ValidFunctionNameSniff
    - Errors now thrown if constructors or destructors have @return tags in Squiz FunctionCommentSniff
    - Errors now thrown if @throws tags dont start with a capital and end with a full stop in Squiz FunctionCommentSniff
    - Errors now thrown for invalid @var tag values in Squiz VariableCommentSniff
    - Errors now thrown for missing doc comment in Squiz VariableCommentSniff
    - Errors now thrown for unspaced operators in FOR loop declarations in Squiz OperatorSpacingSniff
    - Errors now thrown for using ob_get_clean/flush functions to end buffers in Squiz OutputBufferingIndentSniff
    - Errors now thrown for all missing member variable comments in Squiz VariableCommentSniff
   </notes>
  </release>
  <release>
   <version>
    <release>0.4.0</release>
    <api>0.4.0</api>
   </version>
   <stability>
    <release>beta</release>
    <api>beta</api>
   </stability>
   <date>2007-02-19</date>
   <license uri="https://github.com/squizlabs/PHP_CodeSniffer/blob/master/licence.txt">BSD License</license>
   <notes>
    - Standard name specified with --standard command line argument is no longer case sensitive
    - Long error and warning messages are now wrapped to 80 characters in the full error report (thanks Endre Czirbesz)
    - Shortened a lot of error and warning messages so they don't take up so much room
    - Squiz FunctionCommentSniff now checks that param comments start with a capital letter and end with a full stop
    - Squiz FunctionSpacingSniff now reports incorrect lines below function on closing brace, not function keyword
    - Squiz FileCommentSniff now checks that there are no blank lines between the open PHP tag and the comment
    - PHP_CodeSniffer_File::isReference() now returns correctly when checking refs on right side of =>
    - Fixed incorrect error with switch closing brace in Squiz SwitchDeclarationSniff
    - Fixed missing error when multiple statements are not aligned correctly with object operators
    - Fixed incorrect errors for some PHP special variables in Squiz ValidVariableNameSniff
    - Fixed incorrect errors for arrays that only contain other arrays in Squiz ArrayDeclarationSniff
    - Fixed bug #9844 : throw new Exception(\n accidently reported as error but it ain't
   </notes>
  </release>
  <release>
   <version>
    <release>0.3.0</release>
    <api>0.3.0</api>
   </version>
   <stability>
    <release>beta</release>
    <api>beta</api>
   </stability>
   <date>2007-01-11</date>
   <license uri="https://github.com/squizlabs/PHP_CodeSniffer/blob/master/licence.txt">BSD License</license>
   <notes>
    - Updated package.xml to version 2
    - Specifying coding standard on command line is now optional, even if you have multiple standards installed
      - PHP_CodeSniffer uses the PEAR coding standard by default if no standard is specified
    - New command line option, --extensions, to specify a comma separated list of file extensions to check
    - Converted all unit tests to PHPUnit 3 format
    - Added new coding standard, Squiz, that can be used as an alternative to PEAR
      - also contains more examples of sniffs
      - some may be moved into the Generic coding standard if required
    - Added MultipleStatementAlignmentSniff to Generic standard
    - Added ScopeIndentSniff to Generic standard
    - Added ForbiddenFunctionsSniff to Generic standard
    - Added FileCommentSniff to PEAR standard
    - Added ClassCommentSniff to PEAR standard
    - Added FunctionCommentSniff to PEAR standard
    - Change MultipleStatementSniff to MultipleStatementAlignmentSniff in PEAR standard
    - Replaced Methods directory with Functions directory in Generic and PEAR standards
      - also renamed some of the sniffs in those directories
    - Updated file, class and method comments for all files
    - Fixed bug #9274 : nested_parenthesis element not set for open and close parenthesis tokens
    - Fixed bug #9411 : too few pattern characters cause incorrect error report
   </notes>
  </release>
  <release>
   <version>
    <release>0.2.1</release>
    <api>0.2.1</api>
   </version>
   <stability>
    <release>alpha</release>
    <api>alpha</api>
   </stability>
   <date>2006-11-09</date>
   <license uri="https://github.com/squizlabs/PHP_CodeSniffer/blob/master/licence.txt">BSD License</license>
   <notes>
    - Fixed bug #9274 : nested_parenthesis element not set for open and close parenthesis tokens
   </notes>
  </release>
  <release>
   <version>
    <release>0.2.0</release>
    <api>0.2.0</api>
   </version>
   <stability>
    <release>alpha</release>
    <api>alpha</api>
   </stability>
   <date>2006-10-13</date>
   <license uri="https://github.com/squizlabs/PHP_CodeSniffer/blob/master/licence.txt">BSD License</license>
   <notes>
    - Added a generic standards package that will contain generic sniffs to be used in specific coding standards
      - thanks to Frederic Poeydomenge for the idea
    - Changed PEAR standard to use generic sniffs where available
    - Added LowerCaseConstantSniff to Generic standard
    - Added UpperCaseConstantSniff to Generic standard
    - Added DisallowShortOpenTagSniff to Generic standard
    - Added LineLengthSniff to Generic standard
    - Added UpperCaseConstantNameSniff to Generic standard
    - Added OpeningMethodBraceBsdAllmanSniff to Generic standard (contrib by Frederic Poeydomenge)
    - Added OpeningMethodBraceKernighanRitchieSniff to Generic standard (contrib by Frederic Poeydomenge)
    - Added framework for core PHP_CodeSniffer unit tests
    - Added unit test for PHP_CodeSniffer:isCamelCaps method
    - ScopeClosingBraceSniff now checks indentation of BREAK statements
    - Added new command line arg (-vv) to show developer debug output
    - Fixed some coding standard errors
    - Fixed bug #8834 : Massive memory consumption
    - Fixed bug #8836 : path case issues in package.xml
    - Fixed bug #8843 : confusion on nested switch()
    - Fixed bug #8841 : comments taken as whitespace
    - Fixed bug #8884 : another problem with nested switch() statements
   </notes>
  </release>
  <release>
   <version>
    <release>0.1.1</release>
    <api>0.1.1</api>
   </version>
   <stability>
    <release>alpha</release>
    <api>alpha</api>
   </stability>
   <date>2006-09-25</date>
   <license uri="https://github.com/squizlabs/PHP_CodeSniffer/blob/master/licence.txt">BSD License</license>
   <notes>
    - Added unit tests for all PEAR sniffs
    - Exception class now extends from PEAR_Exception
    - Fixed summary report so files without errors but with warnings are not shown when warnings are hidden
   </notes>
  </release>
  <release>
   <version>
    <release>0.1.0</release>
    <api>0.1.0</api>
   </version>
   <stability>
    <release>alpha</release>
    <api>alpha</api>
   </stability>
   <date>2006-09-19</date>
   <license uri="https://github.com/squizlabs/PHP_CodeSniffer/blob/master/licence.txt">BSD License</license>
   <notes>
    - Reorganised package contents to conform to PEAR standards
    - Changed version numbering to conform to PEAR standards
    - Removed duplicate require_once() of Exception.php from CodeSniffer.php
   </notes>
  </release>
  <release>
   <version>
    <release>0.0.5</release>
    <api>0.0.5</api>
   </version>
   <stability>
    <release>alpha</release>
    <api>alpha</api>
   </stability>
   <date>2006-09-18</date>
   <license uri="https://github.com/squizlabs/PHP_CodeSniffer/blob/master/licence.txt">BSD License</license>
   <notes>
    - Fixed .bat file for situation where php.ini cannot be found so include_path is not set
   </notes>
  </release>
  <release>
   <version>
    <release>0.0.4</release>
    <api>0.0.4</api>
   </version>
   <stability>
    <release>alpha</release>
    <api>alpha</api>
   </stability>
   <date>2006-08-28</date>
   <license uri="https://github.com/squizlabs/PHP_CodeSniffer/blob/master/licence.txt">BSD License</license>
   <notes>
    - Added .bat file for easier running of PHP_CodeSniffer on Windows
    - Sniff that checks method names now works for PHP4 style code where there is no scope keyword
    - Sniff that checks method names now works for PHP4 style constructors
    - Sniff that checks method names no longer incorrectly reports error with magic methods
    - Sniff that checks method names now reports errors with non-magic methods prefixed with __
    - Sniff that checks for constant names no longer incorrectly reports errors with heredoc strings
    - Sniff that checks for constant names no longer incorrectly reports errors with created objects
    - Sniff that checks indentation no longer incorrectly reports errors with heredoc strings
    - Sniff that checks indentation now correctly reports errors with improperly indented multi-line strings
    - Sniff that checks function declarations now checks for spaces before and after an equals sign for default values
    - Sniff that checks function declarations no longer incorrectly reports errors with multi-line declarations
    - Sniff that checks included code no longer incorrectly reports errors when return value is used conditionally
    - Sniff that checks opening brace of function no longer incorrectly reports errors with multi-line declarations
    - Sniff that checks spacing after commas in function calls no longer reports too many errors for some code
    - Sniff that checks control structure declarations now gives more descriptive error message
   </notes>
  </release>
  <release>
   <version>
    <release>0.0.3</release>
    <api>0.0.3</api>
   </version>
   <stability>
    <release>alpha</release>
    <api>alpha</api>
   </stability>
   <date>2006-08-22</date>
   <license uri="https://github.com/squizlabs/PHP_CodeSniffer/blob/master/licence.txt">BSD License</license>
   <notes>
    - Added sniff to check for invalid class and interface names
    - Added sniff to check for invalid function and method names
    - Added sniff to warn if line is greater than 85 characters
    - Added sniff to check that function calls are in the correct format
    - Fixed error where comments were not allowed on the same line as a control structure declaration
    - Added command line arg to print current version (--version)
   </notes>
  </release>
  <release>
   <version>
    <release>0.0.2</release>
    <api>0.0.2</api>
   </version>
   <stability>
    <release>alpha</release>
    <api>alpha</api>
   </stability>
   <date>2006-07-25</date>
   <license uri="https://github.com/squizlabs/PHP_CodeSniffer/blob/master/licence.txt">BSD License</license>
   <notes>
    - Removed the including of checked files to stop errors caused by parsing them
    - Removed the use of reflection so checked files do not have to be included
    - Memory usage has been greatly reduced
    - Much faster tokenising and checking times
    - Reworked the PEAR coding standard sniffs (much faster now)
    - Fix some bugs with the PEAR scope indentation standard
    - Better checking for installed coding standards
    - Can now accept multiple files and dirs on the command line
    - Added an option to list installed coding standards
    - Added an option to print a summary report (number of errors and warnings shown for each file)
    - Added an option to hide warnings from reports
    - Added an option to print verbose output (so you know what is going on)
    - Reordered command line args to put switches first (although order is not enforced)
    - Switches can now be specified together (eg. php -nv) as well as separately (phpcs -n -v)
   </notes>
  </release>
  <release>
   <version>
    <release>0.0.1</release>
    <api>0.0.1</api>
   </version>
   <stability>
    <release>alpha</release>
    <api>alpha</api>
   </stability>
   <date>2006-07-19</date>
   <license uri="https://github.com/squizlabs/PHP_CodeSniffer/blob/master/licence.txt">BSD License</license>
   <notes>Initial preview release.</notes>
  </release>
 </changelog>
</package><|MERGE_RESOLUTION|>--- conflicted
+++ resolved
@@ -14,13 +14,8 @@
   <email>gsherwood@squiz.net</email>
   <active>yes</active>
  </lead>
-<<<<<<< HEAD
  <date>2013-09-26</date>
  <time>10:09:00</time>
-=======
- <date>2013-11-26</date>
- <time>09:03:00</time>
->>>>>>> d26daa80
  <version>
   <release>1.5.0RC5</release>
   <api>1.5.0RC5</api>
@@ -44,14 +39,11 @@
   - Comment parser now supports non-English characters when splitting comment lines into words
     -- Thanks to Nik Sun for the patch
   - Exit statements are now recognised as valid closers for CASE and DEFAULT blocks
-<<<<<<< HEAD
-  - Fixed bug #20093 : Bug with ternary operator token
-=======
     -- Thanks to Maksim Kochkin for the patch
   - PHP_CodeSniffer_CLI::process() can now be passed an incomplete array of CLI values
     -- Missing values will be set to the CLI defaults
     -- Thanks to Maksim Kochkin for the patch
->>>>>>> d26daa80
+  - Fixed bug #20093 : Bug with ternary operator token
   - Fixed bug #20097 : CLI.php throws error in php 5.2
   - Fixed bug #20100 : incorrect Function mysql() has been deprecated report
   - Fixed bug #20119 : PHP warning: invalid argument to str_repeat() in SVN blame report with -s
@@ -2261,7 +2253,6 @@
  <changelog>
   <release>
    <version>
-<<<<<<< HEAD
     <release>1.5.0RC4</release>
     <api>1.5.0RC4</api>
    </version>
@@ -2474,7 +2465,10 @@
     - Multi-file sniff support has been removed because they are too memory intensive
       -- If you have a custom multi-file sniff, you can convert it into a standard sniff quite easily
       -- See CodeSniffer/Standards/Generic/Sniffs/Classes/DuplicateClassNameSniff.php for an example
-=======
+    </notes>
+  </release>
+  <release>
+   <version>
     <release>1.4.8</release>
     <api>1.4.8</api>
    </version>
@@ -2504,7 +2498,6 @@
     - Fixed bug #20123 : PSR2 complains about an empty second statement in for-loop
     - Fixed bug #20131 : PHP errors in svnblame report, if there are files not under version control
     - Fixed bug #20133 : Allow "HG: hg_id" as value for @version tag
->>>>>>> d26daa80
    </notes>
   </release>
   <release>
