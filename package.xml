--- conflicted
+++ resolved
@@ -26,7 +26,6 @@
  </stability>
  <license uri="https://github.com/squizlabs/PHP_CodeSniffer/blob/master/licence.txt">BSD 3-Clause License</license>
  <notes>
-<<<<<<< HEAD
   - Caching between runs (--cache, --no-cache and "cache" config var) (request #530)
     -- Use --cache=/path/to/cacheFile to use a specific file
   - Check files in parallel (--parallel=1 for off, --parallel=100 etc) (request #421)
@@ -63,11 +62,9 @@
     -- PHPCBF always uses this setting to reduce memory
     -- Setting $recordErrors in custom reports no longer supported
 
-=======
   - Squiz LowercasePHPFunctionsSniff now uses the internal function list so it can ignore included global functions
     -- This can happen if functions are defined by calling vendor/autoload.php
     -- Thanks to Michael Butler for the patch
->>>>>>> ed73bd3b
   - Fixed bug #945 : Incorrect indent behavior using deep-nested function and arrays
   - Fixed bug #961 : Two anonymous functions passed as function/method arguments cause indentation false positive
   - Fixed bug #1007 : Squiz Unreachable code detection is not working properly with a closure inside a case
