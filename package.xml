<?xml version="1.0" encoding="UTF-8"?>
<package packagerversion="1.4.10" version="2.0" xmlns="http://pear.php.net/dtd/package-2.0" xmlns:tasks="http://pear.php.net/dtd/tasks-1.0" xmlns:xsi="http://www.w3.org/2001/XMLSchema-instance" xsi:schemaLocation="http://pear.php.net/dtd/tasks-1.0
http://pear.php.net/dtd/tasks-1.0.xsd
http://pear.php.net/dtd/package-2.0
http://pear.php.net/dtd/package-2.0.xsd">
 <name>PHP_CodeSniffer</name>
 <channel>pear.php.net</channel>
 <summary>PHP_CodeSniffer tokenizes PHP, JavaScript and CSS files to detect and fix violations of a defined set of coding standards.</summary>
 <description>PHP_CodeSniffer is a set of two PHP scripts; the main phpcs script that tokenizes PHP, JavaScript and CSS files to detect violations of a defined coding standard, and a second phpcbf script to automatically correct coding standard violations. PHP_CodeSniffer is an essential development tool that ensures your code remains clean and consistent.
 </description>
 <lead>
  <name>Greg Sherwood</name>
  <user>squiz</user>
  <email>gsherwood@squiz.net</email>
  <active>yes</active>
 </lead>
 <date>2015-09-09</date>
 <time>10:15:00</time>
 <version>
  <release>2.3.5</release>
  <api>2.3.5</api>
 </version>
 <stability>
  <release>stable</release>
  <api>stable</api>
 </stability>
 <license uri="https://github.com/squizlabs/PHP_CodeSniffer/blob/master/licence.txt">BSD 3-Clause License</license>
 <notes>
<<<<<<< HEAD
  - Caching between runs (--cache, --no-cache and "cache" config var) (request #530)
  - Check files in parallel (--parallel=1 for off, --parallel=100 etc) (request #421)
  - Automatic discovery of executable paths (request #571)
    -- Thanks to Sergey Morozov for the patch
  - All sniff errors are now exceptions and caught to stop infinite loops
  - Sniff codes are no longer optional - use them with addError/Warning/Fixable
  - installed_paths config setting can now point directly to a standard instead of the dir above
  - --report=full,summary,info instead of --report=full --report=summary --report=info
  - can now set severity, message type and exclude patterns for entire sniff, category or standard
  - can include a single sniff code, which will exclude all other codes from that sniff
    -- if the sniff is already included by an imported standard, set sniff severity to 0 and include the specific message you want
=======
  - PEAR FunctionCallSignatureSniff now properly detects indents in more mixed HTML/PHP code blocks
>>>>>>> 9badf27c
  - Fixed bug #601 : Expected type hint int[]; found array in Squiz FunctionCommentSniff
    -- Thanks to Scato Eggen for the patch
  - Fixed bug #625 : Consider working around T_HASHBANG in HHVM 3.5.x and 3.6.x
    -- Thanks to Kunal Mehta for the patch
  - Fixed bug #692 : Comment tokenizer can break when using mbstring function overloading
  - Fixed bug #694 : Long sniff codes can cause PHP warnings in source report when showing error codes
  - Fixed bug #698 : PSR2.Methods.FunctionCallSignature.Indent forces exact indent of ternary operator parameters
  - Fixed bug #704 : ScopeIndent can fail when an opening parenthesis is on a line by itself
  - Fixed bug #707 : Squiz MethodScopeSniff doesn't handle nested functions
  - Fixed bug #709 : Squiz.Sniffs.Whitespace.ScopeClosingBraceSniff marking indented endif in mixed inline HTML blocks
  - Fixed bug #711 : Sniffing from STDIN shows Generic.Files.LowercasedFilename.NotFound error
  - Fixed bug #714 : Fixes suppression of errors using docblocks
    -- Thanks to Andrzej Karmazyn for the patch
  - Fixed bug #723 : ScopeIndent can fail when multiple array closers are on the same line
  - Fixed bug #730 : ScopeIndent can fail when a short array opening square bracket is on a line by itself
  - Fixed bug #732 : PHP Notice if @package name is made up of all invalid characters
    -- Adds new error code PEAR.Commenting.FileComment.InvalidPackageValue
 </notes>
 <contents>
  <dir name="/">
   <file baseinstalldir="PHP" name="CodeSniffer.php" role="php">
    <tasks:replace from="@package_version@" to="version" type="package-info" />
    <tasks:replace from="@data_dir@" to="data_dir" type="pear-config" />
   </file>
   <file baseinstalldir="PHP" name="CodeSniffer.conf.dist" role="data" />
   <file baseinstalldir="PHP" name="README.md" role="doc" />
   <file baseinstalldir="PHP" name="CONTRIBUTING.md" role="doc" />
   <file baseinstalldir="PHP" name="licence.txt" role="doc" />
   <dir name="scripts">
    <file baseinstalldir="" name="phpcbf" role="script">
     <tasks:replace from="/usr/bin/env php" to="php_bin" type="pear-config" />
    </file>
    <file baseinstalldir="" name="phpcs" role="script">
     <tasks:replace from="/usr/bin/env php" to="php_bin" type="pear-config" />
    </file>
    <file baseinstalldir="" name="phpcs-svn-pre-commit" role="script">
     <tasks:replace from="@php_bin@" to="php_bin" type="pear-config" />
     <tasks:replace from="@package_version@" to="version" type="package-info" />
    </file>
    <file baseinstalldir="" name="phpcs.bat" role="script">
     <tasks:replace from="@php_bin@" to="php_bin" type="pear-config" />
     <tasks:replace from="@bin_dir@" to="bin_dir" type="pear-config" />
     <tasks:replace from="@php_dir@" to="php_dir" type="pear-config" />
    </file>
    <file baseinstalldir="" name="phpcbf.bat" role="script">
     <tasks:replace from="@php_bin@" to="php_bin" type="pear-config" />
     <tasks:replace from="@bin_dir@" to="bin_dir" type="pear-config" />
     <tasks:replace from="@php_dir@" to="php_dir" type="pear-config" />
    </file>
   </dir>
   <dir name="tests">
    <dir name="Core">
     <dir name="File">
      <file baseinstalldir="" name="GetMethodParametersTest.php" role="test">
       <tasks:replace from="@package_version@" to="version" type="package-info" />
      </file>
     </dir>
     <file baseinstalldir="" name="AllTests.php" role="test">
      <tasks:replace from="@package_version@" to="version" type="package-info" />
     </file>
     <file baseinstalldir="" name="ErrorSuppressionTest.php" role="test">
      <tasks:replace from="@package_version@" to="version" type="package-info" />
     </file>
     <file baseinstalldir="" name="IsCamelCapsTest.php" role="test">
      <tasks:replace from="@package_version@" to="version" type="package-info" />
     </file>
    </dir>
    <dir name="Standards">
     <file baseinstalldir="" name="AbstractSniffUnitTest.php" role="test">
      <tasks:replace from="@package_version@" to="version" type="package-info" />
     </file>
     <file baseinstalldir="" name="AllSniffs.php" role="test">
      <tasks:replace from="@package_version@" to="version" type="package-info" />
     </file>
    </dir>
    <file baseinstalldir="" name="AllTests.php" role="test">
     <tasks:replace from="@package_version@" to="version" type="package-info" />
    </file>
    <file baseinstalldir="" name="TestSuite.php" role="test">
     <tasks:replace from="@package_version@" to="version" type="package-info" />
    </file>
   </dir>
   <dir name="CodeSniffer">
    <dir name="DocGenerators">
     <file baseinstalldir="PHP" name="Generator.php" role="php">
      <tasks:replace from="@package_version@" to="version" type="package-info" />
     </file>
     <file baseinstalldir="PHP" name="HTML.php" role="php">
      <tasks:replace from="@package_version@" to="version" type="package-info" />
     </file>
     <file baseinstalldir="PHP" name="Markdown.php" role="php">
      <tasks:replace from="@package_version@" to="version" type="package-info" />
     </file>
     <file baseinstalldir="PHP" name="Text.php" role="php">
      <tasks:replace from="@package_version@" to="version" type="package-info" />
     </file>
    </dir>
    <dir name="Reports">
     <file baseinstalldir="PHP" name="Cbf.php" role="php">
      <tasks:replace from="@package_version@" to="version" type="package-info" />
     </file>
     <file baseinstalldir="PHP" name="Checkstyle.php" role="php">
      <tasks:replace from="@package_version@" to="version" type="package-info" />
     </file>
     <file baseinstalldir="PHP" name="Csv.php" role="php">
      <tasks:replace from="@package_version@" to="version" type="package-info" />
     </file>
     <file baseinstalldir="PHP" name="Diff.php" role="php">
      <tasks:replace from="@package_version@" to="version" type="package-info" />
     </file>
     <file baseinstalldir="PHP" name="Emacs.php" role="php">
      <tasks:replace from="@package_version@" to="version" type="package-info" />
     </file>
     <file baseinstalldir="PHP" name="Full.php" role="php">
      <tasks:replace from="@package_version@" to="version" type="package-info" />
     </file>
     <file baseinstalldir="PHP" name="Gitblame.php" role="php">
      <tasks:replace from="@package_version@" to="version" type="package-info" />
     </file>
     <file baseinstalldir="PHP" name="Hgblame.php" role="php">
      <tasks:replace from="@package_version@" to="version" type="package-info" />
     </file>
     <file baseinstalldir="PHP" name="Info.php" role="php">
      <tasks:replace from="@package_version@" to="version" type="package-info" />
     </file>
     <file baseinstalldir="PHP" name="Json.php" role="php">
      <tasks:replace from="@package_version@" to="version" type="package-info" />
     </file>
     <file baseinstalldir="PHP" name="Junit.php" role="php">
      <tasks:replace from="@package_version@" to="version" type="package-info" />
     </file>
     <file baseinstalldir="PHP" name="Notifysend.php" role="php">
      <tasks:replace from="@package_version@" to="version" type="package-info" />
     </file>
     <file baseinstalldir="PHP" name="Source.php" role="php">
      <tasks:replace from="@package_version@" to="version" type="package-info" />
     </file>
     <file baseinstalldir="PHP" name="Summary.php" role="php">
      <tasks:replace from="@package_version@" to="version" type="package-info" />
     </file>
     <file baseinstalldir="PHP" name="Svnblame.php" role="php">
      <tasks:replace from="@package_version@" to="version" type="package-info" />
     </file>
     <file baseinstalldir="PHP" name="VersionControl.php" role="php">
      <tasks:replace from="@package_version@" to="version" type="package-info" />
     </file>
     <file baseinstalldir="PHP" name="Xml.php" role="php">
      <tasks:replace from="@package_version@" to="version" type="package-info" />
     </file>
    </dir>
    <dir name="Standards">
     <dir name="Generic">
      <dir name="Docs">
       <dir name="Classes">
        <file baseinstalldir="PHP" name="DuplicateClassNameStandard.xml" role="php" />
       </dir>
       <dir name="Debug">
        <file baseinstalldir="PHP" name="CSSLintStandard.xml" role="php" />
        <file baseinstalldir="PHP" name="ClosureLinterStandard.xml" role="php" />
        <file baseinstalldir="PHP" name="JSHintStandard.xml" role="php" />
       </dir>
       <dir name="Commenting">
        <file baseinstalldir="PHP" name="FixmeStandard.xml" role="php" />
        <file baseinstalldir="PHP" name="TodoStandard.xml" role="php" />
       </dir>
       <dir name="CodeAnalysis">
        <file baseinstalldir="PHP" name="JumbledIncrementerStandard.xml" role="php" />
        <file baseinstalldir="PHP" name="UnusedFunctionParameterStandard.xml" role="php" />
       </dir>
       <dir name="ControlStructures">
        <file baseinstalldir="PHP" name="InlineControlStructureStandard.xml" role="php" />
       </dir>
       <dir name="CodeAnalysis">
        <file baseinstalldir="PHP" name="EmptyStatementStandard.xml" role="php" />
        <file baseinstalldir="PHP" name="ForLoopShouldBeWhileLoopStandard.xml" role="php" />
        <file baseinstalldir="PHP" name="ForLoopWithTestFunctionCallStandard.xml" role="php" />
        <file baseinstalldir="PHP" name="UnconditionalIfStatementStandard.xml" role="php" />
        <file baseinstalldir="PHP" name="UnnecessaryFinalModifierStandard.xml" role="php" />
        <file baseinstalldir="PHP" name="UselessOverridingMethodStandard.xml" role="php" />
       </dir>
       <dir name="Files">
        <file baseinstalldir="PHP" name="ByteOrderMarkStandard.xml" role="php" />
        <file baseinstalldir="PHP" name="EndFileNewlineStandard.xml" role="php" />
        <file baseinstalldir="PHP" name="EndFileNoNewlineStandard.xml" role="php" />
        <file baseinstalldir="PHP" name="InlineHTMLStandard.xml" role="php" />
        <file baseinstalldir="PHP" name="LineEndingsStandard.xml" role="php" />
        <file baseinstalldir="PHP" name="LineLengthStandard.xml" role="php" />
        <file baseinstalldir="PHP" name="LowercasedFilenameStandard.xml" role="php" />
        <file baseinstalldir="PHP" name="OneClassPerFileStandard.xml" role="php" />
        <file baseinstalldir="PHP" name="OneInterfacePerFileStandard.xml" role="php" />
       </dir>
       <dir name="Formatting">
        <file baseinstalldir="PHP" name="DisallowMultipleStatementsStandard.xml" role="php" />
        <file baseinstalldir="PHP" name="MultipleStatementAlignmentStandard.xml" role="php" />
        <file baseinstalldir="PHP" name="NoSpaceAfterCastStandard.xml" role="php" />
        <file baseinstalldir="PHP" name="SpaceAfterCastStandard.xml" role="php" />
       </dir>
       <dir name="Functions">
        <file baseinstalldir="PHP" name="CallTimePassByReferenceStandard.xml" role="php" />
        <file baseinstalldir="PHP" name="FunctionCallArgumentSpacingStandard.xml" role="php" />
        <file baseinstalldir="PHP" name="OpeningFunctionBraceBsdAllmanStandard.xml" role="php" />
        <file baseinstalldir="PHP" name="OpeningFunctionBraceKernighanRitchieStandard.xml" role="php" />
       </dir>
       <dir name="Metrics">
        <file baseinstalldir="PHP" name="CyclomaticComplexityStandard.xml" role="php" />
        <file baseinstalldir="PHP" name="NestingLevelStandard.xml" role="php" />
       </dir>
       <dir name="NamingConventions">
        <file baseinstalldir="PHP" name="CamelCapsFunctionNameStandard.xml" role="php" />
        <file baseinstalldir="PHP" name="ConstructorNameStandard.xml" role="php" />
        <file baseinstalldir="PHP" name="UpperCaseConstantNameStandard.xml" role="php" />
       </dir>
       <dir name="PHP">
        <file baseinstalldir="PHP" name="CharacterBeforePHPOpeningTagStandard.xml" role="php" />
        <file baseinstalldir="PHP" name="ClosingPHPTagStandard.xml" role="php" />
        <file baseinstalldir="PHP" name="DeprecatedFunctionsStandard.xml" role="php" />
        <file baseinstalldir="PHP" name="DisallowShortOpenTagStandard.xml" role="php" />
        <file baseinstalldir="PHP" name="ForbiddenFunctionsStandard.xml" role="php" />
        <file baseinstalldir="PHP" name="LowerCaseConstantStandard.xml" role="php" />
        <file baseinstalldir="PHP" name="LowerCaseKeywordStandard.xml" role="php" />
        <file baseinstalldir="PHP" name="NoSilencedErrorsStandard.xml" role="php" />
        <file baseinstalldir="PHP" name="SAPIUsageStandard.xml" role="php" />
        <file baseinstalldir="PHP" name="UpperCaseConstantStandard.xml" role="php" />
       </dir>
       <dir name="Strings">
        <file baseinstalldir="PHP" name="UnnecessaryStringConcatStandard.xml" role="php" />
       </dir>
       <dir name="VersionControl">
        <file baseinstalldir="PHP" name="SubversionPropertiesStandard.xml" role="php" />
       </dir>
       <dir name="WhiteSpace">
        <file baseinstalldir="PHP" name="DisallowSpaceIndentStandard.xml" role="php" />
        <file baseinstalldir="PHP" name="DisallowTabIndentStandard.xml" role="php" />
        <file baseinstalldir="PHP" name="ScopeIndentStandard.xml" role="php" />
       </dir>
      </dir>
      <dir name="Sniffs">
       <dir name="Arrays">
        <file baseinstalldir="PHP" name="DisallowLongArraySyntaxSniff.php" role="php">
         <tasks:replace from="@package_version@" to="version" type="package-info" />
        </file>
        <file baseinstalldir="PHP" name="DisallowShortArraySyntaxSniff.php" role="php">
         <tasks:replace from="@package_version@" to="version" type="package-info" />
        </file>
       </dir>
       <dir name="Classes">
        <file baseinstalldir="PHP" name="DuplicateClassNameSniff.php" role="php">
         <tasks:replace from="@package_version@" to="version" type="package-info" />
        </file>
       </dir>
       <dir name="CodeAnalysis">
        <file baseinstalldir="PHP" name="EmptyStatementSniff.php" role="php">
         <tasks:replace from="@package_version@" to="version" type="package-info" />
        </file>
        <file baseinstalldir="PHP" name="ForLoopShouldBeWhileLoopSniff.php" role="php">
         <tasks:replace from="@package_version@" to="version" type="package-info" />
        </file>
        <file baseinstalldir="PHP" name="ForLoopWithTestFunctionCallSniff.php" role="php">
         <tasks:replace from="@package_version@" to="version" type="package-info" />
        </file>
        <file baseinstalldir="PHP" name="JumbledIncrementerSniff.php" role="php">
         <tasks:replace from="@package_version@" to="version" type="package-info" />
        </file>
        <file baseinstalldir="PHP" name="UnconditionalIfStatementSniff.php" role="php">
         <tasks:replace from="@package_version@" to="version" type="package-info" />
        </file>
        <file baseinstalldir="PHP" name="UnnecessaryFinalModifierSniff.php" role="php">
         <tasks:replace from="@package_version@" to="version" type="package-info" />
        </file>
        <file baseinstalldir="PHP" name="UnusedFunctionParameterSniff.php" role="php">
         <tasks:replace from="@package_version@" to="version" type="package-info" />
        </file>
        <file baseinstalldir="PHP" name="UselessOverridingMethodSniff.php" role="php">
         <tasks:replace from="@package_version@" to="version" type="package-info" />
        </file>
       </dir>
       <dir name="Commenting">
        <file baseinstalldir="PHP" name="DocCommentSniff.php" role="php">
         <tasks:replace from="@package_version@" to="version" type="package-info" />
        </file>
        <file baseinstalldir="PHP" name="FixmeSniff.php" role="php">
         <tasks:replace from="@package_version@" to="version" type="package-info" />
        </file>
        <file baseinstalldir="PHP" name="TodoSniff.php" role="php">
         <tasks:replace from="@package_version@" to="version" type="package-info" />
        </file>
       </dir>
       <dir name="ControlStructures">
        <file baseinstalldir="PHP" name="InlineControlStructureSniff.php" role="php">
         <tasks:replace from="@package_version@" to="version" type="package-info" />
        </file>
       </dir>
       <dir name="Debug">
        <file baseinstalldir="PHP" name="ClosureLinterSniff.php" role="php">
         <tasks:replace from="@package_version@" to="version" type="package-info" />
        </file>
        <file baseinstalldir="PHP" name="CSSLintSniff.php" role="php">
         <tasks:replace from="@package_version@" to="version" type="package-info" />
        </file>
        <file baseinstalldir="PHP" name="JSHintSniff.php" role="php">
         <tasks:replace from="@package_version@" to="version" type="package-info" />
        </file>
       </dir>
       <dir name="Files">
        <file baseinstalldir="PHP" name="ByteOrderMarkSniff.php" role="php">
         <tasks:replace from="@package_version@" to="version" type="package-info" />
        </file>
        <file baseinstalldir="PHP" name="EndFileNewlineSniff.php" role="php">
         <tasks:replace from="@package_version@" to="version" type="package-info" />
        </file>
        <file baseinstalldir="PHP" name="EndFileNoNewlineSniff.php" role="php">
         <tasks:replace from="@package_version@" to="version" type="package-info" />
        </file>
        <file baseinstalldir="PHP" name="InlineHTMLSniff.php" role="php">
         <tasks:replace from="@package_version@" to="version" type="package-info" />
        </file>
        <file baseinstalldir="PHP" name="LineEndingsSniff.php" role="php">
         <tasks:replace from="@package_version@" to="version" type="package-info" />
        </file>
        <file baseinstalldir="PHP" name="LineLengthSniff.php" role="php">
         <tasks:replace from="@package_version@" to="version" type="package-info" />
        </file>
        <file baseinstalldir="PHP" name="LowercasedFilenameSniff.php" role="php">
         <tasks:replace from="@package_version@" to="version" type="package-info" />
        </file>
        <file baseinstalldir="PHP" name="OneClassPerFileSniff.php" role="php">
         <tasks:replace from="@package_version@" to="version" type="package-info" />
        </file>
        <file baseinstalldir="PHP" name="OneInterfacePerFileSniff.php" role="php">
         <tasks:replace from="@package_version@" to="version" type="package-info" />
        </file>
        <file baseinstalldir="PHP" name="OneTraitPerFileSniff.php" role="php">
         <tasks:replace from="@package_version@" to="version" type="package-info" />
        </file>
       </dir>
       <dir name="Formatting">
        <file baseinstalldir="PHP" name="DisallowMultipleStatementsSniff.php" role="php">
         <tasks:replace from="@package_version@" to="version" type="package-info" />
        </file>
        <file baseinstalldir="PHP" name="MultipleStatementAlignmentSniff.php" role="php">
         <tasks:replace from="@package_version@" to="version" type="package-info" />
        </file>
        <file baseinstalldir="PHP" name="NoSpaceAfterCastSniff.php" role="php">
         <tasks:replace from="@package_version@" to="version" type="package-info" />
        </file>
        <file baseinstalldir="PHP" name="SpaceAfterCastSniff.php" role="php">
         <tasks:replace from="@package_version@" to="version" type="package-info" />
        </file>
       </dir>
       <dir name="Functions">
        <file baseinstalldir="PHP" name="CallTimePassByReferenceSniff.php" role="php">
         <tasks:replace from="@package_version@" to="version" type="package-info" />
        </file>
        <file baseinstalldir="PHP" name="FunctionCallArgumentSpacingSniff.php" role="php">
         <tasks:replace from="@package_version@" to="version" type="package-info" />
        </file>
        <file baseinstalldir="PHP" name="OpeningFunctionBraceBsdAllmanSniff.php" role="php">
         <tasks:replace from="@package_version@" to="version" type="package-info" />
        </file>
        <file baseinstalldir="PHP" name="OpeningFunctionBraceKernighanRitchieSniff.php" role="php">
         <tasks:replace from="@package_version@" to="version" type="package-info" />
        </file>
       </dir>
       <dir name="Metrics">
        <file baseinstalldir="PHP" name="CyclomaticComplexitySniff.php" role="php">
         <tasks:replace from="@package_version@" to="version" type="package-info" />
        </file>
        <file baseinstalldir="PHP" name="NestingLevelSniff.php" role="php">
         <tasks:replace from="@package_version@" to="version" type="package-info" />
        </file>
       </dir>
       <dir name="NamingConventions">
        <file baseinstalldir="PHP" name="CamelCapsFunctionNameSniff.php" role="php">
         <tasks:replace from="@package_version@" to="version" type="package-info" />
        </file>
        <file baseinstalldir="PHP" name="ConstructorNameSniff.php" role="php">
         <tasks:replace from="@package_version@" to="version" type="package-info" />
        </file>
        <file baseinstalldir="PHP" name="UpperCaseConstantNameSniff.php" role="php">
         <tasks:replace from="@package_version@" to="version" type="package-info" />
        </file>
       </dir>
       <dir name="PHP">
        <file baseinstalldir="PHP" name="CharacterBeforePHPOpeningTagSniff.php" role="php">
         <tasks:replace from="@package_version@" to="version" type="package-info" />
        </file>
        <file baseinstalldir="PHP" name="ClosingPHPTagSniff.php" role="php">
         <tasks:replace from="@package_version@" to="version" type="package-info" />
        </file>
        <file baseinstalldir="PHP" name="DeprecatedFunctionsSniff.php" role="php">
         <tasks:replace from="@package_version@" to="version" type="package-info" />
        </file>
        <file baseinstalldir="PHP" name="DisallowShortOpenTagSniff.php" role="php">
         <tasks:replace from="@package_version@" to="version" type="package-info" />
        </file>
        <file baseinstalldir="PHP" name="ForbiddenFunctionsSniff.php" role="php">
         <tasks:replace from="@package_version@" to="version" type="package-info" />
        </file>
        <file baseinstalldir="PHP" name="LowerCaseConstantSniff.php" role="php">
         <tasks:replace from="@package_version@" to="version" type="package-info" />
        </file>
        <file baseinstalldir="PHP" name="LowerCaseKeywordSniff.php" role="php">
         <tasks:replace from="@package_version@" to="version" type="package-info" />
        </file>
        <file baseinstalldir="PHP" name="NoSilencedErrorsSniff.php" role="php">
         <tasks:replace from="@package_version@" to="version" type="package-info" />
        </file>
        <file baseinstalldir="PHP" name="SAPIUsageSniff.php" role="php">
         <tasks:replace from="@package_version@" to="version" type="package-info" />
        </file>
        <file baseinstalldir="PHP" name="SyntaxSniff.php" role="php">
         <tasks:replace from="@package_version@" to="version" type="package-info" />
        </file>
        <file baseinstalldir="PHP" name="UpperCaseConstantSniff.php" role="php">
         <tasks:replace from="@package_version@" to="version" type="package-info" />
        </file>
       </dir>
       <dir name="Strings">
        <file baseinstalldir="PHP" name="UnnecessaryStringConcatSniff.php" role="php">
         <tasks:replace from="@package_version@" to="version" type="package-info" />
        </file>
       </dir>
       <dir name="VersionControl">
        <file baseinstalldir="PHP" name="SubversionPropertiesSniff.php" role="php">
         <tasks:replace from="@package_version@" to="version" type="package-info" />
        </file>
       </dir>
       <dir name="WhiteSpace">
        <file baseinstalldir="PHP" name="DisallowSpaceIndentSniff.php" role="php">
         <tasks:replace from="@package_version@" to="version" type="package-info" />
        </file>
        <file baseinstalldir="PHP" name="DisallowTabIndentSniff.php" role="php">
         <tasks:replace from="@package_version@" to="version" type="package-info" />
        </file>
        <file baseinstalldir="PHP" name="ScopeIndentSniff.php" role="php">
         <tasks:replace from="@package_version@" to="version" type="package-info" />
        </file>
       </dir>
      </dir>
      <dir name="Tests">
       <dir name="Arrays">
        <file baseinstalldir="PHP" name="DisallowLongArraySyntaxUnitTest.inc" role="test" />
        <file baseinstalldir="PHP" name="DisallowLongArraySyntaxUnitTest.inc.fixed" role="test" />
        <file baseinstalldir="PHP" name="DisallowLongArraySyntaxUnitTest.php" role="test">
         <tasks:replace from="@package_version@" to="version" type="package-info" />
        </file>
        <file baseinstalldir="PHP" name="DisallowShortArraySyntaxUnitTest.inc" role="test" />
        <file baseinstalldir="PHP" name="DisallowShortArraySyntaxUnitTest.inc.fixed" role="test" />
        <file baseinstalldir="PHP" name="DisallowShortArraySyntaxUnitTest.php" role="test">
         <tasks:replace from="@package_version@" to="version" type="package-info" />
        </file>
       </dir>
       <dir name="Classes">
        <file baseinstalldir="PHP" name="DuplicateClassNameUnitTest.1.inc" role="test" />
        <file baseinstalldir="PHP" name="DuplicateClassNameUnitTest.2.inc" role="test" />
        <file baseinstalldir="PHP" name="DuplicateClassNameUnitTest.3.inc" role="test" />
        <file baseinstalldir="PHP" name="DuplicateClassNameUnitTest.4.inc" role="test" />
        <file baseinstalldir="PHP" name="DuplicateClassNameUnitTest.5.inc" role="test" />
        <file baseinstalldir="PHP" name="DuplicateClassNameUnitTest.6.inc" role="test" />
        <file baseinstalldir="PHP" name="DuplicateClassNameUnitTest.php" role="test">
         <tasks:replace from="@package_version@" to="version" type="package-info" />
        </file>
       </dir>
       <dir name="CodeAnalysis">
        <file baseinstalldir="PHP" name="EmptyStatementUnitTest.inc" role="test" />
        <file baseinstalldir="PHP" name="EmptyStatementUnitTest.php" role="test">
         <tasks:replace from="@package_version@" to="version" type="package-info" />
        </file>
        <file baseinstalldir="PHP" name="ForLoopShouldBeWhileLoopUnitTest.inc" role="test" />
        <file baseinstalldir="PHP" name="ForLoopShouldBeWhileLoopUnitTest.php" role="test">
         <tasks:replace from="@package_version@" to="version" type="package-info" />
        </file>
        <file baseinstalldir="PHP" name="ForLoopWithTestFunctionCallUnitTest.inc" role="test" />
        <file baseinstalldir="PHP" name="ForLoopWithTestFunctionCallUnitTest.php" role="test">
         <tasks:replace from="@package_version@" to="version" type="package-info" />
        </file>
        <file baseinstalldir="PHP" name="JumbledIncrementerUnitTest.inc" role="test" />
        <file baseinstalldir="PHP" name="JumbledIncrementerUnitTest.php" role="test">
         <tasks:replace from="@package_version@" to="version" type="package-info" />
        </file>
        <file baseinstalldir="PHP" name="UnconditionalIfStatementUnitTest.inc" role="test" />
        <file baseinstalldir="PHP" name="UnconditionalIfStatementUnitTest.php" role="test">
         <tasks:replace from="@package_version@" to="version" type="package-info" />
        </file>
        <file baseinstalldir="PHP" name="UnnecessaryFinalModifierUnitTest.inc" role="test" />
        <file baseinstalldir="PHP" name="UnnecessaryFinalModifierUnitTest.php" role="test">
         <tasks:replace from="@package_version@" to="version" type="package-info" />
        </file>
        <file baseinstalldir="PHP" name="UnusedFunctionParameterUnitTest.inc" role="test" />
        <file baseinstalldir="PHP" name="UnusedFunctionParameterUnitTest.php" role="test">
         <tasks:replace from="@package_version@" to="version" type="package-info" />
        </file>
        <file baseinstalldir="PHP" name="UselessOverridingMethodUnitTest.inc" role="test" />
        <file baseinstalldir="PHP" name="UselessOverridingMethodUnitTest.php" role="test">
         <tasks:replace from="@package_version@" to="version" type="package-info" />
        </file>
       </dir>
       <dir name="Commenting">
        <file baseinstalldir="PHP" name="DocCommentUnitTest.inc" role="test" />
        <file baseinstalldir="PHP" name="DocCommentUnitTest.js" role="test" />
        <file baseinstalldir="PHP" name="DocCommentUnitTest.php" role="test">
         <tasks:replace from="@package_version@" to="version" type="package-info" />
        </file>
        <file baseinstalldir="PHP" name="FixmeUnitTest.inc" role="test" />
        <file baseinstalldir="PHP" name="FixmeUnitTest.js" role="test" />
        <file baseinstalldir="PHP" name="FixmeUnitTest.php" role="test">
         <tasks:replace from="@package_version@" to="version" type="package-info" />
        </file>
        <file baseinstalldir="PHP" name="TodoUnitTest.inc" role="test" />
        <file baseinstalldir="PHP" name="TodoUnitTest.js" role="test" />
        <file baseinstalldir="PHP" name="TodoUnitTest.php" role="test">
         <tasks:replace from="@package_version@" to="version" type="package-info" />
        </file>
       </dir>
       <dir name="ControlStructures">
        <file baseinstalldir="PHP" name="InlineControlStructureUnitTest.inc" role="test" />
        <file baseinstalldir="PHP" name="InlineControlStructureUnitTest.inc.fixed" role="test" />
        <file baseinstalldir="PHP" name="InlineControlStructureUnitTest.js" role="test" />
        <file baseinstalldir="PHP" name="InlineControlStructureUnitTest.js.fixed" role="test" />
        <file baseinstalldir="PHP" name="InlineControlStructureUnitTest.php" role="test">
         <tasks:replace from="@package_version@" to="version" type="package-info" />
        </file>
       </dir>
       <dir name="Files">
        <file baseinstalldir="PHP" name="ByteOrderMarkUnitTest.inc" role="test" />
        <file baseinstalldir="PHP" name="ByteOrderMarkUnitTest.php" role="test">
         <tasks:replace from="@package_version@" to="version" type="package-info" />
        </file>
        <file baseinstalldir="PHP" name="EndFileNewlineUnitTest.1.css" role="test" />
        <file baseinstalldir="PHP" name="EndFileNewlineUnitTest.1.js" role="test" />
        <file baseinstalldir="PHP" name="EndFileNewlineUnitTest.1.inc" role="test" />
        <file baseinstalldir="PHP" name="EndFileNewlineUnitTest.2.css" role="test" />
        <file baseinstalldir="PHP" name="EndFileNewlineUnitTest.2.js" role="test" />
        <file baseinstalldir="PHP" name="EndFileNewlineUnitTest.2.inc" role="test" />
        <file baseinstalldir="PHP" name="EndFileNewlineUnitTest.3.css" role="test" />
        <file baseinstalldir="PHP" name="EndFileNewlineUnitTest.3.js" role="test" />
        <file baseinstalldir="PHP" name="EndFileNewlineUnitTest.3.inc" role="test" />
        <file baseinstalldir="PHP" name="EndFileNewlineUnitTest.php" role="test">
         <tasks:replace from="@package_version@" to="version" type="package-info" />
        </file>
        <file baseinstalldir="PHP" name="EndFileNoNewlineUnitTest.1.css" role="test" />
        <file baseinstalldir="PHP" name="EndFileNoNewlineUnitTest.1.js" role="test" />
        <file baseinstalldir="PHP" name="EndFileNoNewlineUnitTest.1.inc" role="test" />
        <file baseinstalldir="PHP" name="EndFileNoNewlineUnitTest.2.css" role="test" />
        <file baseinstalldir="PHP" name="EndFileNoNewlineUnitTest.2.js" role="test" />
        <file baseinstalldir="PHP" name="EndFileNoNewlineUnitTest.2.inc" role="test" />
        <file baseinstalldir="PHP" name="EndFileNoNewlineUnitTest.3.css" role="test" />
        <file baseinstalldir="PHP" name="EndFileNoNewlineUnitTest.3.js" role="test" />
        <file baseinstalldir="PHP" name="EndFileNoNewlineUnitTest.3.inc" role="test" />
        <file baseinstalldir="PHP" name="EndFileNoNewlineUnitTest.4.inc" role="test" />
        <file baseinstalldir="PHP" name="EndFileNoNewlineUnitTest.php" role="test">
         <tasks:replace from="@package_version@" to="version" type="package-info" />
        </file>
        <file baseinstalldir="PHP" name="InlineHTMLUnitTest.1.inc" role="test" />
        <file baseinstalldir="PHP" name="InlineHTMLUnitTest.2.inc" role="test" />
        <file baseinstalldir="PHP" name="InlineHTMLUnitTest.3.inc" role="test" />
        <file baseinstalldir="PHP" name="InlineHTMLUnitTest.4.inc" role="test" />
        <file baseinstalldir="PHP" name="InlineHTMLUnitTest.5.inc" role="test" />
        <file baseinstalldir="PHP" name="InlineHTMLUnitTest.php" role="test">
         <tasks:replace from="@package_version@" to="version" type="package-info" />
        </file>
        <file baseinstalldir="PHP" name="LineEndingsUnitTest.css" role="test" />
        <file baseinstalldir="PHP" name="LineEndingsUnitTest.inc" role="test" />
        <file baseinstalldir="PHP" name="LineEndingsUnitTest.js" role="test" />
        <file baseinstalldir="PHP" name="LineEndingsUnitTest.php" role="test">
         <tasks:replace from="@package_version@" to="version" type="package-info" />
        </file>
        <file baseinstalldir="PHP" name="LineLengthUnitTest.inc" role="test" />
        <file baseinstalldir="PHP" name="LineLengthUnitTest.php" role="test">
         <tasks:replace from="@package_version@" to="version" type="package-info" />
        </file>
        <file baseinstalldir="PHP" name="LowercasedFilenameUnitTest.inc" role="test" />
        <file baseinstalldir="PHP" name="LowercasedFilenameUnitTest.php" role="test">
         <tasks:replace from="@package_version@" to="version" type="package-info" />
        </file>
        <file baseinstalldir="PHP" name="OneClassPerFileUnitTest.inc" role="test" />
        <file baseinstalldir="PHP" name="OneClassPerFileUnitTest.php" role="test">
         <tasks:replace from="@package_version@" to="version" type="package-info" />
        </file>
        <file baseinstalldir="PHP" name="OneInterfacePerFileUnitTest.inc" role="test" />
        <file baseinstalldir="PHP" name="OneInterfacePerFileUnitTest.php" role="test">
         <tasks:replace from="@package_version@" to="version" type="package-info" />
        </file>
        <file baseinstalldir="PHP" name="OneTraitPerFileUnitTest.inc" role="test" />
        <file baseinstalldir="PHP" name="OneTraitPerFileUnitTest.php" role="test">
         <tasks:replace from="@package_version@" to="version" type="package-info" />
        </file>
       </dir>
       <dir name="Formatting">
        <file baseinstalldir="PHP" name="DisallowMultipleStatementsUnitTest.inc" role="test" />
        <file baseinstalldir="PHP" name="DisallowMultipleStatementsUnitTest.php" role="test">
         <tasks:replace from="@package_version@" to="version" type="package-info" />
        </file>
        <file baseinstalldir="PHP" name="MultipleStatementAlignmentUnitTest.inc" role="test" />
        <file baseinstalldir="PHP" name="MultipleStatementAlignmentUnitTest.inc.fixed" role="test" />
        <file baseinstalldir="PHP" name="MultipleStatementAlignmentUnitTest.js" role="test" />
        <file baseinstalldir="PHP" name="MultipleStatementAlignmentUnitTest.js.fixed" role="test" />
        <file baseinstalldir="PHP" name="MultipleStatementAlignmentUnitTest.php" role="test">
         <tasks:replace from="@package_version@" to="version" type="package-info" />
        </file>
        <file baseinstalldir="PHP" name="NoSpaceAfterCastUnitTest.inc" role="test" />
        <file baseinstalldir="PHP" name="NoSpaceAfterCastUnitTest.php" role="test">
         <tasks:replace from="@package_version@" to="version" type="package-info" />
        </file>
        <file baseinstalldir="PHP" name="SpaceAfterCastUnitTest.inc" role="test" />
        <file baseinstalldir="PHP" name="SpaceAfterCastUnitTest.php" role="test">
         <tasks:replace from="@package_version@" to="version" type="package-info" />
        </file>
       </dir>
       <dir name="Functions">
        <file baseinstalldir="PHP" name="CallTimePassByReferenceUnitTest.inc" role="test" />
        <file baseinstalldir="PHP" name="CallTimePassByReferenceUnitTest.php" role="test">
         <tasks:replace from="@package_version@" to="version" type="package-info" />
        </file>
        <file baseinstalldir="PHP" name="FunctionCallArgumentSpacingUnitTest.inc" role="test" />
        <file baseinstalldir="PHP" name="FunctionCallArgumentSpacingUnitTest.php" role="test">
         <tasks:replace from="@package_version@" to="version" type="package-info" />
        </file>
        <file baseinstalldir="PHP" name="OpeningFunctionBraceBsdAllmanUnitTest.inc" role="test" />
        <file baseinstalldir="PHP" name="OpeningFunctionBraceBsdAllmanUnitTest.inc.fixed" role="test" />
        <file baseinstalldir="PHP" name="OpeningFunctionBraceBsdAllmanUnitTest.php" role="test">
         <tasks:replace from="@package_version@" to="version" type="package-info" />
        </file>
        <file baseinstalldir="PHP" name="OpeningFunctionBraceKernighanRitchieUnitTest.inc" role="test" />
        <file baseinstalldir="PHP" name="OpeningFunctionBraceKernighanRitchieUnitTest.inc.fixed" role="test" />
        <file baseinstalldir="PHP" name="OpeningFunctionBraceKernighanRitchieUnitTest.php" role="test">
         <tasks:replace from="@package_version@" to="version" type="package-info" />
        </file>
       </dir>
       <dir name="Metrics">
        <file baseinstalldir="PHP" name="CyclomaticComplexityUnitTest.inc" role="test" />
        <file baseinstalldir="PHP" name="CyclomaticComplexityUnitTest.php" role="test">
         <tasks:replace from="@package_version@" to="version" type="package-info" />
        </file>
        <file baseinstalldir="PHP" name="NestingLevelUnitTest.inc" role="test" />
        <file baseinstalldir="PHP" name="NestingLevelUnitTest.php" role="test">
         <tasks:replace from="@package_version@" to="version" type="package-info" />
        </file>
       </dir>
       <dir name="NamingConventions">
        <file baseinstalldir="PHP" name="CamelCapsFunctionNameUnitTest.inc" role="test" />
        <file baseinstalldir="PHP" name="CamelCapsFunctionNameUnitTest.php" role="test">
         <tasks:replace from="@package_version@" to="version" type="package-info" />
        </file>
        <file baseinstalldir="PHP" name="ConstructorNameUnitTest.inc" role="test" />
        <file baseinstalldir="PHP" name="ConstructorNameUnitTest.php" role="test">
         <tasks:replace from="@package_version@" to="version" type="package-info" />
        </file>
        <file baseinstalldir="PHP" name="UpperCaseConstantNameUnitTest.inc" role="test" />
        <file baseinstalldir="PHP" name="UpperCaseConstantNameUnitTest.php" role="test">
         <tasks:replace from="@package_version@" to="version" type="package-info" />
        </file>
       </dir>
       <dir name="PHP">
        <file baseinstalldir="PHP" name="CharacterBeforePHPOpeningTagUnitTest.1.inc" role="test" />
        <file baseinstalldir="PHP" name="CharacterBeforePHPOpeningTagUnitTest.2.inc" role="test" />
        <file baseinstalldir="PHP" name="CharacterBeforePHPOpeningTagUnitTest.php" role="test">
         <tasks:replace from="@package_version@" to="version" type="package-info" />
        </file>
        <file baseinstalldir="PHP" name="ClosingPHPTagUnitTest.inc" role="test" />
        <file baseinstalldir="PHP" name="ClosingPHPTagUnitTest.php" role="test">
         <tasks:replace from="@package_version@" to="version" type="package-info" />
        </file>
        <file baseinstalldir="PHP" name="DisallowShortOpenTagUnitTest.inc" role="test" />
        <file baseinstalldir="PHP" name="DisallowShortOpenTagUnitTest.php" role="test">
         <tasks:replace from="@package_version@" to="version" type="package-info" />
        </file>
        <file baseinstalldir="PHP" name="ForbiddenFunctionsUnitTest.inc" role="test" />
        <file baseinstalldir="PHP" name="ForbiddenFunctionsUnitTest.php" role="test">
         <tasks:replace from="@package_version@" to="version" type="package-info" />
        </file>
        <file baseinstalldir="PHP" name="LowerCaseConstantUnitTest.inc" role="test" />
        <file baseinstalldir="PHP" name="LowerCaseConstantUnitTest.inc.fixed" role="test" />
        <file baseinstalldir="PHP" name="LowerCaseConstantUnitTest.js" role="test" />
        <file baseinstalldir="PHP" name="LowerCaseConstantUnitTest.js.fixed" role="test" />
        <file baseinstalldir="PHP" name="LowerCaseConstantUnitTest.php" role="test">
         <tasks:replace from="@package_version@" to="version" type="package-info" />
        </file>
        <file baseinstalldir="PHP" name="LowerCaseKeywordUnitTest.inc" role="test" />
        <file baseinstalldir="PHP" name="LowerCaseKeywordUnitTest.inc.fixed" role="test" />
        <file baseinstalldir="PHP" name="LowerCaseKeywordUnitTest.php" role="test">
         <tasks:replace from="@package_version@" to="version" type="package-info" />
        </file>
        <file baseinstalldir="PHP" name="NoSilencedErrorsUnitTest.inc" role="test" />
        <file baseinstalldir="PHP" name="NoSilencedErrorsUnitTest.php" role="test">
         <tasks:replace from="@package_version@" to="version" type="package-info" />
        </file>
        <file baseinstalldir="PHP" name="SAPIUsageUnitTest.inc" role="test" />
        <file baseinstalldir="PHP" name="SAPIUsageUnitTest.php" role="test">
         <tasks:replace from="@package_version@" to="version" type="package-info" />
        </file>
        <file baseinstalldir="PHP" name="SyntaxUnitTest.inc" role="test" />
        <file baseinstalldir="PHP" name="SyntaxUnitTest.php" role="test">
         <tasks:replace from="@package_version@" to="version" type="package-info" />
        </file>
        <file baseinstalldir="PHP" name="UpperCaseConstantUnitTest.inc" role="test" />
        <file baseinstalldir="PHP" name="UpperCaseConstantUnitTest.inc.fixed" role="test" />
        <file baseinstalldir="PHP" name="UpperCaseConstantUnitTest.php" role="test">
         <tasks:replace from="@package_version@" to="version" type="package-info" />
        </file>
       </dir>
       <dir name="Strings">
        <file baseinstalldir="PHP" name="UnnecessaryStringConcatUnitTest.inc" role="test" />
        <file baseinstalldir="PHP" name="UnnecessaryStringConcatUnitTest.js" role="test" />
        <file baseinstalldir="PHP" name="UnnecessaryStringConcatUnitTest.php" role="test">
         <tasks:replace from="@package_version@" to="version" type="package-info" />
        </file>
       </dir>
       <dir name="WhiteSpace">
        <file baseinstalldir="PHP" name="DisallowSpaceIndentUnitTest.css" role="test" />
        <file baseinstalldir="PHP" name="DisallowSpaceIndentUnitTest.inc" role="test" />
        <file baseinstalldir="PHP" name="DisallowSpaceIndentUnitTest.js" role="test" />
        <file baseinstalldir="PHP" name="DisallowSpaceIndentUnitTest.php" role="test">
         <tasks:replace from="@package_version@" to="version" type="package-info" />
        </file>
        <file baseinstalldir="PHP" name="DisallowTabIndentUnitTest.css" role="test" />
        <file baseinstalldir="PHP" name="DisallowTabIndentUnitTest.css.fixed" role="test" />
        <file baseinstalldir="PHP" name="DisallowTabIndentUnitTest.inc" role="test" />
        <file baseinstalldir="PHP" name="DisallowTabIndentUnitTest.inc.fixed" role="test" />
        <file baseinstalldir="PHP" name="DisallowTabIndentUnitTest.js" role="test" />
        <file baseinstalldir="PHP" name="DisallowTabIndentUnitTest.js.fixed" role="test" />
        <file baseinstalldir="PHP" name="DisallowTabIndentUnitTest.php" role="test">
         <tasks:replace from="@package_version@" to="version" type="package-info" />
        </file>
        <file baseinstalldir="PHP" name="ScopeIndentUnitTest.1.inc" role="test" />
        <file baseinstalldir="PHP" name="ScopeIndentUnitTest.1.inc.fixed" role="test" />
        <file baseinstalldir="PHP" name="ScopeIndentUnitTest.1.js" role="test" />
        <file baseinstalldir="PHP" name="ScopeIndentUnitTest.1.js.fixed" role="test" />
        <file baseinstalldir="PHP" name="ScopeIndentUnitTest.2.inc" role="test" />
        <file baseinstalldir="PHP" name="ScopeIndentUnitTest.2.inc.fixed" role="test" />
        <file baseinstalldir="PHP" name="ScopeIndentUnitTest.3.inc" role="test" />
        <file baseinstalldir="PHP" name="ScopeIndentUnitTest.3.inc.fixed" role="test" />
        <file baseinstalldir="PHP" name="ScopeIndentUnitTest.php" role="test">
         <tasks:replace from="@package_version@" to="version" type="package-info" />
        </file>
       </dir>
      </dir>
      <file baseinstalldir="PHP" name="ruleset.xml" role="php" />
     </dir>
     <dir name="MySource">
      <dir name="Sniffs">
       <dir name="Channels">
        <file baseinstalldir="PHP" name="DisallowSelfActionsSniff.php" role="php">
         <tasks:replace from="@package_version@" to="version" type="package-info" />
        </file>
        <file baseinstalldir="PHP" name="IncludeOwnSystemSniff.php" role="php">
         <tasks:replace from="@package_version@" to="version" type="package-info" />
        </file>
        <file baseinstalldir="PHP" name="IncludeSystemSniff.php" role="php">
         <tasks:replace from="@package_version@" to="version" type="package-info" />
        </file>
        <file baseinstalldir="PHP" name="UnusedSystemSniff.php" role="php">
         <tasks:replace from="@package_version@" to="version" type="package-info" />
        </file>
       </dir>
       <dir name="Commenting">
        <file baseinstalldir="PHP" name="FunctionCommentSniff.php" role="php">
         <tasks:replace from="@package_version@" to="version" type="package-info" />
        </file>
       </dir>
       <dir name="CSS">
        <file baseinstalldir="PHP" name="BrowserSpecificStylesSniff.php" role="php">
         <tasks:replace from="@package_version@" to="version" type="package-info" />
        </file>
       </dir>
       <dir name="Debug">
        <file baseinstalldir="PHP" name="DebugCodeSniff.php" role="php">
         <tasks:replace from="@package_version@" to="version" type="package-info" />
        </file>
        <file baseinstalldir="PHP" name="FirebugConsoleSniff.php" role="php">
         <tasks:replace from="@package_version@" to="version" type="package-info" />
        </file>
       </dir>
       <dir name="Objects">
        <file baseinstalldir="PHP" name="AssignThisSniff.php" role="php">
         <tasks:replace from="@package_version@" to="version" type="package-info" />
        </file>
        <file baseinstalldir="PHP" name="CreateWidgetTypeCallbackSniff.php" role="php">
         <tasks:replace from="@package_version@" to="version" type="package-info" />
        </file>
        <file baseinstalldir="PHP" name="DisallowNewWidgetSniff.php" role="php">
         <tasks:replace from="@package_version@" to="version" type="package-info" />
        </file>
       </dir>
       <dir name="PHP">
        <file baseinstalldir="PHP" name="AjaxNullComparisonSniff.php" role="php">
         <tasks:replace from="@package_version@" to="version" type="package-info" />
        </file>
        <file baseinstalldir="PHP" name="EvalObjectFactorySniff.php" role="php">
         <tasks:replace from="@package_version@" to="version" type="package-info" />
        </file>
        <file baseinstalldir="PHP" name="GetRequestDataSniff.php" role="php">
         <tasks:replace from="@package_version@" to="version" type="package-info" />
        </file>
        <file baseinstalldir="PHP" name="ReturnFunctionValueSniff.php" role="php">
         <tasks:replace from="@package_version@" to="version" type="package-info" />
        </file>
       </dir>
       <dir name="Strings">
        <file baseinstalldir="PHP" name="JoinStringsSniff.php" role="php">
         <tasks:replace from="@package_version@" to="version" type="package-info" />
        </file>
       </dir>
      </dir>
      <dir name="Tests">
       <dir name="Channels">
        <file baseinstalldir="PHP" name="DisallowSelfActionsUnitTest.inc" role="test" />
        <file baseinstalldir="PHP" name="DisallowSelfActionsUnitTest.php" role="test">
         <tasks:replace from="@package_version@" to="version" type="package-info" />
        </file>
        <file baseinstalldir="PHP" name="IncludeSystemUnitTest.inc" role="test" />
        <file baseinstalldir="PHP" name="IncludeSystemUnitTest.php" role="test">
         <tasks:replace from="@package_version@" to="version" type="package-info" />
        </file>
        <file baseinstalldir="PHP" name="UnusedSystemUnitTest.inc" role="test" />
        <file baseinstalldir="PHP" name="UnusedSystemUnitTest.php" role="test">
         <tasks:replace from="@package_version@" to="version" type="package-info" />
        </file>
       </dir>
       <dir name="Commenting">
        <file baseinstalldir="PHP" name="FunctionCommentUnitTest.inc" role="test" />
        <file baseinstalldir="PHP" name="FunctionCommentUnitTest.php" role="test">
         <tasks:replace from="@package_version@" to="version" type="package-info" />
        </file>
       </dir>
       <dir name="CSS">
        <file baseinstalldir="PHP" name="BrowserSpecificStylesUnitTest.css" role="test" />
        <file baseinstalldir="PHP" name="BrowserSpecificStylesUnitTest.php" role="test">
         <tasks:replace from="@package_version@" to="version" type="package-info" />
        </file>
       </dir>
       <dir name="Debug">
        <file baseinstalldir="PHP" name="DebugCodeUnitTest.inc" role="test" />
        <file baseinstalldir="PHP" name="DebugCodeUnitTest.php" role="test">
         <tasks:replace from="@package_version@" to="version" type="package-info" />
        </file>
        <file baseinstalldir="PHP" name="FirebugConsoleUnitTest.js" role="test" />
        <file baseinstalldir="PHP" name="FirebugConsoleUnitTest.php" role="test">
         <tasks:replace from="@package_version@" to="version" type="package-info" />
        </file>
       </dir>
       <dir name="Objects">
        <file baseinstalldir="PHP" name="AssignThisUnitTest.js" role="test" />
        <file baseinstalldir="PHP" name="AssignThisUnitTest.php" role="test">
         <tasks:replace from="@package_version@" to="version" type="package-info" />
        </file>
        <file baseinstalldir="PHP" name="CreateWidgetTypeCallbackUnitTest.js" role="test" />
        <file baseinstalldir="PHP" name="CreateWidgetTypeCallbackUnitTest.php" role="test">
         <tasks:replace from="@package_version@" to="version" type="package-info" />
        </file>
        <file baseinstalldir="PHP" name="DisallowNewWidgetUnitTest.inc" role="test" />
        <file baseinstalldir="PHP" name="DisallowNewWidgetUnitTest.php" role="test">
         <tasks:replace from="@package_version@" to="version" type="package-info" />
        </file>
       </dir>
       <dir name="PHP">
        <file baseinstalldir="PHP" name="AjaxNullComparisonUnitTest.inc" role="test" />
        <file baseinstalldir="PHP" name="AjaxNullComparisonUnitTest.php" role="test">
         <tasks:replace from="@package_version@" to="version" type="package-info" />
        </file>
        <file baseinstalldir="PHP" name="EvalObjectFactoryUnitTest.inc" role="test" />
        <file baseinstalldir="PHP" name="EvalObjectFactoryUnitTest.php" role="test">
         <tasks:replace from="@package_version@" to="version" type="package-info" />
        </file>
        <file baseinstalldir="PHP" name="GetRequestDataUnitTest.inc" role="test" />
        <file baseinstalldir="PHP" name="GetRequestDataUnitTest.php" role="test">
         <tasks:replace from="@package_version@" to="version" type="package-info" />
        </file>
        <file baseinstalldir="PHP" name="ReturnFunctionValueUnitTest.inc" role="test" />
        <file baseinstalldir="PHP" name="ReturnFunctionValueUnitTest.php" role="test">
         <tasks:replace from="@package_version@" to="version" type="package-info" />
        </file>
       </dir>
       <dir name="Strings">
        <file baseinstalldir="PHP" name="JoinStringsUnitTest.js" role="test" />
        <file baseinstalldir="PHP" name="JoinStringsUnitTest.php" role="test">
         <tasks:replace from="@package_version@" to="version" type="package-info" />
        </file>
       </dir>
      </dir>
      <file baseinstalldir="PHP" name="ruleset.xml" role="php" />
     </dir>
     <dir name="PEAR">
      <dir name="Docs">
       <dir name="Classes">
        <file baseinstalldir="PHP" name="ClassDeclarationStandard.xml" role="php" />
       </dir>
       <dir name="Commenting">
        <file baseinstalldir="PHP" name="ClassCommentStandard.xml" role="php" />
        <file baseinstalldir="PHP" name="FileCommentStandard.xml" role="php" />
        <file baseinstalldir="PHP" name="FunctionCommentStandard.xml" role="php" />
        <file baseinstalldir="PHP" name="InlineCommentStandard.xml" role="php" />
       </dir>
       <dir name="ControlStructures">
        <file baseinstalldir="PHP" name="ControlSignatureStandard.xml" role="php" />
        <file baseinstalldir="PHP" name="MultiLineConditionStandard.xml" role="php" />
       </dir>
       <dir name="Files">
        <file baseinstalldir="PHP" name="IncludingFileStandard.xml" role="php" />
        <file baseinstalldir="PHP" name="LineLengthStandard.xml" role="php" />
       </dir>
       <dir name="Formatting">
        <file baseinstalldir="PHP" name="MultiLineAssignmentStandard.xml" role="php" />
       </dir>
       <dir name="Functions">
        <file baseinstalldir="PHP" name="FunctionCallSignatureStandard.xml" role="php" />
        <file baseinstalldir="PHP" name="FunctionDeclarationStandard.xml" role="php" />
        <file baseinstalldir="PHP" name="ValidDefaultValueStandard.xml" role="php" />
       </dir>
       <dir name="NamingConventions">
        <file baseinstalldir="PHP" name="ValidClassNameStandard.xml" role="php" />
        <file baseinstalldir="PHP" name="ValidFunctionNameStandard.xml" role="php" />
        <file baseinstalldir="PHP" name="ValidVariableNameStandard.xml" role="php" />
       </dir>
       <dir name="WhiteSpace">
        <file baseinstalldir="PHP" name="ScopeClosingBraceStandard.xml" role="php" />
        <file baseinstalldir="PHP" name="ScopeIndentStandard.xml" role="php" />
        <file baseinstalldir="PHP" name="ObjectOperatorIndentStandard.xml" role="php" />
       </dir>
      </dir>
      <dir name="Sniffs">
       <dir name="Classes">
        <file baseinstalldir="PHP" name="ClassDeclarationSniff.php" role="php">
         <tasks:replace from="@package_version@" to="version" type="package-info" />
        </file>
       </dir>
       <dir name="Commenting">
        <file baseinstalldir="PHP" name="ClassCommentSniff.php" role="php">
         <tasks:replace from="@package_version@" to="version" type="package-info" />
        </file>
        <file baseinstalldir="PHP" name="FileCommentSniff.php" role="php">
         <tasks:replace from="@package_version@" to="version" type="package-info" />
        </file>
        <file baseinstalldir="PHP" name="FunctionCommentSniff.php" role="php">
         <tasks:replace from="@package_version@" to="version" type="package-info" />
        </file>
        <file baseinstalldir="PHP" name="InlineCommentSniff.php" role="php">
         <tasks:replace from="@package_version@" to="version" type="package-info" />
        </file>
       </dir>
       <dir name="ControlStructures">
        <file baseinstalldir="PHP" name="ControlSignatureSniff.php" role="php">
         <tasks:replace from="@package_version@" to="version" type="package-info" />
        </file>
        <file baseinstalldir="PHP" name="MultiLineConditionSniff.php" role="php">
         <tasks:replace from="@package_version@" to="version" type="package-info" />
        </file>
       </dir>
       <dir name="Files">
        <file baseinstalldir="PHP" name="IncludingFileSniff.php" role="php">
         <tasks:replace from="@package_version@" to="version" type="package-info" />
        </file>
       </dir>
       <dir name="Formatting">
        <file baseinstalldir="PHP" name="MultiLineAssignmentSniff.php" role="php">
         <tasks:replace from="@package_version@" to="version" type="package-info" />
        </file>
       </dir>
       <dir name="Functions">
        <file baseinstalldir="PHP" name="FunctionCallSignatureSniff.php" role="php">
         <tasks:replace from="@package_version@" to="version" type="package-info" />
        </file>
        <file baseinstalldir="PHP" name="FunctionDeclarationSniff.php" role="php">
         <tasks:replace from="@package_version@" to="version" type="package-info" />
        </file>
        <file baseinstalldir="PHP" name="ValidDefaultValueSniff.php" role="php">
         <tasks:replace from="@package_version@" to="version" type="package-info" />
        </file>
       </dir>
       <dir name="NamingConventions">
        <file baseinstalldir="PHP" name="ValidClassNameSniff.php" role="php">
         <tasks:replace from="@package_version@" to="version" type="package-info" />
        </file>
        <file baseinstalldir="PHP" name="ValidFunctionNameSniff.php" role="php">
         <tasks:replace from="@package_version@" to="version" type="package-info" />
        </file>
        <file baseinstalldir="PHP" name="ValidVariableNameSniff.php" role="php">
         <tasks:replace from="@package_version@" to="version" type="package-info" />
        </file>
       </dir>
       <dir name="WhiteSpace">
        <file baseinstalldir="PHP" name="ObjectOperatorIndentSniff.php" role="php">
         <tasks:replace from="@package_version@" to="version" type="package-info" />
        </file>
        <file baseinstalldir="PHP" name="ScopeClosingBraceSniff.php" role="php">
         <tasks:replace from="@package_version@" to="version" type="package-info" />
        </file>
        <file baseinstalldir="PHP" name="ScopeIndentSniff.php" role="php">
         <tasks:replace from="@package_version@" to="version" type="package-info" />
        </file>
       </dir>
      </dir>
      <dir name="Tests">
       <dir name="Classes">
        <file baseinstalldir="PHP" name="ClassDeclarationUnitTest.inc" role="test" />
        <file baseinstalldir="PHP" name="ClassDeclarationUnitTest.php" role="test">
         <tasks:replace from="@package_version@" to="version" type="package-info" />
        </file>
       </dir>
       <dir name="Commenting">
        <file baseinstalldir="PHP" name="ClassCommentUnitTest.inc" role="test" />
        <file baseinstalldir="PHP" name="ClassCommentUnitTest.php" role="test">
         <tasks:replace from="@package_version@" to="version" type="package-info" />
        </file>
        <file baseinstalldir="PHP" name="FileCommentUnitTest.inc" role="test" />
        <file baseinstalldir="PHP" name="FileCommentUnitTest.php" role="test">
         <tasks:replace from="@package_version@" to="version" type="package-info" />
        </file>
        <file baseinstalldir="PHP" name="FunctionCommentUnitTest.inc" role="test" />
        <file baseinstalldir="PHP" name="FunctionCommentUnitTest.php" role="test">
         <tasks:replace from="@package_version@" to="version" type="package-info" />
        </file>
        <file baseinstalldir="PHP" name="InlineCommentUnitTest.inc" role="test" />
        <file baseinstalldir="PHP" name="InlineCommentUnitTest.inc.fixed" role="test" />
        <file baseinstalldir="PHP" name="InlineCommentUnitTest.php" role="test">
         <tasks:replace from="@package_version@" to="version" type="package-info" />
        </file>
       </dir>
       <dir name="ControlStructures">
        <file baseinstalldir="PHP" name="ControlSignatureUnitTest.inc" role="test" />
        <file baseinstalldir="PHP" name="ControlSignatureUnitTest.php" role="test">
         <tasks:replace from="@package_version@" to="version" type="package-info" />
        </file>
        <file baseinstalldir="PHP" name="MultiLineConditionUnitTest.inc" role="test" />
        <file baseinstalldir="PHP" name="MultiLineConditionUnitTest.inc.fixed" role="test" />
        <file baseinstalldir="PHP" name="MultiLineConditionUnitTest.js" role="test" />
        <file baseinstalldir="PHP" name="MultiLineConditionUnitTest.js.fixed" role="test" />
        <file baseinstalldir="PHP" name="MultiLineConditionUnitTest.php" role="test">
         <tasks:replace from="@package_version@" to="version" type="package-info" />
        </file>
       </dir>
       <dir name="Files">
        <file baseinstalldir="PHP" name="IncludingFileUnitTest.inc" role="test" />
        <file baseinstalldir="PHP" name="IncludingFileUnitTest.inc.fixed" role="test" />
        <file baseinstalldir="PHP" name="IncludingFileUnitTest.php" role="test">
         <tasks:replace from="@package_version@" to="version" type="package-info" />
        </file>
       </dir>
       <dir name="Formatting">
        <file baseinstalldir="PHP" name="MultiLineAssignmentUnitTest.inc" role="test" />
        <file baseinstalldir="PHP" name="MultiLineAssignmentUnitTest.php" role="test">
         <tasks:replace from="@package_version@" to="version" type="package-info" />
        </file>
       </dir>
       <dir name="Functions">
        <file baseinstalldir="PHP" name="FunctionCallSignatureUnitTest.inc" role="test" />
        <file baseinstalldir="PHP" name="FunctionCallSignatureUnitTest.inc.fixed" role="test" />
        <file baseinstalldir="PHP" name="FunctionCallSignatureUnitTest.js" role="test" />
        <file baseinstalldir="PHP" name="FunctionCallSignatureUnitTest.js.fixed" role="test" />
        <file baseinstalldir="PHP" name="FunctionCallSignatureUnitTest.php" role="test">
         <tasks:replace from="@package_version@" to="version" type="package-info" />
        </file>
        <file baseinstalldir="PHP" name="FunctionDeclarationUnitTest.inc" role="test" />
        <file baseinstalldir="PHP" name="FunctionDeclarationUnitTest.inc.fixed" role="test" />
        <file baseinstalldir="PHP" name="FunctionDeclarationUnitTest.php" role="test">
         <tasks:replace from="@package_version@" to="version" type="package-info" />
        </file>
        <file baseinstalldir="PHP" name="ValidDefaultValueUnitTest.inc" role="test" />
        <file baseinstalldir="PHP" name="ValidDefaultValueUnitTest.php" role="test">
         <tasks:replace from="@package_version@" to="version" type="package-info" />
        </file>
       </dir>
       <dir name="NamingConventions">
        <file baseinstalldir="PHP" name="ValidClassNameUnitTest.inc" role="test" />
        <file baseinstalldir="PHP" name="ValidClassNameUnitTest.php" role="test">
         <tasks:replace from="@package_version@" to="version" type="package-info" />
        </file>
        <file baseinstalldir="PHP" name="ValidFunctionNameUnitTest.inc" role="test" />
        <file baseinstalldir="PHP" name="ValidFunctionNameUnitTest.php" role="test">
         <tasks:replace from="@package_version@" to="version" type="package-info" />
        </file>
        <file baseinstalldir="PHP" name="ValidVariableNameUnitTest.inc" role="test" />
        <file baseinstalldir="PHP" name="ValidVariableNameUnitTest.php" role="test">
         <tasks:replace from="@package_version@" to="version" type="package-info" />
        </file>
       </dir>
       <dir name="WhiteSpace">
        <file baseinstalldir="PHP" name="ObjectOperatorIndentUnitTest.inc" role="test" />
        <file baseinstalldir="PHP" name="ObjectOperatorIndentUnitTest.php" role="test">
         <tasks:replace from="@package_version@" to="version" type="package-info" />
        </file>
        <file baseinstalldir="PHP" name="ScopeClosingBraceUnitTest.inc" role="test" />
        <file baseinstalldir="PHP" name="ScopeClosingBraceUnitTest.inc.fixed" role="test" />
        <file baseinstalldir="PHP" name="ScopeClosingBraceUnitTest.php" role="test">
         <tasks:replace from="@package_version@" to="version" type="package-info" />
        </file>
        <file baseinstalldir="PHP" name="ScopeIndentUnitTest.inc" role="test" />
        <file baseinstalldir="PHP" name="ScopeIndentUnitTest.php" role="test">
         <tasks:replace from="@package_version@" to="version" type="package-info" />
        </file>
       </dir>
      </dir>
      <file baseinstalldir="PHP" name="ruleset.xml" role="php" />
     </dir>
     <dir name="PHPCS">
      <file baseinstalldir="PHP" name="ruleset.xml" role="php" />
     </dir>
     <dir name="PSR1">
      <dir name="Docs">
       <dir name="Classes">
        <file baseinstalldir="PHP" name="ClassDeclarationStandard.xml" role="php" />
       </dir>
       <dir name="Files">
        <file baseinstalldir="PHP" name="SideEffectsStandard.xml" role="php" />
       </dir>
      </dir>
      <dir name="Sniffs">
       <dir name="Classes">
        <file baseinstalldir="PHP" name="ClassDeclarationSniff.php" role="php">
         <tasks:replace from="@package_version@" to="version" type="package-info" />
        </file>
       </dir>
       <dir name="Files">
        <file baseinstalldir="PHP" name="SideEffectsSniff.php" role="php">
         <tasks:replace from="@package_version@" to="version" type="package-info" />
        </file>
       </dir>
       <dir name="Methods">
        <file baseinstalldir="PHP" name="CamelCapsMethodNameSniff.php" role="php">
         <tasks:replace from="@package_version@" to="version" type="package-info" />
        </file>
       </dir>
      </dir>
      <dir name="Tests">
       <dir name="Classes">
        <file baseinstalldir="PHP" name="ClassDeclarationUnitTest.1.inc" role="test" />
        <file baseinstalldir="PHP" name="ClassDeclarationUnitTest.2.inc" role="test" />
        <file baseinstalldir="PHP" name="ClassDeclarationUnitTest.php" role="test">
         <tasks:replace from="@package_version@" to="version" type="package-info" />
        </file>
       </dir>
       <dir name="Files">
        <file baseinstalldir="PHP" name="SideEffectsUnitTest.1.inc" role="test" />
        <file baseinstalldir="PHP" name="SideEffectsUnitTest.2.inc" role="test" />
        <file baseinstalldir="PHP" name="SideEffectsUnitTest.3.inc" role="test" />
        <file baseinstalldir="PHP" name="SideEffectsUnitTest.4.inc" role="test" />
        <file baseinstalldir="PHP" name="SideEffectsUnitTest.5.inc" role="test" />
        <file baseinstalldir="PHP" name="SideEffectsUnitTest.php" role="test">
         <tasks:replace from="@package_version@" to="version" type="package-info" />
        </file>
       </dir>
       <dir name="Methods">
        <file baseinstalldir="PHP" name="CamelCapsMethodNameUnitTest.inc" role="test" />
        <file baseinstalldir="PHP" name="CamelCapsMethodNameUnitTest.php" role="test">
         <tasks:replace from="@package_version@" to="version" type="package-info" />
        </file>
       </dir>
      </dir>
      <file baseinstalldir="PHP" name="ruleset.xml" role="php" />
     </dir>
     <dir name="PSR2">
      <dir name="Docs">
       <dir name="Classes">
        <file baseinstalldir="PHP" name="ClassDeclarationStandard.xml" role="php" />
        <file baseinstalldir="PHP" name="PropertyDeclarationStandard.xml" role="php" />
       </dir>
       <dir name="ControlStructures">
        <file baseinstalldir="PHP" name="ControlStructureSpacingStandard.xml" role="php" />
        <file baseinstalldir="PHP" name="ElseIfDeclarationStandard.xml" role="php" />
        <file baseinstalldir="PHP" name="SwitchDeclarationStandard.xml" role="php" />
       </dir>
       <dir name="Files">
        <file baseinstalldir="PHP" name="EndFileNewlineStandard.xml" role="php" />
       </dir>
       <dir name="Methods">
        <file baseinstalldir="PHP" name="MethodDeclarationStandard.xml" role="php" />
       </dir>
       <dir name="Namespaces">
        <file baseinstalldir="PHP" name="NamespaceDeclarationStandard.xml" role="php" />
        <file baseinstalldir="PHP" name="UseDeclarationStandard.xml" role="php" />
       </dir>
      </dir>
      <dir name="Sniffs">
       <dir name="Classes">
        <file baseinstalldir="PHP" name="ClassDeclarationSniff.php" role="php">
         <tasks:replace from="@package_version@" to="version" type="package-info" />
        </file>
        <file baseinstalldir="PHP" name="PropertyDeclarationSniff.php" role="php">
         <tasks:replace from="@package_version@" to="version" type="package-info" />
        </file>
       </dir>
       <dir name="ControlStructures">
        <file baseinstalldir="PHP" name="ControlStructureSpacingSniff.php" role="php">
         <tasks:replace from="@package_version@" to="version" type="package-info" />
        </file>
        <file baseinstalldir="PHP" name="ElseIfDeclarationSniff.php" role="php">
         <tasks:replace from="@package_version@" to="version" type="package-info" />
        </file>
        <file baseinstalldir="PHP" name="SwitchDeclarationSniff.php" role="php">
         <tasks:replace from="@package_version@" to="version" type="package-info" />
        </file>
       </dir>
       <dir name="Files">
        <file baseinstalldir="PHP" name="ClosingTagSniff.php" role="php">
         <tasks:replace from="@package_version@" to="version" type="package-info" />
        </file>
        <file baseinstalldir="PHP" name="EndFileNewlineSniff.php" role="php">
         <tasks:replace from="@package_version@" to="version" type="package-info" />
        </file>
       </dir>
       <dir name="Methods">
        <file baseinstalldir="PHP" name="FunctionCallSignatureSniff.php" role="php">
         <tasks:replace from="@package_version@" to="version" type="package-info" />
        </file>
        <file baseinstalldir="PHP" name="MethodDeclarationSniff.php" role="php">
         <tasks:replace from="@package_version@" to="version" type="package-info" />
        </file>
       </dir>
       <dir name="Namespaces">
        <file baseinstalldir="PHP" name="NamespaceDeclarationSniff.php" role="php">
         <tasks:replace from="@package_version@" to="version" type="package-info" />
        </file>
        <file baseinstalldir="PHP" name="UseDeclarationSniff.php" role="php">
         <tasks:replace from="@package_version@" to="version" type="package-info" />
        </file>
       </dir>
      </dir>
      <dir name="Tests">
       <dir name="Classes">
        <file baseinstalldir="PHP" name="ClassDeclarationUnitTest.inc" role="test" />
        <file baseinstalldir="PHP" name="ClassDeclarationUnitTest.inc.fixed" role="test" />
        <file baseinstalldir="PHP" name="ClassDeclarationUnitTest.php" role="test">
         <tasks:replace from="@package_version@" to="version" type="package-info" />
        </file>
        <file baseinstalldir="PHP" name="PropertyDeclarationUnitTest.inc" role="test" />
        <file baseinstalldir="PHP" name="PropertyDeclarationUnitTest.php" role="test">
         <tasks:replace from="@package_version@" to="version" type="package-info" />
        </file>
       </dir>
       <dir name="ControlStructures">
        <file baseinstalldir="PHP" name="ControlStructureSpacingUnitTest.inc" role="test" />
        <file baseinstalldir="PHP" name="ControlStructureSpacingUnitTest.inc.fixed" role="test" />
        <file baseinstalldir="PHP" name="ControlStructureSpacingUnitTest.php" role="test">
         <tasks:replace from="@package_version@" to="version" type="package-info" />
        </file>
        <file baseinstalldir="PHP" name="ElseIfDeclarationUnitTest.inc" role="test" />
        <file baseinstalldir="PHP" name="ElseIfDeclarationUnitTest.inc.fixed" role="test" />
        <file baseinstalldir="PHP" name="ElseIfDeclarationUnitTest.php" role="test">
         <tasks:replace from="@package_version@" to="version" type="package-info" />
        </file>
        <file baseinstalldir="PHP" name="SwitchDeclarationUnitTest.inc" role="test" />
        <file baseinstalldir="PHP" name="SwitchDeclarationUnitTest.inc.fixed" role="test" />
        <file baseinstalldir="PHP" name="SwitchDeclarationUnitTest.php" role="test">
         <tasks:replace from="@package_version@" to="version" type="package-info" />
        </file>
       </dir>
       <dir name="Files">
        <file baseinstalldir="PHP" name="ClosingTagUnitTest.1.inc" role="test" />
        <file baseinstalldir="PHP" name="ClosingTagUnitTest.2.inc" role="test" />
        <file baseinstalldir="PHP" name="ClosingTagUnitTest.3.inc" role="test" />
        <file baseinstalldir="PHP" name="ClosingTagUnitTest.php" role="test">
         <tasks:replace from="@package_version@" to="version" type="package-info" />
        </file>
        <file baseinstalldir="PHP" name="EndFileNewlineUnitTest.1.inc" role="test" />
        <file baseinstalldir="PHP" name="EndFileNewlineUnitTest.2.inc" role="test" />
        <file baseinstalldir="PHP" name="EndFileNewlineUnitTest.3.inc" role="test" />
        <file baseinstalldir="PHP" name="EndFileNewlineUnitTest.4.inc" role="test" />
        <file baseinstalldir="PHP" name="EndFileNewlineUnitTest.5.inc" role="test" />
        <file baseinstalldir="PHP" name="EndFileNewlineUnitTest.php" role="test">
         <tasks:replace from="@package_version@" to="version" type="package-info" />
        </file>
       </dir>
       <dir name="Methods">
        <file baseinstalldir="PHP" name="FunctionCallSignatureUnitTest.inc" role="test" />
        <file baseinstalldir="PHP" name="FunctionCallSignatureUnitTest.inc.fixed" role="test" />
        <file baseinstalldir="PHP" name="FunctionCallSignatureUnitTest.php" role="test">
         <tasks:replace from="@package_version@" to="version" type="package-info" />
        </file>
        <file baseinstalldir="PHP" name="MethodDeclarationUnitTest.inc" role="test" />
        <file baseinstalldir="PHP" name="MethodDeclarationUnitTest.inc.fixed" role="test" />
        <file baseinstalldir="PHP" name="MethodDeclarationUnitTest.php" role="test">
         <tasks:replace from="@package_version@" to="version" type="package-info" />
        </file>
       </dir>
       <dir name="Namespaces">
        <file baseinstalldir="PHP" name="NamespaceDeclarationUnitTest.inc" role="test" />
        <file baseinstalldir="PHP" name="NamespaceDeclarationUnitTest.inc.fixed" role="test" />
        <file baseinstalldir="PHP" name="NamespaceDeclarationUnitTest.php" role="test">
         <tasks:replace from="@package_version@" to="version" type="package-info" />
        </file>
        <file baseinstalldir="PHP" name="UseDeclarationUnitTest.1.inc" role="test" />
        <file baseinstalldir="PHP" name="UseDeclarationUnitTest.2.inc" role="test" />
        <file baseinstalldir="PHP" name="UseDeclarationUnitTest.2.inc.fixed" role="test" />
        <file baseinstalldir="PHP" name="UseDeclarationUnitTest.3.inc" role="test" />
        <file baseinstalldir="PHP" name="UseDeclarationUnitTest.3.inc.fixed" role="test" />
        <file baseinstalldir="PHP" name="UseDeclarationUnitTest.php" role="test">
         <tasks:replace from="@package_version@" to="version" type="package-info" />
        </file>
       </dir>
      </dir>
      <file baseinstalldir="PHP" name="ruleset.xml" role="php" />
     </dir>
     <dir name="Squiz">
      <dir name="Docs">
       <dir name="Arrays">
        <file baseinstalldir="PHP" name="ArrayBracketSpacingStandard.xml" role="php" />
        <file baseinstalldir="PHP" name="ArrayDeclarationStandard.xml" role="php" />
       </dir>
       <dir name="Classes">
        <file baseinstalldir="PHP" name="LowercaseClassKeywordsStandard.xml" role="php" />
        <file baseinstalldir="PHP" name="SelfMemberReferenceStandard.xml" role="php" />
       </dir>
       <dir name="Commenting">
        <file baseinstalldir="PHP" name="DocCommentAlignmentStandard.xml" role="php" />
        <file baseinstalldir="PHP" name="FunctionCommentThrowTagStandard.xml" role="php" />
       </dir>
       <dir name="ControlStructures">
        <file baseinstalldir="PHP" name="ForEachLoopDeclarationStandard.xml" role="php" />
        <file baseinstalldir="PHP" name="ForLoopDeclarationStandard.xml" role="php" />
        <file baseinstalldir="PHP" name="LowercaseDeclarationStandard.xml" role="php" />
       </dir>
       <dir name="Functions">
        <file baseinstalldir="PHP" name="FunctionDuplicateArgumentStandard.xml" role="php" />
        <file baseinstalldir="PHP" name="LowercaseFunctionKeywordsStandard.xml" role="php" />
       </dir>
       <dir name="Scope">
        <file baseinstalldir="PHP" name="StaticThisUsageStandard.xml" role="php" />
       </dir>
       <dir name="Strings">
        <file baseinstalldir="PHP" name="EchoedStringsStandard.xml" role="php" />
       </dir>
       <dir name="WhiteSpace">
        <file baseinstalldir="PHP" name="CastSpacingStandard.xml" role="php" />
        <file baseinstalldir="PHP" name="FunctionOpeningBraceStandard.xml" role="php" />
        <file baseinstalldir="PHP" name="LanguageConstructSpacingStandard.xml" role="php" />
        <file baseinstalldir="PHP" name="ObjectOperatorSpacingStandard.xml" role="php" />
        <file baseinstalldir="PHP" name="ScopeKeywordSpacingStandard.xml" role="php" />
        <file baseinstalldir="PHP" name="SemicolonSpacingStandard.xml" role="php" />
       </dir>
      </dir>
      <dir name="Sniffs">
       <dir name="Arrays">
        <file baseinstalldir="PHP" name="ArrayBracketSpacingSniff.php" role="php">
         <tasks:replace from="@package_version@" to="version" type="package-info" />
        </file>
        <file baseinstalldir="PHP" name="ArrayDeclarationSniff.php" role="php">
         <tasks:replace from="@package_version@" to="version" type="package-info" />
        </file>
       </dir>
       <dir name="Classes">
        <file baseinstalldir="PHP" name="ClassDeclarationSniff.php" role="php">
         <tasks:replace from="@package_version@" to="version" type="package-info" />
        </file>
        <file baseinstalldir="PHP" name="ClassFileNameSniff.php" role="php">
         <tasks:replace from="@package_version@" to="version" type="package-info" />
        </file>
        <file baseinstalldir="PHP" name="DuplicatePropertySniff.php" role="php">
         <tasks:replace from="@package_version@" to="version" type="package-info" />
        </file>
        <file baseinstalldir="PHP" name="LowercaseClassKeywordsSniff.php" role="php">
         <tasks:replace from="@package_version@" to="version" type="package-info" />
        </file>
        <file baseinstalldir="PHP" name="SelfMemberReferenceSniff.php" role="php">
         <tasks:replace from="@package_version@" to="version" type="package-info" />
        </file>
        <file baseinstalldir="PHP" name="ValidClassNameSniff.php" role="php">
         <tasks:replace from="@package_version@" to="version" type="package-info" />
        </file>
       </dir>
       <dir name="Commenting">
        <file baseinstalldir="PHP" name="BlockCommentSniff.php" role="php">
         <tasks:replace from="@package_version@" to="version" type="package-info" />
        </file>
        <file baseinstalldir="PHP" name="ClassCommentSniff.php" role="php">
         <tasks:replace from="@package_version@" to="version" type="package-info" />
        </file>
        <file baseinstalldir="PHP" name="ClosingDeclarationCommentSniff.php" role="php">
         <tasks:replace from="@package_version@" to="version" type="package-info" />
        </file>
        <file baseinstalldir="PHP" name="DocCommentAlignmentSniff.php" role="php">
         <tasks:replace from="@package_version@" to="version" type="package-info" />
        </file>
        <file baseinstalldir="PHP" name="EmptyCatchCommentSniff.php" role="php">
         <tasks:replace from="@package_version@" to="version" type="package-info" />
        </file>
        <file baseinstalldir="PHP" name="FileCommentSniff.php" role="php">
         <tasks:replace from="@package_version@" to="version" type="package-info" />
        </file>
        <file baseinstalldir="PHP" name="FunctionCommentThrowTagSniff.php" role="php">
         <tasks:replace from="@package_version@" to="version" type="package-info" />
        </file>
        <file baseinstalldir="PHP" name="FunctionCommentSniff.php" role="php">
         <tasks:replace from="@package_version@" to="version" type="package-info" />
        </file>
        <file baseinstalldir="PHP" name="InlineCommentSniff.php" role="php">
         <tasks:replace from="@package_version@" to="version" type="package-info" />
        </file>
        <file baseinstalldir="PHP" name="LongConditionClosingCommentSniff.php" role="php">
         <tasks:replace from="@package_version@" to="version" type="package-info" />
        </file>
        <file baseinstalldir="PHP" name="PostStatementCommentSniff.php" role="php">
         <tasks:replace from="@package_version@" to="version" type="package-info" />
        </file>
        <file baseinstalldir="PHP" name="VariableCommentSniff.php" role="php">
         <tasks:replace from="@package_version@" to="version" type="package-info" />
        </file>
       </dir>
       <dir name="ControlStructures">
        <file baseinstalldir="PHP" name="ControlSignatureSniff.php" role="php">
         <tasks:replace from="@package_version@" to="version" type="package-info" />
        </file>
        <file baseinstalldir="PHP" name="ElseIfDeclarationSniff.php" role="php">
         <tasks:replace from="@package_version@" to="version" type="package-info" />
        </file>
        <file baseinstalldir="PHP" name="ForEachLoopDeclarationSniff.php" role="php">
         <tasks:replace from="@package_version@" to="version" type="package-info" />
        </file>
        <file baseinstalldir="PHP" name="ForLoopDeclarationSniff.php" role="php">
         <tasks:replace from="@package_version@" to="version" type="package-info" />
        </file>
        <file baseinstalldir="PHP" name="InlineIfDeclarationSniff.php" role="php">
         <tasks:replace from="@package_version@" to="version" type="package-info" />
        </file>
        <file baseinstalldir="PHP" name="LowercaseDeclarationSniff.php" role="php">
         <tasks:replace from="@package_version@" to="version" type="package-info" />
        </file>
        <file baseinstalldir="PHP" name="SwitchDeclarationSniff.php" role="php">
         <tasks:replace from="@package_version@" to="version" type="package-info" />
        </file>
       </dir>
       <dir name="CSS">
        <file baseinstalldir="PHP" name="ClassDefinitionClosingBraceSpaceSniff.php" role="php">
         <tasks:replace from="@package_version@" to="version" type="package-info" />
        </file>
        <file baseinstalldir="PHP" name="ClassDefinitionNameSpacingSniff.php" role="php">
         <tasks:replace from="@package_version@" to="version" type="package-info" />
        </file>
        <file baseinstalldir="PHP" name="ClassDefinitionOpeningBraceSpaceSniff.php" role="php">
         <tasks:replace from="@package_version@" to="version" type="package-info" />
        </file>
        <file baseinstalldir="PHP" name="ColonSpacingSniff.php" role="php">
         <tasks:replace from="@package_version@" to="version" type="package-info" />
        </file>
        <file baseinstalldir="PHP" name="ColourDefinitionSniff.php" role="php">
         <tasks:replace from="@package_version@" to="version" type="package-info" />
        </file>
        <file baseinstalldir="PHP" name="DisallowMultipleStyleDefinitionsSniff.php" role="php">
         <tasks:replace from="@package_version@" to="version" type="package-info" />
        </file>
        <file baseinstalldir="PHP" name="DuplicateClassDefinitionSniff.php" role="php">
         <tasks:replace from="@package_version@" to="version" type="package-info" />
        </file>
        <file baseinstalldir="PHP" name="DuplicateStyleDefinitionSniff.php" role="php">
         <tasks:replace from="@package_version@" to="version" type="package-info" />
        </file>
        <file baseinstalldir="PHP" name="EmptyClassDefinitionSniff.php" role="php">
         <tasks:replace from="@package_version@" to="version" type="package-info" />
        </file>
        <file baseinstalldir="PHP" name="EmptyStyleDefinitionSniff.php" role="php">
         <tasks:replace from="@package_version@" to="version" type="package-info" />
        </file>
        <file baseinstalldir="PHP" name="ForbiddenStylesSniff.php" role="php">
         <tasks:replace from="@package_version@" to="version" type="package-info" />
        </file>
        <file baseinstalldir="PHP" name="IndentationSniff.php" role="php">
         <tasks:replace from="@package_version@" to="version" type="package-info" />
        </file>
        <file baseinstalldir="PHP" name="LowercaseStyleDefinitionSniff.php" role="php">
         <tasks:replace from="@package_version@" to="version" type="package-info" />
        </file>
        <file baseinstalldir="PHP" name="MissingColonSniff.php" role="php">
         <tasks:replace from="@package_version@" to="version" type="package-info" />
        </file>
        <file baseinstalldir="PHP" name="NamedColoursSniff.php" role="php">
         <tasks:replace from="@package_version@" to="version" type="package-info" />
        </file>
        <file baseinstalldir="PHP" name="OpacitySniff.php" role="php">
         <tasks:replace from="@package_version@" to="version" type="package-info" />
        </file>
        <file baseinstalldir="PHP" name="SemicolonSpacingSniff.php" role="php">
         <tasks:replace from="@package_version@" to="version" type="package-info" />
        </file>
        <file baseinstalldir="PHP" name="ShorthandSizeSniff.php" role="php">
         <tasks:replace from="@package_version@" to="version" type="package-info" />
        </file>
       </dir>
       <dir name="Debug">
        <file baseinstalldir="PHP" name="JavaScriptLintSniff.php" role="php">
         <tasks:replace from="@package_version@" to="version" type="package-info" />
        </file>
        <file baseinstalldir="PHP" name="JSLintSniff.php" role="php">
         <tasks:replace from="@package_version@" to="version" type="package-info" />
        </file>
       </dir>
       <dir name="Files">
        <file baseinstalldir="PHP" name="FileExtensionSniff.php" role="php">
         <tasks:replace from="@package_version@" to="version" type="package-info" />
        </file>
       </dir>
       <dir name="Formatting">
        <file baseinstalldir="PHP" name="OperatorBracketSniff.php" role="php">
         <tasks:replace from="@package_version@" to="version" type="package-info" />
        </file>
       </dir>
       <dir name="Functions">
        <file baseinstalldir="PHP" name="FunctionDeclarationArgumentSpacingSniff.php" role="php">
         <tasks:replace from="@package_version@" to="version" type="package-info" />
        </file>
        <file baseinstalldir="PHP" name="FunctionDeclarationSniff.php" role="php">
         <tasks:replace from="@package_version@" to="version" type="package-info" />
        </file>
        <file baseinstalldir="PHP" name="FunctionDuplicateArgumentSniff.php" role="php">
         <tasks:replace from="@package_version@" to="version" type="package-info" />
        </file>
        <file baseinstalldir="PHP" name="GlobalFunctionSniff.php" role="php">
         <tasks:replace from="@package_version@" to="version" type="package-info" />
        </file>
        <file baseinstalldir="PHP" name="LowercaseFunctionKeywordsSniff.php" role="php">
         <tasks:replace from="@package_version@" to="version" type="package-info" />
        </file>
        <file baseinstalldir="PHP" name="MultiLineFunctionDeclarationSniff.php" role="php">
         <tasks:replace from="@package_version@" to="version" type="package-info" />
        </file>
       </dir>
       <dir name="NamingConventions">
        <file baseinstalldir="PHP" name="ValidFunctionNameSniff.php" role="php">
         <tasks:replace from="@package_version@" to="version" type="package-info" />
        </file>
        <file baseinstalldir="PHP" name="ValidVariableNameSniff.php" role="php">
         <tasks:replace from="@package_version@" to="version" type="package-info" />
        </file>
       </dir>
       <dir name="Objects">
        <file baseinstalldir="PHP" name="DisallowObjectStringIndexSniff.php" role="php">
         <tasks:replace from="@package_version@" to="version" type="package-info" />
        </file>
        <file baseinstalldir="PHP" name="ObjectInstantiationSniff.php" role="php">
         <tasks:replace from="@package_version@" to="version" type="package-info" />
        </file>
        <file baseinstalldir="PHP" name="ObjectMemberCommaSniff.php" role="php">
         <tasks:replace from="@package_version@" to="version" type="package-info" />
        </file>
       </dir>
       <dir name="Operators">
        <file baseinstalldir="PHP" name="ComparisonOperatorUsageSniff.php" role="php">
         <tasks:replace from="@package_version@" to="version" type="package-info" />
        </file>
        <file baseinstalldir="PHP" name="IncrementDecrementUsageSniff.php" role="php">
         <tasks:replace from="@package_version@" to="version" type="package-info" />
        </file>
        <file baseinstalldir="PHP" name="ValidLogicalOperatorsSniff.php" role="php">
         <tasks:replace from="@package_version@" to="version" type="package-info" />
        </file>
       </dir>
       <dir name="PHP">
        <file baseinstalldir="PHP" name="CommentedOutCodeSniff.php" role="php">
         <tasks:replace from="@package_version@" to="version" type="package-info" />
        </file>
        <file baseinstalldir="PHP" name="DisallowBooleanStatementSniff.php" role="php">
         <tasks:replace from="@package_version@" to="version" type="package-info" />
        </file>
        <file baseinstalldir="PHP" name="DisallowComparisonAssignmentSniff.php" role="php">
         <tasks:replace from="@package_version@" to="version" type="package-info" />
        </file>
        <file baseinstalldir="PHP" name="DisallowInlineIfSniff.php" role="php">
         <tasks:replace from="@package_version@" to="version" type="package-info" />
        </file>
        <file baseinstalldir="PHP" name="DisallowMultipleAssignmentsSniff.php" role="php">
         <tasks:replace from="@package_version@" to="version" type="package-info" />
        </file>
        <file baseinstalldir="PHP" name="DisallowObEndFlushSniff.php" role="php">
         <tasks:replace from="@package_version@" to="version" type="package-info" />
        </file>
        <file baseinstalldir="PHP" name="DisallowSizeFunctionsInLoopsSniff.php" role="php">
         <tasks:replace from="@package_version@" to="version" type="package-info" />
        </file>
        <file baseinstalldir="PHP" name="DiscouragedFunctionsSniff.php" role="php">
         <tasks:replace from="@package_version@" to="version" type="package-info" />
        </file>
        <file baseinstalldir="PHP" name="EmbeddedPhpSniff.php" role="php">
         <tasks:replace from="@package_version@" to="version" type="package-info" />
        </file>
        <file baseinstalldir="PHP" name="EvalSniff.php" role="php">
         <tasks:replace from="@package_version@" to="version" type="package-info" />
        </file>
        <file baseinstalldir="PHP" name="ForbiddenFunctionsSniff.php" role="php">
         <tasks:replace from="@package_version@" to="version" type="package-info" />
        </file>
        <file baseinstalldir="PHP" name="GlobalKeywordSniff.php" role="php">
         <tasks:replace from="@package_version@" to="version" type="package-info" />
        </file>
        <file baseinstalldir="PHP" name="HeredocSniff.php" role="php">
         <tasks:replace from="@package_version@" to="version" type="package-info" />
        </file>
        <file baseinstalldir="PHP" name="InnerFunctionsSniff.php" role="php">
         <tasks:replace from="@package_version@" to="version" type="package-info" />
        </file>
        <file baseinstalldir="PHP" name="LowercasePHPFunctionsSniff.php" role="php">
         <tasks:replace from="@package_version@" to="version" type="package-info" />
        </file>
        <file baseinstalldir="PHP" name="NonExecutableCodeSniff.php" role="php">
         <tasks:replace from="@package_version@" to="version" type="package-info" />
        </file>
       </dir>
       <dir name="Scope">
        <file baseinstalldir="PHP" name="MemberVarScopeSniff.php" role="php">
         <tasks:replace from="@package_version@" to="version" type="package-info" />
        </file>
        <file baseinstalldir="PHP" name="MethodScopeSniff.php" role="php">
         <tasks:replace from="@package_version@" to="version" type="package-info" />
        </file>
        <file baseinstalldir="PHP" name="StaticThisUsageSniff.php" role="php">
         <tasks:replace from="@package_version@" to="version" type="package-info" />
        </file>
       </dir>
       <dir name="Strings">
        <file baseinstalldir="PHP" name="ConcatenationSpacingSniff.php" role="php">
         <tasks:replace from="@package_version@" to="version" type="package-info" />
        </file>
        <file baseinstalldir="PHP" name="DoubleQuoteUsageSniff.php" role="php">
         <tasks:replace from="@package_version@" to="version" type="package-info" />
        </file>
        <file baseinstalldir="PHP" name="EchoedStringsSniff.php" role="php">
         <tasks:replace from="@package_version@" to="version" type="package-info" />
        </file>
       </dir>
       <dir name="WhiteSpace">
        <file baseinstalldir="PHP" name="CastSpacingSniff.php" role="php">
         <tasks:replace from="@package_version@" to="version" type="package-info" />
        </file>
        <file baseinstalldir="PHP" name="ControlStructureSpacingSniff.php" role="php">
         <tasks:replace from="@package_version@" to="version" type="package-info" />
        </file>
        <file baseinstalldir="PHP" name="FunctionClosingBraceSpaceSniff.php" role="php">
         <tasks:replace from="@package_version@" to="version" type="package-info" />
        </file>
        <file baseinstalldir="PHP" name="FunctionOpeningBraceSpaceSniff.php" role="php">
         <tasks:replace from="@package_version@" to="version" type="package-info" />
        </file>
        <file baseinstalldir="PHP" name="FunctionSpacingSniff.php" role="php">
         <tasks:replace from="@package_version@" to="version" type="package-info" />
        </file>
        <file baseinstalldir="PHP" name="LanguageConstructSpacingSniff.php" role="php">
         <tasks:replace from="@package_version@" to="version" type="package-info" />
        </file>
        <file baseinstalldir="PHP" name="LogicalOperatorSpacingSniff.php" role="php">
         <tasks:replace from="@package_version@" to="version" type="package-info" />
        </file>
        <file baseinstalldir="PHP" name="MemberVarSpacingSniff.php" role="php">
         <tasks:replace from="@package_version@" to="version" type="package-info" />
        </file>
        <file baseinstalldir="PHP" name="ObjectOperatorSpacingSniff.php" role="php">
         <tasks:replace from="@package_version@" to="version" type="package-info" />
        </file>
        <file baseinstalldir="PHP" name="OperatorSpacingSniff.php" role="php">
         <tasks:replace from="@package_version@" to="version" type="package-info" />
        </file>
        <file baseinstalldir="PHP" name="PropertyLabelSpacingSniff.php" role="php">
         <tasks:replace from="@package_version@" to="version" type="package-info" />
        </file>
        <file baseinstalldir="PHP" name="ScopeClosingBraceSniff.php" role="php">
         <tasks:replace from="@package_version@" to="version" type="package-info" />
        </file>
        <file baseinstalldir="PHP" name="ScopeKeywordSpacingSniff.php" role="php">
         <tasks:replace from="@package_version@" to="version" type="package-info" />
        </file>
        <file baseinstalldir="PHP" name="SemicolonSpacingSniff.php" role="php">
         <tasks:replace from="@package_version@" to="version" type="package-info" />
        </file>
        <file baseinstalldir="PHP" name="SuperfluousWhitespaceSniff.php" role="php">
         <tasks:replace from="@package_version@" to="version" type="package-info" />
        </file>
       </dir>
      </dir>
      <dir name="Tests">
       <dir name="Arrays">
        <file baseinstalldir="PHP" name="ArrayBracketSpacingUnitTest.inc" role="test" />
        <file baseinstalldir="PHP" name="ArrayBracketSpacingUnitTest.php" role="test">
         <tasks:replace from="@package_version@" to="version" type="package-info" />
        </file>
        <file baseinstalldir="PHP" name="ArrayDeclarationUnitTest.1.inc" role="test" />
        <file baseinstalldir="PHP" name="ArrayDeclarationUnitTest.1.inc.fixed" role="test" />
        <file baseinstalldir="PHP" name="ArrayDeclarationUnitTest.2.inc" role="test" />
        <file baseinstalldir="PHP" name="ArrayDeclarationUnitTest.2.inc.fixed" role="test" />
        <file baseinstalldir="PHP" name="ArrayDeclarationUnitTest.php" role="test">
         <tasks:replace from="@package_version@" to="version" type="package-info" />
        </file>
       </dir>
       <dir name="Classes">
        <file baseinstalldir="PHP" name="ClassDeclarationUnitTest.inc" role="test" />
        <file baseinstalldir="PHP" name="ClassDeclarationUnitTest.inc.fixed" role="test" />
        <file baseinstalldir="PHP" name="ClassDeclarationUnitTest.php" role="test">
         <tasks:replace from="@package_version@" to="version" type="package-info" />
        </file>
        <file baseinstalldir="PHP" name="ClassFileNameUnitTest.inc" role="test" />
        <file baseinstalldir="PHP" name="ClassFileNameUnitTest.php" role="test">
         <tasks:replace from="@package_version@" to="version" type="package-info" />
        </file>
        <file baseinstalldir="PHP" name="DuplicatePropertyUnitTest.js" role="test" />
        <file baseinstalldir="PHP" name="DuplicatePropertyUnitTest.php" role="test">
         <tasks:replace from="@package_version@" to="version" type="package-info" />
        </file>
        <file baseinstalldir="PHP" name="LowercaseClassKeywordsUnitTest.inc" role="test" />
        <file baseinstalldir="PHP" name="LowercaseClassKeywordsUnitTest.php" role="test">
         <tasks:replace from="@package_version@" to="version" type="package-info" />
        </file>
        <file baseinstalldir="PHP" name="SelfMemberReferenceUnitTest.inc" role="test" />
        <file baseinstalldir="PHP" name="SelfMemberReferenceUnitTest.php" role="test">
         <tasks:replace from="@package_version@" to="version" type="package-info" />
        </file>
        <file baseinstalldir="PHP" name="ValidClassNameUnitTest.inc" role="test" />
        <file baseinstalldir="PHP" name="ValidClassNameUnitTest.php" role="test">
         <tasks:replace from="@package_version@" to="version" type="package-info" />
        </file>
       </dir>
       <dir name="Commenting">
        <file baseinstalldir="PHP" name="BlockCommentUnitTest.inc" role="test" />
        <file baseinstalldir="PHP" name="BlockCommentUnitTest.php" role="test">
         <tasks:replace from="@package_version@" to="version" type="package-info" />
        </file>
        <file baseinstalldir="PHP" name="ClassCommentUnitTest.inc" role="test" />
        <file baseinstalldir="PHP" name="ClassCommentUnitTest.php" role="test">
         <tasks:replace from="@package_version@" to="version" type="package-info" />
        </file>
        <file baseinstalldir="PHP" name="ClosingDeclarationCommentUnitTest.inc" role="test" />
        <file baseinstalldir="PHP" name="ClosingDeclarationCommentUnitTest.php" role="test">
         <tasks:replace from="@package_version@" to="version" type="package-info" />
        </file>
        <file baseinstalldir="PHP" name="DocCommentAlignmentUnitTest.inc" role="test" />
        <file baseinstalldir="PHP" name="DocCommentAlignmentUnitTest.inc.fixed" role="test" />
        <file baseinstalldir="PHP" name="DocCommentAlignmentUnitTest.js" role="test" />
        <file baseinstalldir="PHP" name="DocCommentAlignmentUnitTest.js.fixed" role="test" />
        <file baseinstalldir="PHP" name="DocCommentAlignmentUnitTest.php" role="test">
         <tasks:replace from="@package_version@" to="version" type="package-info" />
        </file>
        <file baseinstalldir="PHP" name="EmptyCatchCommentUnitTest.inc" role="test" />
        <file baseinstalldir="PHP" name="EmptyCatchCommentUnitTest.php" role="test">
         <tasks:replace from="@package_version@" to="version" type="package-info" />
        </file>
        <file baseinstalldir="PHP" name="FileCommentUnitTest.inc" role="test" />
        <file baseinstalldir="PHP" name="FileCommentUnitTest.1.inc" role="test" />
        <file baseinstalldir="PHP" name="FileCommentUnitTest.js" role="test" />
        <file baseinstalldir="PHP" name="FileCommentUnitTest.1.js" role="test" />
        <file baseinstalldir="PHP" name="FileCommentUnitTest.php" role="test">
         <tasks:replace from="@package_version@" to="version" type="package-info" />
        </file>
        <file baseinstalldir="PHP" name="FunctionCommentThrowTagUnitTest.inc" role="test" />
        <file baseinstalldir="PHP" name="FunctionCommentThrowTagUnitTest.php" role="test">
         <tasks:replace from="@package_version@" to="version" type="package-info" />
        </file>
        <file baseinstalldir="PHP" name="FunctionCommentUnitTest.inc" role="test" />
        <file baseinstalldir="PHP" name="FunctionCommentUnitTest.php" role="test">
         <tasks:replace from="@package_version@" to="version" type="package-info" />
        </file>
        <file baseinstalldir="PHP" name="InlineCommentUnitTest.inc" role="test" />
        <file baseinstalldir="PHP" name="InlineCommentUnitTest.inc.fixed" role="test" />
        <file baseinstalldir="PHP" name="InlineCommentUnitTest.js" role="test" />
        <file baseinstalldir="PHP" name="InlineCommentUnitTest.php" role="test">
         <tasks:replace from="@package_version@" to="version" type="package-info" />
        </file>
        <file baseinstalldir="PHP" name="LongConditionClosingCommentUnitTest.inc" role="test" />
        <file baseinstalldir="PHP" name="LongConditionClosingCommentUnitTest.js" role="test" />
        <file baseinstalldir="PHP" name="LongConditionClosingCommentUnitTest.php" role="test">
         <tasks:replace from="@package_version@" to="version" type="package-info" />
        </file>
        <file baseinstalldir="PHP" name="PostStatementCommentUnitTest.inc" role="test" />
        <file baseinstalldir="PHP" name="PostStatementCommentUnitTest.js" role="test" />
        <file baseinstalldir="PHP" name="PostStatementCommentUnitTest.php" role="test">
         <tasks:replace from="@package_version@" to="version" type="package-info" />
        </file>
        <file baseinstalldir="PHP" name="VariableCommentUnitTest.inc" role="test" />
        <file baseinstalldir="PHP" name="VariableCommentUnitTest.php" role="test">
         <tasks:replace from="@package_version@" to="version" type="package-info" />
        </file>
       </dir>
       <dir name="ControlStructures">
        <file baseinstalldir="PHP" name="ControlSignatureUnitTest.inc" role="test" />
        <file baseinstalldir="PHP" name="ControlSignatureUnitTest.inc.fixed" role="test" />
        <file baseinstalldir="PHP" name="ControlSignatureUnitTest.js" role="test" />
        <file baseinstalldir="PHP" name="ControlSignatureUnitTest.js.fixed" role="test" />
        <file baseinstalldir="PHP" name="ControlSignatureUnitTest.php" role="test">
         <tasks:replace from="@package_version@" to="version" type="package-info" />
        </file>
        <file baseinstalldir="PHP" name="ElseIfDeclarationUnitTest.inc" role="test" />
        <file baseinstalldir="PHP" name="ElseIfDeclarationUnitTest.php" role="test">
         <tasks:replace from="@package_version@" to="version" type="package-info" />
        </file>
        <file baseinstalldir="PHP" name="ForEachLoopDeclarationUnitTest.inc" role="test" />
        <file baseinstalldir="PHP" name="ForEachLoopDeclarationUnitTest.inc.fixed" role="test" />
        <file baseinstalldir="PHP" name="ForEachLoopDeclarationUnitTest.php" role="test">
         <tasks:replace from="@package_version@" to="version" type="package-info" />
        </file>
        <file baseinstalldir="PHP" name="ForLoopDeclarationUnitTest.inc" role="test" />
        <file baseinstalldir="PHP" name="ForLoopDeclarationUnitTest.js" role="test" />
        <file baseinstalldir="PHP" name="ForLoopDeclarationUnitTest.php" role="test">
         <tasks:replace from="@package_version@" to="version" type="package-info" />
        </file>
        <file baseinstalldir="PHP" name="InlineIfDeclarationUnitTest.inc" role="test" />
        <file baseinstalldir="PHP" name="InlineIfDeclarationUnitTest.php" role="test">
         <tasks:replace from="@package_version@" to="version" type="package-info" />
        </file>
        <file baseinstalldir="PHP" name="LowercaseDeclarationUnitTest.inc" role="test" />
        <file baseinstalldir="PHP" name="LowercaseDeclarationUnitTest.php" role="test">
         <tasks:replace from="@package_version@" to="version" type="package-info" />
        </file>
        <file baseinstalldir="PHP" name="SwitchDeclarationUnitTest.inc" role="test" />
        <file baseinstalldir="PHP" name="SwitchDeclarationUnitTest.js" role="test" />
        <file baseinstalldir="PHP" name="SwitchDeclarationUnitTest.php" role="test">
         <tasks:replace from="@package_version@" to="version" type="package-info" />
        </file>
       </dir>
       <dir name="CSS">
        <file baseinstalldir="PHP" name="ClassDefinitionClosingBraceSpaceUnitTest.css" role="test" />
        <file baseinstalldir="PHP" name="ClassDefinitionClosingBraceSpaceUnitTest.php" role="test">
         <tasks:replace from="@package_version@" to="version" type="package-info" />
        </file>
        <file baseinstalldir="PHP" name="ClassDefinitionNameSpacingUnitTest.css" role="test" />
        <file baseinstalldir="PHP" name="ClassDefinitionNameSpacingUnitTest.php" role="test">
         <tasks:replace from="@package_version@" to="version" type="package-info" />
        </file>
        <file baseinstalldir="PHP" name="ClassDefinitionOpeningBraceSpaceUnitTest.css" role="test" />
        <file baseinstalldir="PHP" name="ClassDefinitionOpeningBraceSpaceUnitTest.php" role="test">
         <tasks:replace from="@package_version@" to="version" type="package-info" />
        </file>
        <file baseinstalldir="PHP" name="ColonSpacingUnitTest.css" role="test" />
        <file baseinstalldir="PHP" name="ColonSpacingUnitTest.php" role="test">
         <tasks:replace from="@package_version@" to="version" type="package-info" />
        </file>
        <file baseinstalldir="PHP" name="ColourDefinitionUnitTest.css" role="test" />
        <file baseinstalldir="PHP" name="ColourDefinitionUnitTest.php" role="test">
         <tasks:replace from="@package_version@" to="version" type="package-info" />
        </file>
        <file baseinstalldir="PHP" name="DisallowMultipleStyleDefinitionsUnitTest.css" role="test" />
        <file baseinstalldir="PHP" name="DisallowMultipleStyleDefinitionsUnitTest.php" role="test">
         <tasks:replace from="@package_version@" to="version" type="package-info" />
        </file>
        <file baseinstalldir="PHP" name="DuplicateClassDefinitionUnitTest.css" role="test" />
        <file baseinstalldir="PHP" name="DuplicateClassDefinitionUnitTest.php" role="test">
         <tasks:replace from="@package_version@" to="version" type="package-info" />
        </file>
        <file baseinstalldir="PHP" name="DuplicateStyleDefinitionUnitTest.css" role="test" />
        <file baseinstalldir="PHP" name="DuplicateStyleDefinitionUnitTest.php" role="test">
         <tasks:replace from="@package_version@" to="version" type="package-info" />
        </file>
        <file baseinstalldir="PHP" name="EmptyClassDefinitionUnitTest.css" role="test" />
        <file baseinstalldir="PHP" name="EmptyClassDefinitionUnitTest.php" role="test">
         <tasks:replace from="@package_version@" to="version" type="package-info" />
        </file>
        <file baseinstalldir="PHP" name="EmptyStyleDefinitionUnitTest.css" role="test" />
        <file baseinstalldir="PHP" name="EmptyStyleDefinitionUnitTest.php" role="test">
         <tasks:replace from="@package_version@" to="version" type="package-info" />
        </file>
        <file baseinstalldir="PHP" name="ForbiddenStylesUnitTest.css" role="test" />
        <file baseinstalldir="PHP" name="ForbiddenStylesUnitTest.php" role="test">
         <tasks:replace from="@package_version@" to="version" type="package-info" />
        </file>
        <file baseinstalldir="PHP" name="IndentationUnitTest.css" role="test" />
        <file baseinstalldir="PHP" name="IndentationUnitTest.php" role="test">
         <tasks:replace from="@package_version@" to="version" type="package-info" />
        </file>
        <file baseinstalldir="PHP" name="LowercaseStyleDefinitionUnitTest.css" role="test" />
        <file baseinstalldir="PHP" name="LowercaseStyleDefinitionUnitTest.php" role="test">
         <tasks:replace from="@package_version@" to="version" type="package-info" />
        </file>
        <file baseinstalldir="PHP" name="MissingColonUnitTest.css" role="test" />
        <file baseinstalldir="PHP" name="MissingColonUnitTest.php" role="test">
         <tasks:replace from="@package_version@" to="version" type="package-info" />
        </file>
        <file baseinstalldir="PHP" name="NamedColoursUnitTest.css" role="test" />
        <file baseinstalldir="PHP" name="NamedColoursUnitTest.php" role="test">
         <tasks:replace from="@package_version@" to="version" type="package-info" />
        </file>
        <file baseinstalldir="PHP" name="OpacityUnitTest.css" role="test" />
        <file baseinstalldir="PHP" name="OpacityUnitTest.php" role="test">
         <tasks:replace from="@package_version@" to="version" type="package-info" />
        </file>
        <file baseinstalldir="PHP" name="SemicolonSpacingUnitTest.css" role="test" />
        <file baseinstalldir="PHP" name="SemicolonSpacingUnitTest.php" role="test">
         <tasks:replace from="@package_version@" to="version" type="package-info" />
        </file>
        <file baseinstalldir="PHP" name="ShorthandSizeUnitTest.css" role="test" />
        <file baseinstalldir="PHP" name="ShorthandSizeUnitTest.php" role="test">
         <tasks:replace from="@package_version@" to="version" type="package-info" />
        </file>
       </dir>
       <dir name="Debug">
        <file baseinstalldir="PHP" name="JavaScriptLintUnitTest.js" role="test" />
        <file baseinstalldir="PHP" name="JavaScriptLintUnitTest.php" role="test">
         <tasks:replace from="@package_version@" to="version" type="package-info" />
        </file>
        <file baseinstalldir="PHP" name="JSLintUnitTest.js" role="test" />
        <file baseinstalldir="PHP" name="JSLintUnitTest.php" role="test">
         <tasks:replace from="@package_version@" to="version" type="package-info" />
        </file>
       </dir>
       <dir name="Files">
        <file baseinstalldir="PHP" name="FileExtensionUnitTest.1.inc" role="test" />
        <file baseinstalldir="PHP" name="FileExtensionUnitTest.2.inc" role="test" />
        <file baseinstalldir="PHP" name="FileExtensionUnitTest.3.inc" role="test" />
        <file baseinstalldir="PHP" name="FileExtensionUnitTest.4.inc" role="test" />
        <file baseinstalldir="PHP" name="FileExtensionUnitTest.php" role="test">
         <tasks:replace from="@package_version@" to="version" type="package-info" />
        </file>
       </dir>
       <dir name="Formatting">
        <file baseinstalldir="PHP" name="OperatorBracketUnitTest.inc" role="test" />
        <file baseinstalldir="PHP" name="OperatorBracketUnitTest.js" role="test" />
        <file baseinstalldir="PHP" name="OperatorBracketUnitTest.php" role="test">
         <tasks:replace from="@package_version@" to="version" type="package-info" />
        </file>
       </dir>
       <dir name="Functions">
        <file baseinstalldir="PHP" name="FunctionDeclarationArgumentSpacingUnitTest.inc" role="test" />
        <file baseinstalldir="PHP" name="FunctionDeclarationArgumentSpacingUnitTest.php" role="test">
         <tasks:replace from="@package_version@" to="version" type="package-info" />
        </file>
        <file baseinstalldir="PHP" name="FunctionDeclarationUnitTest.inc" role="test" />
        <file baseinstalldir="PHP" name="FunctionDeclarationUnitTest.php" role="test">
         <tasks:replace from="@package_version@" to="version" type="package-info" />
        </file>
        <file baseinstalldir="PHP" name="FunctionDuplicateArgumentUnitTest.inc" role="test" />
        <file baseinstalldir="PHP" name="FunctionDuplicateArgumentUnitTest.php" role="test">
         <tasks:replace from="@package_version@" to="version" type="package-info" />
        </file>
        <file baseinstalldir="PHP" name="GlobalFunctionUnitTest.inc" role="test" />
        <file baseinstalldir="PHP" name="GlobalFunctionUnitTest.php" role="test">
         <tasks:replace from="@package_version@" to="version" type="package-info" />
        </file>
        <file baseinstalldir="PHP" name="LowercaseFunctionKeywordsUnitTest.inc" role="test" />
        <file baseinstalldir="PHP" name="LowercaseFunctionKeywordsUnitTest.php" role="test">
         <tasks:replace from="@package_version@" to="version" type="package-info" />
        </file>
        <file baseinstalldir="PHP" name="MultiLineFunctionDeclarationUnitTest.inc" role="test" />
        <file baseinstalldir="PHP" name="MultiLineFunctionDeclarationUnitTest.js" role="test" />
        <file baseinstalldir="PHP" name="MultiLineFunctionDeclarationUnitTest.php" role="test">
         <tasks:replace from="@package_version@" to="version" type="package-info" />
        </file>
       </dir>
       <dir name="NamingConventions">
        <file baseinstalldir="PHP" name="ValidFunctionNameUnitTest.inc" role="test" />
        <file baseinstalldir="PHP" name="ValidFunctionNameUnitTest.php" role="test">
         <tasks:replace from="@package_version@" to="version" type="package-info" />
        </file>
        <file baseinstalldir="PHP" name="ValidVariableNameUnitTest.inc" role="test" />
        <file baseinstalldir="PHP" name="ValidVariableNameUnitTest.php" role="test">
         <tasks:replace from="@package_version@" to="version" type="package-info" />
        </file>
       </dir>
       <dir name="Objects">
        <file baseinstalldir="PHP" name="DisallowObjectStringIndexUnitTest.js" role="test" />
        <file baseinstalldir="PHP" name="DisallowObjectStringIndexUnitTest.php" role="test">
         <tasks:replace from="@package_version@" to="version" type="package-info" />
        </file>
        <file baseinstalldir="PHP" name="ObjectInstantiationUnitTest.inc" role="test" />
        <file baseinstalldir="PHP" name="ObjectInstantiationUnitTest.php" role="test">
         <tasks:replace from="@package_version@" to="version" type="package-info" />
        </file>
        <file baseinstalldir="PHP" name="ObjectMemberCommaUnitTest.js" role="test" />
        <file baseinstalldir="PHP" name="ObjectMemberCommaUnitTest.php" role="test">
         <tasks:replace from="@package_version@" to="version" type="package-info" />
        </file>
       </dir>
       <dir name="Operators">
        <file baseinstalldir="PHP" name="ComparisonOperatorUsageUnitTest.inc" role="test" />
        <file baseinstalldir="PHP" name="ComparisonOperatorUsageUnitTest.js" role="test" />
        <file baseinstalldir="PHP" name="ComparisonOperatorUsageUnitTest.php" role="test">
         <tasks:replace from="@package_version@" to="version" type="package-info" />
        </file>
        <file baseinstalldir="PHP" name="IncrementDecrementUsageUnitTest.inc" role="test" />
        <file baseinstalldir="PHP" name="IncrementDecrementUsageUnitTest.php" role="test">
         <tasks:replace from="@package_version@" to="version" type="package-info" />
        </file>
        <file baseinstalldir="PHP" name="ValidLogicalOperatorsUnitTest.inc" role="test" />
        <file baseinstalldir="PHP" name="ValidLogicalOperatorsUnitTest.php" role="test">
         <tasks:replace from="@package_version@" to="version" type="package-info" />
        </file>
       </dir>
       <dir name="PHP">
        <file baseinstalldir="PHP" name="CommentedOutCodeUnitTest.css" role="test" />
        <file baseinstalldir="PHP" name="CommentedOutCodeUnitTest.inc" role="test" />
        <file baseinstalldir="PHP" name="CommentedOutCodeUnitTest.php" role="test">
         <tasks:replace from="@package_version@" to="version" type="package-info" />
        </file>
        <file baseinstalldir="PHP" name="DisallowBooleanStatementUnitTest.inc" role="test" />
        <file baseinstalldir="PHP" name="DisallowBooleanStatementUnitTest.php" role="test">
         <tasks:replace from="@package_version@" to="version" type="package-info" />
        </file>
        <file baseinstalldir="PHP" name="DisallowComparisonAssignmentUnitTest.inc" role="test" />
        <file baseinstalldir="PHP" name="DisallowComparisonAssignmentUnitTest.php" role="test">
         <tasks:replace from="@package_version@" to="version" type="package-info" />
        </file>
        <file baseinstalldir="PHP" name="DisallowInlineIfUnitTest.inc" role="test" />
        <file baseinstalldir="PHP" name="DisallowInlineIfUnitTest.js" role="test" />
        <file baseinstalldir="PHP" name="DisallowInlineIfUnitTest.php" role="test">
         <tasks:replace from="@package_version@" to="version" type="package-info" />
        </file>
        <file baseinstalldir="PHP" name="DisallowMultipleAssignmentsUnitTest.inc" role="test" />
        <file baseinstalldir="PHP" name="DisallowMultipleAssignmentsUnitTest.php" role="test">
         <tasks:replace from="@package_version@" to="version" type="package-info" />
        </file>
        <file baseinstalldir="PHP" name="DisallowObEndFlushUnitTest.inc" role="test" />
        <file baseinstalldir="PHP" name="DisallowObEndFlushUnitTest.php" role="test">
         <tasks:replace from="@package_version@" to="version" type="package-info" />
        </file>
        <file baseinstalldir="PHP" name="DisallowSizeFunctionsInLoopsUnitTest.inc" role="test" />
        <file baseinstalldir="PHP" name="DisallowSizeFunctionsInLoopsUnitTest.js" role="test" />
        <file baseinstalldir="PHP" name="DisallowSizeFunctionsInLoopsUnitTest.php" role="test">
         <tasks:replace from="@package_version@" to="version" type="package-info" />
        </file>
        <file baseinstalldir="PHP" name="DiscouragedFunctionsUnitTest.inc" role="test" />
        <file baseinstalldir="PHP" name="DiscouragedFunctionsUnitTest.php" role="test">
         <tasks:replace from="@package_version@" to="version" type="package-info" />
        </file>
        <file baseinstalldir="PHP" name="EmbeddedPhpUnitTest.inc" role="test" />
        <file baseinstalldir="PHP" name="EmbeddedPhpUnitTest.inc.fixed" role="test" />
        <file baseinstalldir="PHP" name="EmbeddedPhpUnitTest.php" role="test">
         <tasks:replace from="@package_version@" to="version" type="package-info" />
        </file>
        <file baseinstalldir="PHP" name="EvalUnitTest.inc" role="test" />
        <file baseinstalldir="PHP" name="EvalUnitTest.php" role="test">
         <tasks:replace from="@package_version@" to="version" type="package-info" />
        </file>
        <file baseinstalldir="PHP" name="ForbiddenFunctionsUnitTest.inc" role="test" />
        <file baseinstalldir="PHP" name="ForbiddenFunctionsUnitTest.php" role="test">
         <tasks:replace from="@package_version@" to="version" type="package-info" />
        </file>
        <file baseinstalldir="PHP" name="GlobalKeywordUnitTest.inc" role="test" />
        <file baseinstalldir="PHP" name="GlobalKeywordUnitTest.php" role="test">
         <tasks:replace from="@package_version@" to="version" type="package-info" />
        </file>
        <file baseinstalldir="PHP" name="HeredocUnitTest.inc" role="test" />
        <file baseinstalldir="PHP" name="HeredocUnitTest.php" role="test">
         <tasks:replace from="@package_version@" to="version" type="package-info" />
        </file>
        <file baseinstalldir="PHP" name="InnerFunctionsUnitTest.inc" role="test" />
        <file baseinstalldir="PHP" name="InnerFunctionsUnitTest.php" role="test">
         <tasks:replace from="@package_version@" to="version" type="package-info" />
        </file>
        <file baseinstalldir="PHP" name="LowercasePHPFunctionsUnitTest.inc" role="test" />
        <file baseinstalldir="PHP" name="LowercasePHPFunctionsUnitTest.php" role="test">
         <tasks:replace from="@package_version@" to="version" type="package-info" />
        </file>
        <file baseinstalldir="PHP" name="NonExecutableCodeUnitTest.inc" role="test" />
        <file baseinstalldir="PHP" name="NonExecutableCodeUnitTest.php" role="test">
         <tasks:replace from="@package_version@" to="version" type="package-info" />
        </file>
       </dir>
       <dir name="Scope">
        <file baseinstalldir="PHP" name="MemberVarScopeUnitTest.inc" role="test" />
        <file baseinstalldir="PHP" name="MemberVarScopeUnitTest.php" role="test">
         <tasks:replace from="@package_version@" to="version" type="package-info" />
        </file>
        <file baseinstalldir="PHP" name="MethodScopeUnitTest.inc" role="test" />
        <file baseinstalldir="PHP" name="MethodScopeUnitTest.php" role="test">
         <tasks:replace from="@package_version@" to="version" type="package-info" />
        </file>
        <file baseinstalldir="PHP" name="StaticThisUsageUnitTest.inc" role="test" />
        <file baseinstalldir="PHP" name="StaticThisUsageUnitTest.php" role="test">
         <tasks:replace from="@package_version@" to="version" type="package-info" />
        </file>
       </dir>
       <dir name="Strings">
        <file baseinstalldir="PHP" name="ConcatenationSpacingUnitTest.inc" role="test" />
        <file baseinstalldir="PHP" name="ConcatenationSpacingUnitTest.inc.fixed" role="test" />
        <file baseinstalldir="PHP" name="ConcatenationSpacingUnitTest.php" role="test">
         <tasks:replace from="@package_version@" to="version" type="package-info" />
        </file>
        <file baseinstalldir="PHP" name="DoubleQuoteUsageUnitTest.inc" role="test" />
        <file baseinstalldir="PHP" name="DoubleQuoteUsageUnitTest.inc.fixed" role="test" />
        <file baseinstalldir="PHP" name="DoubleQuoteUsageUnitTest.php" role="test">
         <tasks:replace from="@package_version@" to="version" type="package-info" />
        </file>
        <file baseinstalldir="PHP" name="EchoedStringsUnitTest.inc" role="test" />
        <file baseinstalldir="PHP" name="EchoedStringsUnitTest.php" role="test">
         <tasks:replace from="@package_version@" to="version" type="package-info" />
        </file>
       </dir>
       <dir name="WhiteSpace">
        <file baseinstalldir="PHP" name="CastSpacingUnitTest.inc" role="test" />
        <file baseinstalldir="PHP" name="CastSpacingUnitTest.php" role="test">
         <tasks:replace from="@package_version@" to="version" type="package-info" />
        </file>
        <file baseinstalldir="PHP" name="ControlStructureSpacingUnitTest.inc" role="test" />
        <file baseinstalldir="PHP" name="ControlStructureSpacingUnitTest.js" role="test" />
        <file baseinstalldir="PHP" name="ControlStructureSpacingUnitTest.php" role="test">
         <tasks:replace from="@package_version@" to="version" type="package-info" />
        </file>
        <file baseinstalldir="PHP" name="FunctionClosingBraceSpaceUnitTest.inc" role="test" />
        <file baseinstalldir="PHP" name="FunctionClosingBraceSpaceUnitTest.inc.fixed" role="test" />
        <file baseinstalldir="PHP" name="FunctionClosingBraceSpaceUnitTest.js" role="test" />
        <file baseinstalldir="PHP" name="FunctionClosingBraceSpaceUnitTest.js.fixed" role="test" />
        <file baseinstalldir="PHP" name="FunctionClosingBraceSpaceUnitTest.php" role="test">
         <tasks:replace from="@package_version@" to="version" type="package-info" />
        </file>
        <file baseinstalldir="PHP" name="FunctionOpeningBraceSpaceUnitTest.inc" role="test" />
        <file baseinstalldir="PHP" name="FunctionOpeningBraceSpaceUnitTest.js" role="test" />
        <file baseinstalldir="PHP" name="FunctionOpeningBraceSpaceUnitTest.php" role="test">
         <tasks:replace from="@package_version@" to="version" type="package-info" />
        </file>
        <file baseinstalldir="PHP" name="FunctionSpacingUnitTest.inc" role="test" />
        <file baseinstalldir="PHP" name="FunctionSpacingUnitTest.inc.fixed" role="test" />
        <file baseinstalldir="PHP" name="FunctionSpacingUnitTest.php" role="test">
         <tasks:replace from="@package_version@" to="version" type="package-info" />
        </file>
        <file baseinstalldir="PHP" name="LanguageConstructSpacingUnitTest.inc" role="test" />
        <file baseinstalldir="PHP" name="LanguageConstructSpacingUnitTest.php" role="test">
         <tasks:replace from="@package_version@" to="version" type="package-info" />
        </file>
        <file baseinstalldir="PHP" name="LogicalOperatorSpacingUnitTest.inc" role="test" />
        <file baseinstalldir="PHP" name="LogicalOperatorSpacingUnitTest.js" role="test" />
        <file baseinstalldir="PHP" name="LogicalOperatorSpacingUnitTest.php" role="test">
         <tasks:replace from="@package_version@" to="version" type="package-info" />
        </file>
        <file baseinstalldir="PHP" name="MemberVarSpacingUnitTest.inc" role="test" />
        <file baseinstalldir="PHP" name="MemberVarSpacingUnitTest.inc.fixed" role="test" />
        <file baseinstalldir="PHP" name="MemberVarSpacingUnitTest.php" role="test">
         <tasks:replace from="@package_version@" to="version" type="package-info" />
        </file>
        <file baseinstalldir="PHP" name="ObjectOperatorSpacingUnitTest.inc" role="test" />
        <file baseinstalldir="PHP" name="ObjectOperatorSpacingUnitTest.php" role="test">
         <tasks:replace from="@package_version@" to="version" type="package-info" />
        </file>
        <file baseinstalldir="PHP" name="OperatorSpacingUnitTest.inc" role="test" />
        <file baseinstalldir="PHP" name="OperatorSpacingUnitTest.inc.fixed" role="test" />
        <file baseinstalldir="PHP" name="OperatorSpacingUnitTest.js" role="test" />
        <file baseinstalldir="PHP" name="OperatorSpacingUnitTest.js.fixed" role="test" />
        <file baseinstalldir="PHP" name="OperatorSpacingUnitTest.php" role="test">
         <tasks:replace from="@package_version@" to="version" type="package-info" />
        </file>
        <file baseinstalldir="PHP" name="PropertyLabelSpacingUnitTest.js" role="test" />
        <file baseinstalldir="PHP" name="PropertyLabelSpacingUnitTest.js.fixed" role="test" />
        <file baseinstalldir="PHP" name="PropertyLabelSpacingUnitTest.php" role="test">
         <tasks:replace from="@package_version@" to="version" type="package-info" />
        </file>
        <file baseinstalldir="PHP" name="ScopeClosingBraceUnitTest.inc" role="test" />
        <file baseinstalldir="PHP" name="ScopeClosingBraceUnitTest.php" role="test">
         <tasks:replace from="@package_version@" to="version" type="package-info" />
        </file>
        <file baseinstalldir="PHP" name="ScopeKeywordSpacingUnitTest.inc" role="test" />
        <file baseinstalldir="PHP" name="ScopeKeywordSpacingUnitTest.php" role="test">
         <tasks:replace from="@package_version@" to="version" type="package-info" />
        </file>
        <file baseinstalldir="PHP" name="SemicolonSpacingUnitTest.inc" role="test" />
        <file baseinstalldir="PHP" name="SemicolonSpacingUnitTest.js" role="test" />
        <file baseinstalldir="PHP" name="SemicolonSpacingUnitTest.php" role="test">
         <tasks:replace from="@package_version@" to="version" type="package-info" />
        </file>
        <file baseinstalldir="PHP" name="SuperfluousWhitespaceUnitTest.1.css" role="test" />
        <file baseinstalldir="PHP" name="SuperfluousWhitespaceUnitTest.1.css.fixed" role="test" />
        <file baseinstalldir="PHP" name="SuperfluousWhitespaceUnitTest.1.js" role="test" />
        <file baseinstalldir="PHP" name="SuperfluousWhitespaceUnitTest.1.js.fixed" role="test" />
        <file baseinstalldir="PHP" name="SuperfluousWhitespaceUnitTest.2.css" role="test" />
        <file baseinstalldir="PHP" name="SuperfluousWhitespaceUnitTest.2.css.fixed" role="test" />
        <file baseinstalldir="PHP" name="SuperfluousWhitespaceUnitTest.2.js" role="test" />
        <file baseinstalldir="PHP" name="SuperfluousWhitespaceUnitTest.2.js.fixed" role="test" />
        <file baseinstalldir="PHP" name="SuperfluousWhitespaceUnitTest.3.css" role="test" />
        <file baseinstalldir="PHP" name="SuperfluousWhitespaceUnitTest.3.css.fixed" role="test" />
        <file baseinstalldir="PHP" name="SuperfluousWhitespaceUnitTest.3.js" role="test" />
        <file baseinstalldir="PHP" name="SuperfluousWhitespaceUnitTest.3.js.fixed" role="test" />
        <file baseinstalldir="PHP" name="SuperfluousWhitespaceUnitTest.inc" role="test" />
        <file baseinstalldir="PHP" name="SuperfluousWhitespaceUnitTest.inc.fixed" role="test" />
        <file baseinstalldir="PHP" name="SuperfluousWhitespaceUnitTest.php" role="test">
         <tasks:replace from="@package_version@" to="version" type="package-info" />
        </file>
       </dir>
      </dir>
      <file baseinstalldir="PHP" name="ruleset.xml" role="php" />
     </dir>
     <dir name="Zend">
      <dir name="Docs">
       <dir name="Debug">
        <file baseinstalldir="PHP" name="CodeAnalyzerStandard.xml" role="php" />
       </dir>
       <dir name="Files">
        <file baseinstalldir="PHP" name="ClosingTagStandard.xml" role="php" />
       </dir>
       <dir name="NamingConventions">
        <file baseinstalldir="PHP" name="ValidVariableNameStandard.xml" role="php" />
       </dir>
      </dir>
      <dir name="Sniffs">
       <dir name="Debug">
        <file baseinstalldir="PHP" name="CodeAnalyzerSniff.php" role="php">
         <tasks:replace from="@package_version@" to="version" type="package-info" />
        </file>
       </dir>
       <dir name="Files">
        <file baseinstalldir="PHP" name="ClosingTagSniff.php" role="php">
         <tasks:replace from="@package_version@" to="version" type="package-info" />
        </file>
       </dir>
       <dir name="NamingConventions">
        <file baseinstalldir="PHP" name="ValidVariableNameSniff.php" role="php">
         <tasks:replace from="@package_version@" to="version" type="package-info" />
        </file>
       </dir>
      </dir>
      <dir name="Tests">
       <dir name="Debug">
        <file baseinstalldir="PHP" name="CodeAnalyzerUnitTest.inc" role="test" />
        <file baseinstalldir="PHP" name="CodeAnalyzerUnitTest.php" role="test">
         <tasks:replace from="@package_version@" to="version" type="package-info" />
        </file>
       </dir>
       <dir name="Files">
        <file baseinstalldir="PHP" name="ClosingTagUnitTest.1.inc" role="test" />
        <file baseinstalldir="PHP" name="ClosingTagUnitTest.2.inc" role="test" />
        <file baseinstalldir="PHP" name="ClosingTagUnitTest.php" role="test">
         <tasks:replace from="@package_version@" to="version" type="package-info" />
        </file>
       </dir>
       <dir name="NamingConventions">
        <file baseinstalldir="PHP" name="ValidVariableNameUnitTest.inc" role="test" />
        <file baseinstalldir="PHP" name="ValidVariableNameUnitTest.php" role="test">
         <tasks:replace from="@package_version@" to="version" type="package-info" />
        </file>
       </dir>
      </dir>
      <file baseinstalldir="PHP" name="ruleset.xml" role="php" />
     </dir>
     <file baseinstalldir="PHP" name="AbstractPatternSniff.php" role="php">
      <tasks:replace from="@package_version@" to="version" type="package-info" />
     </file>
     <file baseinstalldir="PHP" name="AbstractScopeSniff.php" role="php">
      <tasks:replace from="@package_version@" to="version" type="package-info" />
     </file>
     <file baseinstalldir="PHP" name="AbstractVariableSniff.php" role="php">
      <tasks:replace from="@package_version@" to="version" type="package-info" />
     </file>
     <file baseinstalldir="PHP" name="IncorrectPatternException.php" role="php">
      <tasks:replace from="@package_version@" to="version" type="package-info" />
     </file>
    </dir>
    <dir name="Tokenizers">
     <file baseinstalldir="PHP" name="Comment.php" role="php">
      <tasks:replace from="@package_version@" to="version" type="package-info" />
     </file>
     <file baseinstalldir="PHP" name="CSS.php" role="php">
      <tasks:replace from="@package_version@" to="version" type="package-info" />
     </file>
     <file baseinstalldir="PHP" name="JS.php" role="php">
      <tasks:replace from="@package_version@" to="version" type="package-info" />
     </file>
     <file baseinstalldir="PHP" name="PHP.php" role="php">
      <tasks:replace from="@package_version@" to="version" type="package-info" />
     </file>
    </dir>
    <file baseinstalldir="PHP" name="CLI.php" role="php">
     <tasks:replace from="@package_version@" to="version" type="package-info" />
    </file>
    <file baseinstalldir="PHP" name="Exception.php" role="php">
     <tasks:replace from="@package_version@" to="version" type="package-info" />
    </file>
    <file baseinstalldir="PHP" name="File.php" role="php">
     <tasks:replace from="@package_version@" to="version" type="package-info" />
    </file>
    <file baseinstalldir="PHP" name="Fixer.php" role="php">
     <tasks:replace from="@package_version@" to="version" type="package-info" />
    </file>
    <file baseinstalldir="PHP" name="Report.php" role="php">
     <tasks:replace from="@package_version@" to="version" type="package-info" />
    </file>
    <file baseinstalldir="PHP" name="Reporting.php" role="php">
     <tasks:replace from="@package_version@" to="version" type="package-info" />
    </file>
    <file baseinstalldir="PHP" name="Sniff.php" role="php">
     <tasks:replace from="@package_version@" to="version" type="package-info" />
    </file>
    <file baseinstalldir="PHP" name="Tokens.php" role="php">
     <tasks:replace from="@package_version@" to="version" type="package-info" />
    </file>
   </dir>
  </dir>
 </contents>
 <dependencies>
  <required>
   <php>
    <min>5.1.2</min>
   </php>
   <pearinstaller>
    <min>1.4.0b1</min>
   </pearinstaller>
  </required>
 </dependencies>
 <phprelease>
  <installconditions>
   <os>
    <name>windows</name>
   </os>
  </installconditions>
  <filelist>
   <install as="phpcs" name="scripts/phpcs" />
   <install as="phpcbf" name="scripts/phpcbf" />
   <install as="phpcs.bat" name="scripts/phpcs.bat" />
   <install as="phpcbf.bat" name="scripts/phpcbf.bat" />
   <install as="README" name="README.md" />
   <install as="CONTRIBUTING" name="CONTRIBUTING.md" />
   <install as="LICENCE" name="licence.txt" />
   <install as="AllTests.php" name="tests/AllTests.php" />
   <install as="TestSuite.php" name="tests/TestSuite.php" />
   <install as="CodeSniffer/Core/AllTests.php" name="tests/Core/AllTests.php" />
   <install as="CodeSniffer/Core/IsCamelCapsTest.php" name="tests/Core/IsCamelCapsTest.php" />
   <install as="CodeSniffer/Core/ErrorSuppressionTest.php" name="tests/Core/ErrorSuppressionTest.php" />
   <install as="CodeSniffer/Core/File/GetMethodParametersTest.php" name="tests/Core/File/GetMethodParametersTest.php" />
   <install as="CodeSniffer/Standards/AllSniffs.php" name="tests/Standards/AllSniffs.php" />
   <install as="CodeSniffer/Standards/AbstractSniffUnitTest.php" name="tests/Standards/AbstractSniffUnitTest.php" />
  </filelist>
 </phprelease>
 <phprelease>
  <filelist>
   <install as="phpcs" name="scripts/phpcs" />
   <install as="phpcbf" name="scripts/phpcbf" />
   <install as="README" name="README.md" />
   <install as="CONTRIBUTING" name="CONTRIBUTING.md" />
   <install as="LICENCE" name="licence.txt" />
   <install as="AllTests.php" name="tests/AllTests.php" />
   <install as="TestSuite.php" name="tests/TestSuite.php" />
   <install as="CodeSniffer/Core/AllTests.php" name="tests/Core/AllTests.php" />
   <install as="CodeSniffer/Core/IsCamelCapsTest.php" name="tests/Core/IsCamelCapsTest.php" />
   <install as="CodeSniffer/Core/ErrorSuppressionTest.php" name="tests/Core/ErrorSuppressionTest.php" />
   <install as="CodeSniffer/Core/File/GetMethodParametersTest.php" name="tests/Core/File/GetMethodParametersTest.php" />
   <install as="CodeSniffer/Standards/AllSniffs.php" name="tests/Standards/AllSniffs.php" />
   <install as="CodeSniffer/Standards/AbstractSniffUnitTest.php" name="tests/Standards/AbstractSniffUnitTest.php" />
   <ignore name="scripts/phpcs.bat" />
   <ignore name="scripts/phpcbf.bat" />
  </filelist>
 </phprelease>
 <changelog>
  <release>
   <version>
    <release>2.3.4</release>
    <api>2.3.4</api>
   </version>
   <stability>
    <release>stable</release>
    <api>stable</api>
   </stability>
   <date>2015-09-09</date>
   <license uri="https://github.com/squizlabs/PHP_CodeSniffer/blob/master/licence.txt">BSD License</license>
   <notes>
    - JSON report format now includes the fixable status for each error message and the total number of fixable errors
    - Added more guard code for function declarations with syntax errors
    - Added tokenizer support for the PHP declare construct
      -- Thanks to Andy Blyler for the patch
    - Generic UnnecessaryStringConcatSniff can now allow strings concatenated over multiple lines
      -- Set the allowMultiline property to TRUE (default is FALSE) in your ruleset.xml file to enable this
      -- By default, concat used only for getting around line length limits still generates an error
      -- Thanks to Stefan Lenselink for the contribution
    - Invalid byte sequences no longer throw iconv_strlen() errors (request #639)
      -- Thanks to Willem Stuursma for the patch
    - Generic TodoSniff and FixmeSniff are now better at processing strings with invalid characters
    - PEAR FunctionCallSignatureSniff now ignores indentation of inline HTML content
    - Squiz ControlSignatureSniff now supports control structures with only inline HTML content
    - Fixed bug #636 : Some class names cause CSS tokenizer to hang
    - Fixed bug #638 : VCS blame reports output error content from the blame commands for files not under VC
    - Fixed bug #642 : Method params incorrectly detected when default value uses short array syntax
      -- Thanks to Josh Davis for the patch
    - Fixed bug #644 : PEAR ScopeClosingBrace sniff does not work with mixed HTML/PHP
    - Fixed bug #645 : FunctionSignature and ScopeIndent sniffs don't detect indents correctly when PHP open tag is not on a line by itself
    - Fixed bug #648 : Namespace not tokenized correctly when followed by multiple use statements
    - Fixed bug #654 : Comments affect indent check for BSDAllman brace style
    - Fixed bug #658 : Squiz.Functions.FunctionDeclarationSpacing error for multi-line declarations with required spaces greater than zero
      -- Thanks to J.D. Grimes for the patch
    - Fixed bug #663 : No space after class name generates: Class name "" is not in camel caps format
    - Fixed bug #667 : Scope indent check can go into infinite loop due to some parse errors
    - Fixed bug #670 : Endless loop in PSR1 SideEffects sniffer if no semicolon after last statement
      -- Thanks to Thomas Jarosch for the patch
    - Fixed bug #672 : Call-time pass-by-reference false positive
    - Fixed bug #683 : Comments are incorrectly reported by PSR2.ControlStructures.SwitchDeclaration sniff
    - Fixed bug #687 : ScopeIndent does not check indent correctly for method prefixes like public and abstract
    - Fixed bug #689 : False error on some comments after class closing brace
    </notes>
  </release>
  <release>
   <version>
    <release>2.3.3</release>
    <api>2.3.3</api>
   </version>
   <stability>
    <release>stable</release>
    <api>stable</api>
   </stability>
   <date>2015-06-24</date>
   <license uri="https://github.com/squizlabs/PHP_CodeSniffer/blob/master/licence.txt">BSD License</license>
   <notes>
    - Improved the performance of the CSS tokenizer, especially on very large CSS files (thousands of lines)
      -- Thanks to Klaus Purer for the patch
    - Defined tokens for lower PHP versions are now phpcs-specific strings instead of ints
      -- Stops conflict with other projects, like PHP_CodeCoverage
    - Added more guard code for syntax errors to various sniffs
    - Improved support for older HHVM versions
      -- Thanks to Kunal Mehta for the patch
    - Squiz ValidLogicalOperatorsSniff now ignores XOR as type casting is different when using the ^ operator (request #567)
    - Squiz CommentedOutCodeSniff is now better at ignoring URLs inside comments
    - Squiz ControlSignatureSniff is now better at checking embedded PHP code
    - Squiz ScopeClosingBraceSniff is now better at checking embedded PHP code
    - Fixed bug #584 : Squiz.Arrays.ArrayDeclaration sniff gives incorrect NoComma error for multiline string values
    - Fixed bug #589 : PEAR.Functions.FunctionCallSignature sniff not checking all function calls
    - Fixed bug #592 : USE statement tokenising can sometimes result in mismatched scopes
    - Fixed bug #594 : Tokenizer issue on closure that returns by reference
    - Fixed bug #595 : Colons in CSS selectors within media queries throw false positives
      -- Thanks to Klaus Purer for the patch
    - Fixed bug #598 : PHPCBF can break function/use closure brace placement
    - Fixed bug #603 : Squiz ControlSignatureSniff hard-codes opener type while fixing
    - Fixed bug #605 : Auto report-width specified in ruleset.xml ignored
    - Fixed bug #611 : Invalid numeric literal on CSS files under PHP7
    - Fixed bug #612 : Multi-file diff generating incorrectly if files do not end with EOL char
    - Fixed bug #615 : Squiz OperatorBracketSniff incorrectly reports and fixes operations using self::
    - Fixed bug #616 : Squiz DisallowComparisonAssignmentSniff inconsistent errors with inline IF statements
    - Fixed bug #617 : Space after switch keyword in PSR-2 is not being enforced
    - Fixed bug #621 : PSR2 SwitchDeclaration sniff doesn't detect, or correctly fix, case body on same line as statement
    </notes>
  </release>
  <release>
   <version>
    <release>2.3.2</release>
    <api>2.3.2</api>
   </version>
   <stability>
    <release>stable</release>
    <api>stable</api>
   </stability>
   <date>2015-04-29</date>
   <license uri="https://github.com/squizlabs/PHP_CodeSniffer/blob/master/licence.txt">BSD License</license>
   <notes>
    - The error message for PSR2.ControlStructures.SwitchDeclaration.WrongOpenercase is now clearer (request #579)
    - Fixed bug #545 : Long list of CASE statements can cause tokenizer to reach a depth limit
    - Fixed bug #565 : Squiz.WhiteSpace.OperatorSpacing reports negative number in short array
      -- Thanks to Vašek Purchart for the patch
      -- Same fix also applied to Squiz.Formatting.OperatorBracket
    - Fixed bug #569 : Generic ScopeIndentSniff throws PHP notices in JS files
    - Fixed bug #570 : Phar class fatals in PHP less than 5.3
    </notes>
  </release>
  <release>
   <version>
    <release>2.3.1</release>
    <api>2.3.1</api>
   </version>
   <stability>
    <release>stable</release>
    <api>stable</api>
   </stability>
   <date>2015-04-23</date>
   <license uri="https://github.com/squizlabs/PHP_CodeSniffer/blob/master/licence.txt">BSD License</license>
   <notes>
    - PHPCS can now exit with 0 even if errors are found
      -- Set the ignore_errors_on_exit config variable to 1 to set this behaviour
      -- Use with the ignore_warnings_on_exit config variable to never return a non-zero exit code
    - Added Generic DisallowLongArraySyntaxSniff to enforce the use of the PHP short array syntax (request #483)
      -- Thanks to Xaver Loppenstedt for helping with tests
    - Added Generic DisallowShortArraySyntaxSniff to ban the use of the PHP short array syntax (request #483)
      -- Thanks to Xaver Loppenstedt for helping with tests
    - Generic ScopeIndentSniff no longer does exact checking for content inside parenthesis (request #528)
      -- Only applies to custom coding standards that set the "exact" flag to TRUE
    - Squiz ConcatenationSpacingSniff now has a setting to ignore newline characters around operators (request #511)
        -- Default remains FALSE, so newlines are not allowed
        -- Override the "ignoreNewlines" setting in a ruleset.xml file to change
    - Squiz InlineCommentSniff no longer checks the last char of a comment if the first char is not a letter (request #505)
    - The Squiz standard has increased the max padding for statement alignment from 12 to 20
    - Fixed bug #479 : Yielded values are not recognised as returned values in Squiz FunctionComment sniff
    - Fixed bug #512 : Endless loop whilst parsing mixture of control structure styles
    - Fixed bug #515 : Spaces in JS block incorrectly flagged as indentation error
    - Fixed bug #523 : Generic ScopeIndent errors for IF in FINALLY
    - Fixed bug #527 : Closure inside IF statement is not tokenized correctly
    - Fixed bug #529 : Squiz.Strings.EchoedStrings gives false positive when echo'ing using an inline condition
    - Fixed bug #537 : Using --config-set is breaking phpcs.phar
    - Fixed bug #543 : SWITCH with closure in condition generates inline control structure error
    - Fixed bug #551 : Multiple catch blocks not checked in Squiz.ControlStructures.ControlSignature sniff
    - Fixed bug #554 : ScopeIndentSniff causes errors when encountering an unmatched parenthesis
    - Fixed bug #558 : PHPCBF adds brace for ELSE IF split over multiple lines
    - Fixed bug #564 : Generic MultipleStatementAlignment sniff reports incorrect errors for multiple assignments on a single line
    </notes>
  </release>
  <release>
   <version>
    <release>2.3.0</release>
    <api>2.3.0</api>
   </version>
   <stability>
    <release>stable</release>
    <api>stable</api>
   </stability>
   <date>2015-03-04</date>
   <license uri="https://github.com/squizlabs/PHP_CodeSniffer/blob/master/licence.txt">BSD License</license>
   <notes>
    - The existence of the main config file is now cached to reduce is_file() calls when it doesn't exist (request #486)
    - Abstract classes inside the Sniffs directory are now ignored even if they are named [Name]Sniff.php (request #476)
      -- Thanks to David Vernet for the patch
    - PEAR and Squiz FileComment sniffs no longer have @ in their error codes
      -- e.g., PEAR.Commenting.FileComment.Duplicate@categoryTag becomes PEAR.Commenting.FileComment.DuplicateCategoryTag
      -- e.g., Squiz.Commenting.FileComment.Missing@categoryTag becomes Squiz.Commenting.FileComment.MissingCategoryTag
    - PEAR MultiLineConditionSniff now allows comment lines inside multi-line IF statement conditions
      -- Thanks to Klaus Purer for the patch
    - Generic ForbiddenFunctionsSniff now supports setting null replacements in ruleset files (request #263)
    - Generic opening function brace sniffs now support checking of closures
      -- Set the checkClosures property to TRUE (default is FALSE) in your ruleset.xml file to enable this
      -- Can also set the checkFunctions property to FALSE (default is TRUE) in your ruleset.xml file to only check closures
      -- Affects OpeningFunctionBraceBsdAllmanSniff and OpeningFunctionBraceKernighanRitchieSniff
    - Generic OpeningFunctionBraceKernighanRitchieSniff can now fix all the errors it finds
    - Generic OpeningFunctionBraceKernighanRitchieSniff now allows empty functions with braces next to each other
    - Generic OpeningFunctionBraceBsdAllmanSniff now allows empty functions with braces next to each other
    - Improved auto report width for the "full" report
    - Improved conflict detection during auto fixing
    - Generic ScopeIndentSniff is no longer confused by empty closures
    - Squiz ControlSignatureSniff now always ignores comments (fixes bug #490)
      -- Include the Squiz.Commenting.PostStatementComment sniff in your ruleset.xml to ban these comments again
    - Squiz OperatorSpacingSniff no longer throws errors for code in the form ($foo || -1 === $bar)
    - Fixed errors tokenizing T_ELSEIF tokens on HHVM 3.5
    - Squiz ArrayDeclarationSniff is no longer tricked by comments after array values
    - PEAR IncludingFileSniff no longer produces invalid code when removing parenthesis from require/include statements
    - Fixed bug #415 : The @codingStandardsIgnoreStart has no effect during fixing
    - Fixed bug #432 : Properties of custom sniffs cannot be configured
    - Fixed bug #453 : PSR2 standard does not allow closing tag for mixed PHP/HTML files
    - Fixed bug #457 : FunctionCallSignature sniffs do not support here/nowdoc syntax and can cause syntax error when fixing
    - Fixed bug #466 : PropertyLabelSpacing JS fixer issue when there is no space after colon
    - Fixed bug #473 : Writing a report for an empty folder to existing file includes the existing contents
    - Fixed bug #485 : PHP notice in Squiz.Commenting.FunctionComment when checking malformed @throws comment
    - Fixed bug #491 : Generic InlineControlStructureSniff can correct with missing semicolon
      -- Thanks to Jesse Donat for the patch
    - Fixed bug #492 : Use statements don't increase the scope indent
    - Fixed bug #493 : PSR1_Sniffs_Methods_CamelCapsMethodNameSniff false positives for some magic method detection
      -- Thanks to Andreas Möller for the patch
    - Fixed bug #496 : Closures in PSR2 are not checked for a space after the function keyword
    - Fixed bug #497 : Generic InlineControlStructureSniff does not support alternative SWITCH syntax
    - Fixed bug #500 : Functions not supported as values in Squiz ArrayDeclaration sniff
    - Fixed bug #501 : ScopeClosingBrace and ScopeIndent conflict with closures used as array values
      -- Generic ScopeIndentSniff may now report fewer errors for closures, but perform the same fixes
    - Fixed bug #502 : PSR1 SideEffectsSniff sees declare() statements as side effects
    </notes>
  </release>
  <release>
   <version>
    <release>2.2.0</release>
    <api>2.2.0</api>
   </version>
   <stability>
    <release>stable</release>
    <api>stable</api>
   </stability>
   <date>2015-01-22</date>
   <license uri="https://github.com/squizlabs/PHP_CodeSniffer/blob/master/licence.txt">BSD License</license>
   <notes>
    - Added (hopefully) tastefully used colors to report and progress output for the phpcs command
      -- Use the --colors command line argument to use colors in output
      -- Use the command "phpcs --config-set colors true" to turn colors on by default
      -- Use the --no-colors command line argument to turn colors off when the config value is set
    - Added support for using the full terminal width for report output
      -- Use the --report-width=auto command line argument to auto-size the reports
      -- Use the command "phpcs --config-set report_width auto" to use auto-sizing by default
    - Reports will now size to fit inside the report width setting instead of always using padding to fill the space
    - If no files or standards are specified, PHPCS will now look for a phpcs.xml file in the current directory
      -- This file has the same format as a standard ruleset.xml file
      -- The phpcs.xml file should specify (at least) files to process and a standard/sniffs to use
      -- Useful for running the phpcs and phpcbf commands without any arguments at the top of a repository
    - Default file paths can now be specified in a ruleset.xml file using the "file" tag
      -- File paths are only processed if no files were specified on the command line
    - Extensions specified on the CLI are now merged with those set in ruleset.xml files
      -- Previously, the ruleset.xml file setting replaced the CLI setting completely
    - Squiz coding standard now requires lowercase PHP constants (true, false and null)
      -- Removed Squiz.NamingConventions.ConstantCase sniff as the rule is now consistent across PHP and JS files
    - Squiz FunctionOpeningBraceSpaceSniff no longer does additional checks for JS functions
      -- PHP and JS functions and closures are now treated the same way
    - Squiz MultiLineFunctionDeclarationSniff now supports JS files
    - Interactive mode no longer breaks if you also specify a report type on the command line
    - PEAR InlineCommentSniff now fixes the Perl-style comments that it finds (request #375)
    - PSR2 standard no longer fixes the placement of docblock open tags as comments are excluded from this standard
    - PSR2 standard now sets a default tab width of 4 spaces
    - Generic DocCommentSniff now only disallows lowercase letters at the start of a long/short comment (request #377)
      -- All non-letter characters are now allowed, including markdown special characters and numbers
    - Generic DisallowMultipleStatementsSniff now allows multiple open/close tags on the same line (request #423)
    - Generic CharacterBeforePHPOpeningTagSniff now only checks the first PHP tag it finds (request #423)
    - Generic CharacterBeforePHPOpeningTagSniff now allows a shebang line at the start of the file (request #20481)
    - Generic InlineHTMLUnitTest now allows a shebang line at the start of the file (request #20481)
    - PEAR ObjectOperatorIndentSniff now only checks object operators at the start of a line
    - PEAR FileComment and ClassComment sniffs no longer have @ in their error codes
      -- E.g., PEAR.Commenting.FileComment.Missing@categoryTag becomes PEAR.Commenting.FileComment.MissingCategoryTag
      -- Thanks to Grzegorz Rygielski for the patch
    - Squiz ControlStructureSpacingSniff no longer enforces a blank line before CATCH statements
    - Squiz FunctionCommentSniff now fixes the return type in the @return tag (request #392)
    - Squiz BlockCommentSniff now only disallows lowercase letters at the start of the comment
    - Squiz InlineCommentSniff now only disallows lowercase letters at the start of the comment
    - Squiz OperatorSpacingSniff now has a setting to ignore newline characters around operators (request #348)
      -- Default remains FALSE, so newlines are not allowed
      -- Override the "ignoreNewlines" setting in a ruleset.xml file to change
    - PSR2 ControlStructureSpacingSniff now checks for, and fixes, newlines after the opening parenthesis
    - Added a markdown document generator (--generator=markdown to use)
      -- Thanks to Stefano Kowalke for the contribution
    - Fixed bug #379 : Squiz.Arrays.ArrayDeclaration.NoCommaAfterLast incorrectly detects comments
    - Fixed bug #382 : JS tokenizer incorrect for inline conditionally created immediately invoked anon function
    - Fixed bug #383 : Squiz.Arrays.ArrayDeclaration.ValueNoNewline incorrectly detects nested arrays
    - Fixed bug #386 : Undefined offset in Squiz.FunctionComment sniff when param has no comment
    - Fixed bug #390 : Indentation of non-control structures isn't adjusted when containing structure is fixed
    - Fixed bug #400 : InlineControlStructureSniff fails to fix when statement has no semicolon
    - Fixed bug #401 : PHPCBF no-patch option shows an error when there are no fixable violations in a file
    - Fixed bug #405 : The "Squiz.WhiteSpace.FunctionSpacing" sniff removes class "}" during fixing
    - Fixed bug #407 : PEAR.ControlStructures.MultiLineCondition doesn't account for comments at the end of lines
    - Fixed bug #410 : The "Squiz.WhiteSpace.MemberVarSpacing" not respecting "var"
    - Fixed bug #411 : Generic.WhiteSpace.ScopeIndent.Incorrect - false positive with multiple arrays in argument list
    - Fixed bug #412 : PSR2 multi-line detection doesn't work for inline IF and string concats
    - Fixed bug #414 : Squiz.WhiteSpace.MemberVarSpacing - inconsistent checking of member vars with comment
    - Fixed bug #433 : Wrong detection of Squiz.Arrays.ArrayDeclaration.KeyNotAligned when key contains space
    - Fixed bug #434 : False positive for spacing around "=>" in inline array within foreach
    - Fixed bug #452 : Ruleset exclude-pattern for specific sniff code ignored when using CLI --ignore option
    - Fixed bug #20482 : Scope indent sniff can get into infinite loop when processing a parse error
    </notes>
  </release>
  <release>
   <version>
    <release>2.1.0</release>
    <api>2.1.0</api>
   </version>
   <stability>
    <release>stable</release>
    <api>stable</api>
   </stability>
   <date>2014-12-18</date>
   <license uri="https://github.com/squizlabs/PHP_CodeSniffer/blob/master/licence.txt">BSD License</license>
   <notes>
    - Time and memory output is now shown if progress information is also shown (request #335)
    - A tilde can now be used to reference a user's home directory in a path to a standard (request #353)
    - Added PHP_CodeSniffer_File::findStartOfStatement() to find the first non-whitespace token in a statement
      -- Possible alternative for code using PHP_CodeSniffer_File::findPrevious() with the local flag set
    - Added PHP_CodeSniffer_File::findEndOfStatement() to find the last non-whitespace token in a statement
      -- Possible alternative for code using PHP_CodeSniffer_File::findNext() with the local flag set
    - Generic opening function brace sniffs now ensure the opening brace is the last content on the line
      -- Affects OpeningFunctionBraceBsdAllmanSniff and OpeningFunctionBraceKernighanRitchieSniff
      -- Also enforced in PEAR FunctionDeclarationSniff and Squiz MultiLineFunctionDeclarationSniff
    - Generic DisallowTabIndentSniff now replaces tabs everywhere it finds them, except in strings and here/now docs
    - Generic EmptyStatementSniff error codes now contain the type of empty statement detected (request #314)
      -- All messages generated by this sniff are now errors (empty CATCH was previously a warning)
      -- Message code Generic.CodeAnalysis.EmptyStatement.NotAllowed has been removed
      -- Message code Generic.CodeAnalysis.EmptyStatement.NotAllowedWarning has been removed
      -- New message codes have the format Generic.CodeAnalysis.EmptyStatement.Detected[TYPE]
      -- Example code is Generic.CodeAnalysis.EmptyStatement.DetectedCATCH
      -- You can now use a custom ruleset to change messages to warnings and to exclude them
    - PEAR and Squiz FunctionCommentSniffs no longer ban @return tags for constructors and destructors
      -- Removed message PEAR.Commenting.FunctionComment.ReturnNotRequired
      -- Removed message Squiz.Commenting.FunctionComment.ReturnNotRequired
      -- Change initiated by request #324 and request #369
    - Squiz EmptyStatementSniff has been removed
      -- Squiz standard now includes Generic EmptyStatementSniff and turns off the empty CATCH error
    - Squiz ControlSignatureSniff fixes now retain comments between the closing parenthesis and open brace
    - Squiz SuperfluousWhitespaceSniff now checks for extra blank lines inside closures
      -- Thanks to Sertan Danis for the patch
    - Squiz ArrayDeclarationSniff now skips function calls while checking multi-line arrays
    - Fixed bug #337 : False positive with anonymous functions in Generic_Sniffs_WhiteSpace_ScopeIndentSniff
    - Fixed bug #339 : reformatting brace location can result in broken code
    - Fixed bug #342 : Nested ternary operators not tokenized correctly
    - Fixed bug #345 : Javascript regex not tokenized when inside array
    - Fixed bug #346 : PHP path can't be determined in some cases in "phpcs.bat" (on Windows XP)
    - Fixed bug #358 : False positives for Generic_Sniffs_WhiteSpace_ScopeIndentSniff
    - Fixed bug #361 : Sniff-specific exclude patterns don't work for Windows
    - Fixed bug #364 : Don't interpret "use function" as declaration
    - Fixed bug #366 : phpcbf with PSR2 errors on control structure alternative syntax
    - Fixed bug #367 : Nested Anonymous Functions Causing False Negative
    - Fixed bug #371 : Shorthand binary cast causes tokenizer errors
      -- New token T_BINARY_CAST added for the b"string" cast format (the 'b' is the T_BINARY_CAST token)
    - Fixed bug #372 : phpcbf parse problem, wrong brace placement for inline IF
    - Fixed bug #373 : Double quote usage fix removing too many double quotes
    - Fixed bug #20196 : 1.5.2 breaks scope_closer position
    </notes>
  </release>
  <release>
   <version>
    <release>2.0.0</release>
    <api>2.0.0</api>
   </version>
   <stability>
    <release>stable</release>
    <api>stable</api>
   </stability>
   <date>2014-12-05</date>
   <license uri="https://github.com/squizlabs/PHP_CodeSniffer/blob/master/licence.txt">BSD License</license>
   <notes>
    - JS tokenizer now sets functions as T_CLOSUREs if the function is anonymous
    - JS tokenizer now sets all objects to T_OBJECT
      -- Object end braces are set to a new token T_CLOSE_OBJECT
      -- T_OBJECT tokens no longer act like scopes; i.e., they have no condition/opener/closer
      -- T_PROPERTY tokens no longer act like scopes; i.e., they have no condition/opener/closer
      -- T_OBJECT tokens have a bracket_closer instead, which can be used to find the ending
      -- T_CLOSE_OBJECT tokens have a bracket_opener
    - Improved regular expression detection in the JS tokenizer
    - You can now get PHP_CodeSniffer to ignore a single line by putting @codingStandardsIgnoreLine in a comment
      -- When the comment is found, the comment line and the following line will be ignored
      -- Thanks to Andy Bulford for the contribution
    - PHPCBF now prints output when it is changing into directories
    - Improved conflict detection during auto fixing
    - The -vvv command line argument will now output the current file content for each loop during fixing
    - Generic ScopeIndentSniff now checks that open/close PHP tags are aligned to the correct column
    - PEAR FunctionCallSignatureSniff now checks indent of closing parenthesis even if it is not on a line by itself
    - PEAR FunctionCallSignatureSniff now supports JS files
    - PEAR MultiLineConditionSniff now supports JS files
    - Squiz DocCommentAlignmentSniff now supports JS files
    - Fixed a problem correcting the closing brace line in Squiz ArrayDeclarationSniff
    - Fixed a problem auto-fixing the Squiz.WhiteSpace.FunctionClosingBraceSpace.SpacingBeforeNestedClose error
    - Squiz EmbeddedPhpSniff no longer reports incorrect alignment of tags when they are not on new lines
    - Squiz EmbeddedPhpSniff now aligns open tags correctly when moving them onto a new line
    - Improved fixing of arrays with multiple values in Squiz ArrayDeclarationSniff
    - Improved detection of function comments in Squiz FunctionCommentSpacingSniff
    - Improved fixing of lines after cases statements in Squiz SwitchDeclarationSniff
    - Fixed bug #311 : Suppression of function prototype breaks checking of lines within function
    - Fixed bug #320 : Code sniffer identation issue
    - Fixed bug #333 : Nested ternary operators causing problems
    </notes>
  </release>
  <release>
   <version>
    <release>2.0.0RC4</release>
    <api>2.0.0RC4</api>
   </version>
   <stability>
    <release>beta</release>
    <api>beta</api>
   </stability>
   <date>2014-11-07</date>
   <license uri="https://github.com/squizlabs/PHP_CodeSniffer/blob/master/licence.txt">BSD License</license>
   <notes>
    - JS tokenizer now detects xor statements correctly
    - Improved detection of properties and objects in the JS tokenizer
    - Generic ScopeIndentSniff can now fix indents using tabs instead of spaces
      -- Set the tabIndent property to TRUE in your ruleset.xml file to enable this
      -- It is important to also set a tab-width setting, either in the ruleset or on the command line, for accuracy
    - Generic ScopeIndentSniff now checks and auto-fixes JS files
    - Generic DisallowSpaceIndentSniff is now able to replace space indents with tab indents during fixing
    - Support for phpcs-only and phpcbf-only attributes has been added to all ruleset.xml elements
      -- Allows parts of the ruleset to only apply when using a specific tool
      -- Useful for doing things like excluding indent fixes but still reporting indent errors
    - Unit tests can now set command line arguments during a test run
      -- Override getCliValues() and pass an array of CLI arguments for each file being tested
    - File-wide sniff properties can now be set using T_INLINE_HTML content during unit test runs
      -- Sniffs that start checking at the open tag can only, normally, have properties set using a ruleset
    - Generic ConstructorNameSniff no longer errors for PHP4 style constructors when __construct() is present
      -- Thanks to Thibaud Fabre for the patch
    - Generic DocCommentSniff now checks that the end comment tag is on a new line
    - Generic MultipleStatementAlignmentSniff no longer skips assignments for closures
    - Squiz DocCommentAlignment sniff now has better checking for single line doc block
    - Running unit tests with the -v CLI argument no longer generates PHP errors
    - Fixed bug #295 : ScopeIndentSniff hangs when processing nested closures
    - Fixed bug #298 : False positive in ScopeIndentSniff when anonymous functions are used with method chaining
    - Fixed bug #302 : Fixing code in Squiz InlineComment sniff can remove some comment text
    - Fixed bug #303 : Open and close tag on same line can cause a PHP notice checking scope indent
    - Fixed bug #306 : File containing only a namespace declaration raises undefined index notice
    - Fixed bug #307 : Conditional breaks in case statements get incorrect indentions
    - Fixed bug #308 : Squiz InlineIfDeclarationSniff fails on ternary operators inside closure
    - Fixed bug #310 : Variadics not recognized by tokenizer
    </notes>
  </release>
  <release>
   <version>
    <release>2.0.0RC3</release>
    <api>2.0.0RC3</api>
   </version>
   <stability>
    <release>beta</release>
    <api>beta</api>
   </stability>
   <date>2014-10-16</date>
   <license uri="https://github.com/squizlabs/PHP_CodeSniffer/blob/master/licence.txt">BSD License</license>
   <notes>
    - Improved default output for PHPCBF and removed the options to print verbose and progress output
    - If a .fixed file is supplied for a unit test file, the auto fixes will be checked against it during testing
      -- See Generic ScopeIndentUnitTest.inc and ScopeIndentUnitTest.inc.fixed for an example
    - Fixer token replacement methods now return TRUE if the change was accepted and FALSE if rejected
    - The --config-show command now pretty-prints the config values
      -- Thanks to Ken Guest for the patch
    - Setting and removing config values now catches exceptions if the config file is not writable
      -- Thanks to Ken Guest for the patch
    - Setting and removing config values now prints a message to confirm the action and show old values
    - Generic ScopeIndentSniff has been completely rewritten to improve fixing and embedded PHP detection
    - Generic DisallowTabIndent and DisallowSpaceIndent sniffs now detect indents at the start of block comments
    - Generic DisallowTabIndent and DisallowSpaceIndent sniffs now detect indents inside multi-line strings
    - Generic DisallowTabIndentSniff now replaces tabs inside doc block comments
    - Squiz ControlStructureSpacingSniff error codes have been corrected; they were reversed
    - Squiz EmbeddedPhpSniff now checks open and close tag indents and fixes some errors
    - Squiz FileCommentSniff no longer throws incorrect blank line before comment errors in JS files
    - Squiz ClassDeclarationSniff now has better checking for blank lines after a closing brace
    - Removed error Squiz.Classes.ClassDeclaration.NoNewlineAfterCloseBrace (request #285)
      -- Already handled by Squiz.Classes.ClassDeclaration.CloseBraceSameLine
    - Fixed bug #280 : The --config-show option generates error when there is no config file
    </notes>
  </release>
  <release>
   <version>
    <release>2.0.0RC2</release>
    <api>2.0.0RC2</api>
   </version>
   <stability>
    <release>beta</release>
    <api>beta</api>
   </stability>
   <date>2014-09-26</date>
   <license uri="https://github.com/squizlabs/PHP_CodeSniffer/blob/master/licence.txt">BSD License</license>
   <notes>
    - Minified JS and CSS files are now detected and skipped (fixes bug #252 and bug #19899)
      -- A warning will be added to the file so it can be found in the report and ignored in the future
    - Fixed incorrect length of JS object operator tokens
    - PHP tokenizer no longer converts class/function names to special tokens types
      -- Class/function names such as parent and true would become special tokens such as T_PARENT and T_TRUE
    - PHPCS can now exit with 0 if only warnings were found (request #262)
      -- Set the ignore_warnings_on_exit config variable to 1 to set this behaviour
      -- Default remains at exiting with 0 only if no errors and no warnings were found
      -- Also changes return value of PHP_CodeSniffer_Reporting::printReport()
    - Rulesets can now set associative array properties
      -- property name="[property]" type="array" value="foo=>bar,baz=>qux"
    - Generic ForbiddenFunctionsSniff now has a public property called forbiddenFunctions (request #263)
      -- Override the property in a ruleset.xml file to define forbidden functions and their replacements
      -- A replacement of NULL indicates that no replacement is available
      -- e.g., value="delete=>unset,print=>echo,create_function=>null"
      -- Custom sniffs overriding this one will need to change the visibility of their member var
    - Improved closure support in Generic ScopeIndentSniff
    - Improved indented PHP tag support in Generic ScopeIndentSniff
    - Improved fixing of mixed line indents in Generic ScopeIndentSniff
    - Added conflict detection to the file fixer
      -- If 2 sniffs look to be conflicting, one change will be ignored to allow a fix to occur
    - Generic CamelCapsFunctionNameSniff now ignores a single leading underscore
      -- Thanks to Alex Slobodiskiy for the patch
    - Standards can now be located within hidden directories (further fix for bug #20323)
      -- Thanks to Klaus Purer for the patch
    - Sniff ignore patterns now replace Win dir separators like file ignore patterns already did
    - Exclude patterns now use backtick delimiters, allowing all special characters to work correctly again
      -- Thanks to Jeremy Edgell for the patch
    - Errors converted to warnings in a ruleset (and vice versa) now retain their fixable status
      -- Thanks to Alexander Obuhovich for the patch
    - Squiz ConcatenationSpacingSniff now has a setting to specify how many spaces there should around concat operators
      -- Default remains at 0
      -- Override the "spacing" setting in a ruleset.xml file to change
    - Added auto-fixes for Squiz InlineCommentSniff
    - Generic DocCommentSniff now correctly fixes additional blank lines at the end of a comment
    - Squiz OperatorBracketSniff now correctly fixes operations that include arrays
    - Zend ClosingTagSniff fix now correctly leaves closing tags when followed by HTML
    - Added Generic SyntaxSniff to check for syntax errors in PHP files
      -- Thanks to Blaine Schmeisser for the contribution
    - Added Generic OneTraitPerFileSniff to check that only one trait is defined in each file
      -- Thanks to Alexander Obuhovich for the contribution
    - Squiz DiscouragedFunctionsSniff now warns about var_dump()
    - PEAR ValidFunctionNameSniff no longer throws an error for _()
    - Squiz and PEAR FunctionCommentSniffs now support _()
    - Generic DisallowTabIndentSniff now checks for, and fixes, mixed indents again
    - Generic UpperCaseConstantSniff and LowerCaseConstantSniff now ignore function names
    - Fixed bug #243 : Missing DocBlock not detected
    - Fixed bug #248 : FunctionCommentSniff expects ampersand on param name
    - Fixed bug #265 : False positives with type hints in ForbiddenFunctionsSniff
    - Fixed bug #20373 : Inline comment sniff tab handling way
    - Fixed bug #20377 : Error when trying to execute phpcs with report=json
    - Fixed bug #20378 : Report appended to existing file if no errors found in run
    - Fixed bug #20381 : Invalid "Comment closer must be on a new line"
      -- Thanks to Brad Kent for the patch
    - Fixed bug #20402 : SVN pre-commit hook fails due to unknown argument error
    </notes>
  </release>
  <release>
   <version>
    <release>2.0.0RC1</release>
    <api>2.0.0RC1</api>
   </version>
   <stability>
    <release>beta</release>
    <api>beta</api>
   </stability>
   <date>2014-08-06</date>
   <license uri="https://github.com/squizlabs/PHP_CodeSniffer/blob/master/licence.txt">BSD License</license>
   <notes>
    - PHPCBF will now fix incorrect newline characters in a file
    - PHPCBF now exists cleanly when there are no errors to fix
    - Added phpcbf.bat file for Windows
    - Verbose option no longer errors when using a phar file with a space in the path
    - Fixed a reporting error when using HHVM
      -- Thanks to Martins Sipenko for the patch
    - addFixableError() and addFixableWarning() now only return true if the fixer is enabled
      -- Saves checking ($phpcsFile->fixer->enabled === true) before every fix
    - Added addErrorOnLine() and addWarningOnLine() to add a non-fixable violation to a line at column 1
      -- Useful if you are generating errors using an external tool or parser and only know line numbers
      -- Thanks to Ondřej Mirtes for the patch
    - CSS tokenizer now identifies embedded PHP code using the new T_EMBEDDED_PHP token type
      -- The entire string of PHP is contained in a single token
    - PHP tokenizer contains better detection of short array syntax
    - Unit test runner now also test any standards installed under the installed_paths config var
    - Exclude patterns now use {} delimiters, allowing the | special character to work correctly again
    - The filtering component of the --extensions argument is now ignored again when passing filenames
      -- Can still be used to specify a custom tokenizer for each extension when passing filenames
      -- If no tokenizer is specified, default values will be used for common file extensions
    - Diff report now produces relative paths on Windows, where possible (further fix for bug #20234)
    - If a token's content has been modified by the tab-width setting, it will now have an orig_content in the tokens array
    - Generic DisallowSpaceIndent and DisallowTabIndent sniffs now check original indent content even when tab-width is set
      -- Previously, setting --tab-width would force both to check the indent as spaces
    - Fixed a problem where PHPCBF could replace tabs with too many spaces when changing indents
    - Fixed a problem that could occur with line numbers when using HHVM to check files with Windows newline characters
    - Removed use of sys_get_temp_dir() as this is not supported by the min PHP version
    - Squiz ArrayDeclarationSniff now supports short array syntax
    - Squiz ControlSignatureSniff no longer uses the Abstract Pattern sniff
      -- If you are extending this sniff, you'll need to rewrite your code
      -- The rewrite allows this sniff to fix all control structure formatting issues it finds
    - The installed_paths config var now accepts relative paths
      -- The paths are relative to the PHP_CodeSniffer install directory
      -- Thanks to Weston Ruter for the patch
    - Generic ScopeIndentSniff now accounts for different open tag indents
    - PEAR FunctionDeclarationSniff now ignores short arrays when checking indent
      -- Thanks to Daniel Tschinder for the patch
    - PSR2 FunctionCallSignatureSniff now treats multi-line strings as a single-line argument, like arrays and closures
      -- Thanks to Dawid Nowak for the patch
    - PSR2 UseDeclarationSniff now checks for a single space after the USE keyword
    - Generic ForbiddenFunctionsSniff now detects calls to functions in the global namespace
      -- Thanks to Ole Martin Handeland for the patch
    - Generic LowerCaseConstantSniff and UpperCaseConstantSniff now ignore namespaces beginning with TRUE/FALSE/NULL
      -- Thanks to Renan Gonçalves for the patch
    - Squiz InlineCommentSniff no longer requires a blank line after post-statement comments (request #20299)
    - Squiz SelfMemberReferenceSniff now works correctly with namespaces
    - Squiz FunctionCommentSniff is now more relaxed when checking namespaced type hints
    - Tab characters are now encoded in abstract pattern errors messages
      -- Thanks to Blaine Schmeisser for the patch
    - Invalid sniff codes passed to --sniffs now show a friendly error message (request #20313)
    - Generic LineLengthSniff now shows a warning if the iconv module is disabled (request #20314)
    - Source report no longer shows errors if category or sniff names ends in an uppercase error
      -- Thanks to Jonathan Marcil for the patch
    - Fixed bug #20261 : phpcbf has an endless fixing loop
    - Fixed bug #20268 : Incorrect documentation titles in PEAR documentation
    - Fixed bug #20296 : new array notion in function comma check fails
    - Fixed bug #20297 : phar does not work when renamed it to phpcs
    - Fixed bug #20307 : PHP_CodeSniffer_Standards_AbstractVariableSniff analyze traits
    - Fixed bug #20308 : Squiz.ValidVariableNameSniff - wrong variable usage
    - Fixed bug #20309 : Use "member variable" term in sniff "processMemberVar" method
    - Fixed bug #20310 : PSR2 does not check for space after function name
    - Fixed bug #20322 : Display rules set to type=error even when suppressing warnings
    - Fixed bug #20323 : PHPCS tries to load sniffs from hidden directories
    - Fixed bug #20346 : Fixer endless loop with Squiz.CSS sniffs
    - Fixed bug #20355 : No sniffs are registered with PHAR on Windows
    </notes>
  </release>
  <release>
   <version>
    <release>2.0.0a2</release>
    <api>2.0.0a2</api>
   </version>
   <stability>
    <release>alpha</release>
    <api>alpha</api>
   </stability>
   <date>2014-05-01</date>
   <license uri="https://github.com/squizlabs/PHP_CodeSniffer/blob/master/licence.txt">BSD License</license>
   <notes>
    - Added report type --report=info to show information about the checked code to make building a standard easier
      -- Checks a number of things, such as what line length you use, and spacing are brackets, but not everything
      -- Still highly experimental
    - Generic LineLengthSniff now shows warnings for long lines referring to licence and VCS information
      -- It previously ignored these lines, but at the expense of performance
    - Generic DisallowTabIndent and DisallowSpaceIndent sniffs no longer error when detecting mixed indent types
      -- Only the first type of indent found on a line (space or indent) is considered
    - Lots of little performance improvements that can add up to a substantial saving over large code bases
      -- Added a "length" array index to tokens so you don't need to call strlen() of them, or deal with encoding
      -- Can now use isset() to find tokens inside the PHP_CodeSniffer_Tokens static vars instead of in_array()
    - Custom reports can now specify a $recordErrors member var; this previously only worked for built-in reports
      -- When set to FALSE, error messages will not be recorded and only totals will be returned
      -- This can save significant memory while processing a large code base
    - Removed dependence on PHP_Timer
    - PHP tokenizer now supports DEFAULT statements opened with a T_SEMICOLON
    - The Squiz and PHPCS standards have increased the max padding for statement alignment from 8 to 12
    - Squiz EchoedStringsSniff now supports statments without a semicolon, such as PHP embedded in HTML
    - Squiz DoubleQuoteUsageSniff now properly replaces escaped double quotes when fixing a doubled quoted string
    - Improved detection of nested IF statements that use the alternate IF/ENDIF syntax
    - PSR1 CamelCapsMethodNameSniff now ignores magic methods
      -- Thanks to Eser Ozvataf for the patch
    - PSR1 SideEffectsSniff now ignores methods named define()
    - PSR1 and PEAR ClassDeclarationSniffs now support traits (request #20208)
    - PSR2 ControlStructureSpacingSniff now allows newlines before/after parentheses
      -- Thanks to Maurus Cuelenaere for the patch
    - PSR2 ControlStructureSpacingSniff now checks TRY and CATCH statements
    - Squiz SuperfluousWhitespaceSniff now detects whitespace at the end of block comment lines
      -- Thanks to Klaus Purer for the patch
    - Squiz LowercasePHPFunctionsSniff no longer reports errors for namespaced functions
      -- Thanks to Max Galbusera for the patch
    - Squiz SwitchDeclarationSniff now allows exit() as a breaking statement for case/default
    - Squiz ValidVariableNameSniff and Zend ValidVariableNameSniff now ignore additional PHP reserved vars
      -- Thanks to Mikuláš Dítě and Adrian Crepaz for the patch
    - Sniff code Squiz.WhiteSpace.MemberVarSpacing.After changed to Squiz.WhiteSpace.MemberVarSpacing.Incorrect (request #20241)
    - Fixed bug #20200 : Invalid JSON produced with specific error message
    - Fixed bug #20204 : Ruleset exclude checks are case sensitive
    - Fixed bug #20213 : Invalid error, Inline IF must be declared on single line
    - Fixed bug #20225 : array_merge() that takes more than one line generates error
    - Fixed bug #20230 : Squiz ControlStructureSpacing sniff assumes specific condition formatting
    - Fixed bug #20234 : phpcbf patch command absolute paths
    - Fixed bug #20240 : Squiz block comment sniff fails when newline present
    - Fixed bug #20247 : The Squiz.WhiteSpace.ControlStructureSpacing sniff and do-while
      -- Thanks to Alexander Obuhovich for the patch
    - Fixed bug #20248 : The Squiz_Sniffs_WhiteSpace_ControlStructureSpacingSniff sniff and empty scope
    - Fixed bug #20252 : Unitialized string offset when package name starts with underscore
    </notes>
  </release>
  <release>
   <version>
    <release>2.0.0a1</release>
    <api>2.0.0a1</api>
   </version>
   <stability>
    <release>alpha</release>
    <api>alpha</api>
   </stability>
   <date>2014-02-05</date>
   <license uri="https://github.com/squizlabs/PHP_CodeSniffer/blob/master/licence.txt">BSD License</license>
   <notes>
    - Added the phpcbf script to automatically fix many errors found by the phpcs script
    - Added report type --report=diff to show suggested changes to fix coding standard violations
    - The --report argument now allows for custom reports to be used
      -- Use the full path to your custom report class as the report name
    - The --extensions argument is now respected when passing filenames; not just with directories
    - The --extensions argument now allows you to specify the tokenizer for each extension
      -- e.g., --extensions=module/php,es/js
    - Command line arguments can now be set in ruleset files
      -- e.g., arg name="report" value="summary" (print summary report; same as --report=summary)
      -- e.g., arg value="sp" (print source and progress information; same as -sp)
      -- The -vvv, --sniffs, --standard and -l command line arguments cannot be set in this way
    - Sniff process() methods can not optionally return a token to ignore up to
      -- If returned, the sniff will not be executed again until the passed token is reached in the file
      -- Useful if you are looking for tokens like T_OPEN_TAG but only want to process the first one
    - Removed the comment parser classes and replaced it with a simple comment tokenier
      -- T_DOC_COMMENT tokens are now tokenized into T_DOC_COMMENT_* tokens so they can be used more easily
      -- This change requires a significant rewrite of sniffs that use the comment parser
      -- This change requires minor changes to sniffs that listen for T_DOC_COMMENT tokens directly
    - Added Generic DocCommentSniff to check generic doc block formatting
      -- Removed doc block formatting checks from PEAR ClassCommentSniff
      -- Removed doc block formatting checks from PEAR FileCommentSniff
      -- Removed doc block formatting checks from PEAR FunctionCommentSniff
      -- Removed doc block formatting checks from Squiz ClassCommentSniff
      -- Removed doc block formatting checks from Squiz FileCommentSniff
      -- Removed doc block formatting checks from Squiz FunctionCommentSniff
      -- Removed doc block formatting checks from Squiz VariableCommentSniff
    - Squiz DocCommentAlignmentSniff has had its error codes changed
      -- NoSpaceBeforeTag becomes NoSpaceAfterStar
      -- SpaceBeforeTag becomes SpaceAfterStar
      -- SpaceBeforeAsterisk becomes SpaceBeforeStar
    - Generic MultipleStatementAlignment now aligns assignments within a block so they fit within their max padding setting
      -- The sniff previously requested the padding as 1 space if max padding was exceeded
      -- It now aligns the assignment with surrounding assignments if it can
      -- Removed property ignoreMultiline as multi-line assignments are now handled correctly and should not be ignored
    - Squiz FunctionClosingBraceSpaceSniff now requires a blank line before the brace in all cases except function args
    - Added error Squiz.Commenting.ClassComment.SpacingAfter to ensure there are no blank lines after a class comment
    - Added error Squiz.WhiteSpace.MemberVarSpacing.AfterComment to ensure there are no blank lines after a member var comment
      -- Fixes have also been corrected to not strip the member var comment or indent under some circumstances
      -- Thanks to Mark Scherer for help with this fix
    - Added error Squiz.Commenting.FunctionCommentThrowTag.Missing to ensure a throw is documented
    - Removed error Squiz.Commenting.FunctionCommentThrowTag.WrongType
    - Content passed via STDIN can now specify the filename to use so that sniffs can run the correct filename checks
      -- Ensure the first line of the content is: phpcs_input_file: /path/to/file
    - Squiz coding standard now enforces no closing PHP tag at the end of a pure PHP file
    - Squiz coding standard now enforces a single newline character at the end of the file
    - Squiz ClassDeclarationSniff no longer checks for a PHP ending tag after a class definition
    - Squiz ControlStructureSpacingSniff now checks TRY and CATCH statements as well
    - Removed MySource ChannelExceptionSniff
    </notes>
  </release>
  <release>
   <version>
    <release>1.5.6</release>
    <api>1.5.6</api>
   </version>
   <stability>
    <release>stable</release>
    <api>stable</api>
   </stability>
   <date>2014-12-05</date>
   <license uri="https://github.com/squizlabs/PHP_CodeSniffer/blob/master/licence.txt">BSD License</license>
   <notes>
    - JS tokenizer now detects xor statements correctly
    - The --config-show command now pretty-prints the config values
      -- Thanks to Ken Guest for the patch
    - Setting and removing config values now catches exceptions if the config file is not writable
      -- Thanks to Ken Guest for the patch
    - Setting and removing config values now prints a message to confirm the action and show old values
    - You can now get PHP_CodeSniffer to ignore a single line by putting @codingStandardsIgnoreLine in a comment
      -- When the comment is found, the comment line and the following line will be ignored
      -- Thanks to Andy Bulford for the contribution
    - Generic ConstructorNameSniff no longer errors for PHP4 style constructors when __construct() is present
      -- Thanks to Thibaud Fabre for the patch
    - Fixed bug #280 : The --config-show option generates error when there is no config file
    - Fixed bug #306 : File containing only a namespace declaration raises undefined index notice
    - Fixed bug #308 : Squiz InlineIfDeclarationSniff fails on ternary operators inside closure
    - Fixed bug #310 : Variadics not recognized by tokenizer
    - Fixed bug #311 : Suppression of function prototype breaks checking of lines within function
   </notes>
  </release>
  <release>
   <version>
    <release>1.5.5</release>
    <api>1.5.5</api>
   </version>
   <stability>
    <release>stable</release>
    <api>stable</api>
   </stability>
   <date>2014-09-25</date>
   <license uri="https://github.com/squizlabs/PHP_CodeSniffer/blob/master/licence.txt">BSD License</license>
   <notes>
    - PHP tokenizer no longer converts class/function names to special tokens types
      -- Class/function names such as parent and true would become special tokens such as T_PARENT and T_TRUE
    - Improved closure support in Generic ScopeIndentSniff
    - Improved indented PHP tag support in Generic ScopeIndentSniff
    - Generic CamelCapsFunctionNameSniff now ignores a single leading underscore
      -- Thanks to Alex Slobodiskiy for the patch
    - Standards can now be located within hidden directories (further fix for bug #20323)
      -- Thanks to Klaus Purer for the patch
    - Added Generic SyntaxSniff to check for syntax errors in PHP files
      -- Thanks to Blaine Schmeisser for the contribution
    - Squiz DiscouragedFunctionsSniff now warns about var_dump()
    - PEAR ValidFunctionNameSniff no longer throws an error for _()
    - Squiz and PEAR FunctionCommentSnif now support _()
    - Generic UpperCaseConstantSniff and LowerCaseConstantSniff now ignore function names
    - Fixed bug #248 : FunctionCommentSniff expects ampersand on param name
    - Fixed bug #265 : False positives with type hints in ForbiddenFunctionsSniff
    - Fixed bug #20373 : Inline comment sniff tab handling way
    - Fixed bug #20378 : Report appended to existing file if no errors found in run
    - Fixed bug #20381 : Invalid "Comment closer must be on a new line"
      -- Thanks to Brad Kent for the patch
    - Fixed bug #20386 : Squiz.Commenting.ClassComment.SpacingBefore thrown if first block comment
   </notes>
  </release>
  <release>
   <version>
    <release>1.5.4</release>
    <api>1.5.4</api>
   </version>
   <stability>
    <release>stable</release>
    <api>stable</api>
   </stability>
   <date>2014-08-06</date>
   <license uri="https://github.com/squizlabs/PHP_CodeSniffer/blob/master/licence.txt">BSD License</license>
   <notes>
    - Removed use of sys_get_temp_dir() as this is not supported by the min PHP version
    - The installed_paths config var now accepts relative paths
      -- The paths are relative to the PHP_CodeSniffer install directory
      -- Thanks to Weston Ruter for the patch
    - Generic ScopeIndentSniff now accounts for different open tag indents
    - PEAR FunctionDeclarationSniff now ignores short arrays when checking indent
      -- Thanks to Daniel Tschinder for the patch
    - PSR2 FunctionCallSignatureSniff now treats multi-line strings as a single-line argument, like arrays and closures
      -- Thanks to Dawid Nowak for the patch
    - Generic ForbiddenFunctionsSniff now detects calls to functions in the global namespace
      -- Thanks to Ole Martin Handeland for the patch
    - Generic LowerCaseConstantSniff and UpperCaseConstantSniff now ignore namespaces beginning with TRUE/FALSE/NULL
      -- Thanks to Renan Gonçalves for the patch
    - Squiz InlineCommentSniff no longer requires a blank line after post-statement comments (request #20299)
    - Squiz SelfMemberReferenceSniff now works correctly with namespaces
    - Tab characters are now encoded in abstract pattern errors messages
      -- Thanks to Blaine Schmeisser for the patch
    - Invalid sniff codes passed to --sniffs now show a friendly error message (request #20313)
    - Generic LineLengthSniff now shows a warning if the iconv module is disabled (request #20314)
    - Source report no longer shows errors if category or sniff names ends in an uppercase error
      -- Thanks to Jonathan Marcil for the patch
    - Fixed bug #20268 : Incorrect documentation titles in PEAR documentation
    - Fixed bug #20296 : new array notion in function comma check fails
    - Fixed bug #20307 : PHP_CodeSniffer_Standards_AbstractVariableSniff analyze traits
    - Fixed bug #20308 : Squiz.ValidVariableNameSniff - wrong variable usage
    - Fixed bug #20309 : Use "member variable" term in sniff "processMemberVar" method
    - Fixed bug #20310 : PSR2 does not check for space after function name
    - Fixed bug #20322 : Display rules set to type=error even when suppressing warnings
    - Fixed bug #20323 : PHPCS tries to load sniffs from hidden directories
   </notes>
  </release>
  <release>
   <version>
    <release>1.5.3</release>
    <api>1.5.3</api>
   </version>
   <stability>
    <release>stable</release>
    <api>stable</api>
   </stability>
   <date>2014-05-01</date>
   <license uri="https://github.com/squizlabs/PHP_CodeSniffer/blob/master/licence.txt">BSD License</license>
   <notes>
    - Improved detection of nested IF statements that use the alternate IF/ENDIF syntax
    - PHP tokenizer now supports DEFAULT statements opened with a T_SEMICOLON
    - PSR1 CamelCapsMethodNameSniff now ignores magic methods
      -- Thanks to Eser Ozvataf for the patch
    - PSR1 SideEffectsSniff now ignores methods named define()
    - PSR1 and PEAR ClassDeclarationSniffs now support traits (request #20208)
    - PSR2 ControlStructureSpacingSniff now allows newlines before/after parentheses
      -- Thanks to Maurus Cuelenaere for the patch
    - Squiz LowercasePHPFunctionsSniff no longer reports errors for namespaced functions
      -- Thanks to Max Galbusera for the patch
    - Squiz SwitchDeclarationSniff now allows exit() as a breaking statement for case/default
    - Squiz ValidVariableNameSniff and Zend ValidVariableNameSniff now ignore additional PHP reserved vars
      -- Thanks to Mikuláš Dítě and Adrian Crepaz for the patch
    - Sniff code Squiz.WhiteSpace.MemberVarSpacing.After changed to Squiz.WhiteSpace.MemberVarSpacing.Incorrect (request #20241)
    - Fixed bug #20200 : Invalid JSON produced with specific error message
    - Fixed bug #20204 : Ruleset exclude checks are case sensitive
    - Fixed bug #20213 : Invalid error, Inline IF must be declared on single line
    - Fixed bug #20225 : array_merge() that takes more than one line generates error
    - Fixed bug #20230 : Squiz ControlStructureSpacing sniff assumes specific condition formatting
    - Fixed bug #20240 : Squiz block comment sniff fails when newline present
    - Fixed bug #20247 : The Squiz.WhiteSpace.ControlStructureSpacing sniff and do-while
      -- Thanks to Alexander Obuhovich for the patch
    - Fixed bug #20248 : The Squiz_Sniffs_WhiteSpace_ControlStructureSpacingSniff sniff and empty scope
    - Fixed bug #20252 : Unitialized string offset when package name starts with underscore
   </notes>
  </release>
  <release>
   <version>
    <release>1.5.2</release>
    <api>1.5.2</api>
   </version>
   <stability>
    <release>stable</release>
    <api>stable</api>
   </stability>
   <date>2014-02-05</date>
   <license uri="https://github.com/squizlabs/PHP_CodeSniffer/blob/master/licence.txt">BSD License</license>
   <notes>
    - Improved support for the PHP 5.5. classname::class syntax
      -- PSR2 SwitchDeclarationSniff no longer throws errors when this syntax is used in CASE conditions
    - Improved support for negative checks of instanceOf in Squiz ComparisonOperatorUsageSniff
      -- Thanks to Martin Winkel for the patch
    - Generic FunctionCallArgumentSpacingSniff now longer complains about space before comma when using here/nowdocs
      -- Thanks to Richard van Velzen for the patch
    - Generic LowerCaseConstantSniff and UpperCaseConstantSniff now ignore class constants
      -- Thanks to Kristopher Wilson for the patch
    - PEAR FunctionCallSignatureSniff now has settings to specify how many spaces should appear before/after parentheses
      -- Override the 'requiredSpacesAfterOpen' and 'requiredSpacesBeforeClose' settings in a ruleset.xml file to change
      -- Default remains at 0 for both
      -- Thanks to Astinus Eberhard for the patch
    - PSR2 ControlStructureSpacingSniff now has settings to specify how many spaces should appear before/after parentheses
      -- Override the 'requiredSpacesAfterOpen' and 'requiredSpacesBeforeClose' settings in a ruleset.xml file to change
      -- Default remains at 0 for both
      -- Thanks to Astinus Eberhard for the patch
    - Squiz ForEachLoopDeclarationSniff now has settings to specify how many spaces should appear before/after parentheses
      -- Override the 'requiredSpacesAfterOpen' and 'requiredSpacesBeforeClose' settings in a ruleset.xml file to change
      -- Default remains at 0 for both
      -- Thanks to Astinus Eberhard for the patch
    - Squiz ForLoopDeclarationSniff now has settings to specify how many spaces should appear before/after parentheses
      -- Override the 'requiredSpacesAfterOpen' and 'requiredSpacesBeforeClose' settings in a ruleset.xml file to change
      -- Default remains at 0 for both
      -- Thanks to Astinus Eberhard for the patch
    - Squiz FunctionDeclarationArgumentSpacingSniff now has settings to specify how many spaces should appear before/after parentheses
      -- Override the 'requiredSpacesAfterOpen' and 'requiredSpacesBeforeClose' settings in a ruleset.xml file to change
      -- Default remains at 0 for both
      -- Thanks to Astinus Eberhard for the patch
    - Removed UnusedFunctionParameter, CyclomaticComplexity and NestingLevel from the Squiz standard
    - Generic FixmeSniff and TodoSniff now work correctly with accented characters
    - Fixed bug #20145 : Custom ruleset preferences directory over installed standard
    - Fixed bug #20147 : phpcs-svn-pre-commit - no more default error report
    - Fixed bug #20151 : Problem handling "if(): ... else: ... endif;" syntax
    - Fixed bug #20190 : Invalid regex in Squiz_Sniffs_WhiteSpace_SuperfluousWhitespaceSniff
   </notes>
  </release>
  <release>
   <version>
    <release>1.5.1</release>
    <api>1.5.1</api>
   </version>
   <stability>
    <release>stable</release>
    <api>stable</api>
   </stability>
   <date>2013-12-12</date>
   <license uri="https://github.com/squizlabs/PHP_CodeSniffer/blob/master/licence.txt">BSD License</license>
   <notes>
    - Config values can now be set at runtime using the command line argument [--runtime-set key value]
      -- Runtime values are the same as config values, but are not written to the main config file
      -- Thanks to Wim Godden for the patch
    - Config values can now be set in ruleset files
      -- e.g., config name="zend_ca_path" value="/path/to/ZendCodeAnalyzer"
      -- Can not be used to set config values that override command line values, such as show_warnings
      -- Thanks to Jonathan Marcil for helping with the patch
    - Added a new installed_paths config value to allow for the setting of directories that contain standards
      -- By default, standards have to be installed into the CodeSniffer/Standards directory to be considered installed
      -- New config value allows a list of paths to be set in addition to this internal path
      -- Installed standards appear when using the -i arg, and can be referenced in rulesets using only their name
      -- Set paths by running: phpcs --config-set installed_paths /path/one,/path/two,...
    - PSR2 ClassDeclarationSniff now allows a list of extended interfaces to be split across multiple lines
    - Squiz DoubleQuoteUsageSniff now allows \b in double quoted strings
    - Generic ForbiddenFunctionsSniff now ignores object creation
      -- This is a further fix for bug #20100 : incorrect Function mysql() has been deprecated report
    - Fixed bug #20136 : Squiz_Sniffs_WhiteSpace_ScopeKeywordSpacingSniff and Traits
    - Fixed bug #20138 : Protected property underscore and camel caps issue (in trait with Zend)
      -- Thanks to Gaetan Rousseau for the patch
    - Fixed bug #20139 : No report file generated on success
   </notes>
  </release>
  <release>
   <version>
    <release>1.5.0</release>
    <api>1.5.0</api>
   </version>
   <stability>
    <release>stable</release>
    <api>stable</api>
   </stability>
   <date>2013-11-28</date>
   <license uri="https://github.com/squizlabs/PHP_CodeSniffer/blob/master/licence.txt">BSD License</license>
   <notes>
    - Doc generation is now working again for installed standards
      -- Includes a fix for limiting the docs to specific sniffs
    - Generic ScopeIndentSniff now allows for ignored tokens to be set via ruleset.xml files
      -- E.g., to ignore comments, override a property using:
      -- name="ignoreIndentationTokens" type="array" value="T_COMMENT,T_DOC_COMMENT"
    - PSR2 standard now ignores comments when checking indentation rules
    - Generic UpperCaseConstantNameSniff no longer reports errors where constants are used (request #20090)
      -- It still reports errors where constants are defined
    - Individual messages can now be excluded in ruleset.xml files using the exclude tag (request #20091)
      -- Setting message severity to 0 continues to be supported
    - Squiz OperatorSpacingSniff no longer throws errors for the ?: short ternary operator
      -- Thanks to Antoine Musso for the patch
    - Comment parser now supports non-English characters when splitting comment lines into words
      -- Thanks to Nik Sun for the patch
    - Exit statements are now recognised as valid closers for CASE and DEFAULT blocks
      -- Thanks to Maksim Kochkin for the patch
    - PHP_CodeSniffer_CLI::process() can now be passed an incomplete array of CLI values
      -- Missing values will be set to the CLI defaults
      -- Thanks to Maksim Kochkin for the patch
    - Fixed bug #20093 : Bug with ternary operator token
    - Fixed bug #20097 : CLI.php throws error in php 5.2
    - Fixed bug #20100 : incorrect Function mysql() has been deprecated report
    - Fixed bug #20119 : PHP warning: invalid argument to str_repeat() in SVN blame report with -s
    - Fixed bug #20123 : PSR2 complains about an empty second statement in for-loop
    - Fixed bug #20131 : PHP errors in svnblame report, if there are files not under version control
    - Fixed bug #20133 : Allow "HG: hg_id" as value for @version tag
   </notes>
  </release>
  <release>
   <version>
    <release>1.5.0RC4</release>
    <api>1.5.0RC4</api>
   </version>
   <stability>
    <release>beta</release>
    <api>beta</api>
   </stability>
   <date>2013-09-26</date>
   <license uri="https://github.com/squizlabs/PHP_CodeSniffer/blob/master/licence.txt">BSD License</license>
   <notes>
    - You can now restrict violations to individual sniff codes using the --sniffs command line argument
     -- Previously, this only restricted violations to an entire sniff and not individual messages
     -- If you have scripts calling PHP_CodeSniffer::process() or creating PHP_CodeSniffer_File objects, you must update your code
     -- The array of restrictions passed to PHP_CodeSniffer::process() must now be an array of sniff codes instead of class names
     -- The PHP_CodeSniffer_File::__construct() method now requires an array of restrictions to be passed
    - Doc generation is now working again
    - Progress information now shows the percentage complete at the end of each line
    - Added report type --report=junit to show the error list in a JUnit compatible format
      -- Thanks to Oleg Lobach for the contribution
    - Added support for the PHP 5.4 callable type hint
    - Fixed problem where some file content could be ignored when checking STDIN
    - Version information is now printed when installed via composer or run from a Git clone (request #20050)
    - Added Squiz DisallowBooleanStatementSniff to ban boolean operators outside of control structure conditions
    - The CSS tokenizer is now more reliable when encountering 'list' and 'break' strings
    - Coding standard ignore comments can now appear instead doc blocks as well as inline comments
      -- Thanks to Stuart Langley for the patch
    - Generic LineLengthSniff now ignores SVN URL and Head URL comments
      -- Thanks to Karl DeBisschop for the patch
    - PEAR MultiLineConditionSniff now has a setting to specify how many spaces code should be indented
      -- Default remains at 4; override the 'indent' setting in a ruleset.xml file to change
      -- Thanks to Szabolcs Sulik for the patch
    - PEAR MultiLineAssignmentSniff now has a setting to specify how many spaces code should be indented
      -- Default remains at 4; override the 'indent' setting in a ruleset.xml file to change
      -- Thanks to Szabolcs Sulik for the patch
    - PEAR FunctionDeclarationSniff now has a setting to specify how many spaces code should be indented
      -- Default remains at 4; override the 'indent' setting in a ruleset.xml file to change
      -- Thanks to Szabolcs Sulik for the patch
    - Squiz SwitchDeclarationSniff now has a setting to specify how many spaces code should be indented
      -- Default remains at 4; override the 'indent' setting in a ruleset.xml file to change
      -- Thanks to Szabolcs Sulik for the patch
    - Squiz CSS IndentationSniff now has a setting to specify how many spaces code should be indented
      -- Default remains at 4; override the 'indent' setting in a ruleset.xml file to change
      -- Thanks to Hugo Fonseca for the patch
    - Squiz and MySource File and Function comment sniffs now allow all tags and don't require a particular licence
    - Squiz standard now allows lines to be 120 characters long before warning; up from 85
    - Squiz LowercaseStyleDefinitionSniff no longer throws errors for class names in nested style definitions
    - Squiz ClassFileNameSniff no longer throws errors when checking STDIN
    - Squiz CSS sniffs no longer generate errors for IE filters
    - Squiz CSS IndentationSniff no longer sees comments as blank lines
    - Squiz LogicalOperatorSpacingSniff now ignores whitespace at the end of a line
    - Squiz.Scope.MethodScope.Missing error message now mentions 'visibility' instead of 'scope modifier'
      -- Thanks to Renat Akhmedyanov for the patch
    - Added support for the PSR2 multi-line arguments errata
    - The PSR2 standard no longer throws errors for additional spacing after a type hint
    - PSR UseDeclarationSniff no longer throws errors for USE statements inside TRAITs
    - Fixed cases where code was incorrectly assigned the T_GOTO_LABEL token when used in a complex CASE condition
    - Fixed bug #20026 : Check for multi-line arrays that should be single-line is slightly wrong
      -- Adds new error message for single-line arrays that end with a comma
    - Fixed bug #20029 : ForbiddenFunction sniff incorrectly recognizes methods in USE clauses
    - Fixed bug #20043 : Mis-interpretation of Foo::class
    - Fixed bug #20044 : PSR1 camelCase check does not ignore leading underscores
    - Fixed bug #20045 : Errors about indentation for closures with multi-line 'use' in functions
    - Fixed bug #20051 : Undefined index: scope_opener / scope_closer
      -- Thanks to Anthon Pang for the patch
   </notes>
  </release>
  <release>
   <version>
    <release>1.5.0RC3</release>
    <api>1.5.0RC3</api>
   </version>
   <stability>
    <release>beta</release>
    <api>beta</api>
   </stability>
   <date>2013-07-25</date>
   <license uri="https://github.com/squizlabs/PHP_CodeSniffer/blob/master/licence.txt">BSD License</license>
   <notes>
    - Added report type --report=json to show the error list and total counts for all checked files
      -- Thanks to Jeffrey Fisher for the contribution
    - PHP_CodeSniffer::isCamelCaps now allows for acronyms at the start of a string if the strict flag is FALSE
      -- acronyms are defined as at least 2 uppercase characters in a row
      -- e.g., the following is now valid camel caps with strict set to FALSE: XMLParser
    - The PHP tokenizer now tokenizes goto labels as T_GOTO_LABEL instead of T_STRING followed by T_COLON
    - The JS tokenizer now has support for the T_THROW token
    - Symlinked directories inside CodeSniffer/Standards and in ruleset.xml files are now supported
      -- Only available since PHP 5.2.11 and 5.3.1
      -- Thanks to Maik Penz for the patch
    - The JS tokenizer now correctly identifies T_INLINE_ELSE tokens instead of leaving them as T_COLON
      -- Thanks to Arnout Boks for the patch
    - Explaining a standard (phpcs -e) that uses namespaces now works correctly
    - Restricting a check to specific sniffs (phpcs --sniffs=...) now works correctly with namespaced sniffs
      -- Thanks to Maik Penz for the patch
    - Docs added for the entire Generic standard, and many sniffs from other standards are now documented as well
      -- Thanks to Spencer Rinehart for the contribution
    - Clearer error message for when the sniff class name does not match the directory structure
    - Generated HTML docs now correctly show the open PHP tag in code comparison blocks
    - Added Generic InlineHTMLSniff to ensure a file only contains PHP code
    - Added Squiz ShorthandSizeSniff to check that CSS sizes are using shorthand notation only when 1 or 2 values are used
    - Added Squiz ForbiddenStylesSniff to ban the use of some deprecated browser-specific styles
    - Added Squiz NamedColoursSniff to ban the use of colour names
    - PSR2 standard no longer enforces no whitespace between the closing parenthesis of a function call and the semicolon
    - PSR2 ClassDeclarationSniff now ignores empty classes when checking the end brace position
    - PSR2 SwitchDeclarationSniff no longer reports errors for empty lines between CASE statements
    - PEAR ObjectOperatorIndentSniff now has a setting to specify how many spaces code should be indented
      -- Default remains at 4; override the indent setting in a ruleset.xml file to change
      -- Thanks to Andrey Mindubaev for the patch
    - Squiz FileExtensionSniff now supports traits
      -- Thanks to Lucas Green for the patch
    - Squiz ArrayDeclarationSniff no longer reports errors for no comma at the end of a line that contains a function call
    - Squiz SwitchDeclarationSniff now supports T_CONTINUE and T_THROW as valid case/default breaking statements
    - Squiz CommentedOutCodeSniff is now better at ignoring commented out HTML, XML and regular expressions
    - Squiz DisallowComparisonAssignmentSniff no longer throws errors for the third expression in a FOR statement
    - Squiz ColourDefinitionSniff no longer throws errors for some CSS class names
    - Squiz ControlStructureSpacingSniff now supports all types of CASE/DEFAULT breaking statements
    - Generic CallTimePassByReferenceSniff now reports errors for functions called using a variable
      -- Thanks to Maik Penz for the patch
    - Generic ConstructorNameSniff no longer throws a notice for abstract constructors inside abstract classes
      -- Thanks to Spencer Rinehart for the patch
    - Squiz ComparisonOperatorUsageSniff now checks inside elseif statements
      -- Thanks to Arnout Boks for the patch
    - Squiz OperatorSpacingSniff now reports errors for no spacing around inline then and else tokens
      -- Thanks to Arnout Boks for the patch
    - Fixed bug #19811 : Comments not ignored in all cases in AbstractPatternSniff
      -- Thanks to Erik Wiffin for the patch
    - Fixed bug #19892 : ELSE with no braces causes incorrect SWITCH break statement indentation error
    - Fixed bug #19897 : Indenting warnings in templates not consistent
    - Fixed bug #19908 : PEAR MultiLineCondition Does Not Apply elseif
    - Fixed bug #19930 : option --report-file generate an empty file
    - Fixed bug #19935 : notify-send reports do not vanish in gnome-shell
      -- Thanks to Christian Weiske for the patch
    - Fixed bug #19944 : docblock squiz sniff "return void" trips over return in lambda function
    - Fixed bug #19953 : PSR2 - Spaces before interface name for abstract class
    - Fixed bug #19956 : phpcs warns for Type Hint missing Resource
    - Fixed bug #19957 : Does not understand trait method aliasing
    - Fixed bug #19968 : Permission denied on excluded directory
    - Fixed bug #19969 : Sniffs with namespace not recognized in reports
    - Fixed bug #19997 : Class names incorrectly detected as constants
   </notes>
  </release>
  <release>
   <version>
    <release>1.5.0RC2</release>
    <api>1.5.0RC2</api>
   </version>
   <stability>
    <release>beta</release>
    <api>beta</api>
   </stability>
   <date>2013-04-04</date>
   <license uri="https://github.com/squizlabs/PHP_CodeSniffer/blob/master/licence.txt">BSD License</license>
   <notes>
    - Ruleset processing has been rewritten to be more predictable
      -- Provides much better support for relative paths inside ruleset files
      -- May mean that sniffs that were previously ignored are now being included when importing external rulesets
      -- Ruleset processing output can be seen by using the -vv command line argument
      -- Internal sniff registering functions have all changed, so please review custom scripts
    - You can now pass multiple coding standards on the command line, comma separated (request #19144)
      -- Works with built-in or custom standards and rulesets, or a mix of both
    - You can now exclude directories or whole standards in a ruleset XML file (request #19731)
      -- e.g., exclude "Generic.Commenting" or just "Generic"
      -- You can also pass in a path to a directory instead, if you know it
    - Added Generic LowerCaseKeywordSniff to ensure all PHP keywords are defined in lowercase
      -- The PSR2 and Squiz standards now use this sniff
    - Added Generic SAPIUsageSniff to ensure the PHP_SAPI constant is used instead of php_sapi_name() (request #19863)
    - Squiz FunctionSpacingSniff now has a setting to specify how many lines there should between functions (request #19843)
      -- Default remains at 2
      -- Override the "spacing" setting in a ruleset.xml file to change
    - Squiz LowercasePHPFunctionSniff no longer throws errors for the limited set of PHP keywords it was checking
      -- Add a rule for Generic.PHP.LowerCaseKeyword to your ruleset to replicate this functionality
    - Added support for the PHP 5.4 T_CALLABLE token so it can be used in lower PHP versions
    - Generic EndFileNoNewlineSniff now supports checking of CSS and JS files
    - PSR2 SwitchDeclarationSniff now has a setting to specify how many spaces code should be indented
      -- Default remains at 4; override the indent setting in a ruleset.xml file to change
      -- Thanks to Asher Snyder for the patch
    - Generic ScopeIndentSniff now has a setting to specify a list of tokens that should be ignored
      -- The first token on the line is checked and the whole line is ignored if the token is in the array
      -- Thanks to Eloy Lafuente for the patch
    - Squiz LowercaseClassKeywordsSniff now checks for the TRAIT keyword
      -- Thanks to Anthon Pang for the patch
    - If you create your own PHP_CodeSniffer object, PHPCS will no longer exit when an unknown argument is found
      -- This allows you to create wrapper scripts for PHPCS more easily
    - PSR2 MethodDeclarationSniff no longer generates a notice for methods named "_"
      -- Thanks to Bart S for the patch
    - Squiz BlockCommentSniff no longer reports that a blank line between a scope closer and block comment is invalid
    - Generic DuplicateClassNameSniff no longer reports an invalid error if multiple PHP open tags exist in a file
    - Generic DuplicateClassNameSniff no longer reports duplicate errors if multiple PHP open tags exist in a file
    - Fixed bug #19819 : Freeze with syntax error in use statement
    - Fixed bug #19820 : Wrong message level in Generic_Sniffs_CodeAnalysis_EmptyStatementSniff
    - Fixed bug #19859 : CodeSniffer::setIgnorePatterns API changed
    - Fixed bug #19871 : findExtendedClassName doesn't return FQCN on namespaced classes
    - Fixed bug #19879 : bitwise and operator interpreted as reference by value
   </notes>
  </release>
  <release>
   <version>
    <release>1.5.0RC1</release>
    <api>1.5.0RC1</api>
   </version>
   <stability>
    <release>beta</release>
    <api>beta</api>
   </stability>
   <date>2013-02-08</date>
   <license uri="https://github.com/squizlabs/PHP_CodeSniffer/blob/master/licence.txt">BSD License</license>
   <notes>
    - Reports have been completely rewritten to consume far less memory
      -- Each report is incrementally written to the file system during a run and then printed out when the run ends
      -- There is no longer a need to keep the list of errors and warnings in memory during a run
    - Multi-file sniff support has been removed because they are too memory intensive
      -- If you have a custom multi-file sniff, you can convert it into a standard sniff quite easily
      -- See CodeSniffer/Standards/Generic/Sniffs/Classes/DuplicateClassNameSniff.php for an example
    </notes>
  </release>
  <release>
   <version>
    <release>1.4.8</release>
    <api>1.4.8</api>
   </version>
   <stability>
    <release>stable</release>
    <api>stable</api>
   </stability>
   <date>2013-11-26</date>
   <license uri="https://github.com/squizlabs/PHP_CodeSniffer/blob/master/licence.txt">BSD License</license>
   <notes>
    - Generic ScopeIndentSniff now allows for ignored tokens to be set via ruleset.xml files
      -- E.g., to ignore comments, override a property using:
      -- name="ignoreIndentationTokens" type="array" value="T_COMMENT,T_DOC_COMMENT"
    - PSR2 standard now ignores comments when checking indentation rules
    - Squiz OperatorSpacingSniff no longer throws errors for the ?: short ternary operator
      -- Thanks to Antoine Musso for the patch
    - Comment parser now supports non-English characters when splitting comment lines into words
      -- Thanks to Nik Sun for the patch
    - Exit statements are now recognised as valid closers for CASE and DEFAULT blocks
      -- Thanks to Maksim Kochkin for the patch
    - PHP_CodeSniffer_CLI::process() can now be passed an incomplete array of CLI values
      -- Missing values will be set to the CLI defaults
      -- Thanks to Maksim Kochkin for the patch
    - Fixed bug #20097 : CLI.php throws error in php 5.2
    - Fixed bug #20100 : incorrect Function mysql() has been deprecated report
    - Fixed bug #20119 : PHP warning: invalid argument to str_repeat() in SVN blame report with -s
    - Fixed bug #20123 : PSR2 complains about an empty second statement in for-loop
    - Fixed bug #20131 : PHP errors in svnblame report, if there are files not under version control
    - Fixed bug #20133 : Allow "HG: hg_id" as value for @version tag
   </notes>
  </release>
  <release>
   <version>
    <release>1.4.7</release>
    <api>1.4.7</api>
   </version>
   <stability>
    <release>stable</release>
    <api>stable</api>
   </stability>
   <date>2013-09-26</date>
   <license uri="https://github.com/squizlabs/PHP_CodeSniffer/blob/master/licence.txt">BSD License</license>
   <notes>
    - Added report type --report=junit to show the error list in a JUnit compatible format
      -- Thanks to Oleg Lobach for the contribution
    - Added support for the PHP 5.4 callable type hint
    - Fixed problem where some file content could be ignored when checking STDIN
    - Version information is now printed when installed via composer or run from a Git clone (request #20050)
    - The CSS tokenizer is now more reliable when encountering 'list' and 'break' strings
    - Coding standard ignore comments can now appear instead doc blocks as well as inline comments
      -- Thanks to Stuart Langley for the patch
    - Generic LineLengthSniff now ignores SVN URL and Head URL comments
      -- Thanks to Karl DeBisschop for the patch
    - PEAR MultiLineConditionSniff now has a setting to specify how many spaces code should be indented
      -- Default remains at 4; override the 'indent' setting in a ruleset.xml file to change
      -- Thanks to Szabolcs Sulik for the patch
    - PEAR MultiLineAssignmentSniff now has a setting to specify how many spaces code should be indented
      -- Default remains at 4; override the 'indent' setting in a ruleset.xml file to change
      -- Thanks to Szabolcs Sulik for the patch
    - PEAR FunctionDeclarationSniff now has a setting to specify how many spaces code should be indented
      -- Default remains at 4; override the 'indent' setting in a ruleset.xml file to change
      -- Thanks to Szabolcs Sulik for the patch
    - Squiz SwitchDeclarationSniff now has a setting to specify how many spaces code should be indented
      -- Default remains at 4; override the 'indent' setting in a ruleset.xml file to change
      -- Thanks to Szabolcs Sulik for the patch
    - Squiz CSS IndentationSniff now has a setting to specify how many spaces code should be indented
      -- Default remains at 4; override the 'indent' setting in a ruleset.xml file to change
      -- Thanks to Hugo Fonseca for the patch
    - Squiz and MySource File and Function comment sniffs now allow all tags and don't require a particular licence
    - Squiz LowercaseStyleDefinitionSniff no longer throws errors for class names in nested style definitions
    - Squiz ClassFileNameSniff no longer throws errors when checking STDIN
    - Squiz CSS sniffs no longer generate errors for IE filters
    - Squiz CSS IndentationSniff no longer sees comments as blank lines
    - Squiz LogicalOperatorSpacingSniff now ignores whitespace at the end of a line
    - Squiz.Scope.MethodScope.Missing error message now mentions 'visibility' instead of 'scope modifier'
      -- Thanks to Renat Akhmedyanov for the patch
    - Added support for the PSR2 multi-line arguments errata
    - The PSR2 standard no longer throws errors for additional spacing after a type hint
    - PSR UseDeclarationSniff no longer throws errors for USE statements inside TRAITs
    - Fixed bug #20026 : Check for multi-line arrays that should be single-line is slightly wrong
      -- Adds new error message for single-line arrays that end with a comma
    - Fixed bug #20029 : ForbiddenFunction sniff incorrectly recognizes methods in USE clauses
    - Fixed bug #20043 : Mis-interpretation of Foo::class
    - Fixed bug #20044 : PSR1 camelCase check does not ignore leading underscores
    - Fixed bug #20045 : Errors about indentation for closures with multi-line 'use' in functions
   </notes>
  </release>
  <release>
   <version>
    <release>1.4.6</release>
    <api>1.4.6</api>
   </version>
   <stability>
    <release>stable</release>
    <api>stable</api>
   </stability>
   <date>2013-07-25</date>
   <license uri="https://github.com/squizlabs/PHP_CodeSniffer/blob/master/licence.txt">BSD License</license>
   <notes>
    - Added report type --report=json to show the error list and total counts for all checked files
      -- Thanks to Jeffrey Fisher for the contribution
    - The JS tokenizer now has support for the T_THROW token
    - Symlinked directories inside CodeSniffer/Standards and in ruleset.xml files are now supported
      -- Only available since PHP 5.2.11 and 5.3.1
      -- Thanks to Maik Penz for the patch
    - The JS tokenizer now correctly identifies T_INLINE_ELSE tokens instead of leaving them as T_COLON
      -- Thanks to Arnout Boks for the patch
    - Explaining a standard (phpcs -e) that uses namespaces now works correctly
    - Restricting a check to specific sniffs (phpcs --sniffs=...) now works correctly with namespaced sniffs
      -- Thanks to Maik Penz for the patch
    - Docs added for the entire Generic standard, and many sniffs from other standards are now documented as well
      -- Thanks to Spencer Rinehart for the contribution
    - Clearer error message for when the sniff class name does not match the directory structure
    - Generated HTML docs now correctly show the open PHP tag in code comparison blocks
    - Added Generic InlineHTMLSniff to ensure a file only contains PHP code
    - Added Squiz ShorthandSizeSniff to check that CSS sizes are using shorthand notation only when 1 or 2 values are used
    - Added Squiz ForbiddenStylesSniff to ban the use of some deprecated browser-specific styles
    - Added Squiz NamedColoursSniff to ban the use of colour names
    - PSR2 standard no longer enforces no whitespace between the closing parenthesis of a function call and the semicolon
    - PSR2 ClassDeclarationSniff now ignores empty classes when checking the end brace position
    - PSR2 SwitchDeclarationSniff no longer reports errors for empty lines between CASE statements
    - PEAR ObjectOperatorIndentSniff now has a setting to specify how many spaces code should be indented
      -- Default remains at 4; override the indent setting in a ruleset.xml file to change
      -- Thanks to Andrey Mindubaev for the patch
    - Squiz FileExtensionSniff now supports traits
      -- Thanks to Lucas Green for the patch
    - Squiz ArrayDeclarationSniff no longer reports errors for no comma at the end of a line that contains a function call
    - Squiz SwitchDeclarationSniff now supports T_CONTINUE and T_THROW as valid case/default breaking statements
    - Squiz CommentedOutCodeSniff is now better at ignoring commented out HTML, XML and regular expressions
    - Squiz DisallowComparisonAssignmentSniff no longer throws errors for the third expression in a FOR statement
    - Squiz ColourDefinitionSniff no longer throws errors for some CSS class names
    - Squiz ControlStructureSpacingSniff now supports all types of CASE/DEFAULT breaking statements
    - Generic CallTimePassByReferenceSniff now reports errors for functions called using a variable
      -- Thanks to Maik Penz for the patch
    - Generic ConstructorNameSniff no longer throws a notice for abstract constructors inside abstract classes
      -- Thanks to Spencer Rinehart for the patch
    - Squiz ComparisonOperatorUsageSniff now checks inside elseif statements
      -- Thanks to Arnout Boks for the patch
    - Squiz OperatorSpacingSniff now reports errors for no spacing around inline then and else tokens
      -- Thanks to Arnout Boks for the patch
    - Fixed bug #19811 : Comments not ignored in all cases in AbstractPatternSniff
      -- Thanks to Erik Wiffin for the patch
    - Fixed bug #19892 : ELSE with no braces causes incorrect SWITCH break statement indentation error
    - Fixed bug #19897 : Indenting warnings in templates not consistent
    - Fixed bug #19908 : PEAR MultiLineCondition Does Not Apply elseif
    - Fixed bug #19913 : Running phpcs in interactive mode causes warnings
      -- Thanks to Harald Franndorfer for the patch
    - Fixed bug #19935 : notify-send reports do not vanish in gnome-shell
      -- Thanks to Christian Weiske for the patch
    - Fixed bug #19944 : docblock squiz sniff "return void" trips over return in lambda function
    - Fixed bug #19953 : PSR2 - Spaces before interface name for abstract class
    - Fixed bug #19956 : phpcs warns for Type Hint missing Resource
    - Fixed bug #19957 : Does not understand trait method aliasing
    - Fixed bug #19968 : Permission denied on excluded directory
    - Fixed bug #19969 : Sniffs with namespace not recognized in reports
    - Fixed bug #19997 : Class names incorrectly detected as constants
   </notes>
  </release>
  <release>
   <version>
    <release>1.4.5</release>
    <api>1.4.5</api>
   </version>
   <stability>
    <release>stable</release>
    <api>stable</api>
   </stability>
   <date>2013-04-04</date>
   <license uri="https://github.com/squizlabs/PHP_CodeSniffer/blob/master/licence.txt">BSD License</license>
   <notes>
    - Added Generic LowerCaseKeywordSniff to ensure all PHP keywords are defined in lowercase
      -- The PSR2 and Squiz standards now use this sniff
    - Added Generic SAPIUsageSniff to ensure the PHP_SAPI constant is used instead of php_sapi_name() (request #19863)
    - Squiz FunctionSpacingSniff now has a setting to specify how many lines there should between functions (request #19843)
      -- Default remains at 2
      -- Override the "spacing" setting in a ruleset.xml file to change
    - Squiz LowercasePHPFunctionSniff no longer throws errors for the limited set of PHP keywords it was checking
      -- Add a rule for Generic.PHP.LowerCaseKeyword to your ruleset to replicate this functionality
    - Added support for the PHP 5.4 T_CALLABLE token so it can be used in lower PHP versions
    - Generic EndFileNoNewlineSniff now supports checking of CSS and JS files
    - PSR2 SwitchDeclarationSniff now has a setting to specify how many spaces code should be indented
      -- Default remains at 4; override the indent setting in a ruleset.xml file to change
      -- Thanks to Asher Snyder for the patch
    - Generic ScopeIndentSniff now has a setting to specify a list of tokens that should be ignored
      -- The first token on the line is checked and the whole line is ignored if the token is in the array
      -- Thanks to Eloy Lafuente for the patch
    - Squiz LowercaseClassKeywordsSniff now checks for the TRAIT keyword
      -- Thanks to Anthon Pang for the patch
    - If you create your own PHP_CodeSniffer object, PHPCS will no longer exit when an unknown argument is found
      -- This allows you to create wrapper scripts for PHPCS more easily
    - PSR2 MethodDeclarationSniff no longer generates a notice for methods named "_"
      -- Thanks to Bart S for the patch
    - Squiz BlockCommentSniff no longer reports that a blank line between a scope closer and block comment is invalid
    - Generic DuplicateClassNameSniff no longer reports an invalid error if multiple PHP open tags exist in a file
    - Generic DuplicateClassNameSniff no longer reports duplicate errors if multiple PHP open tags exist in a file
    - Fixed bug #19819 : Freeze with syntax error in use statement
    - Fixed bug #19820 : Wrong message level in Generic_Sniffs_CodeAnalysis_EmptyStatementSniff
    - Fixed bug #19859 : CodeSniffer::setIgnorePatterns API changed
    - Fixed bug #19871 : findExtendedClassName doesn't return FQCN on namespaced classes
    - Fixed bug #19879 : bitwise and operator interpreted as reference by value
   </notes>
  </release>
  <release>
   <version>
    <release>1.4.4</release>
    <api>1.4.4</api>
   </version>
   <stability>
    <release>stable</release>
    <api>stable</api>
   </stability>
   <date>2013-02-07</date>
   <license uri="https://github.com/squizlabs/PHP_CodeSniffer/blob/master/licence.txt">BSD License</license>
   <notes>
    - Ignored lines no longer cause the summary report to show incorrect error and warning counts
      -- Thanks to Bert Van Hauwaert for the patch
    - Added Generic CSSLintSniff to run CSSLint over a CSS file and report warnings
      -- Set full command to run CSSLint using phpcs --config-set csslint_path /path/to/csslint
      -- Thanks to Roman Levishchenko for the contribution
    - Added PSR2 ControlStructureSpacingSniff to ensure there are no spaces before and after parenthesis in control structures
      -- Fixes bug #19732 : PSR2: some control structures errors not reported
    - Squiz commenting sniffs now support non-English characters when checking for capital letters
      -- Thanks to Roman Levishchenko for the patch
    - Generic EndFileNewlineSniff now supports JS and CSS files
      -- Thanks to Denis Ryabkov for the patch
    - PSR1 SideEffectsSniff no longer reports constant declarations as side effects
    - Notifysend report now supports notify-send versions before 0.7.3
      -- Thanks to Ken Guest for the patch
    - PEAR and Squiz FunctionCommentSniffs no longer report errors for misaligned argument comments when they are blank
      -- Thanks to Thomas Peterson for the patch
    - Squiz FunctionDeclarationArgumentSpacingSniff now works correctly for equalsSpacing values greater than 0
      -- Thanks to Klaus Purer for the patch
    - Squiz SuperfluousWhitespaceSniff no longer throws errors for CSS files with no newline at the end
    - Squiz SuperfluousWhitespaceSniff now allows a single newline at the end of JS and CSS files
    - Fixed bug #19755 : Token of T_CLASS type has no scope_opener and scope_closer keys
    - Fixed bug #19759 : Squiz.PHP.NonExecutableCode fails for return function()...
    - Fixed bug #19763 : Use statements for traits not recognised correctly for PSR2 code style
    - Fixed bug #19764 : Instead of for traits throws uppercase constant name errors
    - Fixed bug #19772 : PSR2_Sniffs_Namespaces_UseDeclarationSniff does not properly recognize last use
    - Fixed bug #19775 : False positive in NonExecutableCode sniff when not using curly braces
    - Fixed bug #19782 : Invalid found size functions in loop when using object operator
    - Fixed bug #19799 : config folder is not created automatically
    - Fixed bug #19804 : JS Tokenizer wrong /**/ parsing
   </notes>
  </release>
  <release>
   <version>
    <release>1.4.3</release>
    <api>1.4.3</api>
   </version>
   <stability>
    <release>stable</release>
    <api>stable</api>
   </stability>
   <date>2012-12-04</date>
   <license uri="https://github.com/squizlabs/PHP_CodeSniffer/blob/master/licence.txt">BSD License</license>
   <notes>
    - Added support for the PHP 5.5 T_FINALLY token to detect try/catch/finally statements
    - Added empty CodeSniffer.conf to enable config settings for Composer installs
    - Added Generic EndFileNoNewlineSniff to ensure there is no newline at the end of a file
    - Autoloader can now load PSR-0 compliant classes
      -- Thanks to Maik Penz for the patch
    - Squiz NonExecutableCodeSniff no longer throws error for multi-line RETURNs inside CASE statements
      -- Thanks to Marc Ypes for the patch
    - Squiz OperatorSpacingSniff no longer reports errors for negative numbers inside inline THEN statements
      -- Thanks to Klaus Purer for the patch
    - Squiz OperatorSpacingSniff no longer reports errors for the assignment of operations involving negative numbers
    - Squiz SelfMemberReferenceSniff can no longer get into an infinite loop when checking a static call with a namespace
      -- Thanks to Andy Grunwald for the patch
    - Fixed bug #19699 : Generic.Files.LineLength giving false positives when tab-width is used
    - Fixed bug #19726 : Wrong number of spaces expected after instanceof static
  - Fixed bug #19727 : PSR2: no error reported when using } elseif {
   </notes>
  </release>
  <release>
   <version>
    <release>1.4.2</release>
    <api>1.4.2</api>
   </version>
   <stability>
    <release>stable</release>
    <api>stable</api>
   </stability>
   <date>2012-11-09</date>
   <license uri="https://github.com/squizlabs/PHP_CodeSniffer/blob/master/licence.txt">BSD License</license>
   <notes>
    - PHP_CodeSniffer can now be installed using Composer
      -- Require squizlabs/php_codesniffer in your composer.json file
      -- Thanks to Rob Bast, Stephen Rees-Carter, Stefano Kowalke and Ivan Habunek for help with this
    - Squiz BlockCommentSniff and InlineCommentSniff no longer report errors for trait block comments
    - Squiz SelfMemberReferenceSniff now supports namespaces
      -- Thanks to Andy Grunwald for the patch
    - Squiz FileCommentSniff now uses tag names inside the error codes for many messages
      -- This allows you to exclude specific missing, out of order etc., tags
    - Squiz SuperfluousWhitespaceSniff now has an option to ignore blank lines
      -- This will stop errors being reported for lines that contain only whitespace
      -- Set the ignoreBlankLines property to TRUE in your ruleset.xml file to enable this
    - PSR2 no longer reports errors for whitespace at the end of blank lines
    - Fixed gitblame report not working on Windows
      -- Thanks to Rogerio Prado de Jesus
    - Fixed an incorrect error in Squiz OperatorSpacingSniff for default values inside a closure definition
    - Fixed bug #19691 : SubversionPropertiesSniff fails to find missing properties
      -- Thanks to Kevin Winahradsky for the patch
    - Fixed bug #19692 : DisallowMultipleAssignments is triggered by a closure
    - Fixed bug #19693 : exclude-patterns no longer work on specific messages
    - Fixed bug #19694 : Squiz.PHP.LowercasePHPFunctions incorrectly matches return by ref functions
   </notes>
  </release>
  <release>
   <version>
    <release>1.4.1</release>
    <api>1.4.1</api>
   </version>
   <stability>
    <release>stable</release>
    <api>stable</api>
   </stability>
   <date>2012-11-02</date>
   <license uri="https://github.com/squizlabs/PHP_CodeSniffer/blob/master/licence.txt">BSD License</license>
   <notes>
    - All ignore patterns have been reverted to being checked against the absolute path of a file
      -- Patterns can be specified to be relative in a rulset.xml file, but nowhere else
      -- e.g., [exclude-pattern type="relative"]^tests/*[/exclude-pattern] (with angle brackets, not square brackets)
    - Added support for PHP tokenizing of T_INLINE_ELSE colons, so this token type is now available
      -- Custom sniffs that rely on looking for T_COLON tokens inside inline if statements must be changed to use the new token
      -- Fixes bug #19666 : PSR1.Files.SideEffects throws a notice Undefined index: scope_closer
    - Messages can now be changed from errors to warnings (and vice versa) inside ruleset.xml files
      -- As you would with "message" and "severity", specify a "type" tag under a "rule" tag and set the value to "error" or "warning"
    - PHP_CodeSniffer will now generate a warning on files that it detects have mixed line endings
      -- This warning has the code Internal.LineEndings.Mixed and can be overriden in a ruleset.xml file
      -- Thanks to Vit Brunner for help with this
    - Sniffs inside PHP 5.3 namespaces are now supported, along with the existing underscore-style emulated namespaces
      -- For example: namespace MyStandard\Sniffs\Arrays; class ArrayDeclarationSniff implements \PHP_CodeSniffer_Sniff { ...
      -- Thanks to Till Klampaeckel for the patch
    - Generic DuplicateClassNameSniff is no longer a multi-file sniff, so it won't max out your memory
      -- Multi-file sniff support should be considered deprecated as standard sniffs can now do the same thing
    - Added Generic DisallowSpaceIndent to check that files are indented using tabs
    - Added Generic OneClassPerFileSniff to check that only one class is defined in each file
      -- Thanks to Andy Grunwald for the contribution
    - Added Generic OneInterfacePerFileSniff to check that only one interface is defined in each file
      -- Thanks to Andy Grunwald for the contribution
    - Added Generic LowercasedFilenameSniff to check that filenames are lowercase
      -- Thanks to Andy Grunwald for the contribution
    - Added Generic ClosingPHPTagSniff to check that each open PHP tag has a corresponding close tag
      -- Thanks to Andy Grunwald for the contribution
    - Added Generic CharacterBeforePHPOpeningTagSniff to check that the open PHP tag is the first content in a file
      -- Thanks to Andy Grunwald for the contribution
    - Fixed incorrect errors in Squiz OperatorBracketSniff and OperatorSpacingSniff for negative numbers in CASE statements
      -- Thanks to Arnout Boks for the patch
    - Generic CamelCapsFunctionNameSniff no longer enforces exact case matching for PHP magic methods
    - Generic CamelCapsFunctionNameSniff no longer throws errors for overridden SOAPClient methods prefixed with double underscores
      -- Thanks to Dorian Villet for the patch
    - PEAR ValidFunctionNameSniff now supports traits
    - PSR1 ClassDeclarationSniff no longer throws an error for non-namespaced code if PHP version is less than 5.3.0
    - Fixed bug #19616 : Nested switches cause false error in PSR2
    - Fixed bug #19629 : PSR2 error for inline comments on multi-line argument lists
    - Fixed bug #19644 : Alternative syntax, e.g. if/endif triggers Inline Control Structure error
    - Fixed bug #19655 : Closures reporting as multi-line when they are not
    - Fixed bug #19675 : Improper indent of nested anonymous function bodies in a call
    - Fixed bug #19685 : PSR2 catch-22 with empty third statement in for loop
    - Fixed bug #19687 : Anonymous functions inside arrays marked as indented incorrectly in PSR2
   </notes>
  </release>
  <release>
   <version>
    <release>1.4.0</release>
    <api>1.4.0</api>
   </version>
   <stability>
    <release>stable</release>
    <api>stable</api>
   </stability>
   <date>2012-09-26</date>
   <license uri="https://github.com/squizlabs/PHP_CodeSniffer/blob/master/licence.txt">BSD License</license>
   <notes>
    - Added PSR1 and PSR2 coding standards that can be used to check your code against these guidelines
    - PHP 5.4 short array syntax is now detected and tokens are assigned to the open and close characters
      -- New tokens are T_OPEN_SHORT_ARRAY and T_CLOSE_SHORT_ARRAY as PHP does not define its own
    - Added the ability to explain a coding standard by listing the sniffs that it includes
      -- The sniff list includes all imported and native sniffs
      -- Explain a standard by using the -e and --standard=[standard] command line arguments
      -- E.g., phpcs -e --standard=Squiz
      -- Thanks to Ben Selby for the idea
    - Added report to show results using notify-send
      -- Use --report=notifysend to generate the report
      -- Thanks to Christian Weiske for the contribution
    - The JS tokenizer now recognises RETURN as a valid closer for CASE and DEFAULT inside switch statements
    - AbstractPatternSniff now sets the ignoreComments option using a public var rather than through the constructor
      -- This allows the setting to be overwritten in ruleset.xml files
      -- Old method remains for backwards compatibility
    - Generic LowerCaseConstantSniff and UpperCaseConstantSniff no longer report errors on classes named True, False or Null
    - PEAR ValidFunctionNameSniff no longer enforces exact case matching for PHP magic methods
    - Squiz SwitchDeclarationSniff now allows RETURN statements to close a CASE or DEFAULT statement
    - Squiz BlockCommentSniff now correctly reports an error for blank lines before blocks at the start of a control structure
    - Fixed a PHP notice generated when loading custom array settings from a rulset.xml file
    - Fixed bug #17908 : CodeSniffer does not recognise optional @params
      -- Thanks to Pete Walker for the patch
    - Fixed bug #19538 : Function indentation code sniffer checks inside short arrays
    - Fixed bug #19565 : Non-Executable Code Sniff Broken for Case Statements with both return and break
    - Fixed bug #19612 : Invalid @package suggestion
   </notes>
  </release>
  <release>
   <version>
    <release>1.3.6</release>
    <api>1.3.6</api>
   </version>
   <stability>
    <release>stable</release>
    <api>stable</api>
   </stability>
   <date>2012-08-08</date>
   <license uri="https://github.com/squizlabs/PHP_CodeSniffer/blob/master/licence.txt">BSD License</license>
   <notes>
    - Memory usage has been dramatically reduced when using the summary report
      -- Reduced memory is only available when displaying a single summary report to the screen
      -- PHP_CodeSniffer will not generate any messages in this case, storing only error counts instead
      -- Impact is most notable with very high error and warning counts
    - Significantly improved the performance of Squiz NonExecutableCodeSniff
    - Ignore patterns now check the relative path of a file based on the dir being checked
      -- Allows ignore patterns to become more generic as the path to the code is no longer included when checking
      -- Thanks to Kristof Coomans for the patch
    - Sniff settings can now be changed by specifying a special comment format inside a file
      -- e.g., // @codingStandardsChangeSetting PEAR.Functions.FunctionCallSignature allowMultipleArguments false
      -- If you change a setting, don't forget to change it back
    - Added Generic EndFileNewlineSniff to ensure PHP files end with a newline character
    - PEAR FunctionCallSignatureSniff now includes a setting to force one argument per line in multi-line calls
      -- Set allowMultipleArguments to false
    - Squiz standard now enforces one argument per line in multi-line function calls
    - Squiz FunctionDeclarationArgumentSpacingSniff now supports closures
    - Squiz OperatorSpacingSniff no longer throws an error for negative values inside an inline THEN statement
      -- Thanks to Klaus Purer for the patch
    - Squiz FunctionCommentSniff now throws an error for not closing a comment with */
      -- Thanks to Klaus Purer for the patch
    - Summary report no longer shows two lines of PHP_Timer output when showing sources
    - Fixed undefined variable error in PEAR FunctionCallSignatureSniff for lines with no indent
    - Fixed bug #19502 : Generic.Files.LineEndingsSniff fails if no new-lines in file
    - Fixed bug #19508 : switch+return: Closing brace indented incorrectly
    - Fixed bug #19532 : The PSR-2 standard don't recognize Null in class names
    - Fixed bug #19546 : Error thrown for __call() method in traits
   </notes>
  </release>
  <release>
   <version>
    <release>1.3.5</release>
    <api>1.3.5</api>
   </version>
   <stability>
    <release>stable</release>
    <api>stable</api>
   </stability>
   <date>2012-07-12</date>
   <license uri="https://github.com/squizlabs/PHP_CodeSniffer/blob/master/licence.txt">BSD License</license>
   <notes>
    - Added Generic CamelCapsFunctionNameSniff to just check if function and method names use camel caps
      -- Does not allow underscore prefixes for private/protected methods
      -- Defaults to strict checking, where two uppercase characters can not be next to each other
      -- Strict checking can be disabled in a ruleset.xml file
    - Squiz FunctionDeclarationArgumentSpacing now has a setting to specify how many spaces should surround equals signs
      -- Default remains at 0
      -- Override the equalsSpacing setting in a ruleset.xml file to change
    - Squiz ClassDeclarationSniff now throws errors for > 1 space before extends/implements class name with ns seperator
    - Squiz standard now warns about deprecated functions using Generic DeprecatedFunctionsSniff
    - PEAR FunctionDeclarationSniff now reports an error for multiple spaces after the FUNCTION keyword and around USE
    - PEAR FunctionDeclarationSniff now supports closures
    - Squiz MultiLineFunctionDeclarationSniff now supports closures
    - Exclude rules written for Unix systems will now work correctly on Windows
      -- Thanks to Walter Tamboer for the patch
    - The PHP tokenizer now recognises T_RETURN as a valid closer for T_CASE and T_DEFAULT inside switch statements
    - Fixed duplicate message codes in Generic OpeningFunctionBraceKernighanRitchieSniff
    - Fixed bug #18651 : PHPunit Test cases for custom standards are not working on Windows
    - Fixed bug #19416 : Shorthand arrays cause bracket spacing errors
    - Fixed bug #19421 : phpcs doesn't recognize ${x} as equivalent to $x
    - Fixed bug #19428 : PHPCS Report "hgblame" doesn't support windows paths
      -- Thanks to Justin Rovang for the patch
    - Fixed bug #19448 : Problem with detecting remote standards
    - Fixed bug #19463 : Anonymous functions incorrectly being flagged by NonExecutableCodeSniff
    - Fixed bug #19469 : PHP_CodeSniffer_File::getMemberProperties() sets wrong scope
    - Fixed bug #19471 : phpcs on Windows, when using Zend standard, doesn't catch problems
      -- Thanks to Ivan Habunek for the patch
    - Fixed bug #19478 : Incorrect indent detection in PEAR standard
      -- Thanks to Shane Auckland for the patch
    - Fixed bug #19483 : Blame Reports fail with space in directory name
   </notes>
  </release>
  <release>
   <version>
    <release>1.3.4</release>
    <api>1.3.4</api>
   </version>
   <stability>
    <release>stable</release>
    <api>stable</api>
   </stability>
   <date>2012-05-17</date>
   <license uri="https://github.com/squizlabs/PHP_CodeSniffer/blob/master/licence.txt">BSD License</license>
   <notes>
    - Added missing package.xml entries for new Generic FixmeSniff
      -- Thanks to Jaroslav Hanslík for the patch
    - Expected indents for PEAR ScopeClosingBraceSniff and FunctionCallSignatureSniff can now be set in ruleset files
      -- Both sniffs use a variable called "indent"
      -- Thanks to Thomas Despoix for the patch
    - Standards designed to be installed in the PHPCS Standards dir will now work outside this dir as well
      -- In particular, allows the Drupal CS to work without needing to symlink it into the PHPCS install
      -- Thanks to Peter Philipp for the patch
    - Rule references for standards, directories and specific sniffs can now be relative in ruleset.xml files
      -- For example: ref="../MyStandard/Sniffs/Commenting/DisallowHashCommentsSniff.php"
    - Symlinked standards now work correctly, allowing aliasing of installed standards (request #19417)
      -- Thanks to Tom Klingenberg for the patch
    - Squiz ObjectInstantiationSniff now allows objects to be returned without assinging them to a variable
    - Added Squiz.Commenting.FileComment.MissingShort error message for file comments that only contains tags
      -- Also stops undefined index errors being generated for these comments
    - Debug option -vv now shows tokenizer status for CSS files
    - Added support for new gjslint error formats
      -- Thanks to Meck for the patch
    - Generic ScopeIndentSniff now allows comment indents to not be exact even if the exact flag is set
      -- The start of the comment is still checked for exact indentation as normal
    - Fixed an issue in AbstractPatternSniff where comments were not being ignored in some cases
    - Fixed an issue in Zend ClosingTagSniff where the closing tag was not always being detected correctly
      -- Thanks to Jonathan Robson for the patch
    - Fixed an issue in Generic FunctionCallArgumentSpacingSniff where closures could cause incorrect errors
    - Fixed an issue in Generic UpperCaseConstantNameSniff where errors were incorrectly reported on goto statements
      -- Thanks to Tom Klingenberg for the patch
    - PEAR FileCommentSniff and ClassCommentSniff now support author emails with a single character in the local part
      -- E.g., a@me.com
      -- Thanks to Denis Shapkin for the patch
    - Fixed bug #19290 : Generic indent sniffer fails for anonymous functions
    - Fixed bug #19324 : Setting show_warnings configuration option does not work
    - Fixed bug #19354 : Not recognizing references passed to method
    - Fixed bug #19361 : CSS tokenzier generates errors when PHP embedded in CSS file
    - Fixed bug #19374 : HEREDOC/NOWDOC Indentation problems
    - Fixed bug #19381 : traits and indetations in traits are not handled properly
    - Fixed bug #19394 : Notice in NonExecutableCodeSniff
    - Fixed bug #19402 : Syntax error when executing phpcs on Windows with parens in PHP path
      -- Thanks to Tom Klingenberg for the patch
    - Fixed bug #19411 : magic method error on __construct()
      -- The fix required a rewrite of AbstractScopeSniff, so please test any sniffs that extend this class
    - Fixed bug #19412 : Incorrect error about assigning objects to variables when inside inline IF
    - Fixed bug #19413 : php_cs thinks I haven't used a parameter when I have
    - Fixed bug #19414 : php_cs seems to not track variables correctly in heredocs
   </notes>
  </release>
  <release>
   <version>
    <release>1.3.3</release>
    <api>1.3.3</api>
   </version>
   <stability>
    <release>stable</release>
    <api>stable</api>
   </stability>
   <date>2012-02-17</date>
   <license uri="https://github.com/squizlabs/PHP_CodeSniffer/blob/master/licence.txt">BSD License</license>
   <notes>
    - Added new Generic FixmeSniff that shows error messages for all FIXME comments left in your code
      -- Thanks to Sam Graham for the contribution
    - The maxPercentage setting in the Squiz CommentedOutCodeSniff can now be overriden in a rulset.xml file
      -- Thanks to Volker Dusch for the patch
    - The Checkstyle and XML reports now use XMLWriter
      -- Only change in output is that empty file tags are no longer produced for files with no violations
      -- Thanks to Sebastian Bergmann for the patch
    - Added PHP_CodeSniffer_Tokens::$bracketTokens to give sniff writers fast access to open and close bracket tokens
    - Fixed an issue in AbstractPatternSniff where EOL tokens were not being correctly checked in some cases
    - PHP_CodeSniffer_File::getTokensAsString() now detects incorrect length value (request #19313)
    - Fixed bug #19114 : CodeSniffer checks extension even for single file
    - Fixed bug #19171 : Show sniff codes option is ignored by some report types
      -- Thanks to Dominic Scheirlinck for the patch
    - Fixed bug #19188 : Lots of PHP Notices when analyzing the Symfony framework
      -- First issue was list-style.. lines in CSS files not properly adjusting open/close bracket positions
      -- Second issue was notices caused by bug #19137
    - Fixed bug #19208 : UpperCaseConstantName reports class members
      -- Was also a problem with LowerCaseConstantName as well
    - Fixed bug #19256 : T_DOC_COMMENT in CSS files breaks ClassDefinitionNameSpacingSniff
      -- Thanks to Klaus Purer for the patch
    - Fixed bug #19264 : Squiz.PHP.NonExecutableCode does not handle RETURN in CASE without BREAK
    - Fixed bug #19270 : DuplicateClassName does not handle namespaces correctly
    - Fixed bug #19283 : CSS @media rules cause false positives
      -- Thanks to Klaus Purer for the patch
   </notes>
  </release>
  <release>
   <version>
    <release>1.3.2</release>
    <api>1.3.2</api>
   </version>
   <stability>
    <release>stable</release>
    <api>stable</api>
   </stability>
   <date>2011-12-01</date>
   <license uri="https://github.com/squizlabs/PHP_CodeSniffer/blob/master/licence.txt">BSD License</license>
   <notes>
    - Added Generic JSHintSniff to run jshint.js over a JS file and report warnings
      -- Set jshint path using phpcs --config-set jshint_path /path/to/jshint-rhino.js
      -- Set rhino path using phpcs --config-set rhino_path /path/to/rhino
      -- Thanks to Alexander Weiß for the contribution
    - Nowdocs are now tokenized using PHP_CodeSniffer specific T_NOWDOC tokens for easier identification
    - Generic UpperCaseConstantNameSniff no longer throws errors for namespaces
      -- Thanks to Jaroslav Hanslík for the patch
    - Squiz NonExecutableCodeSniff now detects code after thrown exceptions
      -- Thanks to Jaroslav Hanslík for the patch
    - Squiz OperatorSpacingSniff now ignores references
      -- Thanks to Jaroslav Hanslík for the patch
    - Squiz FunctionCommentSniff now reports a missing function comment if it finds a standard code comment instead
    - Squiz FunctionCommentThrownTagSniff no longer reports errors if it can't find a function comment
    - Fixed unit tests not running under Windows
      -- Thanks to Jaroslav Hanslík for the patch
    - Fixed bug #18964 : "$stackPtr must be of type T_VARIABLE" on heredocs and nowdocs
    - Fixed bug #18973 : phpcs is looking for variables in a nowdoc
    - Fixed bug #18974 : Blank line causes "Multi-line function call not indented correctly"
      -- Adds new error message to ban empty lines in multi-line function calls
    - Fixed bug #18975 : "Closing parenthesis must be on a line by itself" also causes indentation error
   </notes>
  </release>
  <release>
   <version>
    <release>1.3.1</release>
    <api>1.3.1</api>
   </version>
   <stability>
    <release>stable</release>
    <api>stable</api>
   </stability>
   <date>2011-11-03</date>
   <license uri="https://github.com/squizlabs/PHP_CodeSniffer/blob/master/licence.txt">BSD License</license>
   <notes>
    - All report file command line arguments now work with relative paths (request #17240)
    - The extensions command line argument now supports multi-part file extensions (request #17227)
    - Added report type --report=hgblame to show number of errors/warnings committed by authors in a Mercurial repository
      -- Has the same functionality as the svnblame report
      -- Thanks to Ben Selby for the patch
    - Added T_BACKTICK token type to make detection of backticks easier (request #18799)
    - Added pattern matching support to Generic ForbiddenFunctionsSniff
        -- If you are extending it and overriding register() or addError() you will need to review your sniff
    - Namespaces are now recognised as scope openers, although they do not require braces (request #18043)
    - Added new ByteOrderMarkSniff to Generic standard (request #18194)
      -- Throws an error if a byte order mark is found in any PHP file
      -- Thanks to Piotr Karas for the contribution
    - PHP_Timer output is no longer included in reports when being written to a file (request #18252)
      -- Also now shown for all report types if nothing is being printed to the screen
    - Generic DeprecatedFunctionSniff now reports functions as deprecated and not simply forbidden (request #18288)
    - PHPCS now accepts file contents from STDIN (request #18447)
      -- Example usage: cat temp.php | phpcs [options]  -OR-  phpcs [options] &lt; temp.php
      -- Not every sniff will work correctly due to the lack of a valid file path
    - PHP_CodeSniffer_Exception no longer extends PEAR_Exception (request #18483)
      -- PEAR_Exception added a requirement that PEAR had to be installed
      -- PHP_CodeSniffer is not used as a library, so unlikely to have any impact
    - PEAR FileCommentSniff now allows GIT IDs in the version tag (request #14874)
    - AbstractVariableSniff now supports heredocs
      -- Also includes some variable detection fixes
      -- Thanks to Sam Graham for the patch
    - Squiz FileCommentSniff now enforces rule that package names cannot start with the word Squiz
    - MySource AssignThisSniff now allows "this" to be assigned to the private var _self
    - Fixed issue in Squiz FileCommentSniff where suggested package name was the same as the incorrect package name
    - Fixed some issues with Squiz ArrayDeclarationSniff when using function calls in array values
    - Fixed doc generation so it actually works again
      -- Also now works when being run from an SVN checkout as well as when installed as a PEAR package
      -- Should fix bug #18949 : Call to private method from static
    - PEAR ClassDeclaration sniff now supports indentation checks when using the alternate namespace syntax
      -- PEAR.Classes.ClassDeclaration.SpaceBeforeBrace message now contains 2 variables instead of 1
      -- Sniff allows overriding of the default indent level, which is set to 4
      -- Fixes bug #18933 : Alternative namespace declaration syntax confuses scope sniffs
    - Fixed bug #18465 : "self::" does not work in lambda functions
      -- Also corrects conversion of T_FUNCTION tokens to T_CLOSURE, which was not fixing token condition arrays
    - Fixed bug #18543 : CSS Tokenizer deletes too many #
    - Fixed bug #18624 : @throws namespace problem
      -- Thanks to Gavin Davies for the patch
    - Fixed bug #18628 : Generic.Files.LineLength gives incorrect results with Windows line-endings
    - Fixed bug #18633 : CSS Tokenizer doesn't replace T_LIST tokens inside some styles
    - Fixed bug #18657 : anonymous functions wrongly indented
    - Fixed bug #18670 : UpperCaseConstantNameSniff fails on dynamic retrieval of class constant
    - Fixed bug #18709 : Code sniffer sniffs file if even if it's in --ignore
      -- Thanks to Artem Lopata for the patch
    - Fixed bug #18762 : Incorrect handling of define and constant in UpperCaseConstantNameSniff
      -- Thanks to Thomas Baker for the patch
    - Fixed bug #18769 : CSS Tokenizer doesn't replace T_BREAK tokens inside some styles
    - Fixed bug #18835 : Unreachable errors of inline returns of closure functions
      -- Thanks to Patrick Schmidt for the patch
    - Fixed bug #18839 : Fix miscount of warnings in AbstractSniffUnitTest.php
      -- Thanks to Sam Graham for the patch
    - Fixed bug #18844 : Generic_Sniffs_CodeAnalysis_UnusedFunctionParameterSniff with empty body
      -- Thanks to Dmitri Medvedev for the patch
    - Fixed bug #18847 : Running Squiz_Sniffs_Classes_ClassDeclarationSniff results in PHP notice
    - Fixed bug #18868 : jslint+rhino: errors/warnings not detected
      -- Thanks to Christian Weiske for the patch
    - Fixed bug #18879 : phpcs-svn-pre-commit requires escapeshellarg
      -- Thanks to Bjorn Katuin for the patch
    - Fixed bug #18951 : weird behaviour with closures and multi-line use () params
   </notes>
  </release>
  <release>
   <version>
    <release>1.3.0</release>
    <api>1.3.0</api>
   </version>
   <stability>
    <release>stable</release>
    <api>stable</api>
   </stability>
   <date>2011-03-17</date>
   <license uri="https://github.com/squizlabs/PHP_CodeSniffer/blob/master/licence.txt">BSD License</license>
   <notes>
    - Add a new token T_CLOSURE that replaces T_FUNCTION if the function keyword is anonymous
    - Many Squiz sniffs no longer report errors when checking closures; they are now ignored
    - Fixed some error messages in PEAR MultiLineConditionSniff that were not using placeholders for message data
    - AbstractVariableSniff now correctly finds variable names wrapped with curly braces inside double quoted strings
    - PEAR FunctionDeclarationSniff now ignores arrays in argument default values when checking multi-line declarations
    - Fixed bug #18200 : Using custom named ruleset file as standard no longer works
    - Fixed bug #18196 : PEAR MultiLineCondition.SpaceBeforeOpenBrace not consistent with newline chars
    - Fixed bug #18204 : FunctionCommentThrowTag picks wrong exception type when throwing function call
    - Fixed bug #18222 : Add __invoke method to PEAR standard
    - Fixed bug #18235 : Invalid error generation in Squiz.Commenting.FunctionCommentThrowTag
    - Fixed bug #18250 : --standard with relative path skips Standards' "implicit" sniffs
    - Fixed bug #18274 : Multi-line IF and function call indent rules conflict
    - Fixed bug #18282 : Squiz doesn't handle final keyword before function comments
      -- Thanks to Dave Perrett for the patch
    - Fixed bug #18336 : Function isUnderscoreName gives php notices
   </notes>
  </release>
  <release>
   <version>
    <release>1.3.0RC2</release>
    <api>1.3.0RC2</api>
   </version>
   <stability>
    <release>beta</release>
    <api>beta</api>
   </stability>
   <date>2011-01-14</date>
   <license uri="https://github.com/squizlabs/PHP_CodeSniffer/blob/master/licence.txt">BSD License</license>
   <notes>
    - You can now print multiple reports for each run and print each to the screen or a file (request #12434)
      -- Format is --report-[report][=file] (e.g., --report-xml=out.xml)
      -- Printing to screen is done by leaving [file] empty (e.g., --report-xml)
      -- Multiple reports can be specified in this way (e.g., --report-summary --report-xml=out.xml)
      -- The standard --report and --report-file command line arguments are unchanged
    - Added -d command line argument to set php.ini settings while running (request #17244)
      -- Usage is: phpcs -d memory_limit=32M -d ...
      -- Thanks to Ben Selby for the patch
    - Added -p command line argument to show progress during a run
      -- Dot means pass, E means errors found, W means only warnings found and S means skipped file
      -- Particularly good for runs where you are checking more than 100 files
      -- Enable by default with --config-set show_progress 1
      -- Will not print anything if you are already printing verbose output
      -- This has caused a big change in the way PHP_CodeSniffer processes files (API changes around processing)
    - You can now add exclude rules for individual sniffs or error messages (request #17903)
      -- Only available when using a ruleset.xml file to specify rules
      -- Uses the same exclude-pattern tags as normal but allows them inside rule tags
    - Using the -vvv option will now print a list of sniffs executed for each file and how long they took to process
    - Added Generic ClosureLinterSniff to run Google's gjslint over your JS files
    - The XML and CSV reports now include the severity of the error (request #18165)
      -- The Severity column in the CSV report has been renamed to Type, and a new Severity column added for this
    - Fixed issue with Squiz FunctionCommentSniff reporting incorrect type hint when default value uses namespace
      -- Thanks to Anti Veeranna for the patch
    - Generic FileLengthSniff now uses iconv_strlen to check line length if an encoding is specified (request #14237)
    - Generic UnnecessaryStringConcatSniff now allows strings to be combined to form a PHP open or close tag
    - Squiz SwitchDeclarationSniff no longer reports indentation errors for BREAK statements inside IF conditions
    - Interactive mode now always prints the full error report (ignores command line)
    - Improved regular expression detection in JavaScript files
      -- Added new T_TYPEOF token that can be used to target the typeof JS operator
      -- Fixes bug #17611 : Regular expression tokens not recognised
    - Squiz ScopeIndentSniff removed
      -- Squiz standard no longer requires additional indents between ob_* methods
      -- Also removed Squiz OutputBufferingIndentSniff that was checking the same thing
    - PHP_CodeSniffer_File::getMemberProperties() performance improved significantly
      -- Improves performance of Squiz ValidVariableNameSniff significantly
    - Squiz OperatorSpacingSniff performance improved significantly
    - Squiz NonExecutableCodeSniff performance improved significantly
      -- Will throw duplicate errors in some cases now, but these should be rare
    - MySource IncludeSystemSniff performance improved significantly
    - MySource JoinStringsSniff no longer reports an error when using join() on a named JS array
    - Warnings are now reported for each file when they cannot be opened instead of stopping the script
      -- Hide warnings with the -n command line argument
      -- Can override the warnings using the code Internal.DetectLineEndings
    - Fixed bug #17693 : issue with pre-commit hook script with filenames that start with v
    - Fixed bug #17860 : isReference function fails with references in array
      -- Thanks to Lincoln Maskey for the patch
    - Fixed bug #17902 : Cannot run tests when tests are symlinked into tests dir
      -- Thanks to Matt Button for the patch
    - Fixed bug #17928 : Improve error message for Generic_Sniffs_PHP_UpperCaseConstantSniff
      -- Thanks to Stefano Kowalke for the patch
    - Fixed bug #18039 : JS Tokenizer crash when ] is last character in file
    - Fixed bug #18047 : Incorrect handling of namespace aliases as constants
      -- Thanks to Dmitri Medvedev for the patch
    - Fixed bug #18072 : Impossible to exclude path from processing when symlinked
    - Fixed bug #18073 : Squiz.PHP.NonExecutableCode fault
    - Fixed bug #18117 : PEAR coding standard: Method constructor not sniffed as a function
    - Fixed bug #18135 : Generic FunctionCallArgumentSpacingSniff reports function declaration errors
    - Fixed bug #18140 : Generic scope indent in exact mode: strange expected/found values for switch
    - Fixed bug #18145 : Sniffs are not loaded for custom ruleset file
      -- Thanks to Scott McCammon for the patch
    - Fixed bug #18152 : While and do-while with AbstractPatternSniff
    - Fixed bug #18191 : Squiz.PHP.LowercasePHPFunctions does not work with new Date()
    - Fixed bug #18193 : CodeSniffer doesn't reconize CR (\r) line endings
   </notes>
  </release>
  <release>
   <version>
    <release>1.3.0RC1</release>
    <api>1.3.0RC1</api>
   </version>
   <stability>
    <release>beta</release>
    <api>beta</api>
   </stability>
   <date>2010-09-03</date>
   <license uri="https://github.com/squizlabs/PHP_CodeSniffer/blob/master/licence.txt">BSD License</license>
   <notes>
    - Added exclude pattern support to ruleset.xml file so you can specify ignore patterns in a standard (request #17683)
      -- Use new exclude-pattern tags to include the ignore rules into your ruleset.xml file
      -- See CodeSniffer/Standards/PHPCS/ruleset.xml for an example
    - Added new --encoding command line argument to specify the encoding of the files being checked
      -- When set to utf-8, stops the XML-based reports from double-encoding
      -- When set to something else, helps the XML-based reports encode to utf-8
      -- Default value is iso-8859-1 but can be changed with --config-set encoding [value]
    - The report is no longer printed to screen when using the --report-file command line option (request #17467)
      -- If you want to print it to screen as well, use the -v command line argument
    - The SVN and GIT blame reports now also show percentage of reported errors per author (request #17606)
      -- Thanks to Ben Selby for the patch
    - Updated the SVN pre-commit hook to work with the new severity levels feature
    - Generic SubversionPropertiesSniff now allows properties to have NULL values (request #17682)
      -- A null value indicates that the property should exist but the value should not be checked
    - Generic UpperCaseConstantName Sniff now longer complains about the PHPUnit_MAIN_METHOD constant (request #17798)
    - Squiz FileComment sniff now checks JS files as well as PHP files
    - Squiz FunctionCommentSniff now supports namespaces in type hints
    - Fixed a problem in Squiz OutputBufferingIndentSniff where block comments were reported as not indented
    - Fixed bug #17092 : Problems with utf8_encode and htmlspecialchars with non-ascii chars
      -- Use the new --encoding=utf-8 command line argument if your files are utf-8 encoded
    - Fixed bug #17629 : PHP_CodeSniffer_Tokens::$booleanOperators missing T_LOGICAL_XOR
      -- Thanks to Matthew Turland for the patch
    - Fixed bug #17699 : Fatal error generating code coverage with PHPUnit 5.3.0RC1
    - Fixed bug #17718 : Namespace 'use' statement: used global class name is recognized as constant
    - Fixed bug #17734 : Generic SubversionPropertiesSniff complains on non SVN files
    - Fixed bug #17742 : EmbeddedPhpSniff reacts negatively to file without closing php tag
    - Fixed bug #17823 : Notice: Please no longer include PHPUnit/Framework.php
   </notes>
  </release>
  <release>
   <version>
    <release>1.3.0a1</release>
    <api>1.3.0a1</api>
   </version>
   <stability>
    <release>alpha</release>
    <api>alpha</api>
   </stability>
   <date>2010-07-15</date>
   <license uri="https://github.com/squizlabs/PHP_CodeSniffer/blob/master/licence.txt">BSD License</license>
   <notes>
    - All CodingStandard.php files have been replaced by ruleset.xml files
      -- Custom standards will need to be converted over to this new format to continue working
    - You can specify a path to your own custom ruleset.xml file by using the --standard command line arg
      -- e.g., phpcs --standard=/path/to/my/ruleset.xml
    - Added a new report type --report=gitblame to show how many errors and warnings were committed by each author
      -- Has the same functionality as the svnblame report
      -- Thanks to Ben Selby for the patch
    - A new token type T_DOLLAR has been added to allow you to sniff for variable variables (feature request #17095)
      -- Thanks to Ian Young for the patch
    - JS tokenizer now supports T_POWER (^) and T_MOD_EQUAL (%=) tokens (feature request #17441)
    - If you have PHP_Timer installed, you'll now get a time/memory summary at the end of a script run
      -- Only happens when printing reports that are designed to be read on the command line
    - Added Generic DeprecatedFunctionsSniff to warn about the use of deprecated functions (feature request #16694)
      -- Thanks to Sebastian Bergmann for the patch
    - Added Squiz LogicalOperatorSniff to ensure that logical operators are surrounded by single spaces
    - Added MySource ChannelExceptionSniff to ensure action files only throw ChannelException
    - Added new method getClassProperties() for sniffs to use to determine if a class is abstract and/or final
      -- Thanks to Christian Kaps for the patch
    - Generic UpperCaseConstantSniff no longer throws errors about namespaces
      -- Thanks to Christian Kaps for the patch
    - Squiz OperatorBracketSniff now correctly checks value assignmnets in arrays
    - Squiz LongConditionClosingCommentSniff now requires a comment for long CASE statements that use curly braces
    - Squiz LongConditionClosingCommentSniff now requires an exact comment match on the brace
    - MySource IncludeSystemSniff now ignores DOMDocument usage
    - MySource IncludeSystemSniff no longer requires inclusion of systems that are being implemented
    - Removed found and expected messages from Squiz ConcatenationSpacingSniff because they were messy and not helpful
    - Fixed a problem where Generic CodeAnalysisSniff could show warnings if checking multi-line strings
    - Fixed error messages in Squiz ArrayDeclarationSniff reporting incorrect number of found and expected spaces
    - Fixed bug #17048 : False positive in Squiz_WhiteSpace_ScopeKeywordSpacingSniff
    - Fixed bug #17054 : phpcs more strict than PEAR CS regarding function parameter spacing
    - Fixed bug #17096 : Notice: Undefined index: scope_condition in ScopeClosingBraceSniff.php
      -- Moved PEAR.Functions.FunctionCallArgumentSpacing to Generic.Functions.FunctionCallArgumentSpacing
    - Fixed bug #17144 : Deprecated: Function eregi() is deprecated
    - Fixed bug #17236 : PHP Warning due to token_get_all() in DoubleQuoteUsageSniff
    - Fixed bug #17243 : Alternate Switch Syntax causes endless loop of Notices in SwitchDeclaration
    - Fixed bug #17313 : Bug with switch case struture
    - Fixed bug #17331 : Possible parse error: interfaces may not include member vars
    - Fixed bug #17337 : CSS tokenizer fails on quotes urls
    - Fixed bug #17420 : Uncaught exception when comment before function brace
    - Fixed bug #17503 : closures formatting is not supported
   </notes>
  </release>
  <release>
   <version>
    <release>1.2.2</release>
    <api>1.2.2</api>
   </version>
   <stability>
    <release>stable</release>
    <api>stable</api>
   </stability>
   <date>2010-01-27</date>
   <license uri="https://github.com/squizlabs/PHP_CodeSniffer/blob/master/licence.txt">BSD License</license>
   <notes>
    - The core PHP_CodeSniffer_File methods now understand the concept of closures (feature request #16866)
      -- Thanks to Christian Kaps for the sample code
    - Sniffs can now specify violation codes for each error and warning they add
      -- Future versions will allow you to override messages and severities using these codes
      -- Specifying a code is optional, but will be required if you wish to support overriding
    - All reports have been broken into separate classes
      -- Command line usage and report output remains the same
      -- Thanks to Gabriele Santini for the patch
    - Added an interactive mode that can be enabled using the -a command line argument
      -- Scans files and stops when it finds a file with errors
      -- Waits for user input to recheck the file (hopefully you fixed the errors) or skip the file
      -- Useful for very large code bases where full rechecks take a while
    - The reports now show the correct number of errors and warnings found
    - The isCamelCaps method now allows numbers in class names
    - The JS tokenizer now correctly identifies boolean and bitwise AND and OR tokens
    - The JS tokenzier now correctly identifies regular expressions used in conditions
    - PEAR ValidFunctionNameSniff now ignores closures
    - Squiz standard now uses the PEAR setting of 85 chars for LineLengthSniff
    - Squiz ControlStructureSpacingSniff now ensure there are no spaces around parentheses
    - Squiz LongConditionClosingCommentSniff now checks for comments at the end of try/catch statements
    - Squiz LongConditionClosingCommentSniff now checks validity of comments for short structures if they exist
    - Squiz IncrementDecrementUsageSniff now has better checking to ensure it only looks at simple variable assignments
    - Squiz PostStatementCommentSniff no longer throws errors for end function comments
    - Squiz InlineCommentSniff no longer throws errors for end function comments
    - Squiz OperatorBracketSniff now allows simple arithmetic operations in SWITCH conditions
    - Squiz ValidFunctionNameSniff now ignores closures
    - Squiz MethodScopeSniff now ignores closures
    - Squiz ClosingDeclarationCommentSniff now ignores closures
    - Squiz GlobalFunctionSniff now ignores closures
    - Squiz DisallowComparisonAssignmentSniff now ignores the assigning of arrays
    - Squiz DisallowObjectStringIndexSniff now allows indexes that contain dots and reserved words
    - Squiz standard now throws nesting level and cyclomatic complexity errors at much higher levels
    - Squiz CommentedOutCodeSniff now ignores common comment framing chacacters
    - Squiz ClassCommentSniff now ensures the open comment tag is the only content on the first line
    - Squiz FileCommentSniff now ensures the open comment tag is the only content on the first line
    - Squiz FunctionCommentSniff now ensures the open comment tag is the only content on the first line
    - Squiz VariableCommentSniff now ensures the open comment tag is the only content on the first line
    - Squiz NonExecutableCodeSniff now warns about empty return statements that are not required
    - Removed ForbiddenStylesSniff from Squiz standard
      -- It is now in in the MySource standard as BrowserSpecificStylesSniff
      -- New BrowserSpecificStylesSniff ignores files with browser-specific suffixes
    - MySource IncludeSystemSniff no longer throws errors when extending the Exception class
    - MySource IncludeSystemSniff no longer throws errors for the abstract widget class
    - MySource IncludeSystemSniff and UnusedSystemSniff now allow includes inside IF statements
    - MySource IncludeSystemSniff no longer throws errors for included widgets inside methods
    - MySource GetRequestDataSniff now throws errors for using $_FILES
    - MySource CreateWidgetTypeCallbackSniff now allows return statements in nested functions
    - MySource DisallowSelfActionsSniff now ignores abstract classes
    - Fixed a problem with the SVN pre-commit hook for PHP versions without vertical whitespace regex support
    - Fixed bug #16740 : False positives for heredoc strings and unused parameter sniff
    - Fixed bug #16794 : ValidLogicalOperatorsSniff doesn't report operators not in lowercase
    - Fixed bug #16804 : Report filename is shortened too much
    - Fixed bug #16821 : Bug in Squiz_Sniffs_WhiteSpace_OperatorSpacingSniff
      -- Thanks to Jaroslav Hanslík for the patch
    - Fixed bug #16836 : Notice raised when using semicolon to open case
    - Fixed bug #16855 : Generic standard sniffs incorrectly for define() method
    - Fixed bug #16865 : Two bugs in Squiz_Sniffs_WhiteSpace_OperatorSpacingSniff
      -- Thanks to Jaroslav Hanslík for the patch
    - Fixed bug #16902 : Inline If Declaration bug
    - Fixed bug #16960 : False positive for late static binding in Squiz/ScopeKeywordSpacingSniff
      -- Thanks to Jakub Tománek for the patch
    - Fixed bug #16976 : The phpcs attempts to process symbolic links that don't resolve to files
    - Fixed bug #17017 : Including one file in the files sniffed alters errors reported for another file
   </notes>
  </release>
  <release>
   <version>
    <release>1.2.1</release>
    <api>1.2.1</api>
   </version>
   <stability>
    <release>stable</release>
    <api>stable</api>
   </stability>
   <date>2009-11-17</date>
   <license uri="https://github.com/squizlabs/PHP_CodeSniffer/blob/master/licence.txt">BSD License</license>
   <notes>
    - Added a new report type --report=svnblame to show how many errors and warnings were committed by each author
      -- Also shows the percentage of their code that are errors and warnings
      -- Requires you to have the SVN command in your path
      -- Make sure SVN is storing usernames and passwords (if required) or you will need to enter them for each file
      -- You can also use the -s command line argument to see the different types of errors authors are committing
      -- You can use the -v command line argument to see all authors, even if they have no errors or warnings
    - Added a new command line argument --report-width to allow you to set the column width of screen reports
      -- Reports wont accept values less than 70 or else they get too small
      -- Can also be set via a config var: phpcs --config-set report_width 100
    - You can now get PHP_CodeSniffer to ignore a whole file by adding @codingStandardsIgnoreFile in the content
      -- If you put it in the first two lines the file wont even be tokenized, so it will be much quicker
    - Reports now print their file lists in alphabetical order
    - PEAR FunctionDeclarationSniff now reports error for incorrect closing bracket placement in multi-line definitions
    - Added Generic CallTimePassByRefenceSniff to prohibit the passing of variables into functions by reference
      -- Thanks to Florian Grandel for the contribution
    - Added Squiz DisallowComparisonAssignmentSniff to ban the assignment of comparison values to a variable
    - Added Squiz DuplicateStyleDefinitionSniff to check for duplicate CSS styles in a single class block
    - Squiz ArrayDeclarationSniff no longer checks the case of array indexes because that is not its job
    - Squiz PostStatementCommentSniff now allows end comments for class member functions
    - Squiz InlineCommentSniff now supports the checking of JS files
    - MySource CreateWidgetTypeCallbackSniff now allows the callback to be passed to another function
    - MySource CreateWidgetTypeCallbackSniff now correctly ignores callbacks used inside conditions
    - Generic MultipleStatementAlignmentSniff now enforces a single space before equals sign if max padding is reached
    - Fixed a problem in the JS tokenizer where regular expressions containing \// were not converted correctly
    - Fixed a problem tokenizing CSS files where multiple ID targets on a line would look like comments
    - Fixed a problem tokenizing CSS files where class names containing a colon looked like style definitions
    - Fixed a problem tokenizing CSS files when style statements had empty url() calls
    - Fixed a problem tokenizing CSS colours with the letter E in first half of the code
    - Squiz ColonSpacingSniff now ensures it is only checking style definitions in CSS files and not class names
    - Squiz DisallowComparisonAssignmentSniff no longer reports errors when assigning the return value of a function
    - CSS tokenizer now correctly supports multi-line comments
    - When only the case of var names differ for function comments, the error now indicates the case is different
    - Fixed an issue with Generic UnnecessaryStringConcatSniff where it incorrectly suggested removing a concat
    - Fixed bug #16530 : ScopeIndentSniff reports false positive
    - Fixed bug #16533 : Duplicate errors and warnings
    - Fixed bug #16563 : Check file extensions problem in phpcs-svn-pre-commit
      -- Thanks to Kaijung Chen for the patch
    - Fixed bug #16592 : Object operator indentation incorrect when first operator is on a new line
    - Fixed bug #16641 : Notice output
    - Fixed bug #16682 : Squiz_Sniffs_Strings_DoubleQuoteUsageSniff reports string "\0" as invalid
    - Fixed bug #16683 : Typing error in PHP_CodeSniffer_CommentParser_AbstractParser
    - Fixed bug #16684 : Bug in Squiz_Sniffs_PHP_NonExecutableCodeSniff
    - Fixed bug #16692 : Spaces in paths in Squiz_Sniffs_Debug_JavaScriptLintSniff
      -- Thanks to Jaroslav Hanslík for the patch
    - Fixed bug #16696 : Spelling error in MultiLineConditionSniff
    - Fixed bug #16697 : MultiLineConditionSniff incorrect result with inline IF
    - Fixed bug #16698 : Notice in JavaScript Tokenizer
    - Fixed bug #16736 : Multi-files sniffs aren't processed when FILE is a single directory
      -- Thanks to Alexey Shein for the patch
    - Fixed bug #16792 : Bug in Generic_Sniffs_PHP_ForbiddenFunctionsSniff
   </notes>
  </release>
  <release>
   <version>
    <release>1.2.0</release>
    <api>1.2.0</api>
   </version>
   <stability>
    <release>stable</release>
    <api>stable</api>
   </stability>
   <date>2009-08-17</date>
   <license uri="https://github.com/squizlabs/PHP_CodeSniffer/blob/master/licence.txt">BSD License</license>
   <notes>
    - Installed standards are now favoured over custom standards when using the cmd line arg with relative paths
    - Unit tests now use a lot less memory while running
    - Squiz standard now uses Generic EmptyStatementSniff but throws errors instead of warnings
    - Squiz standard now uses Generic UnusedFunctionParameterSniff
    - Removed unused ValidArrayIndexNameSniff from the Squiz standard
    - Fixed bug #16424 : SubversionPropertiesSniff print PHP Warning
    - Fixed bug #16450 : Constant PHP_CODESNIFFER_VERBOSITY already defined (unit tests)
    - Fixed bug #16453 : function declaration long line splitted error
    - Fixed bug #16482 : phpcs-svn-pre-commit ignores extensions parameter
   </notes>
  </release>
  <release>
   <version>
    <release>1.2.0RC3</release>
    <api>1.2.0RC3</api>
   </version>
   <stability>
    <release>beta</release>
    <api>beta</api>
   </stability>
   <date>2009-07-07</date>
   <license uri="https://github.com/squizlabs/PHP_CodeSniffer/blob/master/licence.txt">BSD License</license>
   <notes>
    - You can now use @codingStandardsIgnoreStart and @...End comments to suppress messages (feature request #14002)
    - A warning is now included for files without any code when short_open_tag is set to Off (feature request #12952)
    - You can now use relative paths to your custom standards with the --standard cmd line arg (feature request #14967)
    - You can now override magic methods and functions in PEAR ValidFunctionNameSniff (feature request #15830)
    - MySource IncludeSystemSniff now recognises widget action classes
    - MySource IncludeSystemSniff now knows about unit test classes and changes rules accordingly
   </notes>
  </release>
  <release>
   <version>
    <release>1.2.0RC2</release>
    <api>1.2.0RC2</api>
   </version>
   <stability>
    <release>beta</release>
    <api>beta</api>
   </stability>
   <date>2009-05-25</date>
   <license uri="https://github.com/squizlabs/PHP_CodeSniffer/blob/master/licence.txt">BSD License</license>
   <notes>
    - Test suite can now be run using the full path to AllTests.php (feature request #16179)
    - Fixed bug #15980 : PHP_CodeSniffer change php current directory
      -- Thanks to Dolly Aswin Harahap for the patch
    - Fixed bug #16001 : Notice triggered
    - Fixed bug #16054 : phpcs-svn-pre-commit not showing any errors
    - Fixed bug #16071 : Fatal error: Uncaught PHP_CodeSniffer_Exception
    - Fixed bug #16170 : Undefined Offset -1 in MultiLineConditionSniff.php on line 68
    - Fixed bug #16175 : Bug in Squiz-IncrementDecrementUsageSniff
   </notes>
  </release>
  <release>
   <version>
    <release>1.2.0RC1</release>
    <api>1.2.0RC1</api>
   </version>
   <stability>
    <release>beta</release>
    <api>beta</api>
   </stability>
   <date>2009-03-09</date>
   <license uri="https://github.com/squizlabs/PHP_CodeSniffer/blob/master/licence.txt">BSD License</license>
   <notes>
    - Reports that are output to a file now include a trailing newline at the end of the file
    - Fixed sniff names not shown in -vvv token processing output
    - Added Generic SubversionPropertiesSniff to check that specific svn props are set for files
      -- Thanks to Jack Bates for the contribution
    - The PHP version check can now be overridden in classes that extend PEAR FileCommentSniff
      -- Thanks to Helgi Þormar Þorbjörnsson for the suggestion
    - Added Generic ConstructorNameSniff to check for PHP4 constructor name usage
      -- Thanks to Leif Wickland for the contribution
    - Squiz standard now supports multi-line function and condition sniffs from PEAR standard
    - Squiz standard now uses Generic ConstructorNameSniff
    - Added MySource GetRequestDataSniff to ensure REQUEST, GET and POST are not accessed directly
    - Squiz OperatorBracketSniff now allows square brackets in simple unbracketed operations
    - Fixed the incorrect tokenizing of multi-line block comments in CSS files
    - Fixed bug #15383 : Uncaught PHP_CodeSniffer_Exception
    - Fixed bug #15408 : An unexpected exception has been caught: Undefined offset: 2
    - Fixed bug #15519 : Uncaught PHP_CodeSniffer_Exception
    - Fixed bug #15624 : Pre-commit hook fails with PHP errors
    - Fixed bug #15661 : Uncaught PHP_CodeSniffer_Exception
    - Fixed bug #15722 : "declare(encoding = 'utf-8');" leads to "Missing file doc comment"
    - Fixed bug #15910 : Object operator indention not calculated correctly
   </notes>
  </release>
  <release>
   <version>
    <release>1.2.0a1</release>
    <api>1.2.0a1</api>
   </version>
   <stability>
    <release>alpha</release>
    <api>alpha</api>
   </stability>
   <date>2008-12-18</date>
   <license uri="https://github.com/squizlabs/PHP_CodeSniffer/blob/master/licence.txt">BSD License</license>
   <notes>
    - PHP_CodeSniffer now has a CSS tokenizer for checking CSS files
    - Added support for a new multi-file sniff that sniffs all processed files at once
    - Added new output format --report=emacs to output errors using the emacs standard compile output format
      -- Thanks to Len Trigg for the contribution
    - Reports can now be written to a file using the --report-file command line argument (feature request #14953)
      -- The report is also written to screen when using this argument
    - The CheckStyle, CSV and XML reports now include a source for each error and warning (feature request #13242)
      -- A new report type --report=source can be used to show you the most common errors in your files
    - Added new command line argument -s to show error sources in all reports
    - Added new command line argument --sniffs to specify a list of sniffs to restrict checking to
      -- Uses the sniff source codes that are optionally displayed in reports
    - Changed the max width of error lines from 80 to 79 chars to stop blank lines in the default windows cmd window
    - PHP_CodeSniffer now has a token for an asperand (@ symbol) so sniffs can listen for them
      -- Thanks to Andy Brockhurst for the patch
    - Added Generic DuplicateClassNameSniff that will warn if the same class name is used in multiple files
      -- Not currently used by any standard; more of a multi-file sniff sample than anything useful
    - Added Generic NoSilencedErrorsSniff that warns if PHP errors are being silenced using the @ symbol
      -- Thanks to Andy Brockhurst for the contribution
    - Added Generic UnnecessaryStringConcatSniff that checks for two strings being concatenated
    - Added PEAR FunctionDeclarationSniff to enforce the new multi-line function declaration PEAR standard
    - Added PEAR MultiLineAssignmentSniff to enforce the correct indentation of multi-line assignments
    - Added PEAR MultiLineConditionSniff to enforce the new multi-line condition PEAR standard
    - Added PEAR ObjectOperatorIndentSniff to enforce the new chained function call PEAR standard
    - Added MySource DisallowSelfActionSniff to ban the use of self::method() calls in Action classes
    - Added MySource DebugCodeSniff to ban the use of Debug::method() calls
    - Added MySource CreateWidgetTypeCallback sniff to check callback usage in widget type create methods
    - Added Squiz DisallowObjectStringIndexSniff that forces object dot notation in JavaScript files
      -- Thanks to Sertan Danis for the contribution
    - Added Squiz DiscouragedFunctionsSniff to warn when using debug functions
    - Added Squiz PropertyLabelSniff to check whitespace around colons in JS property and label declarations
    - Added Squiz DuplicatePropertySniff to check for duplicate property names in JS classes
    - Added Squiz ColonSpacingSniff to check for spacing around colons in CSS style definitions
    - Added Squiz SemicolonSpacingSniff to check for spacing around semicolons in CSS style definitions
    - Added Squiz IdentationSniff to check for correct indentation of CSS files
    - Added Squiz ColourDefinitionSniff to check that CSS colours are defined in uppercase and using shorthand
    - Added Squiz EmptyStyleDefinitionSniff to check for CSS style definitions without content
    - Added Squiz EmptyClassDefinitionSniff to check for CSS class definitions without content
    - Added Squiz ClassDefinitionOpeningBraceSpaceSniff to check for spaces around opening brace of CSS class definitions
    - Added Squiz ClassDefinitionClosingBraceSpaceSniff to check for a single blank line after CSS class definitions
    - Added Squiz ClassDefinitionNameSpacingSniff to check for a blank lines inside CSS class definition names
    - Added Squiz DisallowMultipleStyleDefinitionsSniff to check for multiple style definitions on a single line
    - Added Squiz DuplicateClassDefinitionSniff to check for duplicate CSS class blocks that can be merged
    - Added Squiz ForbiddenStylesSniff to check for usage of browser specific styles
    - Added Squiz OpacitySniff to check for incorrect opacity values in CSS
    - Added Squiz LowercaseStyleDefinitionSniff to check for styles that are not defined in lowercase
    - Added Squiz MissingColonSniff to check for style definitions where the colon has been forgotten
    - Added Squiz MultiLineFunctionDeclarationSniff to check that multi-line declarations contain one param per line
    - Added Squiz JSLintSniff to check for JS errors using the jslint.js script through Rhino
      -- Set jslint path using phpcs --config-set jslint_path /path/to/jslint.js
      -- Set rhino path using phpcs --config-set rhino_path /path/to/rhino
    - Added Generic TodoSniff that warns about comments that contain the word TODO
    - Removed MultipleStatementAlignmentSniff from the PEAR standard as alignment is now optional
    - Generic ForbiddenFunctionsSniff now has protected member var to specify if it should use errors or warnings
    - Generic MultipleStatementAlignmentSniff now has correct error message if assignment is on a new line
    - Generic MultipleStatementAlignmentSniff now has protected member var to allow it to ignore multi-line assignments
    - Generic LineEndingsSniff now supports checking of JS files
    - Generic LineEndingsSniff now supports checking of CSS files
    - Generic DisallowTabIndentSniff now supports checking of CSS files
    - Squiz DoubleQuoteUsageSniff now bans the use of variables in double quoted strings in favour of concatenation
    - Squiz SuperfluousWhitespaceSniff now supports checking of JS files
    - Squiz SuperfluousWhitespaceSniff now supports checking of CSS files
    - Squiz DisallowInlineIfSniff now supports checking of JS files
    - Squiz SemicolonSpacingSniff now supports checking of JS files
    - Squiz PostStatementCommentSniff now supports checking of JS files
    - Squiz FunctionOpeningBraceSpacingSniff now supports checking of JS files
    - Squiz FunctionClosingBraceSpacingSniff now supports checking of JS files
      -- Empty JS functions must have their opening and closing braces next to each other
    - Squiz ControlStructureSpacingSniff now supports checking of JS files
    - Squiz LongConditionClosingCommentSniff now supports checking of JS files
    - Squiz OperatorSpacingSniff now supports checking of JS files
    - Squiz SwitchDeclarationSniff now supports checking of JS files
    - Squiz CommentedOutCodeSniff now supports checking of CSS files
    - Squiz DisallowSizeFunctionsInLoopsSniff now supports checking of JS files for the use of object.length
    - Squiz DisallowSizeFunctionsInLoopsSniff no longer complains about size functions outside of the FOR condition
    - Squiz ControlStructureSpacingSniff now bans blank lines at the end of a control structure
    - Squiz ForLoopDeclarationSniff no longer throws errors for JS FOR loops without semicolons
    - Squiz MultipleStatementAlignmentSniff no longer throws errors if a statement would take more than 8 spaces to align
    - Squiz standard now uses Genric TodoSniff
    - Squiz standard now uses Genric UnnecessaryStringConcatSniff
    - Squiz standard now uses PEAR MultiLineAssignmentSniff
    - Squiz standard now uses PEAR MultiLineConditionSniff
    - Zend standard now uses OpeningFunctionBraceBsdAllmanSniff (feature request #14647)
    - MySource JoinStringsSniff now bans the use of inline array joins and suggests the + operator
    - Fixed incorrect errors that can be generated from abstract scope sniffs when moving to a new file
    - Core tokenizer now matches orphaned curly braces in the same way as square brackets
    - Whitespace tokens at the end of JS files are now added to the token stack
    - JavaScript tokenizer now identifies properties and labels as new token types
    - JavaScript tokenizer now identifies object definitions as a new token type and matches curly braces for them
    - JavaScript tokenizer now identifies DIV_EQUAL and MUL_EQUAL tokens
    - Improved regular expression detection in the JavaScript tokenizer
    - Improve AbstractPatternSniff support so it can listen for any token type, not just weighted tokens
    - Fixed Squiz DoubleQuoteUsageSniff so it works correctly with short_open_tag=Off
    - Fixed bug #14409 : Output of warnings to log file
    - Fixed bug #14520 : Notice: Undefined offset: 1 in /usr/share/php/PHP/CodeSniffer/File.php on line
    - Fixed bug #14637 : Call to processUnknownArguments() misses second parameter $pos
      -- Thanks to Peter Buri for the patch
    - Fixed bug #14889 : Lack of clarity: licence or license
    - Fixed bug #15008 : Nested Parentheses in Control Structure Sniffs
    - Fixed bug #15091 : pre-commit hook attempts to sniff folders
      -- Thanks to Bruce Weirdan for the patch
    - Fixed bug #15124 : AbstractParser.php uses deprecated split() function
      -- Thanks to Sebastian Bergmann for the patch
    - Fixed bug #15188 : PHPCS vs HEREDOC strings
    - Fixed bug #15231 : Notice: Uninitialized string offset: 0 in FileCommentSniff.php on line 555
    - Fixed bug #15336 : Notice: Undefined offset: 2 in /usr/share/php/PHP/CodeSniffer/File.php on line
   </notes>
  </release>
  <release>
   <version>
    <release>1.1.0</release>
    <api>1.1.0</api>
   </version>
   <stability>
    <release>stable</release>
    <api>stable</api>
   </stability>
   <date>2008-07-14</date>
   <license uri="https://github.com/squizlabs/PHP_CodeSniffer/blob/master/licence.txt">BSD License</license>
   <notes>
    - PEAR FileCommentSniff now allows tag orders to be overridden in child classes
      -- Thanks to Jeff Hodsdon for the patch
    - Added Generic DisallowMultipleStatementsSniff to ensure there is only one statement per line
    - Squiz standard now uses DisallowMultipleStatementsSniff
    - Fixed error in Zend ValidVariableNameSniff when checking vars in form: $class->{$var}
    - Fixed bug #14077 : Fatal error: Uncaught PHP_CodeSniffer_Exception: $stackPtr is not a class member
    - Fixed bug #14168 : Global Function -> Static Method and __autoload()
    - Fixed bug #14238 : Line length not checket at last line of a file
    - Fixed bug #14249 : wrong detection of scope_opener
    - Fixed bug #14250 : ArrayDeclarationSniff emit warnings at malformed array
    - Fixed bug #14251 : --extensions option doesn't work
   </notes>
  </release>
  <release>
   <version>
    <release>1.1.0RC3</release>
    <api>1.1.0RC3</api>
   </version>
   <stability>
    <release>beta</release>
    <api>beta</api>
   </stability>
   <date>2008-07-03</date>
   <license uri="https://github.com/squizlabs/PHP_CodeSniffer/blob/master/licence.txt">BSD License</license>
   <notes>
    - PEAR FileCommentSniff now allows tag orders to be overridden in child classes
      -- Thanks to Jeff Hodsdon for the patch
    - Added Generic DisallowMultipleStatementsSniff to ensure there is only one statement per line
    - Squiz standard now uses DisallowMultipleStatementsSniff
    - Fixed error in Zend ValidVariableNameSniff when checking vars in form: $class->{$var}
    - Fixed bug #14077 : Fatal error: Uncaught PHP_CodeSniffer_Exception: $stackPtr is not a class member
    - Fixed bug #14168 : Global Function -> Static Method and __autoload()
    - Fixed bug #14238 : Line length not checket at last line of a file
    - Fixed bug #14249 : wrong detection of scope_opener
    - Fixed bug #14250 : ArrayDeclarationSniff emit warnings at malformed array
    - Fixed bug #14251 : --extensions option doesn't work
   </notes>
  </release>
  <release>
   <version>
    <release>1.1.0RC2</release>
    <api>1.1.0RC2</api>
   </version>
   <stability>
    <release>beta</release>
    <api>beta</api>
   </stability>
   <date>2008-06-13</date>
   <license uri="https://github.com/squizlabs/PHP_CodeSniffer/blob/master/licence.txt">BSD License</license>
   <notes>
    - Permission denied errors now stop script execution but still display current errors (feature request #14076)
    - Added Squiz ValidArrayIndexNameSniff to ensure array indexes do not use camel case
    - Squiz ArrayDeclarationSniff now ensures arrays are not declared with camel case index values
    - PEAR ValidVariableNameSniff now alerts about a possible parse error for member vars inside an interface
    - Fixed bug #13921 : js parsing fails for comments on last line of file
    - Fixed bug #13922 : crash in case of malformed (but tokenized) php file
      -- PEAR and Squiz ClassDeclarationSniff now throw warnings for possible parse errors
      -- Squiz ValidClassNameSniff now throws warning for possible parse errors
      -- Squiz ClosingDeclarationCommentSniff now throws additonal warnings for parse errors
   </notes>
  </release>
  <release>
   <version>
    <release>1.1.0RC1</release>
    <api>1.1.0RC1</api>
   </version>
   <stability>
    <release>beta</release>
    <api>beta</api>
   </stability>
   <date>2008-05-13</date>
   <license uri="https://github.com/squizlabs/PHP_CodeSniffer/blob/master/licence.txt">BSD License</license>
   <notes>
    - Added support for multiple tokenizers so PHP_CodeSniffer can check more than just PHP files
      -- PHP_CodeSniffer now has a JS tokenizer for checking JavaScript files
      -- Sniffs need to be updated to work with additional tokenizers, or new sniffs written for them
   - phpcs now exits with status 2 if the tokenier extension has been disabled (feature request #13269)
   - Added scripts/phpcs-svn-pre-commit that can be used as an SVN pre-commit hook
     -- Also reworked the way the phpcs script works to make it easier to wrap it with other functionality
     -- Thanks to Jack Bates for the contribution
   - Fixed error in phpcs error message when a supplied file does not exist
   - Fixed a cosmetic error in AbstractPatternSniff where the "found" string was missing some content
   - Added sniffs that implement part of the PMD rule catalog to the Generic standard
     -- Thanks to Manuel Pichler for the contribution of all these sniffs.
   - Squiz FunctionCommentThrowTagSniff no longer throws errors for function that only throw variables
   - Generic ScopeIndentSniff now has private member to enforce exact indent matching
   - Replaced Squiz DisallowCountInLoopsSniff with Squiz DisallowSizeFunctionsInLoopsSniff
     -- Thanks to Jan Miczaika for the sniff
   - Squiz BlockCommentSniff now checks inline doc block comments
   - Squiz InlineCommentSniff now checks inline doc block comments
   - Squiz BlockCommentSniff now checks for no blank line before first comment in a function
   - Squiz DocCommentAlignmentSniff now ignores inline doc block comments
   - Squiz ControlStructureSpacingSniff now ensures no blank lines at the start of control structures
   - Squiz ControlStructureSpacingSniff now ensures no blank lines between control structure closing braces
   - Squiz IncrementDecrementUsageSniff now ensures inc/dec ops are bracketed in string concats
   - Squiz IncrementDecrementUsageSniff now ensures inc/dec ops are not used in arithmetic operations
   - Squiz FunctionCommentSniff no longer throws errors if return value is mixed but function returns void somewhere
   - Squiz OperatorBracketSniff no allows function call brackets to count as operator brackets
   - Squiz DoubleQuoteUsageSniff now supports \x \f and \v (feature request #13365)
   - Squiz ComparisonOperatorUsageSniff now supports JS files
   - Squiz ControlSignatureSniff now supports JS files
   - Squiz ForLoopDeclarationSniff now supports JS files
   - Squiz OperatorBracketSniff now supports JS files
   - Squiz InlineControlStructureSniff now supports JS files
   - Generic LowerCaseConstantSniff now supports JS files
   - Generic DisallowTabIndentSniff now supports JS files
   - Generic MultipleStatementAlignmentSniff now supports JS files
   - Added Squiz ObjectMemberCommaSniff to ensure the last member of a JS object is not followed by a comma
   - Added Squiz ConstantCaseSniff to ensure the PHP constants are uppercase and JS lowercase
   - Added Squiz JavaScriptLintSniff to check JS files with JSL
     -- Set path using phpcs --config-set jsl_path /path/to/jsl
   - Added MySource FirebugConsoleSniff to ban the use of "console" for JS variable and function names
   - Added MySource JoinStringsSniff to enforce the use of join() to concatenate JS strings
   - Added MySource AssignThisSniff to ensure this is only assigned to a var called self
   - Added MySource DisallowNewWidgetSniff to ban manual creation of widget objects
   - Removed warning shown in Zend CodeAnalyzerSniff when the ZCA path is not set
   - Fixed error in Squiz ValidVariableNameSniff when checking vars in the form $obj->$var
   - Fixed error in Squiz DisallowMultipleAssignmentsSniff when checking vars in the form $obj->$var
   - Fixed error in Squiz InlineCommentSniff where comments for class constants were seen as inline
   - Fixed error in Squiz BlockCommentSniff where comments for class constants were not ignored
   - Fixed error in Squiz OperatorBracketSniff where negative numbers were ignored during comparisons
   - Fixed error in Squiz FunctionSpacingSniff where functions after member vars reported incorrect spacing
   - Fixed bug #13062 : Interface comments aren't handled in PEAR standard
     -- Thanks to Manuel Pichler for the path
   - Fixed bug #13119 : php minimum requirement need to be fix
   - Fixed bug #13156 : Bug in Squiz_Sniffs_PHP_NonExecutableCodeSniff
   - Fixed bug #13158 : Strange behaviour in AbstractPatternSniff
   - Fixed bug #13169 : Undefined variables
   - Fixed bug #13178 : Catch exception in File.php
   - Fixed bug #13254 : Notices output in checkstyle report causes XML issues
   - Fixed bug #13446 : crash with src of phpMyAdmin
     -- Thanks to Manuel Pichler for the path
   </notes>
  </release>
  <release>
   <version>
    <release>1.1.0a1</release>
    <api>1.1.0a1</api>
   </version>
   <stability>
    <release>alpha</release>
    <api>alpha</api>
   </stability>
   <date>2008-04-21</date>
   <license uri="https://github.com/squizlabs/PHP_CodeSniffer/blob/master/licence.txt">BSD License</license>
   <notes>
    - Fixed error in PEAR ValidClassNameSniff when checking class names with double underscores
    - Moved Squiz InlineControlStructureSniff into Generic standard
    - PEAR standard now throws warnings for inline control structures
    - Squiz OutputBufferingIndentSniff now ignores the indentation of inline HTML
    - MySource IncludeSystemSniff now ignores usage of ZipArchive
    - Removed "function" from error messages for Generic function brace sniffs (feature request #13820)
    - Generic UpperCaseConstantSniff no longer throws errors for delcare(ticks = ...)
      -- Thanks to Josh Snyder for the patch
    - Squiz ClosingDeclarationCommentSniff and AbstractVariableSniff now throw warnings for possible parse errors
    - Fixed bug #13827 : AbstractVariableSniff throws "undefined index"
    - Fixed bug #13846 : Bug in Squiz.NonExecutableCodeSniff
    - Fixed bug #13849 : infinite loop in PHP_CodeSniffer_File::findNext()
   </notes>
  </release>
  <release>
   <version>
    <release>1.0.1</release>
    <api>1.0.1</api>
   </version>
   <stability>
    <release>stable</release>
    <api>stable</api>
   </stability>
   <date>2008-02-04</date>
   <license uri="https://github.com/squizlabs/PHP_CodeSniffer/blob/master/licence.txt">BSD License</license>
   <notes>
    - Squiz ArrayDeclarationSniff now throws error if the array keyword is followed by a space
    - Squiz ArrayDeclarationSniff now throws error for empty multi-line arrays
    - Squiz ArrayDeclarationSniff now throws error for multi-line arrays with a single value
    - Squiz DocCommentAlignmentSniff now checks for a single space before tags inside docblocks
    - Squiz ForbiddenFunctionsSniff now disallows is_null() to force use of (=== NULL) instead
    - Squiz VariableCommentSniff now continues throwing errors after the first one is found
    - Squiz SuperfluousWhitespaceSniff now throws errors for multiple blank lines inside functions
    - MySource IncludedSystemSniff now checks extended class names
    - MySource UnusedSystemSniff now checks extended and implemented class names
    - MySource IncludedSystemSniff now supports includeWidget()
    - MySource UnusedSystemSniff now supports includeWidget()
    - Added PEAR ValidVariableNameSniff to check that only private member vars are prefixed with an underscore
    - Added Squiz DisallowCountInLoopsSniff to check for the use of count() in FOR and WHILE loop conditions
    - Added MySource UnusedSystemSniff to check for included classes that are never used
    - Fixed a problem that caused the parentheses map to sometimes contain incorrect values
    - Fixed bug #12767 : Cant run phpcs from dir with PEAR subdir
    - Fixed bug #12773 : Reserved variables are not detected in strings
      -- Thanks to Wilfried Loche for the patch
    - Fixed bug #12832 : Tab to space conversion does not work
    - Fixed bug #12888 : extra space indentation = Notice: Uninitialized string offset...
    - Fixed bug #12909 : Default generateDocs function does not work under linux
      -- Thanks to Paul Smith for the patch
    - Fixed bug #12957 : PHP 5.3 magic method __callStatic
      -- Thanks to Manuel Pichler for the patch
   </notes>
  </release>
  <release>
   <version>
    <release>1.0.0</release>
    <api>1.0.0</api>
   </version>
   <stability>
    <release>stable</release>
    <api>stable</api>
   </stability>
   <date>2007-12-21</date>
   <license uri="https://github.com/squizlabs/PHP_CodeSniffer/blob/master/licence.txt">BSD License</license>
   <notes>
    - You can now specify the full path to a coding standard on the command line (feature request #11886)
      -- This allows you to use standards that are stored outside of PHP_CodeSniffer's own Standard dir
      -- You can also specify full paths in the CodingStandard.php include and exclude methods
      -- Classes, dirs and files need to be names as if the standard was part of PHP_CodeSniffer
      -- Thanks to Dirk Thomas for the doc generator patch and testing
    - Modified the scope map to keep checking after 3 lines for some tokens (feature request #12561)
      -- Those tokens that must have an opener (like T_CLASS) now keep looking until EOF
      -- Other tokens (like T_FUNCTION) still stop after 3 lines for performance
    - You can now esacpe commas in ignore patterns so they can be matched in file names
      -- Thanks to Carsten Wiedmann for the patch
    - Config data is now cached in a global var so the file system is not hit so often
      -- You can also set config data temporarily for the script if you are using your own external script
      -- Pass TRUE as the third argument to PHP_CodeSniffer::setConfigData()
    - PEAR ClassDeclarationSniff no longer throws errors for multi-line class declarations
    - Squiz ClassDeclarationSniff now ensures there is one blank line after a class closing brace
    - Squiz ClassDeclarationSniff now throws errors for a missing end PHP tag after the end class tag
    - Squiz IncrementDecrementUsageSniff no longer throws errors when -= and += are being used with vars
    - Squiz SwitchDeclarationSniff now throws errors for switch statements that do not contain a case statement
      -- Thanks to Sertan Danis for the patch
    - MySource IncludeSystemSniff no longer throws errors for the Util package
    - Fixed bug #12621 : "space after AS" check is wrong
      -- Thanks to Satoshi Oikawa for the patch
    - Fixed bug #12645 : error message is wrong
      -- Thanks to Renoiv for the patch
    - Fixed bug #12651 : Increment/Decrement Operators Usage at -1
   </notes>
  </release>
  <release>
   <version>
    <release>1.0.0RC3</release>
    <api>1.0.0RC3</api>
   </version>
   <stability>
    <release>beta</release>
    <api>beta</api>
   </stability>
   <date>2007-11-30</date>
   <license uri="https://github.com/squizlabs/PHP_CodeSniffer/blob/master/licence.txt">BSD License</license>
   <notes>
    - Added new command line argument --tab-width that will convert tabs to spaces before testing
      -- This allows you to use the existing sniffs that check for spaces even when you use tabs
      -- Can also be set via a config var: phpcs --config-set tab_width 4
      -- A value of zero (the default) tells PHP_CodeSniffer not to replace tabs with spaces
    - You can now change the default report format from "full" to something else
        -- Run: phpcs --config-set report_format [format]
    - Improved performance by optimising the way the scope map is created during tokenising
    - Added new Squiz DisallowInlineIfSniff to disallow the usage of inline IF statements
    - Fixed incorrect errors being thrown for nested switches in Squiz SwitchDeclarationSniff
    - PEAR FunctionCommentSniff no longer complains about missing comments for @throws tags
    - PEAR FunctionCommentSniff now throws error for missing exception class name for @throws tags
    - PHP_CodeSniffer_File::isReference() now correctly returns for functions that return references
    - Generic LineLengthSniff no longer warns about @version lines with CVS or SVN id tags
    - Generic LineLengthSniff no longer warns about @license lines with long URLs
    - Squiz FunctionCommentThrowTagSniff no longer complains about throwing variables
    - Squiz ComparisonOperatorUsageSniff no longer throws incorrect errors for inline IF statements
    - Squiz DisllowMultipleAssignmentsSniff no longer throws errors for assignments in inline IF statements
    - Fixed bug #12455 : CodeSniffer treats content inside heredoc as PHP code
    - Fixed bug #12471 : Checkstyle report is broken
    - Fixed bug #12476 : PHP4 destructors are reported as error
    - Fixed bug #12513 : Checkstyle XML messages need to be utf8_encode()d
      -- Thanks to Sebastian Bergmann for the patch.
    - Fixed bug #12517 : getNewlineAfter() and dos files
   </notes>
  </release>
  <release>
   <version>
    <release>1.0.0RC2</release>
    <api>1.0.0RC2</api>
   </version>
   <stability>
    <release>beta</release>
    <api>beta</api>
   </stability>
   <date>2007-11-14</date>
   <license uri="https://github.com/squizlabs/PHP_CodeSniffer/blob/master/licence.txt">BSD License</license>
   <notes>
    - Added a new Checkstyle report format
      -- Like the current XML format but modified to look like Checkstyle output
      -- Thanks to Manuel Pichler for helping get the format correct
    - You can now hide warnings by default
        -- Run: phpcs --config-set show_warnings 0
        -- If warnings are hidden by default, use the new -w command line argument to override
    - Added new command line argument --config-delete to delete a config value and revert to the default
    - Improved overall performance by optimising tokenising and next/prev methods (feature request #12421)
      -- Thanks to Christian Weiske for the patch
    - Added FunctionCallSignatureSniff to Squiz standard
    - Added @subpackage support to file and class comment sniffs in PEAR standard (feature request #12382)
      -- Thanks to Carsten Wiedmann for the patch
    - An error is now displayed if you use a PHP version less than 5.1.0 (feature request #12380)
      -- Thanks to Carsten Wiedmann for the patch
    - phpcs now exits with status 2 if it receives invalid input (feature request #12380)
      -- This is distinct from status 1, which indicates errors or warnings were found
    - Added new Squiz LanguageConstructSpacingSniff to throw errors for additional whitespace after echo etc.
    - Removed Squiz ValidInterfaceNameSniff
    - PEAR FunctionCommentSniff no longer complains about unknown tags
    - Fixed incorrect errors about missing function comments in PEAR FunctionCommentSniff
    - Fixed incorrect function docblock detection in Squiz FunctionCommentSniff
    - Fixed incorrect errors for list() in Squiz DisallowMultipleAssignmentsSniff
    - Errors no longer thrown if control structure is followed by a CASE's BREAK in Squiz ControlStructureSpacingSniff
    - Fixed bug #12368 : Autoloader cannot be found due to include_path override
      -- Thanks to Richard Quadling for the patch
    - Fixed bug #12378 : equal sign alignments problem with while()
   </notes>
  </release>
  <release>
   <version>
    <release>1.0.0RC1</release>
    <api>1.0.0RC1</api>
   </version>
   <stability>
    <release>beta</release>
    <api>beta</api>
   </stability>
   <date>2007-11-01</date>
   <license uri="https://github.com/squizlabs/PHP_CodeSniffer/blob/master/licence.txt">BSD License</license>
   <notes>
    - Main phpcs script can now be run from a CVS checkout without installing the package
    - Added a new CSV report format
      -- Header row indicates what position each element is in
      -- Always use the header row to determine positions rather than assuming the format, as it may change
    - XML and CSV report formats now contain information about which column the error occurred at
      -- Useful if you want to highlight the token that caused the error in a custom application
    - Square bracket tokens now have bracket_opener and bracket_closer set
    - Added new Squiz SemicolonSpacingSniff to throw errors if whitespace is found before a semicolon
    - Added new Squiz ArrayBracketSpacingSniff to throw errors if whitespace is found around square brackets
    - Added new Squiz ObjectOperatorSpacingSniff to throw errors if whitespace is found around object operators
    - Added new Squiz DisallowMultipleAssignmentsSniff to throw errors if multiple assignments are on the same line
    - Added new Squiz ScopeKeywordSpacingSniff to throw errors if there is not a single space after a scope modifier
    - Added new Squiz ObjectInstantiationSniff to throw errors if new objects are not assigned to a variable
    - Added new Squiz FunctionDuplicateArgumentSniff to throw errors if argument is declared multiple times in a function
    - Added new Squiz FunctionOpeningBraceSpaceSniff to ensure there are no blank lines after a function open brace
    - Added new Squiz CommentedOutCodeSniff to warn about comments that looks like they are commented out code blocks
    - Added CyclomaticComplexitySniff to Squiz standard
    - Added NestingLevelSniff to Squiz standard
    - Squiz ForbiddenFunctionsSniff now recommends echo() instead of print()
    - Squiz ValidLogicalOperatorsSniff now recommends ^ instead of xor
    - Squiz SwitchDeclarationSniff now contains more checks
      -- A single space is required after the case keyword
      -- No space is allowed before the colon in a case or default statement
      -- All switch statements now require a default case
      -- Default case must contain a break statement
      -- Empty default case must contain a comment describing why the default is ignored
      -- Empty case statements are not allowed
      -- Case and default statements must not be followed by a blank line
      -- Break statements must be followed by a blank line or the closing brace
      -- There must be no blank line before a break statement
    - Squiz standard is now using the PEAR IncludingFileSniff
    - PEAR ClassCommentSniff no longer complains about unknown tags
    - PEAR FileCommentSniff no longer complains about unknown tags
    - PEAR FileCommentSniff now accepts multiple @copyright tags
    - Squiz BlockCommentSniff now checks that comment starts with a capital letter
    - Squiz InlineCommentSniff now has better checking to ensure comment starts with a capital letter
    - Squiz ClassCommentSniff now checks that short and long comments start with a capital letter
    - Squiz FunctionCommentSniff now checks that short, long and param comments start with a capital letter
    - Squiz VariableCommentSniff now checks that short and long comments start with a capital letter
    - Fixed error with multi-token array indexes in Squiz ArrayDeclarationSniff
    - Fixed error with checking shorthand IF statements without a semicolon in Squiz InlineIfDeclarationSniff
    - Fixed error where constants used as defulat values in function declarations were seen as type hints
    - Fixed bug #12316 : PEAR is no longer the default standard
    - Fixed bug #12321 : wrong detection of missing function docblock
   </notes>
  </release>
  <release>
   <version>
    <release>0.9.0</release>
    <api>0.9.0</api>
   </version>
   <stability>
    <release>beta</release>
    <api>beta</api>
   </stability>
   <date>2007-09-24</date>
   <license uri="https://github.com/squizlabs/PHP_CodeSniffer/blob/master/licence.txt">BSD License</license>
   <notes>
    - Added a config system for setting config data across phpcs runs
    - You can now change the default coding standard from PEAR to something else
      -- Run: phpcs --config-set default_standard [standard]
    - Added new Zend coding standard to check code against the Zend Framework standards
      -- The complete standard is not yet implemented
      -- Specify --standard=Zend to use
      -- Thanks to Johann-Peter Hartmann for the contribution of some sniffs
      -- Thanks to Holger Kral for the Code Analyzer sniff
   </notes>
  </release>
  <release>
   <version>
    <release>0.8.0</release>
    <api>0.8.0</api>
   </version>
   <stability>
    <release>beta</release>
    <api>beta</api>
   </stability>
   <date>2007-08-08</date>
   <license uri="https://github.com/squizlabs/PHP_CodeSniffer/blob/master/licence.txt">BSD License</license>
   <notes>
    - Added new XML report format; --report=xml (feature request #11535)
      -- Thanks to Brett Bieber for the patch
    - Added new command line argument --ignore to specify a list of files to skip (feature request #11556)
    - Added PHPCS and MySource coding standards into the core install
    - Scope map no longer gets confused by curly braces that act as string offsets
    - Removed CodeSniffer/SniffException.php as it is no longer used
    - Unit tests can now be run directly from a CVS checkout
    - Made private vars and functions protected in PHP_CodeSniffer class so this package can be overridden
    - Added new Metrics category to Generic coding standard
      -- Contains Cyclomatic Complexity and Nesting Level sniffs
      -- Thanks to Johann-Peter Hartmann for the contribution
    - Added new Generic DisallowTabIndentSniff to throw errors if tabs are used for indentation (feature request #11738)
      -- PEAR and Squiz standards use this new sniff to throw more specific indentation errors
    - Generic MultipleStatementAlignmentSniff has new private var to set a padding size limit (feature request #11555)
    - Generic MultipleStatementAlignmentSniff can now handle assignments that span multiple lines (feature request #11561)
    - Generic LineLengthSniff now has a max line length after which errors are thrown instead of warnings
      -- BC BREAK: Override the protected member var absoluteLineLimit and set it to zero in custom LineLength sniffs
      -- Thanks to Johann-Peter Hartmann for the contribution
    - Comment sniff errors about incorrect tag orders are now more descriptive (feature request #11693)
    - Fixed bug #11473 : Invalid CamelCaps name when numbers used in names
   </notes>
  </release>
  <release>
   <version>
    <release>0.7.0</release>
    <api>0.7.0</api>
   </version>
   <stability>
    <release>beta</release>
    <api>beta</api>
   </stability>
   <date>2007-07-02</date>
   <license uri="https://github.com/squizlabs/PHP_CodeSniffer/blob/master/licence.txt">BSD License</license>
   <notes>
    - BC BREAK: EOL character is now auto-detected and used instead of hard-coded \n
      -- Pattern sniffs must now specify "EOL" instead of "\n" or "\r\n" to use auto-detection
      -- Please use $phpcsFile->eolChar to check for newlines instead of hard-coding "\n" or "\r\n"
      -- Comment parser classes now require you to pass $phpcsFile as an additional argument
    - BC BREAK: Included and excluded sniffs now require .php extension
      -- Please update your coding standard classes and add ".php" to all sniff entries
      -- See CodeSniffer/Standards/PEAR/PEARCodingStandard.php for an example

    - Fixed error where including a directory of sniffs in a coding standard class did not work
    - Coding standard classes can now specify a list of sniffs to exclude as well as include (feature request #11056)
    - Two uppercase characters can now be placed side-by-side in class names in Squiz ValidClassNameSniff
    - SVN tags now allowed in PEAR file doc blocks (feature request #11038)
      -- Thanks to Torsten Roehr for the patch
    - Private methods in commenting sniffs and comment parser are now protected (feature request #11087)
    - Added Generic LineEndingsSniff to check the EOL character of a file
    - PEAR standard now only throws one error per file for incorrect line endings (eg. /r/n)
    - Command line arg -v now shows number of registered sniffs
    - Command line arg -vvv now shows list of registered sniffs
    - Squiz ControlStructureSpacingSniff no longer throws errors if the control structure is at the end of the script
    - Squiz FunctionCommentSniff now throws error for "return void" if function has return statement
    - Squiz FunctionCommentSniff now throws error for functions that return void but specify something else
    - Squiz ValidVariableNameSniff now allows multiple uppercase letters in a row
    - Squiz ForEachLoopDeclarationSniff now throws error for AS keyword not being lowercase
    - Squiz SwitchDeclarationSniff now throws errors for CASE/DEFAULT/BREAK keywords not being lowercase
    - Squiz ArrayDeclarationSniff now handles multi-token array values when checking alignment
    - Squiz standard now enforces a space after cast tokens
    - Generic MultipleStatementAlignmentSniff no longer gets confused by assignments inside FOR conditions
    - Generic MultipleStatementAlignmentSniff no longer gets confused by the use of list()
    - Added Generic SpaceAfterCastSniff to ensure there is a single space after a cast token
    - Added Generic NoSpaceAfterCastSniff to ensure there is no whitespace after a cast token
    - Added PEAR ClassDeclarationSniff to ensure the opening brace of a class is on the line after the keyword
    - Added Squiz ScopeClosingBraceSniff to ensure closing braces are aligned correctly
    - Added Squiz EvalSniff to discourage the use of eval()
    - Added Squiz LowercaseDeclarationSniff to ensure all declaration keywords are lowercase
    - Added Squiz LowercaseClassKeywordsSniff to ensure all class declaration keywords are lowercase
    - Added Squiz LowercaseFunctionKeywordsSniff to ensure all function declaration keywords are lowercase
    - Added Squiz LowercasePHPFunctionsSniff to ensure all calls to inbuilt PHP functions are lowercase
    - Added Squiz CastSpacingSniff to ensure cast statements dont contain whitespace
    - Errors no longer thrown when checking 0 length files with verbosity on
    - Fixed bug #11105 : getIncludedSniffs() not working anymore
      -- Thanks to Blair Robertson for the patch
    - Fixed bug #11120 : Uninitialized string offset in AbstractParser.php on line 200
   </notes>
  </release>
  <release>
   <version>
    <release>0.6.0</release>
    <api>0.6.0</api>
   </version>
   <stability>
    <release>beta</release>
    <api>beta</api>
   </stability>
   <date>2007-05-15</date>
   <license uri="https://github.com/squizlabs/PHP_CodeSniffer/blob/master/licence.txt">BSD License</license>
   <notes>
    - The number of errors and warnings found is now shown for each file while checking the file if verbosity is enabled
    - Now using PHP_EOL instead of hard-coded \n so output looks good on Windows (feature request #10761)
      - Thanks to Carsten Wiedmann for the patch.
    - phpcs now exits with status 0 (no errors) or 1 (errors found) (feature request #10348)
    - Added new -l command line argument to stop recursion into directories (feature request #10979)
    - Fixed variable name error causing incorrect error message in Squiz ValidVariableNameSniff
    - Fixed bug #10757 : Error in ControlSignatureSniff
    - Fixed bugs #10751, #10777 : Sniffer class paths handled incorrectly in Windows
      - Thanks to Carsten Wiedmann for the patch.
    - Fixed bug #10961 : Error "Last parameter comment requires a blank newline after it" thrown
    - Fixed bug #10983 : phpcs outputs notices when checking invalid PHP
    - Fixed bug #10980 : Incorrect warnings for equals sign
   </notes>
  </release>
  <release>
   <version>
    <release>0.5.0</release>
    <api>0.5.0</api>
   </version>
   <stability>
    <release>beta</release>
    <api>beta</api>
   </stability>
   <date>2007-04-17</date>
   <license uri="https://github.com/squizlabs/PHP_CodeSniffer/blob/master/licence.txt">BSD License</license>
   <notes>
    - BC BREAK: Coding standards now require a class to be added so PHP_CodeSniffer can get information from them
      - Please read the end user docs for info about the new class required for all coding standards

    - Coding standards can now include sniffs from other standards, or whole standards, without writing new sniff files
    - PHP_CodeSniffer_File::isReference() now correctly returns for references in function declarations
    - PHP_CodeSniffer_File::isReference() now returns false if you don't pass it a T_BITWISE_AND token
    - PHP_CodeSniffer_File now stores the absolute path to the file so sniffs can check file locations correctly
    - Fixed undefined index error in AbstractVariableSniff for variables inside an interface function definition
    - Added MemberVarSpacingSniff to Squiz standard to enforce one-line spacing between member vars
    - Add FunctionCommentThrowTagSniff to Squiz standard to check that @throws tags are correct
    - Fixed problems caused by references and type hints in Squiz FunctionDeclarationArgumentSpacingSniff
    - Fixed problems with errors not being thrown for some misaligned @param comments in Squiz FunctionCommentSniff
    - Fixed badly spaced comma error being thrown for "extends" class in Squiz ClassDeclarationSniff
    - Errors no longer thrown for class method names in Generic ForbiddenFunctionsSniff
    - Errors no longer thrown for type hints in front of references in Generic UpperCaseConstantNameSniff
    - Errors no longer thrown for correctly indented buffered lines in Squiz ScopeIndexSniff
    - Errors no longer thrown for user-defined functions named as forbidden functions in Generic ForbiddenFunctionsSniff
    - Errors no longer thrown on __autoload functions in PEAR ValidFunctionNameSniff
    - Errors now thrown for __autoload methods in PEAR ValidFunctionNameSniff
    - Errors now thrown if constructors or destructors have @return tags in Squiz FunctionCommentSniff
    - Errors now thrown if @throws tags dont start with a capital and end with a full stop in Squiz FunctionCommentSniff
    - Errors now thrown for invalid @var tag values in Squiz VariableCommentSniff
    - Errors now thrown for missing doc comment in Squiz VariableCommentSniff
    - Errors now thrown for unspaced operators in FOR loop declarations in Squiz OperatorSpacingSniff
    - Errors now thrown for using ob_get_clean/flush functions to end buffers in Squiz OutputBufferingIndentSniff
    - Errors now thrown for all missing member variable comments in Squiz VariableCommentSniff
   </notes>
  </release>
  <release>
   <version>
    <release>0.4.0</release>
    <api>0.4.0</api>
   </version>
   <stability>
    <release>beta</release>
    <api>beta</api>
   </stability>
   <date>2007-02-19</date>
   <license uri="https://github.com/squizlabs/PHP_CodeSniffer/blob/master/licence.txt">BSD License</license>
   <notes>
    - Standard name specified with --standard command line argument is no longer case sensitive
    - Long error and warning messages are now wrapped to 80 characters in the full error report (thanks Endre Czirbesz)
    - Shortened a lot of error and warning messages so they don't take up so much room
    - Squiz FunctionCommentSniff now checks that param comments start with a capital letter and end with a full stop
    - Squiz FunctionSpacingSniff now reports incorrect lines below function on closing brace, not function keyword
    - Squiz FileCommentSniff now checks that there are no blank lines between the open PHP tag and the comment
    - PHP_CodeSniffer_File::isReference() now returns correctly when checking refs on right side of =>
    - Fixed incorrect error with switch closing brace in Squiz SwitchDeclarationSniff
    - Fixed missing error when multiple statements are not aligned correctly with object operators
    - Fixed incorrect errors for some PHP special variables in Squiz ValidVariableNameSniff
    - Fixed incorrect errors for arrays that only contain other arrays in Squiz ArrayDeclarationSniff
    - Fixed bug #9844 : throw new Exception(\n accidently reported as error but it ain't
   </notes>
  </release>
  <release>
   <version>
    <release>0.3.0</release>
    <api>0.3.0</api>
   </version>
   <stability>
    <release>beta</release>
    <api>beta</api>
   </stability>
   <date>2007-01-11</date>
   <license uri="https://github.com/squizlabs/PHP_CodeSniffer/blob/master/licence.txt">BSD License</license>
   <notes>
    - Updated package.xml to version 2
    - Specifying coding standard on command line is now optional, even if you have multiple standards installed
      - PHP_CodeSniffer uses the PEAR coding standard by default if no standard is specified
    - New command line option, --extensions, to specify a comma separated list of file extensions to check
    - Converted all unit tests to PHPUnit 3 format
    - Added new coding standard, Squiz, that can be used as an alternative to PEAR
      - also contains more examples of sniffs
      - some may be moved into the Generic coding standard if required
    - Added MultipleStatementAlignmentSniff to Generic standard
    - Added ScopeIndentSniff to Generic standard
    - Added ForbiddenFunctionsSniff to Generic standard
    - Added FileCommentSniff to PEAR standard
    - Added ClassCommentSniff to PEAR standard
    - Added FunctionCommentSniff to PEAR standard
    - Change MultipleStatementSniff to MultipleStatementAlignmentSniff in PEAR standard
    - Replaced Methods directory with Functions directory in Generic and PEAR standards
      - also renamed some of the sniffs in those directories
    - Updated file, class and method comments for all files
    - Fixed bug #9274 : nested_parenthesis element not set for open and close parenthesis tokens
    - Fixed bug #9411 : too few pattern characters cause incorrect error report
   </notes>
  </release>
  <release>
   <version>
    <release>0.2.1</release>
    <api>0.2.1</api>
   </version>
   <stability>
    <release>alpha</release>
    <api>alpha</api>
   </stability>
   <date>2006-11-09</date>
   <license uri="https://github.com/squizlabs/PHP_CodeSniffer/blob/master/licence.txt">BSD License</license>
   <notes>
    - Fixed bug #9274 : nested_parenthesis element not set for open and close parenthesis tokens
   </notes>
  </release>
  <release>
   <version>
    <release>0.2.0</release>
    <api>0.2.0</api>
   </version>
   <stability>
    <release>alpha</release>
    <api>alpha</api>
   </stability>
   <date>2006-10-13</date>
   <license uri="https://github.com/squizlabs/PHP_CodeSniffer/blob/master/licence.txt">BSD License</license>
   <notes>
    - Added a generic standards package that will contain generic sniffs to be used in specific coding standards
      - thanks to Frederic Poeydomenge for the idea
    - Changed PEAR standard to use generic sniffs where available
    - Added LowerCaseConstantSniff to Generic standard
    - Added UpperCaseConstantSniff to Generic standard
    - Added DisallowShortOpenTagSniff to Generic standard
    - Added LineLengthSniff to Generic standard
    - Added UpperCaseConstantNameSniff to Generic standard
    - Added OpeningMethodBraceBsdAllmanSniff to Generic standard (contrib by Frederic Poeydomenge)
    - Added OpeningMethodBraceKernighanRitchieSniff to Generic standard (contrib by Frederic Poeydomenge)
    - Added framework for core PHP_CodeSniffer unit tests
    - Added unit test for PHP_CodeSniffer:isCamelCaps method
    - ScopeClosingBraceSniff now checks indentation of BREAK statements
    - Added new command line arg (-vv) to show developer debug output
    - Fixed some coding standard errors
    - Fixed bug #8834 : Massive memory consumption
    - Fixed bug #8836 : path case issues in package.xml
    - Fixed bug #8843 : confusion on nested switch()
    - Fixed bug #8841 : comments taken as whitespace
    - Fixed bug #8884 : another problem with nested switch() statements
   </notes>
  </release>
  <release>
   <version>
    <release>0.1.1</release>
    <api>0.1.1</api>
   </version>
   <stability>
    <release>alpha</release>
    <api>alpha</api>
   </stability>
   <date>2006-09-25</date>
   <license uri="https://github.com/squizlabs/PHP_CodeSniffer/blob/master/licence.txt">BSD License</license>
   <notes>
    - Added unit tests for all PEAR sniffs
    - Exception class now extends from PEAR_Exception
    - Fixed summary report so files without errors but with warnings are not shown when warnings are hidden
   </notes>
  </release>
  <release>
   <version>
    <release>0.1.0</release>
    <api>0.1.0</api>
   </version>
   <stability>
    <release>alpha</release>
    <api>alpha</api>
   </stability>
   <date>2006-09-19</date>
   <license uri="https://github.com/squizlabs/PHP_CodeSniffer/blob/master/licence.txt">BSD License</license>
   <notes>
    - Reorganised package contents to conform to PEAR standards
    - Changed version numbering to conform to PEAR standards
    - Removed duplicate require_once() of Exception.php from CodeSniffer.php
   </notes>
  </release>
  <release>
   <version>
    <release>0.0.5</release>
    <api>0.0.5</api>
   </version>
   <stability>
    <release>alpha</release>
    <api>alpha</api>
   </stability>
   <date>2006-09-18</date>
   <license uri="https://github.com/squizlabs/PHP_CodeSniffer/blob/master/licence.txt">BSD License</license>
   <notes>
    - Fixed .bat file for situation where php.ini cannot be found so include_path is not set
   </notes>
  </release>
  <release>
   <version>
    <release>0.0.4</release>
    <api>0.0.4</api>
   </version>
   <stability>
    <release>alpha</release>
    <api>alpha</api>
   </stability>
   <date>2006-08-28</date>
   <license uri="https://github.com/squizlabs/PHP_CodeSniffer/blob/master/licence.txt">BSD License</license>
   <notes>
    - Added .bat file for easier running of PHP_CodeSniffer on Windows
    - Sniff that checks method names now works for PHP4 style code where there is no scope keyword
    - Sniff that checks method names now works for PHP4 style constructors
    - Sniff that checks method names no longer incorrectly reports error with magic methods
    - Sniff that checks method names now reports errors with non-magic methods prefixed with __
    - Sniff that checks for constant names no longer incorrectly reports errors with heredoc strings
    - Sniff that checks for constant names no longer incorrectly reports errors with created objects
    - Sniff that checks indentation no longer incorrectly reports errors with heredoc strings
    - Sniff that checks indentation now correctly reports errors with improperly indented multi-line strings
    - Sniff that checks function declarations now checks for spaces before and after an equals sign for default values
    - Sniff that checks function declarations no longer incorrectly reports errors with multi-line declarations
    - Sniff that checks included code no longer incorrectly reports errors when return value is used conditionally
    - Sniff that checks opening brace of function no longer incorrectly reports errors with multi-line declarations
    - Sniff that checks spacing after commas in function calls no longer reports too many errors for some code
    - Sniff that checks control structure declarations now gives more descriptive error message
   </notes>
  </release>
  <release>
   <version>
    <release>0.0.3</release>
    <api>0.0.3</api>
   </version>
   <stability>
    <release>alpha</release>
    <api>alpha</api>
   </stability>
   <date>2006-08-22</date>
   <license uri="https://github.com/squizlabs/PHP_CodeSniffer/blob/master/licence.txt">BSD License</license>
   <notes>
    - Added sniff to check for invalid class and interface names
    - Added sniff to check for invalid function and method names
    - Added sniff to warn if line is greater than 85 characters
    - Added sniff to check that function calls are in the correct format
    - Fixed error where comments were not allowed on the same line as a control structure declaration
    - Added command line arg to print current version (--version)
   </notes>
  </release>
  <release>
   <version>
    <release>0.0.2</release>
    <api>0.0.2</api>
   </version>
   <stability>
    <release>alpha</release>
    <api>alpha</api>
   </stability>
   <date>2006-07-25</date>
   <license uri="https://github.com/squizlabs/PHP_CodeSniffer/blob/master/licence.txt">BSD License</license>
   <notes>
    - Removed the including of checked files to stop errors caused by parsing them
    - Removed the use of reflection so checked files do not have to be included
    - Memory usage has been greatly reduced
    - Much faster tokenising and checking times
    - Reworked the PEAR coding standard sniffs (much faster now)
    - Fix some bugs with the PEAR scope indentation standard
    - Better checking for installed coding standards
    - Can now accept multiple files and dirs on the command line
    - Added an option to list installed coding standards
    - Added an option to print a summary report (number of errors and warnings shown for each file)
    - Added an option to hide warnings from reports
    - Added an option to print verbose output (so you know what is going on)
    - Reordered command line args to put switches first (although order is not enforced)
    - Switches can now be specified together (eg. php -nv) as well as separately (phpcs -n -v)
   </notes>
  </release>
  <release>
   <version>
    <release>0.0.1</release>
    <api>0.0.1</api>
   </version>
   <stability>
    <release>alpha</release>
    <api>alpha</api>
   </stability>
   <date>2006-07-19</date>
   <license uri="https://github.com/squizlabs/PHP_CodeSniffer/blob/master/licence.txt">BSD License</license>
   <notes>Initial preview release.</notes>
  </release>
 </changelog>
</package><|MERGE_RESOLUTION|>--- conflicted
+++ resolved
@@ -26,7 +26,6 @@
  </stability>
  <license uri="https://github.com/squizlabs/PHP_CodeSniffer/blob/master/licence.txt">BSD 3-Clause License</license>
  <notes>
-<<<<<<< HEAD
   - Caching between runs (--cache, --no-cache and "cache" config var) (request #530)
   - Check files in parallel (--parallel=1 for off, --parallel=100 etc) (request #421)
   - Automatic discovery of executable paths (request #571)
@@ -38,9 +37,7 @@
   - can now set severity, message type and exclude patterns for entire sniff, category or standard
   - can include a single sniff code, which will exclude all other codes from that sniff
     -- if the sniff is already included by an imported standard, set sniff severity to 0 and include the specific message you want
-=======
   - PEAR FunctionCallSignatureSniff now properly detects indents in more mixed HTML/PHP code blocks
->>>>>>> 9badf27c
   - Fixed bug #601 : Expected type hint int[]; found array in Squiz FunctionCommentSniff
     -- Thanks to Scato Eggen for the patch
   - Fixed bug #625 : Consider working around T_HASHBANG in HHVM 3.5.x and 3.6.x
