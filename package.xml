--- conflicted
+++ resolved
@@ -33,16 +33,13 @@
     -- When set to FALSE, error messages will not be recorded and only totals will be returned
     -- This can save significant memory while processing a large code base
   - PHP tokenizer now supports DEFAULT statements opened with a T_SEMICOLON
-<<<<<<< HEAD
   - The Squiz and PHPCS standards have increased the max padding for statement alignment from 8 to 12
   - Squiz EchoedStringsSniff now supports statments without a semicolon, such as PHP embedded in HTML
   - Squiz DoubleQuoteUsageSniff now properly replaces escaped double quotes when fixing a doubled quoted string
   - Improved detection of nested IF statements that use the alternate IF/ENDIF syntax
-=======
   - PSR1 CamelCapsMethodNameSniff now ignores magic methods
     -- Thanks to Eser Ozvataf for the patch
   - PSR1 and PEAR ClassDeclarationSniffs now support traits (request #20208)
->>>>>>> 50f38e86
   - PSR2 ControlStructureSpacingSniff now allows newlines before/after parentheses
     -- Thanks to Maurus Cuelenaere for the patch
   - PSR2 ControlStructureSpacingSniff now checks TRY and CATCH statements
