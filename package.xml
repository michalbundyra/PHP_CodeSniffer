<?xml version="1.0" encoding="UTF-8"?>
<package packagerversion="1.4.10" version="2.0" xmlns="http://pear.php.net/dtd/package-2.0" xmlns:tasks="http://pear.php.net/dtd/tasks-1.0" xmlns:xsi="http://www.w3.org/2001/XMLSchema-instance" xsi:schemaLocation="http://pear.php.net/dtd/tasks-1.0
http://pear.php.net/dtd/tasks-1.0.xsd
http://pear.php.net/dtd/package-2.0
http://pear.php.net/dtd/package-2.0.xsd">
 <name>PHP_CodeSniffer</name>
 <channel>pear.php.net</channel>
 <summary>PHP_CodeSniffer tokenises PHP, JavaScript and CSS files and detects violations of a defined set of coding standards.</summary>
 <description>PHP_CodeSniffer is a PHP5 script that tokenises PHP, JavaScript and CSS files to detect violations of a defined coding standard. It is an essential development tool that ensures your code remains clean and consistent. It can also help prevent some common semantic errors made by developers.
 </description>
 <lead>
  <name>Greg Sherwood</name>
  <user>squiz</user>
  <email>gsherwood@squiz.net</email>
  <active>yes</active>
 </lead>
 <date>2013-04-04</date>
 <time>10:19:00</time>
 <version>
  <release>1.5.0RC3</release>
  <api>1.5.0RC3</api>
 </version>
 <stability>
  <release>beta</release>
  <api>beta</api>
 </stability>
 <license uri="https://github.com/squizlabs/PHP_CodeSniffer/blob/master/licence.txt">BSD 3-Clause License</license>
 <notes>
<<<<<<< HEAD
  - PHP_CodeSniffer::isCamelCaps now allows for acronyms at the start of a string if the strict flag is FALSE
    -- acronyms are defined as at least 2 uppercase characters in a row
    -- e.g., the following is now valid camel caps with strict set to FALSE: XMLParser
=======
  - The JS tokenizer now has support for the T_THROW token
>>>>>>> c9a25a03
  - Symlinked directories inside CodeSniffer/Standards and in ruleset.xml files are now supported
    -- Only available since PHP 5.2.11 and 5.3.1
    -- Thanks to Maik Penz for the patch
  - Added Generic InlineHTMLSniff to ensure a file only contains PHP code
  - PSR2 ClassDeclarationSniff now ignored empty classes when checking the end brace position
  - Squiz SwitchDeclarationSniff now supports T_CONTINUE and T_THROW as valid case/default breaking statements
  - Generic CallTimePassByReferenceSniff now reports errors for functions called using a variable
    -- Thanks to Maik Penz for the patch
  - Fixed bug #19892 : ELSE with no braces causes incorrect SWITCH break statement indentation error
 </notes>
 <contents>
  <dir name="/">
   <file baseinstalldir="PHP" name="CodeSniffer.php" role="php">
    <tasks:replace from="@package_version@" to="version" type="package-info" />
    <tasks:replace from="@data_dir@" to="data_dir" type="pear-config" />
   </file>
   <file baseinstalldir="PHP" name="CodeSniffer.conf.dist" role="data" />
   <dir name="scripts">
    <file baseinstalldir="" name="phpcs" role="script">
     <tasks:replace from="/usr/bin/env php" to="php_bin" type="pear-config" />
     <tasks:replace from="@package_version@" to="version" type="package-info" />
    </file>
    <file baseinstalldir="" name="phpcs-svn-pre-commit" role="script">
     <tasks:replace from="@php_bin@" to="php_bin" type="pear-config" />
     <tasks:replace from="@package_version@" to="version" type="package-info" />
    </file>
    <file baseinstalldir="" name="phpcs.bat" role="script">
     <tasks:replace from="@php_bin@" to="php_bin" type="pear-config" />
     <tasks:replace from="@bin_dir@" to="bin_dir" type="pear-config" />
     <tasks:replace from="@php_dir@" to="php_dir" type="pear-config" />
     <tasks:replace from="@package_version@" to="version" type="package-info" />
    </file>
   </dir>
   <dir name="tests">
    <dir name="Core">
     <dir name="File">
      <file baseinstalldir="" name="GetMethodParametersTest.php" role="test">
       <tasks:replace from="@package_version@" to="version" type="package-info" />
      </file>
     </dir>
     <file baseinstalldir="" name="AllTests.php" role="test">
      <tasks:replace from="@package_version@" to="version" type="package-info" />
     </file>
     <file baseinstalldir="" name="ErrorSuppressionTest.php" role="test">
      <tasks:replace from="@package_version@" to="version" type="package-info" />
     </file>
     <file baseinstalldir="" name="IsCamelCapsTest.php" role="test">
      <tasks:replace from="@package_version@" to="version" type="package-info" />
     </file>
    </dir>
    <dir name="Standards">
     <file baseinstalldir="" name="AbstractSniffUnitTest.php" role="test">
      <tasks:replace from="@package_version@" to="version" type="package-info" />
     </file>
     <file baseinstalldir="" name="AllSniffs.php" role="test">
      <tasks:replace from="@package_version@" to="version" type="package-info" />
     </file>
    </dir>
    <file baseinstalldir="" name="AllTests.php" role="test">
     <tasks:replace from="@package_version@" to="version" type="package-info" />
    </file>
    <file baseinstalldir="" name="TestSuite.php" role="test">
     <tasks:replace from="@package_version@" to="version" type="package-info" />
    </file>
   </dir>
   <dir name="CodeSniffer">
    <dir name="CommentParser">
     <file baseinstalldir="PHP" name="AbstractDocElement.php" role="php">
      <tasks:replace from="@package_version@" to="version" type="package-info" />
     </file>
     <file baseinstalldir="PHP" name="AbstractParser.php" role="php">
      <tasks:replace from="@package_version@" to="version" type="package-info" />
     </file>
     <file baseinstalldir="PHP" name="ClassCommentParser.php" role="php">
      <tasks:replace from="@package_version@" to="version" type="package-info" />
     </file>
     <file baseinstalldir="PHP" name="CommentElement.php" role="php">
      <tasks:replace from="@package_version@" to="version" type="package-info" />
     </file>
     <file baseinstalldir="PHP" name="DocElement.php" role="php">
      <tasks:replace from="@package_version@" to="version" type="package-info" />
     </file>
     <file baseinstalldir="PHP" name="FunctionCommentParser.php" role="php">
      <tasks:replace from="@package_version@" to="version" type="package-info" />
     </file>
     <file baseinstalldir="PHP" name="MemberCommentParser.php" role="php">
      <tasks:replace from="@package_version@" to="version" type="package-info" />
     </file>
     <file baseinstalldir="PHP" name="PairElement.php" role="php">
      <tasks:replace from="@package_version@" to="version" type="package-info" />
     </file>
     <file baseinstalldir="PHP" name="ParameterElement.php" role="php">
      <tasks:replace from="@package_version@" to="version" type="package-info" />
     </file>
     <file baseinstalldir="PHP" name="ParserException.php" role="php">
      <tasks:replace from="@package_version@" to="version" type="package-info" />
     </file>
     <file baseinstalldir="PHP" name="SingleElement.php" role="php">
      <tasks:replace from="@package_version@" to="version" type="package-info" />
     </file>
    </dir>
    <dir name="DocGenerators">
     <file baseinstalldir="PHP" name="Generator.php" role="php">
      <tasks:replace from="@package_version@" to="version" type="package-info" />
     </file>
     <file baseinstalldir="PHP" name="HTML.php" role="php">
      <tasks:replace from="@package_version@" to="version" type="package-info" />
     </file>
     <file baseinstalldir="PHP" name="Text.php" role="php">
      <tasks:replace from="@package_version@" to="version" type="package-info" />
     </file>
    </dir>
    <dir name="Reports">
     <file baseinstalldir="PHP" name="Checkstyle.php" role="php">
      <tasks:replace from="@package_version@" to="version" type="package-info" />
     </file>
     <file baseinstalldir="PHP" name="Csv.php" role="php">
      <tasks:replace from="@package_version@" to="version" type="package-info" />
     </file>
     <file baseinstalldir="PHP" name="Emacs.php" role="php">
      <tasks:replace from="@package_version@" to="version" type="package-info" />
     </file>
     <file baseinstalldir="PHP" name="Full.php" role="php">
      <tasks:replace from="@package_version@" to="version" type="package-info" />
     </file>
     <file baseinstalldir="PHP" name="Gitblame.php" role="php">
      <tasks:replace from="@package_version@" to="version" type="package-info" />
     </file>
     <file baseinstalldir="PHP" name="Hgblame.php" role="php">
      <tasks:replace from="@package_version@" to="version" type="package-info" />
     </file>
     <file baseinstalldir="PHP" name="Notifysend.php" role="php">
      <tasks:replace from="@package_version@" to="version" type="package-info" />
     </file>
     <file baseinstalldir="PHP" name="Source.php" role="php">
      <tasks:replace from="@package_version@" to="version" type="package-info" />
     </file>
     <file baseinstalldir="PHP" name="Summary.php" role="php">
      <tasks:replace from="@package_version@" to="version" type="package-info" />
     </file>
     <file baseinstalldir="PHP" name="Svnblame.php" role="php">
      <tasks:replace from="@package_version@" to="version" type="package-info" />
     </file>
     <file baseinstalldir="PHP" name="VersionControl.php" role="php">
      <tasks:replace from="@package_version@" to="version" type="package-info" />
     </file>
     <file baseinstalldir="PHP" name="Xml.php" role="php">
      <tasks:replace from="@package_version@" to="version" type="package-info" />
     </file>
    </dir>
    <dir name="Standards">
     <dir name="Generic">
      <dir name="Docs">
       <dir name="Files">
        <file baseinstalldir="PHP" name="LineLengthStandard.xml" role="php" />
       </dir>
       <dir name="Formatting">
        <file baseinstalldir="PHP" name="MultipleStatementAlignmentStandard.xml" role="php" />
       </dir>
       <dir name="Functions">
        <file baseinstalldir="PHP" name="OpeningFunctionBraceBsdAllmanStandard.xml" role="php" />
        <file baseinstalldir="PHP" name="OpeningFunctionBraceKernighanRitchieStandard.xml" role="php" />
       </dir>
       <dir name="NamingConventions">
        <file baseinstalldir="PHP" name="UpperCaseConstantNameStandard.xml" role="php" />
       </dir>
       <dir name="PHP">
        <file baseinstalldir="PHP" name="DisallowShortOpenTagStandard.xml" role="php" />
        <file baseinstalldir="PHP" name="LowerCaseConstantStandard.xml" role="php" />
        <file baseinstalldir="PHP" name="UpperCaseConstantStandard.xml" role="php" />
       </dir>
      </dir>
      <dir name="Sniffs">
       <dir name="Classes">
        <file baseinstalldir="PHP" name="DuplicateClassNameSniff.php" role="php">
         <tasks:replace from="@package_version@" to="version" type="package-info" />
        </file>
       </dir>
       <dir name="CodeAnalysis">
        <file baseinstalldir="PHP" name="EmptyStatementSniff.php" role="php">
         <tasks:replace from="@package_version@" to="version" type="package-info" />
        </file>
        <file baseinstalldir="PHP" name="ForLoopShouldBeWhileLoopSniff.php" role="php">
         <tasks:replace from="@package_version@" to="version" type="package-info" />
        </file>
        <file baseinstalldir="PHP" name="ForLoopWithTestFunctionCallSniff.php" role="php">
         <tasks:replace from="@package_version@" to="version" type="package-info" />
        </file>
        <file baseinstalldir="PHP" name="JumbledIncrementerSniff.php" role="php">
         <tasks:replace from="@package_version@" to="version" type="package-info" />
        </file>
        <file baseinstalldir="PHP" name="UnconditionalIfStatementSniff.php" role="php">
         <tasks:replace from="@package_version@" to="version" type="package-info" />
        </file>
        <file baseinstalldir="PHP" name="UnnecessaryFinalModifierSniff.php" role="php">
         <tasks:replace from="@package_version@" to="version" type="package-info" />
        </file>
        <file baseinstalldir="PHP" name="UnusedFunctionParameterSniff.php" role="php">
         <tasks:replace from="@package_version@" to="version" type="package-info" />
        </file>
        <file baseinstalldir="PHP" name="UselessOverridingMethodSniff.php" role="php">
         <tasks:replace from="@package_version@" to="version" type="package-info" />
        </file>
       </dir>
       <dir name="Commenting">
        <file baseinstalldir="PHP" name="FixmeSniff.php" role="php">
         <tasks:replace from="@package_version@" to="version" type="package-info" />
        </file>
        <file baseinstalldir="PHP" name="TodoSniff.php" role="php">
         <tasks:replace from="@package_version@" to="version" type="package-info" />
        </file>
       </dir>
       <dir name="ControlStructures">
        <file baseinstalldir="PHP" name="InlineControlStructureSniff.php" role="php">
         <tasks:replace from="@package_version@" to="version" type="package-info" />
        </file>
       </dir>
       <dir name="Debug">
        <file baseinstalldir="PHP" name="ClosureLinterSniff.php" role="php">
         <tasks:replace from="@package_version@" to="version" type="package-info" />
        </file>
        <file baseinstalldir="PHP" name="CSSLintSniff.php" role="php">
         <tasks:replace from="@package_version@" to="version" type="package-info" />
        </file>
        <file baseinstalldir="PHP" name="JSHintSniff.php" role="php">
         <tasks:replace from="@package_version@" to="version" type="package-info" />
        </file>
       </dir>
       <dir name="Files">
        <file baseinstalldir="PHP" name="ByteOrderMarkSniff.php" role="php">
         <tasks:replace from="@package_version@" to="version" type="package-info" />
        </file>
        <file baseinstalldir="PHP" name="EndFileNewlineSniff.php" role="php">
         <tasks:replace from="@package_version@" to="version" type="package-info" />
        </file>
        <file baseinstalldir="PHP" name="EndFileNoNewlineSniff.php" role="php">
         <tasks:replace from="@package_version@" to="version" type="package-info" />
        </file>
        <file baseinstalldir="PHP" name="InlineHTMLSniff.php" role="php">
         <tasks:replace from="@package_version@" to="version" type="package-info" />
        </file>
        <file baseinstalldir="PHP" name="LineEndingsSniff.php" role="php">
         <tasks:replace from="@package_version@" to="version" type="package-info" />
        </file>
        <file baseinstalldir="PHP" name="LineLengthSniff.php" role="php">
         <tasks:replace from="@package_version@" to="version" type="package-info" />
        </file>
        <file baseinstalldir="PHP" name="OneClassPerFileSniff.php" role="php">
         <tasks:replace from="@package_version@" to="version" type="package-info" />
        </file>
        <file baseinstalldir="PHP" name="OneInterfacePerFileSniff.php" role="php">
         <tasks:replace from="@package_version@" to="version" type="package-info" />
        </file>
       </dir>
       <dir name="Formatting">
        <file baseinstalldir="PHP" name="DisallowMultipleStatementsSniff.php" role="php">
         <tasks:replace from="@package_version@" to="version" type="package-info" />
        </file>
        <file baseinstalldir="PHP" name="MultipleStatementAlignmentSniff.php" role="php">
         <tasks:replace from="@package_version@" to="version" type="package-info" />
        </file>
        <file baseinstalldir="PHP" name="NoSpaceAfterCastSniff.php" role="php">
         <tasks:replace from="@package_version@" to="version" type="package-info" />
        </file>
        <file baseinstalldir="PHP" name="SpaceAfterCastSniff.php" role="php">
         <tasks:replace from="@package_version@" to="version" type="package-info" />
        </file>
       </dir>
       <dir name="Functions">
        <file baseinstalldir="PHP" name="CallTimePassByReferenceSniff.php" role="php">
         <tasks:replace from="@package_version@" to="version" type="package-info" />
        </file>
        <file baseinstalldir="PHP" name="FunctionCallArgumentSpacingSniff.php" role="php">
         <tasks:replace from="@package_version@" to="version" type="package-info" />
        </file>
        <file baseinstalldir="PHP" name="OpeningFunctionBraceBsdAllmanSniff.php" role="php">
         <tasks:replace from="@package_version@" to="version" type="package-info" />
        </file>
        <file baseinstalldir="PHP" name="OpeningFunctionBraceKernighanRitchieSniff.php" role="php">
         <tasks:replace from="@package_version@" to="version" type="package-info" />
        </file>
       </dir>
       <dir name="Metrics">
        <file baseinstalldir="PHP" name="CyclomaticComplexitySniff.php" role="php">
         <tasks:replace from="@package_version@" to="version" type="package-info" />
        </file>
        <file baseinstalldir="PHP" name="NestingLevelSniff.php" role="php">
         <tasks:replace from="@package_version@" to="version" type="package-info" />
        </file>
       </dir>
       <dir name="NamingConventions">
        <file baseinstalldir="PHP" name="CamelCapsFunctionNameSniff.php" role="php">
         <tasks:replace from="@package_version@" to="version" type="package-info" />
        </file>
        <file baseinstalldir="PHP" name="ConstructorNameSniff.php" role="php">
         <tasks:replace from="@package_version@" to="version" type="package-info" />
        </file>
        <file baseinstalldir="PHP" name="UpperCaseConstantNameSniff.php" role="php">
         <tasks:replace from="@package_version@" to="version" type="package-info" />
        </file>
       </dir>
       <dir name="PHP">
        <file baseinstalldir="PHP" name="CharacterBeforePHPOpeningTagSniff.php" role="php">
         <tasks:replace from="@package_version@" to="version" type="package-info" />
        </file>
        <file baseinstalldir="PHP" name="ClosingPHPTagSniff.php" role="php">
         <tasks:replace from="@package_version@" to="version" type="package-info" />
        </file>
        <file baseinstalldir="PHP" name="DeprecatedFunctionsSniff.php" role="php">
         <tasks:replace from="@package_version@" to="version" type="package-info" />
        </file>
        <file baseinstalldir="PHP" name="DisallowShortOpenTagSniff.php" role="php">
         <tasks:replace from="@package_version@" to="version" type="package-info" />
        </file>
        <file baseinstalldir="PHP" name="ForbiddenFunctionsSniff.php" role="php">
         <tasks:replace from="@package_version@" to="version" type="package-info" />
        </file>
        <file baseinstalldir="PHP" name="LowerCaseConstantSniff.php" role="php">
         <tasks:replace from="@package_version@" to="version" type="package-info" />
        </file>
        <file baseinstalldir="PHP" name="LowerCaseKeywordSniff.php" role="php">
         <tasks:replace from="@package_version@" to="version" type="package-info" />
        </file>
        <file baseinstalldir="PHP" name="NoSilencedErrorsSniff.php" role="php">
         <tasks:replace from="@package_version@" to="version" type="package-info" />
        </file>
        <file baseinstalldir="PHP" name="SAPIUsageSniff.php" role="php">
         <tasks:replace from="@package_version@" to="version" type="package-info" />
        </file>
        <file baseinstalldir="PHP" name="UpperCaseConstantSniff.php" role="php">
         <tasks:replace from="@package_version@" to="version" type="package-info" />
        </file>
       </dir>
       <dir name="Strings">
        <file baseinstalldir="PHP" name="UnnecessaryStringConcatSniff.php" role="php">
         <tasks:replace from="@package_version@" to="version" type="package-info" />
        </file>
       </dir>
       <dir name="VersionControl">
        <file baseinstalldir="PHP" name="SubversionPropertiesSniff.php" role="php">
         <tasks:replace from="@package_version@" to="version" type="package-info" />
        </file>
       </dir>
       <dir name="WhiteSpace">
        <file baseinstalldir="PHP" name="DisallowSpaceIndentSniff.php" role="php">
         <tasks:replace from="@package_version@" to="version" type="package-info" />
        </file>
        <file baseinstalldir="PHP" name="DisallowTabIndentSniff.php" role="php">
         <tasks:replace from="@package_version@" to="version" type="package-info" />
        </file>
        <file baseinstalldir="PHP" name="ScopeIndentSniff.php" role="php">
         <tasks:replace from="@package_version@" to="version" type="package-info" />
        </file>
       </dir>
      </dir>
      <dir name="Tests">
       <dir name="Classes">
        <file baseinstalldir="PHP" name="DuplicateClassNameUnitTest.1.inc" role="test" />
        <file baseinstalldir="PHP" name="DuplicateClassNameUnitTest.2.inc" role="test" />
        <file baseinstalldir="PHP" name="DuplicateClassNameUnitTest.3.inc" role="test" />
        <file baseinstalldir="PHP" name="DuplicateClassNameUnitTest.4.inc" role="test" />
        <file baseinstalldir="PHP" name="DuplicateClassNameUnitTest.5.inc" role="test" />
        <file baseinstalldir="PHP" name="DuplicateClassNameUnitTest.6.inc" role="test" />
        <file baseinstalldir="PHP" name="DuplicateClassNameUnitTest.php" role="test">
         <tasks:replace from="@package_version@" to="version" type="package-info" />
        </file>
       </dir>
       <dir name="CodeAnalysis">
        <file baseinstalldir="PHP" name="EmptyStatementUnitTest.inc" role="test" />
        <file baseinstalldir="PHP" name="EmptyStatementUnitTest.php" role="test">
         <tasks:replace from="@package_version@" to="version" type="package-info" />
        </file>
        <file baseinstalldir="PHP" name="ForLoopShouldBeWhileLoopUnitTest.inc" role="test" />
        <file baseinstalldir="PHP" name="ForLoopShouldBeWhileLoopUnitTest.php" role="test">
         <tasks:replace from="@package_version@" to="version" type="package-info" />
        </file>
        <file baseinstalldir="PHP" name="ForLoopWithTestFunctionCallUnitTest.inc" role="test" />
        <file baseinstalldir="PHP" name="ForLoopWithTestFunctionCallUnitTest.php" role="test">
         <tasks:replace from="@package_version@" to="version" type="package-info" />
        </file>
        <file baseinstalldir="PHP" name="JumbledIncrementerUnitTest.inc" role="test" />
        <file baseinstalldir="PHP" name="JumbledIncrementerUnitTest.php" role="test">
         <tasks:replace from="@package_version@" to="version" type="package-info" />
        </file>
        <file baseinstalldir="PHP" name="UnconditionalIfStatementUnitTest.inc" role="test" />
        <file baseinstalldir="PHP" name="UnconditionalIfStatementUnitTest.php" role="test">
         <tasks:replace from="@package_version@" to="version" type="package-info" />
        </file>
        <file baseinstalldir="PHP" name="UnnecessaryFinalModifierUnitTest.inc" role="test" />
        <file baseinstalldir="PHP" name="UnnecessaryFinalModifierUnitTest.php" role="test">
         <tasks:replace from="@package_version@" to="version" type="package-info" />
        </file>
        <file baseinstalldir="PHP" name="UnusedFunctionParameterUnitTest.inc" role="test" />
        <file baseinstalldir="PHP" name="UnusedFunctionParameterUnitTest.php" role="test">
         <tasks:replace from="@package_version@" to="version" type="package-info" />
        </file>
        <file baseinstalldir="PHP" name="UselessOverridingMethodUnitTest.inc" role="test" />
        <file baseinstalldir="PHP" name="UselessOverridingMethodUnitTest.php" role="test">
         <tasks:replace from="@package_version@" to="version" type="package-info" />
        </file>
       </dir>
       <dir name="Commenting">
        <file baseinstalldir="PHP" name="FixmeUnitTest.inc" role="test" />
        <file baseinstalldir="PHP" name="FixmeUnitTest.js" role="test" />
        <file baseinstalldir="PHP" name="FixmeUnitTest.php" role="test">
         <tasks:replace from="@package_version@" to="version" type="package-info" />
        </file>
        <file baseinstalldir="PHP" name="TodoUnitTest.inc" role="test" />
        <file baseinstalldir="PHP" name="TodoUnitTest.js" role="test" />
        <file baseinstalldir="PHP" name="TodoUnitTest.php" role="test">
         <tasks:replace from="@package_version@" to="version" type="package-info" />
        </file>
       </dir>
       <dir name="ControlStructures">
        <file baseinstalldir="PHP" name="InlineControlStructureUnitTest.inc" role="test" />
        <file baseinstalldir="PHP" name="InlineControlStructureUnitTest.js" role="test" />
        <file baseinstalldir="PHP" name="InlineControlStructureUnitTest.php" role="test">
         <tasks:replace from="@package_version@" to="version" type="package-info" />
        </file>
       </dir>
       <dir name="Files">
        <file baseinstalldir="PHP" name="ByteOrderMarkUnitTest.inc" role="test" />
        <file baseinstalldir="PHP" name="ByteOrderMarkUnitTest.php" role="test">
         <tasks:replace from="@package_version@" to="version" type="package-info" />
        </file>
        <file baseinstalldir="PHP" name="EndFileNewlineUnitTest.1.css" role="test" />
        <file baseinstalldir="PHP" name="EndFileNewlineUnitTest.1.js" role="test" />
        <file baseinstalldir="PHP" name="EndFileNewlineUnitTest.1.inc" role="test" />
        <file baseinstalldir="PHP" name="EndFileNewlineUnitTest.2.css" role="test" />
        <file baseinstalldir="PHP" name="EndFileNewlineUnitTest.2.js" role="test" />
        <file baseinstalldir="PHP" name="EndFileNewlineUnitTest.2.inc" role="test" />
        <file baseinstalldir="PHP" name="EndFileNewlineUnitTest.3.css" role="test" />
        <file baseinstalldir="PHP" name="EndFileNewlineUnitTest.3.js" role="test" />
        <file baseinstalldir="PHP" name="EndFileNewlineUnitTest.3.inc" role="test" />
        <file baseinstalldir="PHP" name="EndFileNewlineUnitTest.php" role="test">
         <tasks:replace from="@package_version@" to="version" type="package-info" />
        </file>
        <file baseinstalldir="PHP" name="EndFileNoNewlineUnitTest.1.css" role="test" />
        <file baseinstalldir="PHP" name="EndFileNoNewlineUnitTest.1.js" role="test" />
        <file baseinstalldir="PHP" name="EndFileNoNewlineUnitTest.1.inc" role="test" />
        <file baseinstalldir="PHP" name="EndFileNoNewlineUnitTest.2.css" role="test" />
        <file baseinstalldir="PHP" name="EndFileNoNewlineUnitTest.2.js" role="test" />
        <file baseinstalldir="PHP" name="EndFileNoNewlineUnitTest.2.inc" role="test" />
        <file baseinstalldir="PHP" name="EndFileNoNewlineUnitTest.3.css" role="test" />
        <file baseinstalldir="PHP" name="EndFileNoNewlineUnitTest.3.js" role="test" />
        <file baseinstalldir="PHP" name="EndFileNoNewlineUnitTest.3.inc" role="test" />
        <file baseinstalldir="PHP" name="EndFileNoNewlineUnitTest.4.inc" role="test" />
        <file baseinstalldir="PHP" name="EndFileNoNewlineUnitTest.php" role="test">
         <tasks:replace from="@package_version@" to="version" type="package-info" />
        </file>
        <file baseinstalldir="PHP" name="InlineHTMLUnitTest.1.inc" role="test" />
        <file baseinstalldir="PHP" name="InlineHTMLUnitTest.2.inc" role="test" />
        <file baseinstalldir="PHP" name="InlineHTMLUnitTest.3.inc" role="test" />
        <file baseinstalldir="PHP" name="InlineHTMLUnitTest.4.inc" role="test" />
        <file baseinstalldir="PHP" name="InlineHTMLUnitTest.php" role="test">
         <tasks:replace from="@package_version@" to="version" type="package-info" />
        </file>
        <file baseinstalldir="PHP" name="LineEndingsUnitTest.css" role="test" />
        <file baseinstalldir="PHP" name="LineEndingsUnitTest.inc" role="test" />
        <file baseinstalldir="PHP" name="LineEndingsUnitTest.js" role="test" />
        <file baseinstalldir="PHP" name="LineEndingsUnitTest.php" role="test">
         <tasks:replace from="@package_version@" to="version" type="package-info" />
        </file>
        <file baseinstalldir="PHP" name="LineLengthUnitTest.inc" role="test" />
        <file baseinstalldir="PHP" name="LineLengthUnitTest.php" role="test">
         <tasks:replace from="@package_version@" to="version" type="package-info" />
        </file>
        <file baseinstalldir="PHP" name="OneClassPerFileUnitTest.inc" role="test" />
        <file baseinstalldir="PHP" name="OneClassPerFileUnitTest.php" role="test">
         <tasks:replace from="@package_version@" to="version" type="package-info" />
        </file>
        <file baseinstalldir="PHP" name="OneInterfacePerFileUnitTest.inc" role="test" />
        <file baseinstalldir="PHP" name="OneInterfacePerFileUnitTest.php" role="test">
         <tasks:replace from="@package_version@" to="version" type="package-info" />
        </file>
       </dir>
       <dir name="Formatting">
        <file baseinstalldir="PHP" name="DisallowMultipleStatementsUnitTest.inc" role="test" />
        <file baseinstalldir="PHP" name="DisallowMultipleStatementsUnitTest.php" role="test">
         <tasks:replace from="@package_version@" to="version" type="package-info" />
        </file>
        <file baseinstalldir="PHP" name="MultipleStatementAlignmentUnitTest.inc" role="test" />
        <file baseinstalldir="PHP" name="MultipleStatementAlignmentUnitTest.js" role="test" />
        <file baseinstalldir="PHP" name="MultipleStatementAlignmentUnitTest.php" role="test">
         <tasks:replace from="@package_version@" to="version" type="package-info" />
        </file>
        <file baseinstalldir="PHP" name="NoSpaceAfterCastUnitTest.inc" role="test" />
        <file baseinstalldir="PHP" name="NoSpaceAfterCastUnitTest.php" role="test">
         <tasks:replace from="@package_version@" to="version" type="package-info" />
        </file>
        <file baseinstalldir="PHP" name="SpaceAfterCastUnitTest.inc" role="test" />
        <file baseinstalldir="PHP" name="SpaceAfterCastUnitTest.php" role="test">
         <tasks:replace from="@package_version@" to="version" type="package-info" />
        </file>
       </dir>
       <dir name="Functions">
        <file baseinstalldir="PHP" name="CallTimePassByReferenceUnitTest.inc" role="test" />
        <file baseinstalldir="PHP" name="CallTimePassByReferenceUnitTest.php" role="test">
         <tasks:replace from="@package_version@" to="version" type="package-info" />
        </file>
        <file baseinstalldir="PHP" name="FunctionCallArgumentSpacingUnitTest.inc" role="test" />
        <file baseinstalldir="PHP" name="FunctionCallArgumentSpacingUnitTest.php" role="test">
         <tasks:replace from="@package_version@" to="version" type="package-info" />
        </file>
        <file baseinstalldir="PHP" name="OpeningFunctionBraceBsdAllmanUnitTest.inc" role="test" />
        <file baseinstalldir="PHP" name="OpeningFunctionBraceBsdAllmanUnitTest.php" role="test">
         <tasks:replace from="@package_version@" to="version" type="package-info" />
        </file>
        <file baseinstalldir="PHP" name="OpeningFunctionBraceKernighanRitchieUnitTest.inc" role="test" />
        <file baseinstalldir="PHP" name="OpeningFunctionBraceKernighanRitchieUnitTest.php" role="test">
         <tasks:replace from="@package_version@" to="version" type="package-info" />
        </file>
       </dir>
       <dir name="Metrics">
        <file baseinstalldir="PHP" name="CyclomaticComplexityUnitTest.inc" role="test" />
        <file baseinstalldir="PHP" name="CyclomaticComplexityUnitTest.php" role="test">
         <tasks:replace from="@package_version@" to="version" type="package-info" />
        </file>
        <file baseinstalldir="PHP" name="NestingLevelUnitTest.inc" role="test" />
        <file baseinstalldir="PHP" name="NestingLevelUnitTest.php" role="test">
         <tasks:replace from="@package_version@" to="version" type="package-info" />
        </file>
       </dir>
       <dir name="NamingConventions">
        <file baseinstalldir="PHP" name="CamelCapsFunctionNameUnitTest.inc" role="test" />
        <file baseinstalldir="PHP" name="CamelCapsFunctionNameUnitTest.php" role="test">
         <tasks:replace from="@package_version@" to="version" type="package-info" />
        </file>
        <file baseinstalldir="PHP" name="ConstructorNameUnitTest.inc" role="test" />
        <file baseinstalldir="PHP" name="ConstructorNameUnitTest.php" role="test">
         <tasks:replace from="@package_version@" to="version" type="package-info" />
        </file>
        <file baseinstalldir="PHP" name="UpperCaseConstantNameUnitTest.inc" role="test" />
        <file baseinstalldir="PHP" name="UpperCaseConstantNameUnitTest.php" role="test">
         <tasks:replace from="@package_version@" to="version" type="package-info" />
        </file>
       </dir>
       <dir name="PHP">
        <file baseinstalldir="PHP" name="CharacterBeforePHPOpeningTagUnitTest.inc" role="test" />
        <file baseinstalldir="PHP" name="CharacterBeforePHPOpeningTagUnitTest.php" role="test">
         <tasks:replace from="@package_version@" to="version" type="package-info" />
        </file>
        <file baseinstalldir="PHP" name="ClosingPHPTagUnitTest.inc" role="test" />
        <file baseinstalldir="PHP" name="ClosingPHPTagUnitTest.php" role="test">
         <tasks:replace from="@package_version@" to="version" type="package-info" />
        </file>
        <file baseinstalldir="PHP" name="DisallowShortOpenTagUnitTest.inc" role="test" />
        <file baseinstalldir="PHP" name="DisallowShortOpenTagUnitTest.php" role="test">
         <tasks:replace from="@package_version@" to="version" type="package-info" />
        </file>
        <file baseinstalldir="PHP" name="ForbiddenFunctionsUnitTest.inc" role="test" />
        <file baseinstalldir="PHP" name="ForbiddenFunctionsUnitTest.php" role="test">
         <tasks:replace from="@package_version@" to="version" type="package-info" />
        </file>
        <file baseinstalldir="PHP" name="LowerCaseConstantUnitTest.inc" role="test" />
        <file baseinstalldir="PHP" name="LowerCaseConstantUnitTest.js" role="test" />
        <file baseinstalldir="PHP" name="LowerCaseConstantUnitTest.php" role="test">
         <tasks:replace from="@package_version@" to="version" type="package-info" />
        </file>
        <file baseinstalldir="PHP" name="LowerCaseKeywordUnitTest.inc" role="test" />
        <file baseinstalldir="PHP" name="LowerCaseKeywordUnitTest.php" role="test">
         <tasks:replace from="@package_version@" to="version" type="package-info" />
        </file>
        <file baseinstalldir="PHP" name="NoSilencedErrorsUnitTest.inc" role="test" />
        <file baseinstalldir="PHP" name="NoSilencedErrorsUnitTest.php" role="test">
         <tasks:replace from="@package_version@" to="version" type="package-info" />
        </file>
        <file baseinstalldir="PHP" name="SAPIUsageUnitTest.inc" role="test" />
        <file baseinstalldir="PHP" name="SAPIUsageUnitTest.php" role="test">
         <tasks:replace from="@package_version@" to="version" type="package-info" />
        </file>
        <file baseinstalldir="PHP" name="UpperCaseConstantUnitTest.inc" role="test" />
        <file baseinstalldir="PHP" name="UpperCaseConstantUnitTest.php" role="test">
         <tasks:replace from="@package_version@" to="version" type="package-info" />
        </file>
       </dir>
       <dir name="Strings">
        <file baseinstalldir="PHP" name="UnnecessaryStringConcatUnitTest.inc" role="test" />
        <file baseinstalldir="PHP" name="UnnecessaryStringConcatUnitTest.js" role="test" />
        <file baseinstalldir="PHP" name="UnnecessaryStringConcatUnitTest.php" role="test">
         <tasks:replace from="@package_version@" to="version" type="package-info" />
        </file>
       </dir>
       <dir name="WhiteSpace">
        <file baseinstalldir="PHP" name="DisallowSpaceIndentUnitTest.css" role="test" />
        <file baseinstalldir="PHP" name="DisallowSpaceIndentUnitTest.inc" role="test" />
        <file baseinstalldir="PHP" name="DisallowSpaceIndentUnitTest.js" role="test" />
        <file baseinstalldir="PHP" name="DisallowSpaceIndentUnitTest.php" role="test">
         <tasks:replace from="@package_version@" to="version" type="package-info" />
        </file>
        <file baseinstalldir="PHP" name="DisallowTabIndentUnitTest.css" role="test" />
        <file baseinstalldir="PHP" name="DisallowTabIndentUnitTest.inc" role="test" />
        <file baseinstalldir="PHP" name="DisallowTabIndentUnitTest.js" role="test" />
        <file baseinstalldir="PHP" name="DisallowTabIndentUnitTest.php" role="test">
         <tasks:replace from="@package_version@" to="version" type="package-info" />
        </file>
        <file baseinstalldir="PHP" name="ScopeIndentUnitTest.inc" role="test" />
        <file baseinstalldir="PHP" name="ScopeIndentUnitTest.php" role="test">
         <tasks:replace from="@package_version@" to="version" type="package-info" />
        </file>
       </dir>
      </dir>
      <file baseinstalldir="PHP" name="ruleset.xml" role="php" />
     </dir>
     <dir name="MySource">
      <dir name="Sniffs">
       <dir name="Channels">
        <file baseinstalldir="PHP" name="ChannelExceptionSniff.php" role="php">
         <tasks:replace from="@package_version@" to="version" type="package-info" />
        </file>
        <file baseinstalldir="PHP" name="DisallowSelfActionsSniff.php" role="php">
         <tasks:replace from="@package_version@" to="version" type="package-info" />
        </file>
        <file baseinstalldir="PHP" name="IncludeOwnSystemSniff.php" role="php">
         <tasks:replace from="@package_version@" to="version" type="package-info" />
        </file>
        <file baseinstalldir="PHP" name="IncludeSystemSniff.php" role="php">
         <tasks:replace from="@package_version@" to="version" type="package-info" />
        </file>
        <file baseinstalldir="PHP" name="UnusedSystemSniff.php" role="php">
         <tasks:replace from="@package_version@" to="version" type="package-info" />
        </file>
       </dir>
       <dir name="Commenting">
        <file baseinstalldir="PHP" name="FunctionCommentSniff.php" role="php">
         <tasks:replace from="@package_version@" to="version" type="package-info" />
        </file>
       </dir>
       <dir name="CSS">
        <file baseinstalldir="PHP" name="BrowserSpecificStylesSniff.php" role="php">
         <tasks:replace from="@package_version@" to="version" type="package-info" />
        </file>
       </dir>
       <dir name="Debug">
        <file baseinstalldir="PHP" name="DebugCodeSniff.php" role="php">
         <tasks:replace from="@package_version@" to="version" type="package-info" />
        </file>
        <file baseinstalldir="PHP" name="FirebugConsoleSniff.php" role="php">
         <tasks:replace from="@package_version@" to="version" type="package-info" />
        </file>
       </dir>
       <dir name="Objects">
        <file baseinstalldir="PHP" name="AssignThisSniff.php" role="php">
         <tasks:replace from="@package_version@" to="version" type="package-info" />
        </file>
        <file baseinstalldir="PHP" name="CreateWidgetTypeCallbackSniff.php" role="php">
         <tasks:replace from="@package_version@" to="version" type="package-info" />
        </file>
        <file baseinstalldir="PHP" name="DisallowNewWidgetSniff.php" role="php">
         <tasks:replace from="@package_version@" to="version" type="package-info" />
        </file>
       </dir>
       <dir name="PHP">
        <file baseinstalldir="PHP" name="AjaxNullComparisonSniff.php" role="php">
         <tasks:replace from="@package_version@" to="version" type="package-info" />
        </file>
        <file baseinstalldir="PHP" name="EvalObjectFactorySniff.php" role="php">
         <tasks:replace from="@package_version@" to="version" type="package-info" />
        </file>
        <file baseinstalldir="PHP" name="GetRequestDataSniff.php" role="php">
         <tasks:replace from="@package_version@" to="version" type="package-info" />
        </file>
        <file baseinstalldir="PHP" name="ReturnFunctionValueSniff.php" role="php">
         <tasks:replace from="@package_version@" to="version" type="package-info" />
        </file>
       </dir>
       <dir name="Strings">
        <file baseinstalldir="PHP" name="JoinStringsSniff.php" role="php">
         <tasks:replace from="@package_version@" to="version" type="package-info" />
        </file>
       </dir>
      </dir>
      <dir name="Tests">
       <dir name="Channels">
        <file baseinstalldir="PHP" name="DisallowSelfActionsUnitTest.inc" role="test" />
        <file baseinstalldir="PHP" name="DisallowSelfActionsUnitTest.php" role="test">
         <tasks:replace from="@package_version@" to="version" type="package-info" />
        </file>
        <file baseinstalldir="PHP" name="IncludeSystemUnitTest.inc" role="test" />
        <file baseinstalldir="PHP" name="IncludeSystemUnitTest.php" role="test">
         <tasks:replace from="@package_version@" to="version" type="package-info" />
        </file>
        <file baseinstalldir="PHP" name="UnusedSystemUnitTest.inc" role="test" />
        <file baseinstalldir="PHP" name="UnusedSystemUnitTest.php" role="test">
         <tasks:replace from="@package_version@" to="version" type="package-info" />
        </file>
       </dir>
       <dir name="Commenting">
        <file baseinstalldir="PHP" name="FunctionCommentUnitTest.inc" role="test" />
        <file baseinstalldir="PHP" name="FunctionCommentUnitTest.php" role="test">
         <tasks:replace from="@package_version@" to="version" type="package-info" />
        </file>
       </dir>
       <dir name="CSS">
        <file baseinstalldir="PHP" name="BrowserSpecificStylesUnitTest.css" role="test" />
        <file baseinstalldir="PHP" name="BrowserSpecificStylesUnitTest.php" role="test">
         <tasks:replace from="@package_version@" to="version" type="package-info" />
        </file>
       </dir>
       <dir name="Debug">
        <file baseinstalldir="PHP" name="DebugCodeUnitTest.inc" role="test" />
        <file baseinstalldir="PHP" name="DebugCodeUnitTest.php" role="test">
         <tasks:replace from="@package_version@" to="version" type="package-info" />
        </file>
        <file baseinstalldir="PHP" name="FirebugConsoleUnitTest.js" role="test" />
        <file baseinstalldir="PHP" name="FirebugConsoleUnitTest.php" role="test">
         <tasks:replace from="@package_version@" to="version" type="package-info" />
        </file>
       </dir>
       <dir name="Objects">
        <file baseinstalldir="PHP" name="AssignThisUnitTest.js" role="test" />
        <file baseinstalldir="PHP" name="AssignThisUnitTest.php" role="test">
         <tasks:replace from="@package_version@" to="version" type="package-info" />
        </file>
        <file baseinstalldir="PHP" name="CreateWidgetTypeCallbackUnitTest.js" role="test" />
        <file baseinstalldir="PHP" name="CreateWidgetTypeCallbackUnitTest.php" role="test">
         <tasks:replace from="@package_version@" to="version" type="package-info" />
        </file>
        <file baseinstalldir="PHP" name="DisallowNewWidgetUnitTest.inc" role="test" />
        <file baseinstalldir="PHP" name="DisallowNewWidgetUnitTest.php" role="test">
         <tasks:replace from="@package_version@" to="version" type="package-info" />
        </file>
       </dir>
       <dir name="PHP">
        <file baseinstalldir="PHP" name="AjaxNullComparisonUnitTest.inc" role="test" />
        <file baseinstalldir="PHP" name="AjaxNullComparisonUnitTest.php" role="test">
         <tasks:replace from="@package_version@" to="version" type="package-info" />
        </file>
        <file baseinstalldir="PHP" name="EvalObjectFactoryUnitTest.inc" role="test" />
        <file baseinstalldir="PHP" name="EvalObjectFactoryUnitTest.php" role="test">
         <tasks:replace from="@package_version@" to="version" type="package-info" />
        </file>
        <file baseinstalldir="PHP" name="GetRequestDataUnitTest.inc" role="test" />
        <file baseinstalldir="PHP" name="GetRequestDataUnitTest.php" role="test">
         <tasks:replace from="@package_version@" to="version" type="package-info" />
        </file>
        <file baseinstalldir="PHP" name="ReturnFunctionValueUnitTest.inc" role="test" />
        <file baseinstalldir="PHP" name="ReturnFunctionValueUnitTest.php" role="test">
         <tasks:replace from="@package_version@" to="version" type="package-info" />
        </file>
       </dir>
       <dir name="Strings">
        <file baseinstalldir="PHP" name="JoinStringsUnitTest.js" role="test" />
        <file baseinstalldir="PHP" name="JoinStringsUnitTest.php" role="test">
         <tasks:replace from="@package_version@" to="version" type="package-info" />
        </file>
       </dir>
      </dir>
      <file baseinstalldir="PHP" name="ruleset.xml" role="php" />
     </dir>
     <dir name="PEAR">
      <dir name="Docs">
       <dir name="Files">
        <file baseinstalldir="PHP" name="IncludingFileStandard.xml" role="php" />
        <file baseinstalldir="PHP" name="LineLengthStandard.xml" role="php" />
       </dir>
       <dir name="Functions">
        <file baseinstalldir="PHP" name="FunctionCallSignatureStandard.xml" role="php" />
        <file baseinstalldir="PHP" name="ValidDefaultValueStandard.xml" role="php" />
       </dir>
       <dir name="NamingConventions">
        <file baseinstalldir="PHP" name="ValidClassNameStandard.xml" role="php" />
        <file baseinstalldir="PHP" name="ValidFunctionNameStandard.xml" role="php" />
       </dir>
      </dir>
      <dir name="Sniffs">
       <dir name="Classes">
        <file baseinstalldir="PHP" name="ClassDeclarationSniff.php" role="php">
         <tasks:replace from="@package_version@" to="version" type="package-info" />
        </file>
       </dir>
       <dir name="Commenting">
        <file baseinstalldir="PHP" name="ClassCommentSniff.php" role="php">
         <tasks:replace from="@package_version@" to="version" type="package-info" />
        </file>
        <file baseinstalldir="PHP" name="FileCommentSniff.php" role="php">
         <tasks:replace from="@package_version@" to="version" type="package-info" />
        </file>
        <file baseinstalldir="PHP" name="FunctionCommentSniff.php" role="php">
         <tasks:replace from="@package_version@" to="version" type="package-info" />
        </file>
        <file baseinstalldir="PHP" name="InlineCommentSniff.php" role="php">
         <tasks:replace from="@package_version@" to="version" type="package-info" />
        </file>
       </dir>
       <dir name="ControlStructures">
        <file baseinstalldir="PHP" name="ControlSignatureSniff.php" role="php">
         <tasks:replace from="@package_version@" to="version" type="package-info" />
        </file>
        <file baseinstalldir="PHP" name="MultiLineConditionSniff.php" role="php">
         <tasks:replace from="@package_version@" to="version" type="package-info" />
        </file>
       </dir>
       <dir name="Files">
        <file baseinstalldir="PHP" name="IncludingFileSniff.php" role="php">
         <tasks:replace from="@package_version@" to="version" type="package-info" />
        </file>
       </dir>
       <dir name="Formatting">
        <file baseinstalldir="PHP" name="MultiLineAssignmentSniff.php" role="php">
         <tasks:replace from="@package_version@" to="version" type="package-info" />
        </file>
       </dir>
       <dir name="Functions">
        <file baseinstalldir="PHP" name="FunctionCallSignatureSniff.php" role="php">
         <tasks:replace from="@package_version@" to="version" type="package-info" />
        </file>
        <file baseinstalldir="PHP" name="FunctionDeclarationSniff.php" role="php">
         <tasks:replace from="@package_version@" to="version" type="package-info" />
        </file>
        <file baseinstalldir="PHP" name="ValidDefaultValueSniff.php" role="php">
         <tasks:replace from="@package_version@" to="version" type="package-info" />
        </file>
       </dir>
       <dir name="NamingConventions">
        <file baseinstalldir="PHP" name="ValidClassNameSniff.php" role="php">
         <tasks:replace from="@package_version@" to="version" type="package-info" />
        </file>
        <file baseinstalldir="PHP" name="ValidFunctionNameSniff.php" role="php">
         <tasks:replace from="@package_version@" to="version" type="package-info" />
        </file>
        <file baseinstalldir="PHP" name="ValidVariableNameSniff.php" role="php">
         <tasks:replace from="@package_version@" to="version" type="package-info" />
        </file>
       </dir>
       <dir name="WhiteSpace">
        <file baseinstalldir="PHP" name="ObjectOperatorIndentSniff.php" role="php">
         <tasks:replace from="@package_version@" to="version" type="package-info" />
        </file>
        <file baseinstalldir="PHP" name="ScopeClosingBraceSniff.php" role="php">
         <tasks:replace from="@package_version@" to="version" type="package-info" />
        </file>
        <file baseinstalldir="PHP" name="ScopeIndentSniff.php" role="php">
         <tasks:replace from="@package_version@" to="version" type="package-info" />
        </file>
       </dir>
      </dir>
      <dir name="Tests">
       <dir name="Classes">
        <file baseinstalldir="PHP" name="ClassDeclarationUnitTest.inc" role="test" />
        <file baseinstalldir="PHP" name="ClassDeclarationUnitTest.php" role="test">
         <tasks:replace from="@package_version@" to="version" type="package-info" />
        </file>
       </dir>
       <dir name="Commenting">
        <file baseinstalldir="PHP" name="ClassCommentUnitTest.inc" role="test" />
        <file baseinstalldir="PHP" name="ClassCommentUnitTest.php" role="test">
         <tasks:replace from="@package_version@" to="version" type="package-info" />
        </file>
        <file baseinstalldir="PHP" name="FileCommentUnitTest.inc" role="test" />
        <file baseinstalldir="PHP" name="FileCommentUnitTest.php" role="test">
         <tasks:replace from="@package_version@" to="version" type="package-info" />
        </file>
        <file baseinstalldir="PHP" name="FunctionCommentUnitTest.inc" role="test" />
        <file baseinstalldir="PHP" name="FunctionCommentUnitTest.php" role="test">
         <tasks:replace from="@package_version@" to="version" type="package-info" />
        </file>
        <file baseinstalldir="PHP" name="InlineCommentUnitTest.inc" role="test" />
        <file baseinstalldir="PHP" name="InlineCommentUnitTest.php" role="test">
         <tasks:replace from="@package_version@" to="version" type="package-info" />
        </file>
       </dir>
       <dir name="ControlStructures">
        <file baseinstalldir="PHP" name="ControlSignatureUnitTest.inc" role="test" />
        <file baseinstalldir="PHP" name="ControlSignatureUnitTest.php" role="test">
         <tasks:replace from="@package_version@" to="version" type="package-info" />
        </file>
        <file baseinstalldir="PHP" name="MultiLineConditionUnitTest.inc" role="test" />
        <file baseinstalldir="PHP" name="MultiLineConditionUnitTest.php" role="test">
         <tasks:replace from="@package_version@" to="version" type="package-info" />
        </file>
       </dir>
       <dir name="Files">
        <file baseinstalldir="PHP" name="IncludingFileUnitTest.inc" role="test" />
        <file baseinstalldir="PHP" name="IncludingFileUnitTest.php" role="test">
         <tasks:replace from="@package_version@" to="version" type="package-info" />
        </file>
       </dir>
       <dir name="Formatting">
        <file baseinstalldir="PHP" name="MultiLineAssignmentUnitTest.inc" role="test" />
        <file baseinstalldir="PHP" name="MultiLineAssignmentUnitTest.php" role="test">
         <tasks:replace from="@package_version@" to="version" type="package-info" />
        </file>
       </dir>
       <dir name="Functions">
        <file baseinstalldir="PHP" name="FunctionCallSignatureUnitTest.inc" role="test" />
        <file baseinstalldir="PHP" name="FunctionCallSignatureUnitTest.php" role="test">
         <tasks:replace from="@package_version@" to="version" type="package-info" />
        </file>
        <file baseinstalldir="PHP" name="FunctionDeclarationUnitTest.inc" role="test" />
        <file baseinstalldir="PHP" name="FunctionDeclarationUnitTest.php" role="test">
         <tasks:replace from="@package_version@" to="version" type="package-info" />
        </file>
        <file baseinstalldir="PHP" name="ValidDefaultValueUnitTest.inc" role="test" />
        <file baseinstalldir="PHP" name="ValidDefaultValueUnitTest.php" role="test">
         <tasks:replace from="@package_version@" to="version" type="package-info" />
        </file>
       </dir>
       <dir name="NamingConventions">
        <file baseinstalldir="PHP" name="ValidClassNameUnitTest.inc" role="test" />
        <file baseinstalldir="PHP" name="ValidClassNameUnitTest.php" role="test">
         <tasks:replace from="@package_version@" to="version" type="package-info" />
        </file>
        <file baseinstalldir="PHP" name="ValidFunctionNameUnitTest.inc" role="test" />
        <file baseinstalldir="PHP" name="ValidFunctionNameUnitTest.php" role="test">
         <tasks:replace from="@package_version@" to="version" type="package-info" />
        </file>
        <file baseinstalldir="PHP" name="ValidVariableNameUnitTest.inc" role="test" />
        <file baseinstalldir="PHP" name="ValidVariableNameUnitTest.php" role="test">
         <tasks:replace from="@package_version@" to="version" type="package-info" />
        </file>
       </dir>
       <dir name="WhiteSpace">
        <file baseinstalldir="PHP" name="ObjectOperatorIndentUnitTest.inc" role="test" />
        <file baseinstalldir="PHP" name="ObjectOperatorIndentUnitTest.php" role="test">
         <tasks:replace from="@package_version@" to="version" type="package-info" />
        </file>
        <file baseinstalldir="PHP" name="ScopeClosingBraceUnitTest.inc" role="test" />
        <file baseinstalldir="PHP" name="ScopeClosingBraceUnitTest.php" role="test">
         <tasks:replace from="@package_version@" to="version" type="package-info" />
        </file>
        <file baseinstalldir="PHP" name="ScopeIndentUnitTest.inc" role="test" />
        <file baseinstalldir="PHP" name="ScopeIndentUnitTest.php" role="test">
         <tasks:replace from="@package_version@" to="version" type="package-info" />
        </file>
       </dir>
      </dir>
      <file baseinstalldir="PHP" name="ruleset.xml" role="php" />
     </dir>
     <dir name="PHPCS">
      <file baseinstalldir="PHP" name="ruleset.xml" role="php" />
     </dir>
     <dir name="PSR1">
      <dir name="Sniffs">
       <dir name="Classes">
        <file baseinstalldir="PHP" name="ClassDeclarationSniff.php" role="php">
         <tasks:replace from="@package_version@" to="version" type="package-info" />
        </file>
       </dir>
       <dir name="Files">
        <file baseinstalldir="PHP" name="SideEffectsSniff.php" role="php">
         <tasks:replace from="@package_version@" to="version" type="package-info" />
        </file>
       </dir>
      </dir>
      <dir name="Tests">
       <dir name="Classes">
        <file baseinstalldir="PHP" name="ClassDeclarationUnitTest.inc" role="test" />
        <file baseinstalldir="PHP" name="ClassDeclarationUnitTest.php" role="test">
         <tasks:replace from="@package_version@" to="version" type="package-info" />
        </file>
       </dir>
       <dir name="Files">
        <file baseinstalldir="PHP" name="SideEffectsUnitTest.1.inc" role="test" />
        <file baseinstalldir="PHP" name="SideEffectsUnitTest.2.inc" role="test" />
        <file baseinstalldir="PHP" name="SideEffectsUnitTest.3.inc" role="test" />
        <file baseinstalldir="PHP" name="SideEffectsUnitTest.4.inc" role="test" />
        <file baseinstalldir="PHP" name="SideEffectsUnitTest.php" role="test">
         <tasks:replace from="@package_version@" to="version" type="package-info" />
        </file>
       </dir>
      </dir>
      <file baseinstalldir="PHP" name="ruleset.xml" role="php" />
     </dir>
     <dir name="PSR2">
      <dir name="Sniffs">
       <dir name="Classes">
        <file baseinstalldir="PHP" name="ClassDeclarationSniff.php" role="php">
         <tasks:replace from="@package_version@" to="version" type="package-info" />
        </file>
        <file baseinstalldir="PHP" name="PropertyDeclarationSniff.php" role="php">
         <tasks:replace from="@package_version@" to="version" type="package-info" />
        </file>
       </dir>
       <dir name="ControlStructures">
        <file baseinstalldir="PHP" name="ControlStructureSpacingSniff.php" role="php">
         <tasks:replace from="@package_version@" to="version" type="package-info" />
        </file>
        <file baseinstalldir="PHP" name="ElseIfDeclarationSniff.php" role="php">
         <tasks:replace from="@package_version@" to="version" type="package-info" />
        </file>
        <file baseinstalldir="PHP" name="SwitchDeclarationSniff.php" role="php">
         <tasks:replace from="@package_version@" to="version" type="package-info" />
        </file>
       </dir>
       <dir name="Files">
        <file baseinstalldir="PHP" name="EndFileNewlineSniff.php" role="php">
         <tasks:replace from="@package_version@" to="version" type="package-info" />
        </file>
       </dir>
       <dir name="Methods">
        <file baseinstalldir="PHP" name="MethodDeclarationSniff.php" role="php">
         <tasks:replace from="@package_version@" to="version" type="package-info" />
        </file>
       </dir>
       <dir name="Namespaces">
        <file baseinstalldir="PHP" name="NamespaceDeclarationSniff.php" role="php">
         <tasks:replace from="@package_version@" to="version" type="package-info" />
        </file>
        <file baseinstalldir="PHP" name="UseDeclarationSniff.php" role="php">
         <tasks:replace from="@package_version@" to="version" type="package-info" />
        </file>
       </dir>
      </dir>
      <dir name="Tests">
       <dir name="Classes">
        <file baseinstalldir="PHP" name="ClassDeclarationUnitTest.inc" role="test" />
        <file baseinstalldir="PHP" name="ClassDeclarationUnitTest.php" role="test">
         <tasks:replace from="@package_version@" to="version" type="package-info" />
        </file>
        <file baseinstalldir="PHP" name="PropertyDeclarationUnitTest.inc" role="test" />
        <file baseinstalldir="PHP" name="PropertyDeclarationUnitTest.php" role="test">
         <tasks:replace from="@package_version@" to="version" type="package-info" />
        </file>
       </dir>
       <dir name="ControlStructures">
        <file baseinstalldir="PHP" name="ControlStructureSpacingUnitTest.inc" role="test" />
        <file baseinstalldir="PHP" name="ControlStructureSpacingUnitTest.php" role="test">
         <tasks:replace from="@package_version@" to="version" type="package-info" />
        </file>
        <file baseinstalldir="PHP" name="ElseIfDeclarationUnitTest.inc" role="test" />
        <file baseinstalldir="PHP" name="ElseIfDeclarationUnitTest.php" role="test">
         <tasks:replace from="@package_version@" to="version" type="package-info" />
        </file>
        <file baseinstalldir="PHP" name="SwitchDeclarationUnitTest.inc" role="test" />
        <file baseinstalldir="PHP" name="SwitchDeclarationUnitTest.php" role="test">
         <tasks:replace from="@package_version@" to="version" type="package-info" />
        </file>
       </dir>
       <dir name="Files">
        <file baseinstalldir="PHP" name="EndFileNewlineUnitTest.1.inc" role="test" />
        <file baseinstalldir="PHP" name="EndFileNewlineUnitTest.2.inc" role="test" />
        <file baseinstalldir="PHP" name="EndFileNewlineUnitTest.3.inc" role="test" />
        <file baseinstalldir="PHP" name="EndFileNewlineUnitTest.4.inc" role="test" />
        <file baseinstalldir="PHP" name="EndFileNewlineUnitTest.5.inc" role="test" />
        <file baseinstalldir="PHP" name="EndFileNewlineUnitTest.php" role="test">
         <tasks:replace from="@package_version@" to="version" type="package-info" />
        </file>
       </dir>
       <dir name="Methods">
        <file baseinstalldir="PHP" name="MethodDeclarationUnitTest.inc" role="test" />
        <file baseinstalldir="PHP" name="MethodDeclarationUnitTest.php" role="test">
         <tasks:replace from="@package_version@" to="version" type="package-info" />
        </file>
       </dir>
       <dir name="Namespaces">
        <file baseinstalldir="PHP" name="NamespaceDeclarationUnitTest.inc" role="test" />
        <file baseinstalldir="PHP" name="NamespaceDeclarationUnitTest.php" role="test">
         <tasks:replace from="@package_version@" to="version" type="package-info" />
        </file>
        <file baseinstalldir="PHP" name="UseDeclarationUnitTest.1.inc" role="test" />
        <file baseinstalldir="PHP" name="UseDeclarationUnitTest.2.inc" role="test" />
        <file baseinstalldir="PHP" name="UseDeclarationUnitTest.3.inc" role="test" />
        <file baseinstalldir="PHP" name="UseDeclarationUnitTest.php" role="test">
         <tasks:replace from="@package_version@" to="version" type="package-info" />
        </file>
       </dir>
      </dir>
      <file baseinstalldir="PHP" name="ruleset.xml" role="php" />
     </dir>
     <dir name="Squiz">
      <dir name="Docs">
       <dir name="Arrays">
        <file baseinstalldir="PHP" name="ArrayDeclarationStandard.xml" role="php" />
       </dir>
      </dir>
      <dir name="Sniffs">
       <dir name="Arrays">
        <file baseinstalldir="PHP" name="ArrayBracketSpacingSniff.php" role="php">
         <tasks:replace from="@package_version@" to="version" type="package-info" />
        </file>
        <file baseinstalldir="PHP" name="ArrayDeclarationSniff.php" role="php">
         <tasks:replace from="@package_version@" to="version" type="package-info" />
        </file>
       </dir>
       <dir name="Classes">
        <file baseinstalldir="PHP" name="ClassDeclarationSniff.php" role="php">
         <tasks:replace from="@package_version@" to="version" type="package-info" />
        </file>
        <file baseinstalldir="PHP" name="ClassFileNameSniff.php" role="php">
         <tasks:replace from="@package_version@" to="version" type="package-info" />
        </file>
        <file baseinstalldir="PHP" name="DuplicatePropertySniff.php" role="php">
         <tasks:replace from="@package_version@" to="version" type="package-info" />
        </file>
        <file baseinstalldir="PHP" name="LowercaseClassKeywordsSniff.php" role="php">
         <tasks:replace from="@package_version@" to="version" type="package-info" />
        </file>
        <file baseinstalldir="PHP" name="SelfMemberReferenceSniff.php" role="php">
         <tasks:replace from="@package_version@" to="version" type="package-info" />
        </file>
        <file baseinstalldir="PHP" name="ValidClassNameSniff.php" role="php">
         <tasks:replace from="@package_version@" to="version" type="package-info" />
        </file>
       </dir>
       <dir name="CodeAnalysis">
        <file baseinstalldir="PHP" name="EmptyStatementSniff.php" role="php">
         <tasks:replace from="@package_version@" to="version" type="package-info" />
        </file>
       </dir>
       <dir name="Commenting">
        <file baseinstalldir="PHP" name="BlockCommentSniff.php" role="php">
         <tasks:replace from="@package_version@" to="version" type="package-info" />
        </file>
        <file baseinstalldir="PHP" name="ClassCommentSniff.php" role="php">
         <tasks:replace from="@package_version@" to="version" type="package-info" />
        </file>
        <file baseinstalldir="PHP" name="ClosingDeclarationCommentSniff.php" role="php">
         <tasks:replace from="@package_version@" to="version" type="package-info" />
        </file>
        <file baseinstalldir="PHP" name="DocCommentAlignmentSniff.php" role="php">
         <tasks:replace from="@package_version@" to="version" type="package-info" />
        </file>
        <file baseinstalldir="PHP" name="EmptyCatchCommentSniff.php" role="php">
         <tasks:replace from="@package_version@" to="version" type="package-info" />
        </file>
        <file baseinstalldir="PHP" name="FileCommentSniff.php" role="php">
         <tasks:replace from="@package_version@" to="version" type="package-info" />
        </file>
        <file baseinstalldir="PHP" name="FunctionCommentThrowTagSniff.php" role="php">
         <tasks:replace from="@package_version@" to="version" type="package-info" />
        </file>
        <file baseinstalldir="PHP" name="FunctionCommentSniff.php" role="php">
         <tasks:replace from="@package_version@" to="version" type="package-info" />
        </file>
        <file baseinstalldir="PHP" name="InlineCommentSniff.php" role="php">
         <tasks:replace from="@package_version@" to="version" type="package-info" />
        </file>
        <file baseinstalldir="PHP" name="LongConditionClosingCommentSniff.php" role="php">
         <tasks:replace from="@package_version@" to="version" type="package-info" />
        </file>
        <file baseinstalldir="PHP" name="PostStatementCommentSniff.php" role="php">
         <tasks:replace from="@package_version@" to="version" type="package-info" />
        </file>
        <file baseinstalldir="PHP" name="VariableCommentSniff.php" role="php">
         <tasks:replace from="@package_version@" to="version" type="package-info" />
        </file>
       </dir>
       <dir name="ControlStructures">
        <file baseinstalldir="PHP" name="ControlSignatureSniff.php" role="php">
         <tasks:replace from="@package_version@" to="version" type="package-info" />
        </file>
        <file baseinstalldir="PHP" name="ElseIfDeclarationSniff.php" role="php">
         <tasks:replace from="@package_version@" to="version" type="package-info" />
        </file>
        <file baseinstalldir="PHP" name="ForEachLoopDeclarationSniff.php" role="php">
         <tasks:replace from="@package_version@" to="version" type="package-info" />
        </file>
        <file baseinstalldir="PHP" name="ForLoopDeclarationSniff.php" role="php">
         <tasks:replace from="@package_version@" to="version" type="package-info" />
        </file>
        <file baseinstalldir="PHP" name="InlineIfDeclarationSniff.php" role="php">
         <tasks:replace from="@package_version@" to="version" type="package-info" />
        </file>
        <file baseinstalldir="PHP" name="LowercaseDeclarationSniff.php" role="php">
         <tasks:replace from="@package_version@" to="version" type="package-info" />
        </file>
        <file baseinstalldir="PHP" name="SwitchDeclarationSniff.php" role="php">
         <tasks:replace from="@package_version@" to="version" type="package-info" />
        </file>
       </dir>
       <dir name="CSS">
        <file baseinstalldir="PHP" name="ClassDefinitionClosingBraceSpaceSniff.php" role="php">
         <tasks:replace from="@package_version@" to="version" type="package-info" />
        </file>
        <file baseinstalldir="PHP" name="ClassDefinitionNameSpacingSniff.php" role="php">
         <tasks:replace from="@package_version@" to="version" type="package-info" />
        </file>
        <file baseinstalldir="PHP" name="ClassDefinitionOpeningBraceSpaceSniff.php" role="php">
         <tasks:replace from="@package_version@" to="version" type="package-info" />
        </file>
        <file baseinstalldir="PHP" name="ColonSpacingSniff.php" role="php">
         <tasks:replace from="@package_version@" to="version" type="package-info" />
        </file>
        <file baseinstalldir="PHP" name="ColourDefinitionSniff.php" role="php">
         <tasks:replace from="@package_version@" to="version" type="package-info" />
        </file>
        <file baseinstalldir="PHP" name="DisallowMultipleStyleDefinitionsSniff.php" role="php">
         <tasks:replace from="@package_version@" to="version" type="package-info" />
        </file>
        <file baseinstalldir="PHP" name="DuplicateClassDefinitionSniff.php" role="php">
         <tasks:replace from="@package_version@" to="version" type="package-info" />
        </file>
        <file baseinstalldir="PHP" name="DuplicateStyleDefinitionSniff.php" role="php">
         <tasks:replace from="@package_version@" to="version" type="package-info" />
        </file>
        <file baseinstalldir="PHP" name="EmptyClassDefinitionSniff.php" role="php">
         <tasks:replace from="@package_version@" to="version" type="package-info" />
        </file>
        <file baseinstalldir="PHP" name="EmptyStyleDefinitionSniff.php" role="php">
         <tasks:replace from="@package_version@" to="version" type="package-info" />
        </file>
        <file baseinstalldir="PHP" name="IndentationSniff.php" role="php">
         <tasks:replace from="@package_version@" to="version" type="package-info" />
        </file>
        <file baseinstalldir="PHP" name="LowercaseStyleDefinitionSniff.php" role="php">
         <tasks:replace from="@package_version@" to="version" type="package-info" />
        </file>
        <file baseinstalldir="PHP" name="MissingColonSniff.php" role="php">
         <tasks:replace from="@package_version@" to="version" type="package-info" />
        </file>
        <file baseinstalldir="PHP" name="OpacitySniff.php" role="php">
         <tasks:replace from="@package_version@" to="version" type="package-info" />
        </file>
        <file baseinstalldir="PHP" name="SemicolonSpacingSniff.php" role="php">
         <tasks:replace from="@package_version@" to="version" type="package-info" />
        </file>
       </dir>
       <dir name="Debug">
        <file baseinstalldir="PHP" name="JavaScriptLintSniff.php" role="php">
         <tasks:replace from="@package_version@" to="version" type="package-info" />
        </file>
        <file baseinstalldir="PHP" name="JSLintSniff.php" role="php">
         <tasks:replace from="@package_version@" to="version" type="package-info" />
        </file>
       </dir>
       <dir name="Files">
        <file baseinstalldir="PHP" name="FileExtensionSniff.php" role="php">
         <tasks:replace from="@package_version@" to="version" type="package-info" />
        </file>
       </dir>
       <dir name="Formatting">
        <file baseinstalldir="PHP" name="OperatorBracketSniff.php" role="php">
         <tasks:replace from="@package_version@" to="version" type="package-info" />
        </file>
       </dir>
       <dir name="Functions">
        <file baseinstalldir="PHP" name="FunctionDeclarationArgumentSpacingSniff.php" role="php">
         <tasks:replace from="@package_version@" to="version" type="package-info" />
        </file>
        <file baseinstalldir="PHP" name="FunctionDeclarationSniff.php" role="php">
         <tasks:replace from="@package_version@" to="version" type="package-info" />
        </file>
        <file baseinstalldir="PHP" name="FunctionDuplicateArgumentSniff.php" role="php">
         <tasks:replace from="@package_version@" to="version" type="package-info" />
        </file>
        <file baseinstalldir="PHP" name="GlobalFunctionSniff.php" role="php">
         <tasks:replace from="@package_version@" to="version" type="package-info" />
        </file>
        <file baseinstalldir="PHP" name="LowercaseFunctionKeywordsSniff.php" role="php">
         <tasks:replace from="@package_version@" to="version" type="package-info" />
        </file>
        <file baseinstalldir="PHP" name="MultiLineFunctionDeclarationSniff.php" role="php">
         <tasks:replace from="@package_version@" to="version" type="package-info" />
        </file>
       </dir>
       <dir name="NamingConventions">
        <file baseinstalldir="PHP" name="ConstantCaseSniff.php" role="php">
         <tasks:replace from="@package_version@" to="version" type="package-info" />
        </file>
        <file baseinstalldir="PHP" name="ValidFunctionNameSniff.php" role="php">
         <tasks:replace from="@package_version@" to="version" type="package-info" />
        </file>
        <file baseinstalldir="PHP" name="ValidVariableNameSniff.php" role="php">
         <tasks:replace from="@package_version@" to="version" type="package-info" />
        </file>
       </dir>
       <dir name="Objects">
        <file baseinstalldir="PHP" name="DisallowObjectStringIndexSniff.php" role="php">
         <tasks:replace from="@package_version@" to="version" type="package-info" />
        </file>
        <file baseinstalldir="PHP" name="ObjectInstantiationSniff.php" role="php">
         <tasks:replace from="@package_version@" to="version" type="package-info" />
        </file>
        <file baseinstalldir="PHP" name="ObjectMemberCommaSniff.php" role="php">
         <tasks:replace from="@package_version@" to="version" type="package-info" />
        </file>
       </dir>
       <dir name="Operators">
        <file baseinstalldir="PHP" name="ComparisonOperatorUsageSniff.php" role="php">
         <tasks:replace from="@package_version@" to="version" type="package-info" />
        </file>
        <file baseinstalldir="PHP" name="IncrementDecrementUsageSniff.php" role="php">
         <tasks:replace from="@package_version@" to="version" type="package-info" />
        </file>
        <file baseinstalldir="PHP" name="ValidLogicalOperatorsSniff.php" role="php">
         <tasks:replace from="@package_version@" to="version" type="package-info" />
        </file>
       </dir>
       <dir name="PHP">
        <file baseinstalldir="PHP" name="CommentedOutCodeSniff.php" role="php">
         <tasks:replace from="@package_version@" to="version" type="package-info" />
        </file>
        <file baseinstalldir="PHP" name="DisallowComparisonAssignmentSniff.php" role="php">
         <tasks:replace from="@package_version@" to="version" type="package-info" />
        </file>
        <file baseinstalldir="PHP" name="DisallowInlineIfSniff.php" role="php">
         <tasks:replace from="@package_version@" to="version" type="package-info" />
        </file>
        <file baseinstalldir="PHP" name="DisallowMultipleAssignmentsSniff.php" role="php">
         <tasks:replace from="@package_version@" to="version" type="package-info" />
        </file>
        <file baseinstalldir="PHP" name="DisallowObEndFlushSniff.php" role="php">
         <tasks:replace from="@package_version@" to="version" type="package-info" />
        </file>
        <file baseinstalldir="PHP" name="DisallowSizeFunctionsInLoopsSniff.php" role="php">
         <tasks:replace from="@package_version@" to="version" type="package-info" />
        </file>
        <file baseinstalldir="PHP" name="DiscouragedFunctionsSniff.php" role="php">
         <tasks:replace from="@package_version@" to="version" type="package-info" />
        </file>
        <file baseinstalldir="PHP" name="EmbeddedPhpSniff.php" role="php">
         <tasks:replace from="@package_version@" to="version" type="package-info" />
        </file>
        <file baseinstalldir="PHP" name="EvalSniff.php" role="php">
         <tasks:replace from="@package_version@" to="version" type="package-info" />
        </file>
        <file baseinstalldir="PHP" name="ForbiddenFunctionsSniff.php" role="php">
         <tasks:replace from="@package_version@" to="version" type="package-info" />
        </file>
        <file baseinstalldir="PHP" name="GlobalKeywordSniff.php" role="php">
         <tasks:replace from="@package_version@" to="version" type="package-info" />
        </file>
        <file baseinstalldir="PHP" name="HeredocSniff.php" role="php">
         <tasks:replace from="@package_version@" to="version" type="package-info" />
        </file>
        <file baseinstalldir="PHP" name="InnerFunctionsSniff.php" role="php">
         <tasks:replace from="@package_version@" to="version" type="package-info" />
        </file>
        <file baseinstalldir="PHP" name="LowercasePHPFunctionsSniff.php" role="php">
         <tasks:replace from="@package_version@" to="version" type="package-info" />
        </file>
        <file baseinstalldir="PHP" name="NonExecutableCodeSniff.php" role="php">
         <tasks:replace from="@package_version@" to="version" type="package-info" />
        </file>
       </dir>
       <dir name="Scope">
        <file baseinstalldir="PHP" name="MemberVarScopeSniff.php" role="php">
         <tasks:replace from="@package_version@" to="version" type="package-info" />
        </file>
        <file baseinstalldir="PHP" name="MethodScopeSniff.php" role="php">
         <tasks:replace from="@package_version@" to="version" type="package-info" />
        </file>
        <file baseinstalldir="PHP" name="StaticThisUsageSniff.php" role="php">
         <tasks:replace from="@package_version@" to="version" type="package-info" />
        </file>
       </dir>
       <dir name="Strings">
        <file baseinstalldir="PHP" name="ConcatenationSpacingSniff.php" role="php">
         <tasks:replace from="@package_version@" to="version" type="package-info" />
        </file>
        <file baseinstalldir="PHP" name="DoubleQuoteUsageSniff.php" role="php">
         <tasks:replace from="@package_version@" to="version" type="package-info" />
        </file>
        <file baseinstalldir="PHP" name="EchoedStringsSniff.php" role="php">
         <tasks:replace from="@package_version@" to="version" type="package-info" />
        </file>
       </dir>
       <dir name="WhiteSpace">
        <file baseinstalldir="PHP" name="CastSpacingSniff.php" role="php">
         <tasks:replace from="@package_version@" to="version" type="package-info" />
        </file>
        <file baseinstalldir="PHP" name="ControlStructureSpacingSniff.php" role="php">
         <tasks:replace from="@package_version@" to="version" type="package-info" />
        </file>
        <file baseinstalldir="PHP" name="FunctionClosingBraceSpaceSniff.php" role="php">
         <tasks:replace from="@package_version@" to="version" type="package-info" />
        </file>
        <file baseinstalldir="PHP" name="FunctionOpeningBraceSpaceSniff.php" role="php">
         <tasks:replace from="@package_version@" to="version" type="package-info" />
        </file>
        <file baseinstalldir="PHP" name="FunctionSpacingSniff.php" role="php">
         <tasks:replace from="@package_version@" to="version" type="package-info" />
        </file>
        <file baseinstalldir="PHP" name="LanguageConstructSpacingSniff.php" role="php">
         <tasks:replace from="@package_version@" to="version" type="package-info" />
        </file>
        <file baseinstalldir="PHP" name="LogicalOperatorSpacingSniff.php" role="php">
         <tasks:replace from="@package_version@" to="version" type="package-info" />
        </file>
        <file baseinstalldir="PHP" name="MemberVarSpacingSniff.php" role="php">
         <tasks:replace from="@package_version@" to="version" type="package-info" />
        </file>
        <file baseinstalldir="PHP" name="ObjectOperatorSpacingSniff.php" role="php">
         <tasks:replace from="@package_version@" to="version" type="package-info" />
        </file>
        <file baseinstalldir="PHP" name="OperatorSpacingSniff.php" role="php">
         <tasks:replace from="@package_version@" to="version" type="package-info" />
        </file>
        <file baseinstalldir="PHP" name="PropertyLabelSpacingSniff.php" role="php">
         <tasks:replace from="@package_version@" to="version" type="package-info" />
        </file>
        <file baseinstalldir="PHP" name="ScopeClosingBraceSniff.php" role="php">
         <tasks:replace from="@package_version@" to="version" type="package-info" />
        </file>
        <file baseinstalldir="PHP" name="ScopeKeywordSpacingSniff.php" role="php">
         <tasks:replace from="@package_version@" to="version" type="package-info" />
        </file>
        <file baseinstalldir="PHP" name="SemicolonSpacingSniff.php" role="php">
         <tasks:replace from="@package_version@" to="version" type="package-info" />
        </file>
        <file baseinstalldir="PHP" name="SuperfluousWhitespaceSniff.php" role="php">
         <tasks:replace from="@package_version@" to="version" type="package-info" />
        </file>
       </dir>
      </dir>
      <dir name="Tests">
       <dir name="Arrays">
        <file baseinstalldir="PHP" name="ArrayBracketSpacingUnitTest.inc" role="test" />
        <file baseinstalldir="PHP" name="ArrayBracketSpacingUnitTest.php" role="test">
         <tasks:replace from="@package_version@" to="version" type="package-info" />
        </file>
        <file baseinstalldir="PHP" name="ArrayDeclarationUnitTest.inc" role="test" />
        <file baseinstalldir="PHP" name="ArrayDeclarationUnitTest.php" role="test">
         <tasks:replace from="@package_version@" to="version" type="package-info" />
        </file>
       </dir>
       <dir name="Classes">
        <file baseinstalldir="PHP" name="ClassDeclarationUnitTest.inc" role="test" />
        <file baseinstalldir="PHP" name="ClassDeclarationUnitTest.php" role="test">
         <tasks:replace from="@package_version@" to="version" type="package-info" />
        </file>
        <file baseinstalldir="PHP" name="ClassFileNameUnitTest.inc" role="test" />
        <file baseinstalldir="PHP" name="ClassFileNameUnitTest.php" role="test">
         <tasks:replace from="@package_version@" to="version" type="package-info" />
        </file>
        <file baseinstalldir="PHP" name="DuplicatePropertyUnitTest.js" role="test" />
        <file baseinstalldir="PHP" name="DuplicatePropertyUnitTest.php" role="test">
         <tasks:replace from="@package_version@" to="version" type="package-info" />
        </file>
        <file baseinstalldir="PHP" name="LowercaseClassKeywordsUnitTest.inc" role="test" />
        <file baseinstalldir="PHP" name="LowercaseClassKeywordsUnitTest.php" role="test">
         <tasks:replace from="@package_version@" to="version" type="package-info" />
        </file>
        <file baseinstalldir="PHP" name="SelfMemberReferenceUnitTest.inc" role="test" />
        <file baseinstalldir="PHP" name="SelfMemberReferenceUnitTest.php" role="test">
         <tasks:replace from="@package_version@" to="version" type="package-info" />
        </file>
        <file baseinstalldir="PHP" name="ValidClassNameUnitTest.inc" role="test" />
        <file baseinstalldir="PHP" name="ValidClassNameUnitTest.php" role="test">
         <tasks:replace from="@package_version@" to="version" type="package-info" />
        </file>
       </dir>
       <dir name="CodeAnalysis">
        <file baseinstalldir="PHP" name="EmptyStatementUnitTest.inc" role="test" />
        <file baseinstalldir="PHP" name="EmptyStatementUnitTest.php" role="test">
         <tasks:replace from="@package_version@" to="version" type="package-info" />
        </file>
       </dir>
       <dir name="Commenting">
        <file baseinstalldir="PHP" name="BlockCommentUnitTest.inc" role="test" />
        <file baseinstalldir="PHP" name="BlockCommentUnitTest.php" role="test">
         <tasks:replace from="@package_version@" to="version" type="package-info" />
        </file>
        <file baseinstalldir="PHP" name="ClassCommentUnitTest.inc" role="test" />
        <file baseinstalldir="PHP" name="ClassCommentUnitTest.php" role="test">
         <tasks:replace from="@package_version@" to="version" type="package-info" />
        </file>
        <file baseinstalldir="PHP" name="ClosingDeclarationCommentUnitTest.inc" role="test" />
        <file baseinstalldir="PHP" name="ClosingDeclarationCommentUnitTest.php" role="test">
         <tasks:replace from="@package_version@" to="version" type="package-info" />
        </file>
        <file baseinstalldir="PHP" name="DocCommentAlignmentUnitTest.inc" role="test" />
        <file baseinstalldir="PHP" name="DocCommentAlignmentUnitTest.php" role="test">
         <tasks:replace from="@package_version@" to="version" type="package-info" />
        </file>
        <file baseinstalldir="PHP" name="EmptyCatchCommentUnitTest.inc" role="test" />
        <file baseinstalldir="PHP" name="EmptyCatchCommentUnitTest.php" role="test">
         <tasks:replace from="@package_version@" to="version" type="package-info" />
        </file>
        <file baseinstalldir="PHP" name="FileCommentUnitTest.inc" role="test" />
        <file baseinstalldir="PHP" name="FileCommentUnitTest.js" role="test" />
        <file baseinstalldir="PHP" name="FileCommentUnitTest.php" role="test">
         <tasks:replace from="@package_version@" to="version" type="package-info" />
        </file>
        <file baseinstalldir="PHP" name="FunctionCommentThrowTagUnitTest.inc" role="test" />
        <file baseinstalldir="PHP" name="FunctionCommentThrowTagUnitTest.php" role="test">
         <tasks:replace from="@package_version@" to="version" type="package-info" />
        </file>
        <file baseinstalldir="PHP" name="FunctionCommentUnitTest.inc" role="test" />
        <file baseinstalldir="PHP" name="FunctionCommentUnitTest.php" role="test">
         <tasks:replace from="@package_version@" to="version" type="package-info" />
        </file>
        <file baseinstalldir="PHP" name="InlineCommentUnitTest.inc" role="test" />
        <file baseinstalldir="PHP" name="InlineCommentUnitTest.js" role="test" />
        <file baseinstalldir="PHP" name="InlineCommentUnitTest.php" role="test">
         <tasks:replace from="@package_version@" to="version" type="package-info" />
        </file>
        <file baseinstalldir="PHP" name="LongConditionClosingCommentUnitTest.inc" role="test" />
        <file baseinstalldir="PHP" name="LongConditionClosingCommentUnitTest.js" role="test" />
        <file baseinstalldir="PHP" name="LongConditionClosingCommentUnitTest.php" role="test">
         <tasks:replace from="@package_version@" to="version" type="package-info" />
        </file>
        <file baseinstalldir="PHP" name="PostStatementCommentUnitTest.inc" role="test" />
        <file baseinstalldir="PHP" name="PostStatementCommentUnitTest.js" role="test" />
        <file baseinstalldir="PHP" name="PostStatementCommentUnitTest.php" role="test">
         <tasks:replace from="@package_version@" to="version" type="package-info" />
        </file>
        <file baseinstalldir="PHP" name="VariableCommentUnitTest.inc" role="test" />
        <file baseinstalldir="PHP" name="VariableCommentUnitTest.php" role="test">
         <tasks:replace from="@package_version@" to="version" type="package-info" />
        </file>
       </dir>
       <dir name="ControlStructures">
        <file baseinstalldir="PHP" name="ControlSignatureUnitTest.inc" role="test" />
        <file baseinstalldir="PHP" name="ControlSignatureUnitTest.js" role="test" />
        <file baseinstalldir="PHP" name="ControlSignatureUnitTest.php" role="test">
         <tasks:replace from="@package_version@" to="version" type="package-info" />
        </file>
        <file baseinstalldir="PHP" name="ElseIfDeclarationUnitTest.inc" role="test" />
        <file baseinstalldir="PHP" name="ElseIfDeclarationUnitTest.php" role="test">
         <tasks:replace from="@package_version@" to="version" type="package-info" />
        </file>
        <file baseinstalldir="PHP" name="ForEachLoopDeclarationUnitTest.inc" role="test" />
        <file baseinstalldir="PHP" name="ForEachLoopDeclarationUnitTest.php" role="test">
         <tasks:replace from="@package_version@" to="version" type="package-info" />
        </file>
        <file baseinstalldir="PHP" name="ForLoopDeclarationUnitTest.inc" role="test" />
        <file baseinstalldir="PHP" name="ForLoopDeclarationUnitTest.js" role="test" />
        <file baseinstalldir="PHP" name="ForLoopDeclarationUnitTest.php" role="test">
         <tasks:replace from="@package_version@" to="version" type="package-info" />
        </file>
        <file baseinstalldir="PHP" name="InlineIfDeclarationUnitTest.inc" role="test" />
        <file baseinstalldir="PHP" name="InlineIfDeclarationUnitTest.php" role="test">
         <tasks:replace from="@package_version@" to="version" type="package-info" />
        </file>
        <file baseinstalldir="PHP" name="LowercaseDeclarationUnitTest.inc" role="test" />
        <file baseinstalldir="PHP" name="LowercaseDeclarationUnitTest.php" role="test">
         <tasks:replace from="@package_version@" to="version" type="package-info" />
        </file>
        <file baseinstalldir="PHP" name="SwitchDeclarationUnitTest.inc" role="test" />
        <file baseinstalldir="PHP" name="SwitchDeclarationUnitTest.js" role="test" />
        <file baseinstalldir="PHP" name="SwitchDeclarationUnitTest.php" role="test">
         <tasks:replace from="@package_version@" to="version" type="package-info" />
        </file>
       </dir>
       <dir name="CSS">
        <file baseinstalldir="PHP" name="ClassDefinitionClosingBraceSpaceUnitTest.css" role="test" />
        <file baseinstalldir="PHP" name="ClassDefinitionClosingBraceSpaceUnitTest.php" role="test">
         <tasks:replace from="@package_version@" to="version" type="package-info" />
        </file>
        <file baseinstalldir="PHP" name="ClassDefinitionNameSpacingUnitTest.css" role="test" />
        <file baseinstalldir="PHP" name="ClassDefinitionNameSpacingUnitTest.php" role="test">
         <tasks:replace from="@package_version@" to="version" type="package-info" />
        </file>
        <file baseinstalldir="PHP" name="ClassDefinitionOpeningBraceSpaceUnitTest.css" role="test" />
        <file baseinstalldir="PHP" name="ClassDefinitionOpeningBraceSpaceUnitTest.php" role="test">
         <tasks:replace from="@package_version@" to="version" type="package-info" />
        </file>
        <file baseinstalldir="PHP" name="ColonSpacingUnitTest.css" role="test" />
        <file baseinstalldir="PHP" name="ColonSpacingUnitTest.php" role="test">
         <tasks:replace from="@package_version@" to="version" type="package-info" />
        </file>
        <file baseinstalldir="PHP" name="ColourDefinitionUnitTest.css" role="test" />
        <file baseinstalldir="PHP" name="ColourDefinitionUnitTest.php" role="test">
         <tasks:replace from="@package_version@" to="version" type="package-info" />
        </file>
        <file baseinstalldir="PHP" name="DisallowMultipleStyleDefinitionsUnitTest.css" role="test" />
        <file baseinstalldir="PHP" name="DisallowMultipleStyleDefinitionsUnitTest.php" role="test">
         <tasks:replace from="@package_version@" to="version" type="package-info" />
        </file>
        <file baseinstalldir="PHP" name="DuplicateClassDefinitionUnitTest.css" role="test" />
        <file baseinstalldir="PHP" name="DuplicateClassDefinitionUnitTest.php" role="test">
         <tasks:replace from="@package_version@" to="version" type="package-info" />
        </file>
        <file baseinstalldir="PHP" name="DuplicateStyleDefinitionUnitTest.css" role="test" />
        <file baseinstalldir="PHP" name="DuplicateStyleDefinitionUnitTest.php" role="test">
         <tasks:replace from="@package_version@" to="version" type="package-info" />
        </file>
        <file baseinstalldir="PHP" name="EmptyClassDefinitionUnitTest.css" role="test" />
        <file baseinstalldir="PHP" name="EmptyClassDefinitionUnitTest.php" role="test">
         <tasks:replace from="@package_version@" to="version" type="package-info" />
        </file>
        <file baseinstalldir="PHP" name="EmptyStyleDefinitionUnitTest.css" role="test" />
        <file baseinstalldir="PHP" name="EmptyStyleDefinitionUnitTest.php" role="test">
         <tasks:replace from="@package_version@" to="version" type="package-info" />
        </file>
        <file baseinstalldir="PHP" name="IndentationUnitTest.css" role="test" />
        <file baseinstalldir="PHP" name="IndentationUnitTest.php" role="test">
         <tasks:replace from="@package_version@" to="version" type="package-info" />
        </file>
        <file baseinstalldir="PHP" name="LowercaseStyleDefinitionUnitTest.css" role="test" />
        <file baseinstalldir="PHP" name="LowercaseStyleDefinitionUnitTest.php" role="test">
         <tasks:replace from="@package_version@" to="version" type="package-info" />
        </file>
        <file baseinstalldir="PHP" name="MissingColonUnitTest.css" role="test" />
        <file baseinstalldir="PHP" name="MissingColonUnitTest.php" role="test">
         <tasks:replace from="@package_version@" to="version" type="package-info" />
        </file>
        <file baseinstalldir="PHP" name="OpacityUnitTest.css" role="test" />
        <file baseinstalldir="PHP" name="OpacityUnitTest.php" role="test">
         <tasks:replace from="@package_version@" to="version" type="package-info" />
        </file>
        <file baseinstalldir="PHP" name="SemicolonSpacingUnitTest.css" role="test" />
        <file baseinstalldir="PHP" name="SemicolonSpacingUnitTest.php" role="test">
         <tasks:replace from="@package_version@" to="version" type="package-info" />
        </file>
       </dir>
       <dir name="Debug">
        <file baseinstalldir="PHP" name="JavaScriptLintUnitTest.js" role="test" />
        <file baseinstalldir="PHP" name="JavaScriptLintUnitTest.php" role="test">
         <tasks:replace from="@package_version@" to="version" type="package-info" />
        </file>
        <file baseinstalldir="PHP" name="JSLintUnitTest.js" role="test" />
        <file baseinstalldir="PHP" name="JSLintUnitTest.php" role="test">
         <tasks:replace from="@package_version@" to="version" type="package-info" />
        </file>
       </dir>
       <dir name="Files">
        <file baseinstalldir="PHP" name="FileExtensionUnitTest.inc" role="test" />
        <file baseinstalldir="PHP" name="FileExtensionUnitTest.php" role="test">
         <tasks:replace from="@package_version@" to="version" type="package-info" />
        </file>
       </dir>
       <dir name="Formatting">
        <file baseinstalldir="PHP" name="OperatorBracketUnitTest.inc" role="test" />
        <file baseinstalldir="PHP" name="OperatorBracketUnitTest.js" role="test" />
        <file baseinstalldir="PHP" name="OperatorBracketUnitTest.php" role="test">
         <tasks:replace from="@package_version@" to="version" type="package-info" />
        </file>
       </dir>
       <dir name="Functions">
        <file baseinstalldir="PHP" name="FunctionDeclarationArgumentSpacingUnitTest.inc" role="test" />
        <file baseinstalldir="PHP" name="FunctionDeclarationArgumentSpacingUnitTest.php" role="test">
         <tasks:replace from="@package_version@" to="version" type="package-info" />
        </file>
        <file baseinstalldir="PHP" name="FunctionDeclarationUnitTest.inc" role="test" />
        <file baseinstalldir="PHP" name="FunctionDeclarationUnitTest.php" role="test">
         <tasks:replace from="@package_version@" to="version" type="package-info" />
        </file>
        <file baseinstalldir="PHP" name="FunctionDuplicateArgumentUnitTest.inc" role="test" />
        <file baseinstalldir="PHP" name="FunctionDuplicateArgumentUnitTest.php" role="test">
         <tasks:replace from="@package_version@" to="version" type="package-info" />
        </file>
        <file baseinstalldir="PHP" name="GlobalFunctionUnitTest.inc" role="test" />
        <file baseinstalldir="PHP" name="GlobalFunctionUnitTest.php" role="test">
         <tasks:replace from="@package_version@" to="version" type="package-info" />
        </file>
        <file baseinstalldir="PHP" name="LowercaseFunctionKeywordsUnitTest.inc" role="test" />
        <file baseinstalldir="PHP" name="LowercaseFunctionKeywordsUnitTest.php" role="test">
         <tasks:replace from="@package_version@" to="version" type="package-info" />
        </file>
        <file baseinstalldir="PHP" name="MultiLineFunctionDeclarationUnitTest.inc" role="test" />
        <file baseinstalldir="PHP" name="MultiLineFunctionDeclarationUnitTest.php" role="test">
         <tasks:replace from="@package_version@" to="version" type="package-info" />
        </file>
       </dir>
       <dir name="NamingConventions">
        <file baseinstalldir="PHP" name="ConstantCaseUnitTest.inc" role="test" />
        <file baseinstalldir="PHP" name="ConstantCaseUnitTest.js" role="test" />
        <file baseinstalldir="PHP" name="ConstantCaseUnitTest.php" role="test">
         <tasks:replace from="@package_version@" to="version" type="package-info" />
        </file>
        <file baseinstalldir="PHP" name="ValidFunctionNameUnitTest.inc" role="test" />
        <file baseinstalldir="PHP" name="ValidFunctionNameUnitTest.php" role="test">
         <tasks:replace from="@package_version@" to="version" type="package-info" />
        </file>
        <file baseinstalldir="PHP" name="ValidVariableNameUnitTest.inc" role="test" />
        <file baseinstalldir="PHP" name="ValidVariableNameUnitTest.php" role="test">
         <tasks:replace from="@package_version@" to="version" type="package-info" />
        </file>
       </dir>
       <dir name="Objects">
        <file baseinstalldir="PHP" name="DisallowObjectStringIndexUnitTest.js" role="test" />
        <file baseinstalldir="PHP" name="DisallowObjectStringIndexUnitTest.php" role="test">
         <tasks:replace from="@package_version@" to="version" type="package-info" />
        </file>
        <file baseinstalldir="PHP" name="ObjectInstantiationUnitTest.inc" role="test" />
        <file baseinstalldir="PHP" name="ObjectInstantiationUnitTest.php" role="test">
         <tasks:replace from="@package_version@" to="version" type="package-info" />
        </file>
        <file baseinstalldir="PHP" name="ObjectMemberCommaUnitTest.js" role="test" />
        <file baseinstalldir="PHP" name="ObjectMemberCommaUnitTest.php" role="test">
         <tasks:replace from="@package_version@" to="version" type="package-info" />
        </file>
       </dir>
       <dir name="Operators">
        <file baseinstalldir="PHP" name="ComparisonOperatorUsageUnitTest.inc" role="test" />
        <file baseinstalldir="PHP" name="ComparisonOperatorUsageUnitTest.js" role="test" />
        <file baseinstalldir="PHP" name="ComparisonOperatorUsageUnitTest.php" role="test">
         <tasks:replace from="@package_version@" to="version" type="package-info" />
        </file>
        <file baseinstalldir="PHP" name="IncrementDecrementUsageUnitTest.inc" role="test" />
        <file baseinstalldir="PHP" name="IncrementDecrementUsageUnitTest.php" role="test">
         <tasks:replace from="@package_version@" to="version" type="package-info" />
        </file>
        <file baseinstalldir="PHP" name="ValidLogicalOperatorsUnitTest.inc" role="test" />
        <file baseinstalldir="PHP" name="ValidLogicalOperatorsUnitTest.php" role="test">
         <tasks:replace from="@package_version@" to="version" type="package-info" />
        </file>
       </dir>
       <dir name="PHP">
        <file baseinstalldir="PHP" name="CommentedOutCodeUnitTest.css" role="test" />
        <file baseinstalldir="PHP" name="CommentedOutCodeUnitTest.inc" role="test" />
        <file baseinstalldir="PHP" name="CommentedOutCodeUnitTest.php" role="test">
         <tasks:replace from="@package_version@" to="version" type="package-info" />
        </file>
        <file baseinstalldir="PHP" name="DisallowComparisonAssignmentUnitTest.inc" role="test" />
        <file baseinstalldir="PHP" name="DisallowComparisonAssignmentUnitTest.php" role="test">
         <tasks:replace from="@package_version@" to="version" type="package-info" />
        </file>
        <file baseinstalldir="PHP" name="DisallowInlineIfUnitTest.inc" role="test" />
        <file baseinstalldir="PHP" name="DisallowInlineIfUnitTest.js" role="test" />
        <file baseinstalldir="PHP" name="DisallowInlineIfUnitTest.php" role="test">
         <tasks:replace from="@package_version@" to="version" type="package-info" />
        </file>
        <file baseinstalldir="PHP" name="DisallowMultipleAssignmentsUnitTest.inc" role="test" />
        <file baseinstalldir="PHP" name="DisallowMultipleAssignmentsUnitTest.php" role="test">
         <tasks:replace from="@package_version@" to="version" type="package-info" />
        </file>
        <file baseinstalldir="PHP" name="DisallowObEndFlushUnitTest.inc" role="test" />
        <file baseinstalldir="PHP" name="DisallowObEndFlushUnitTest.php" role="test">
         <tasks:replace from="@package_version@" to="version" type="package-info" />
        </file>
        <file baseinstalldir="PHP" name="DisallowSizeFunctionsInLoopsUnitTest.inc" role="test" />
        <file baseinstalldir="PHP" name="DisallowSizeFunctionsInLoopsUnitTest.js" role="test" />
        <file baseinstalldir="PHP" name="DisallowSizeFunctionsInLoopsUnitTest.php" role="test">
         <tasks:replace from="@package_version@" to="version" type="package-info" />
        </file>
        <file baseinstalldir="PHP" name="DiscouragedFunctionsUnitTest.inc" role="test" />
        <file baseinstalldir="PHP" name="DiscouragedFunctionsUnitTest.php" role="test">
         <tasks:replace from="@package_version@" to="version" type="package-info" />
        </file>
        <file baseinstalldir="PHP" name="EmbeddedPhpUnitTest.inc" role="test" />
        <file baseinstalldir="PHP" name="EmbeddedPhpUnitTest.php" role="test">
         <tasks:replace from="@package_version@" to="version" type="package-info" />
        </file>
        <file baseinstalldir="PHP" name="EvalUnitTest.inc" role="test" />
        <file baseinstalldir="PHP" name="EvalUnitTest.php" role="test">
         <tasks:replace from="@package_version@" to="version" type="package-info" />
        </file>
        <file baseinstalldir="PHP" name="ForbiddenFunctionsUnitTest.inc" role="test" />
        <file baseinstalldir="PHP" name="ForbiddenFunctionsUnitTest.php" role="test">
         <tasks:replace from="@package_version@" to="version" type="package-info" />
        </file>
        <file baseinstalldir="PHP" name="GlobalKeywordUnitTest.inc" role="test" />
        <file baseinstalldir="PHP" name="GlobalKeywordUnitTest.php" role="test">
         <tasks:replace from="@package_version@" to="version" type="package-info" />
        </file>
        <file baseinstalldir="PHP" name="HeredocUnitTest.inc" role="test" />
        <file baseinstalldir="PHP" name="HeredocUnitTest.php" role="test">
         <tasks:replace from="@package_version@" to="version" type="package-info" />
        </file>
        <file baseinstalldir="PHP" name="InnerFunctionsUnitTest.inc" role="test" />
        <file baseinstalldir="PHP" name="InnerFunctionsUnitTest.php" role="test">
         <tasks:replace from="@package_version@" to="version" type="package-info" />
        </file>
        <file baseinstalldir="PHP" name="LowercasePHPFunctionsUnitTest.inc" role="test" />
        <file baseinstalldir="PHP" name="LowercasePHPFunctionsUnitTest.php" role="test">
         <tasks:replace from="@package_version@" to="version" type="package-info" />
        </file>
        <file baseinstalldir="PHP" name="NonExecutableCodeUnitTest.inc" role="test" />
        <file baseinstalldir="PHP" name="NonExecutableCodeUnitTest.php" role="test">
         <tasks:replace from="@package_version@" to="version" type="package-info" />
        </file>
       </dir>
       <dir name="Scope">
        <file baseinstalldir="PHP" name="MemberVarScopeUnitTest.inc" role="test" />
        <file baseinstalldir="PHP" name="MemberVarScopeUnitTest.php" role="test">
         <tasks:replace from="@package_version@" to="version" type="package-info" />
        </file>
        <file baseinstalldir="PHP" name="MethodScopeUnitTest.inc" role="test" />
        <file baseinstalldir="PHP" name="MethodScopeUnitTest.php" role="test">
         <tasks:replace from="@package_version@" to="version" type="package-info" />
        </file>
        <file baseinstalldir="PHP" name="StaticThisUsageUnitTest.inc" role="test" />
        <file baseinstalldir="PHP" name="StaticThisUsageUnitTest.php" role="test">
         <tasks:replace from="@package_version@" to="version" type="package-info" />
        </file>
       </dir>
       <dir name="Strings">
        <file baseinstalldir="PHP" name="ConcatenationSpacingUnitTest.inc" role="test" />
        <file baseinstalldir="PHP" name="ConcatenationSpacingUnitTest.php" role="test">
         <tasks:replace from="@package_version@" to="version" type="package-info" />
        </file>
        <file baseinstalldir="PHP" name="DoubleQuoteUsageUnitTest.inc" role="test" />
        <file baseinstalldir="PHP" name="DoubleQuoteUsageUnitTest.php" role="test">
         <tasks:replace from="@package_version@" to="version" type="package-info" />
        </file>
        <file baseinstalldir="PHP" name="EchoedStringsUnitTest.inc" role="test" />
        <file baseinstalldir="PHP" name="EchoedStringsUnitTest.php" role="test">
         <tasks:replace from="@package_version@" to="version" type="package-info" />
        </file>
       </dir>
       <dir name="WhiteSpace">
        <file baseinstalldir="PHP" name="CastSpacingUnitTest.inc" role="test" />
        <file baseinstalldir="PHP" name="CastSpacingUnitTest.php" role="test">
         <tasks:replace from="@package_version@" to="version" type="package-info" />
        </file>
        <file baseinstalldir="PHP" name="ControlStructureSpacingUnitTest.inc" role="test" />
        <file baseinstalldir="PHP" name="ControlStructureSpacingUnitTest.js" role="test" />
        <file baseinstalldir="PHP" name="ControlStructureSpacingUnitTest.php" role="test">
         <tasks:replace from="@package_version@" to="version" type="package-info" />
        </file>
        <file baseinstalldir="PHP" name="FunctionClosingBraceSpaceUnitTest.inc" role="test" />
        <file baseinstalldir="PHP" name="FunctionClosingBraceSpaceUnitTest.js" role="test" />
        <file baseinstalldir="PHP" name="FunctionClosingBraceSpaceUnitTest.php" role="test">
         <tasks:replace from="@package_version@" to="version" type="package-info" />
        </file>
        <file baseinstalldir="PHP" name="FunctionOpeningBraceSpaceUnitTest.inc" role="test" />
        <file baseinstalldir="PHP" name="FunctionOpeningBraceSpaceUnitTest.js" role="test" />
        <file baseinstalldir="PHP" name="FunctionOpeningBraceSpaceUnitTest.php" role="test">
         <tasks:replace from="@package_version@" to="version" type="package-info" />
        </file>
        <file baseinstalldir="PHP" name="FunctionSpacingUnitTest.inc" role="test" />
        <file baseinstalldir="PHP" name="FunctionSpacingUnitTest.php" role="test">
         <tasks:replace from="@package_version@" to="version" type="package-info" />
        </file>
        <file baseinstalldir="PHP" name="LanguageConstructSpacingUnitTest.inc" role="test" />
        <file baseinstalldir="PHP" name="LanguageConstructSpacingUnitTest.php" role="test">
         <tasks:replace from="@package_version@" to="version" type="package-info" />
        </file>
        <file baseinstalldir="PHP" name="LogicalOperatorSpacingUnitTest.inc" role="test" />
        <file baseinstalldir="PHP" name="LogicalOperatorSpacingUnitTest.js" role="test" />
        <file baseinstalldir="PHP" name="LogicalOperatorSpacingUnitTest.php" role="test">
         <tasks:replace from="@package_version@" to="version" type="package-info" />
        </file>
        <file baseinstalldir="PHP" name="MemberVarSpacingUnitTest.inc" role="test" />
        <file baseinstalldir="PHP" name="MemberVarSpacingUnitTest.php" role="test">
         <tasks:replace from="@package_version@" to="version" type="package-info" />
        </file>
        <file baseinstalldir="PHP" name="ObjectOperatorSpacingUnitTest.inc" role="test" />
        <file baseinstalldir="PHP" name="ObjectOperatorSpacingUnitTest.php" role="test">
         <tasks:replace from="@package_version@" to="version" type="package-info" />
        </file>
        <file baseinstalldir="PHP" name="OperatorSpacingUnitTest.inc" role="test" />
        <file baseinstalldir="PHP" name="OperatorSpacingUnitTest.js" role="test" />
        <file baseinstalldir="PHP" name="OperatorSpacingUnitTest.php" role="test">
         <tasks:replace from="@package_version@" to="version" type="package-info" />
        </file>
        <file baseinstalldir="PHP" name="PropertyLabelSpacingUnitTest.js" role="test" />
        <file baseinstalldir="PHP" name="PropertyLabelSpacingUnitTest.php" role="test">
         <tasks:replace from="@package_version@" to="version" type="package-info" />
        </file>
        <file baseinstalldir="PHP" name="ScopeClosingBraceUnitTest.inc" role="test" />
        <file baseinstalldir="PHP" name="ScopeClosingBraceUnitTest.php" role="test">
         <tasks:replace from="@package_version@" to="version" type="package-info" />
        </file>
        <file baseinstalldir="PHP" name="ScopeKeywordSpacingUnitTest.inc" role="test" />
        <file baseinstalldir="PHP" name="ScopeKeywordSpacingUnitTest.php" role="test">
         <tasks:replace from="@package_version@" to="version" type="package-info" />
        </file>
        <file baseinstalldir="PHP" name="SemicolonSpacingUnitTest.inc" role="test" />
        <file baseinstalldir="PHP" name="SemicolonSpacingUnitTest.js" role="test" />
        <file baseinstalldir="PHP" name="SemicolonSpacingUnitTest.php" role="test">
         <tasks:replace from="@package_version@" to="version" type="package-info" />
        </file>
        <file baseinstalldir="PHP" name="SuperfluousWhitespaceUnitTest.1.css" role="test" />
        <file baseinstalldir="PHP" name="SuperfluousWhitespaceUnitTest.1.js" role="test" />
        <file baseinstalldir="PHP" name="SuperfluousWhitespaceUnitTest.2.css" role="test" />
        <file baseinstalldir="PHP" name="SuperfluousWhitespaceUnitTest.2.js" role="test" />
        <file baseinstalldir="PHP" name="SuperfluousWhitespaceUnitTest.3.css" role="test" />
        <file baseinstalldir="PHP" name="SuperfluousWhitespaceUnitTest.3.js" role="test" />
        <file baseinstalldir="PHP" name="SuperfluousWhitespaceUnitTest.inc" role="test" />
        <file baseinstalldir="PHP" name="SuperfluousWhitespaceUnitTest.php" role="test">
         <tasks:replace from="@package_version@" to="version" type="package-info" />
        </file>
       </dir>
      </dir>
      <file baseinstalldir="PHP" name="ruleset.xml" role="php" />
     </dir>
     <dir name="Zend">
      <dir name="Sniffs">
       <dir name="Debug">
        <file baseinstalldir="PHP" name="CodeAnalyzerSniff.php" role="php">
         <tasks:replace from="@package_version@" to="version" type="package-info" />
        </file>
       </dir>
       <dir name="Files">
        <file baseinstalldir="PHP" name="ClosingTagSniff.php" role="php">
         <tasks:replace from="@package_version@" to="version" type="package-info" />
        </file>
       </dir>
       <dir name="NamingConventions">
        <file baseinstalldir="PHP" name="ValidVariableNameSniff.php" role="php">
         <tasks:replace from="@package_version@" to="version" type="package-info" />
        </file>
       </dir>
      </dir>
      <dir name="Tests">
       <dir name="Debug">
        <file baseinstalldir="PHP" name="CodeAnalyzerUnitTest.inc" role="test" />
        <file baseinstalldir="PHP" name="CodeAnalyzerUnitTest.php" role="test">
         <tasks:replace from="@package_version@" to="version" type="package-info" />
        </file>
       </dir>
       <dir name="Files">
        <file baseinstalldir="PHP" name="ClosingTagUnitTest.inc" role="test" />
        <file baseinstalldir="PHP" name="ClosingTagUnitTest.php" role="test">
         <tasks:replace from="@package_version@" to="version" type="package-info" />
        </file>
       </dir>
       <dir name="NamingConventions">
        <file baseinstalldir="PHP" name="ValidVariableNameUnitTest.inc" role="test" />
        <file baseinstalldir="PHP" name="ValidVariableNameUnitTest.php" role="test">
         <tasks:replace from="@package_version@" to="version" type="package-info" />
        </file>
       </dir>
      </dir>
      <file baseinstalldir="PHP" name="ruleset.xml" role="php" />
     </dir>
     <file baseinstalldir="PHP" name="AbstractPatternSniff.php" role="php">
      <tasks:replace from="@package_version@" to="version" type="package-info" />
     </file>
     <file baseinstalldir="PHP" name="AbstractScopeSniff.php" role="php">
      <tasks:replace from="@package_version@" to="version" type="package-info" />
     </file>
     <file baseinstalldir="PHP" name="AbstractVariableSniff.php" role="php">
      <tasks:replace from="@package_version@" to="version" type="package-info" />
     </file>
     <file baseinstalldir="PHP" name="IncorrectPatternException.php" role="php">
      <tasks:replace from="@package_version@" to="version" type="package-info" />
     </file>
    </dir>
    <dir name="Tokenizers">
     <file baseinstalldir="PHP" name="CSS.php" role="php">
      <tasks:replace from="@package_version@" to="version" type="package-info" />
     </file>
     <file baseinstalldir="PHP" name="JS.php" role="php">
      <tasks:replace from="@package_version@" to="version" type="package-info" />
     </file>
     <file baseinstalldir="PHP" name="PHP.php" role="php">
      <tasks:replace from="@package_version@" to="version" type="package-info" />
     </file>
    </dir>
    <file baseinstalldir="PHP" name="CLI.php" role="php">
     <tasks:replace from="@package_version@" to="version" type="package-info" />
     <tasks:replace from="@package_state@" to="state" type="package-info" />
    </file>
    <file baseinstalldir="PHP" name="Exception.php" role="php">
     <tasks:replace from="@package_version@" to="version" type="package-info" />
    </file>
    <file baseinstalldir="PHP" name="File.php" role="php">
     <tasks:replace from="@package_version@" to="version" type="package-info" />
    </file>
    <file baseinstalldir="PHP" name="MultiFileSniff.php" role="php">
     <tasks:replace from="@package_version@" to="version" type="package-info" />
    </file>
    <file baseinstalldir="PHP" name="Report.php" role="php">
     <tasks:replace from="@package_version@" to="version" type="package-info" />
    </file>
    <file baseinstalldir="PHP" name="Reporting.php" role="php">
     <tasks:replace from="@package_version@" to="version" type="package-info" />
    </file>
    <file baseinstalldir="PHP" name="Sniff.php" role="php">
     <tasks:replace from="@package_version@" to="version" type="package-info" />
    </file>
    <file baseinstalldir="PHP" name="Tokens.php" role="php">
     <tasks:replace from="@package_version@" to="version" type="package-info" />
    </file>
   </dir>
  </dir>
 </contents>
 <dependencies>
  <required>
   <php>
    <min>5.1.2</min>
   </php>
   <pearinstaller>
    <min>1.4.0b1</min>
   </pearinstaller>
  </required>
  <optional>
   <package>
    <name>PHP_Timer</name>
    <channel>pear.phpunit.de</channel>
   </package>
  </optional>
 </dependencies>
 <phprelease>
  <installconditions>
   <os>
    <name>windows</name>
   </os>
  </installconditions>
  <filelist>
   <install as="phpcs" name="scripts/phpcs" />
   <install as="phpcs.bat" name="scripts/phpcs.bat" />
   <install as="AllTests.php" name="tests/AllTests.php" />
   <install as="TestSuite.php" name="tests/TestSuite.php" />
   <install as="CodeSniffer/Core/AllTests.php" name="tests/Core/AllTests.php" />
   <install as="CodeSniffer/Core/IsCamelCapsTest.php" name="tests/Core/IsCamelCapsTest.php" />
   <install as="CodeSniffer/Core/ErrorSuppressionTest.php" name="tests/Core/ErrorSuppressionTest.php" />
   <install as="CodeSniffer/Core/File/GetMethodParametersTest.php" name="tests/Core/File/GetMethodParametersTest.php" />
   <install as="CodeSniffer/Standards/AllSniffs.php" name="tests/Standards/AllSniffs.php" />
   <install as="CodeSniffer/Standards/AbstractSniffUnitTest.php" name="tests/Standards/AbstractSniffUnitTest.php" />
  </filelist>
 </phprelease>
 <phprelease>
  <filelist>
   <install as="phpcs" name="scripts/phpcs" />
   <install as="AllTests.php" name="tests/AllTests.php" />
   <install as="TestSuite.php" name="tests/TestSuite.php" />
   <install as="CodeSniffer/Core/AllTests.php" name="tests/Core/AllTests.php" />
   <install as="CodeSniffer/Core/IsCamelCapsTest.php" name="tests/Core/IsCamelCapsTest.php" />
   <install as="CodeSniffer/Core/ErrorSuppressionTest.php" name="tests/Core/ErrorSuppressionTest.php" />
   <install as="CodeSniffer/Core/File/GetMethodParametersTest.php" name="tests/Core/File/GetMethodParametersTest.php" />
   <install as="CodeSniffer/Standards/AllSniffs.php" name="tests/Standards/AllSniffs.php" />
   <install as="CodeSniffer/Standards/AbstractSniffUnitTest.php" name="tests/Standards/AbstractSniffUnitTest.php" />
   <ignore name="scripts/phpcs.bat" />
  </filelist>
 </phprelease>
 <changelog>
  <release>
   <version>
    <release>1.5.0RC2</release>
    <api>1.5.0RC2</api>
   </version>
   <stability>
    <release>beta</release>
    <api>beta</api>
   </stability>
   <date>2013-04-04</date>
   <license uri="https://github.com/squizlabs/PHP_CodeSniffer/blob/master/licence.txt">BSD License</license>
   <notes>
    - Ruleset processing has been rewritten to be more predictable
      -- Provides much better support for relative paths inside ruleset files
      -- May mean that sniffs that were previously ignored are now being included when importing external rulesets
      -- Ruleset processing output can be seen by using the -vv command line argument
      -- Internal sniff registering functions have all changed, so please review custom scripts
    - You can now pass multiple coding standards on the command line, comma separated (request #19144)
      -- Works with built-in or custom standards and rulesets, or a mix of both
    - You can now exclude directories or whole standards in a ruleset XML file (request #19731)
      -- e.g., exclude "Generic.Commenting" or just "Generic"
      -- You can also pass in a path to a directory instead, if you know it
    - Added Generic LowerCaseKeywordSniff to ensure all PHP keywords are defined in lowercase
      -- The PSR2 and Squiz standards now use this sniff
    - Added Generic SAPIUsageSniff to ensure the PHP_SAPI constant is used instead of php_sapi_name() (request #19863)
    - Squiz FunctionSpacingSniff now has a setting to specify how many lines there should between functions (request #19843)
      -- Default remains at 2
      -- Override the "spacing" setting in a ruleset.xml file to change
    - Squiz LowercasePHPFunctionSniff no longer throws errors for the limited set of PHP keywords it was checking
      -- Add a rule for Generic.PHP.LowerCaseKeyword to your ruleset to replicate this functionality
    - Added support for the PHP 5.4 T_CALLABLE token so it can be used in lower PHP versions
    - Generic EndFileNoNewlineSniff now supports checking of CSS and JS files
    - PSR2 SwitchDeclarationSniff now has a setting to specify how many spaces code should be indented
      -- Default remains at 4; override the indent setting in a ruleset.xml file to change
      -- Thanks to Asher Snyder for the patch
    - Generic ScopeIndentSniff now has a setting to specify a list of tokens that should be ignored
      -- The first token on the line is checked and the whole line is ignored if the token is in the array
      -- Thanks to Eloy Lafuente for the patch
    - Squiz LowercaseClassKeywordsSniff now checks for the TRAIT keyword
      -- Thanks to Anthon Pang for the patch
    - If you create your own PHP_CodeSniffer object, PHPCS will no longer exit when an unknown argument is found
      -- This allows you to create wrapper scripts for PHPCS more easily
    - PSR2 MethodDeclarationSniff no longer generates a notice for methods named "_"
      -- Thanks to Bart S for the patch
    - Squiz BlockCommentSniff no longer reports that a blank line between a scope closer and block comment is invalid
    - Generic DuplicateClassNameSniff no longer reports an invalid error if multiple PHP open tags exist in a file
    - Generic DuplicateClassNameSniff no longer reports duplicate errors if multiple PHP open tags exist in a file
    - Fixed bug #19819 : Freeze with syntax error in use statement
    - Fixed bug #19820 : Wrong message level in Generic_Sniffs_CodeAnalysis_EmptyStatementSniff
    - Fixed bug #19859 : CodeSniffer::setIgnorePatterns API changed
    - Fixed bug #19871 : findExtendedClassName doesn't return FQCN on namespaced classes
    - Fixed bug #19879 : bitwise and operator interpreted as reference by value
   </notes>
  </release>
  <release>
   <version>
    <release>1.5.0RC1</release>
    <api>1.5.0RC1</api>
   </version>
   <stability>
    <release>beta</release>
    <api>beta</api>
   </stability>
   <date>2013-02-08</date>
   <license uri="https://github.com/squizlabs/PHP_CodeSniffer/blob/master/licence.txt">BSD License</license>
   <notes>
    - Reports have been completely rewritten to consume far less memory
      -- Each report is incrementally written to the file system during a run and then printed out when the run ends
      -- There is no longer a need to keep the list of errors and warnings in memory during a run
    - Multi-file sniff support has been removed because they are too memory intensive
      -- If you have a custom multi-file sniff, you can convert it into a standard sniff quite easily
      -- See CodeSniffer/Standards/Generic/Sniffs/Classes/DuplicateClassNameSniff.php for an example
   </notes>
  </release>
  <release>
   <version>
    <release>1.4.5</release>
    <api>1.4.5</api>
   </version>
   <stability>
    <release>stable</release>
    <api>stable</api>
   </stability>
   <date>2013-04-04</date>
   <license uri="https://github.com/squizlabs/PHP_CodeSniffer/blob/master/licence.txt">BSD License</license>
   <notes>
    - Added Generic LowerCaseKeywordSniff to ensure all PHP keywords are defined in lowercase
      -- The PSR2 and Squiz standards now use this sniff
    - Added Generic SAPIUsageSniff to ensure the PHP_SAPI constant is used instead of php_sapi_name() (request #19863)
    - Squiz FunctionSpacingSniff now has a setting to specify how many lines there should between functions (request #19843)
      -- Default remains at 2
      -- Override the "spacing" setting in a ruleset.xml file to change
    - Squiz LowercasePHPFunctionSniff no longer throws errors for the limited set of PHP keywords it was checking
      -- Add a rule for Generic.PHP.LowerCaseKeyword to your ruleset to replicate this functionality
    - Added support for the PHP 5.4 T_CALLABLE token so it can be used in lower PHP versions
    - Generic EndFileNoNewlineSniff now supports checking of CSS and JS files
    - PSR2 SwitchDeclarationSniff now has a setting to specify how many spaces code should be indented
      -- Default remains at 4; override the indent setting in a ruleset.xml file to change
      -- Thanks to Asher Snyder for the patch
    - Generic ScopeIndentSniff now has a setting to specify a list of tokens that should be ignored
      -- The first token on the line is checked and the whole line is ignored if the token is in the array
      -- Thanks to Eloy Lafuente for the patch
    - Squiz LowercaseClassKeywordsSniff now checks for the TRAIT keyword
      -- Thanks to Anthon Pang for the patch
    - If you create your own PHP_CodeSniffer object, PHPCS will no longer exit when an unknown argument is found
      -- This allows you to create wrapper scripts for PHPCS more easily
    - PSR2 MethodDeclarationSniff no longer generates a notice for methods named "_"
      -- Thanks to Bart S for the patch
    - Squiz BlockCommentSniff no longer reports that a blank line between a scope closer and block comment is invalid
    - Generic DuplicateClassNameSniff no longer reports an invalid error if multiple PHP open tags exist in a file
    - Generic DuplicateClassNameSniff no longer reports duplicate errors if multiple PHP open tags exist in a file
    - Fixed bug #19819 : Freeze with syntax error in use statement
    - Fixed bug #19820 : Wrong message level in Generic_Sniffs_CodeAnalysis_EmptyStatementSniff
    - Fixed bug #19859 : CodeSniffer::setIgnorePatterns API changed
    - Fixed bug #19871 : findExtendedClassName doesn't return FQCN on namespaced classes
    - Fixed bug #19879 : bitwise and operator interpreted as reference by value
   </notes>
  </release>
  <release>
   <version>
    <release>1.4.4</release>
    <api>1.4.4</api>
   </version>
   <stability>
    <release>stable</release>
    <api>stable</api>
   </stability>
   <date>2013-02-07</date>
   <license uri="https://github.com/squizlabs/PHP_CodeSniffer/blob/master/licence.txt">BSD License</license>
   <notes>
    - Ignored lines no longer cause the summary report to show incorrect error and warning counts
      -- Thanks to Bert Van Hauwaert for the patch
    - Added Generic CSSLintSniff to run CSSLint over a CSS file and report warnings
      -- Set full command to run CSSLint using phpcs --config-set csslint_path /path/to/csslint
      -- Thanks to Roman Levishchenko for the contribution
    - Added PSR2 ControlStructureSpacingSniff to ensure there are no spaces before and after parenthesis in control structures
      -- Fixes bug #19732 : PSR2: some control structures errors not reported
    - Squiz commenting sniffs now support non-English characters when checking for capital letters
      -- Thanks to Roman Levishchenko for the patch
    - Generic EndFileNewlineSniff now supports JS and CSS files
      -- Thanks to Denis Ryabkov for the patch
    - PSR1 SideEffectsSniff no longer reports constant declarations as side effects
    - Notifysend report now supports notify-send versions before 0.7.3
      -- Thanks to Ken Guest for the patch
    - PEAR and Squiz FunctionCommentSniffs no longer report errors for misaligned argument comments when they are blank
      -- Thanks to Thomas Peterson for the patch
    - Squiz FunctionDeclarationArgumentSpacingSniff now works correctly for equalsSpacing values greater than 0
      -- Thanks to Klaus Purer for the patch
    - Squiz SuperfluousWhitespaceSniff no longer throws errors for CSS files with no newline at the end
    - Squiz SuperfluousWhitespaceSniff now allows a single newline at the end of JS and CSS files
    - Fixed bug #19755 : Token of T_CLASS type has no scope_opener and scope_closer keys
    - Fixed bug #19759 : Squiz.PHP.NonExecutableCode fails for return function()...
    - Fixed bug #19763 : Use statements for traits not recognised correctly for PSR2 code style
    - Fixed bug #19764 : Instead of for traits throws uppercase constant name errors
    - Fixed bug #19772 : PSR2_Sniffs_Namespaces_UseDeclarationSniff does not properly recognize last use
    - Fixed bug #19775 : False positive in NonExecutableCode sniff when not using curly braces
    - Fixed bug #19782 : Invalid found size functions in loop when using object operator
    - Fixed bug #19799 : config folder is not created automatically
    - Fixed bug #19804 : JS Tokenizer wrong /**/ parsing
   </notes>
  </release>
  <release>
   <version>
    <release>1.4.3</release>
    <api>1.4.3</api>
   </version>
   <stability>
    <release>stable</release>
    <api>stable</api>
   </stability>
   <date>2012-12-04</date>
   <license uri="https://github.com/squizlabs/PHP_CodeSniffer/blob/master/licence.txt">BSD License</license>
   <notes>
    - Added support for the PHP 5.5 T_FINALLY token to detect try/catch/finally statements
    - Added empty CodeSniffer.conf to enable config settings for Composer installs
    - Added Generic EndFileNoNewlineSniff to ensure there is no newline at the end of a file
    - Autoloader can now load PSR-0 compliant classes
      -- Thanks to Maik Penz for the patch
    - Squiz NonExecutableCodeSniff no longer throws error for multi-line RETURNs inside CASE statements
      -- Thanks to Marc Ypes for the patch
    - Squiz OperatorSpacingSniff no longer reports errors for negative numbers inside inline THEN statements
      -- Thanks to Klaus Purer for the patch
    - Squiz OperatorSpacingSniff no longer reports errors for the assignment of operations involving negative numbers
    - Squiz SelfMemberReferenceSniff can no longer get into an infinite loop when checking a static call with a namespace
      -- Thanks to Andy Grunwald for the patch
    - Fixed bug #19699 : Generic.Files.LineLength giving false positives when tab-width is used
    - Fixed bug #19726 : Wrong number of spaces expected after instanceof static
  - Fixed bug #19727 : PSR2: no error reported when using } elseif {
   </notes>
  </release>
  <release>
   <version>
    <release>1.4.2</release>
    <api>1.4.2</api>
   </version>
   <stability>
    <release>stable</release>
    <api>stable</api>
   </stability>
   <date>2012-11-09</date>
   <license uri="https://github.com/squizlabs/PHP_CodeSniffer/blob/master/licence.txt">BSD License</license>
   <notes>
    - PHP_CodeSniffer can now be installed using Composer
      -- Require squizlabs/php_codesniffer in your composer.json file
      -- Thanks to Rob Bast, Stephen Rees-Carter, Stefano Kowalke and Ivan Habunek for help with this
    - Squiz BlockCommentSniff and InlineCommentSniff no longer report errors for trait block comments
    - Squiz SelfMemberReferenceSniff now supports namespaces
      -- Thanks to Andy Grunwald for the patch
    - Squiz FileCommentSniff now uses tag names inside the error codes for many messages
      -- This allows you to exclude specific missing, out of order etc., tags
    - Squiz SuperfluousWhitespaceSniff now has an option to ignore blank lines
      -- This will stop errors being reported for lines that contain only whitespace
      -- Set the ignoreBlankLines property to TRUE in your ruleset.xml file to enable this
    - PSR2 no longer reports errors for whitespace at the end of blank lines
    - Fixed gitblame report not working on Windows
      -- Thanks to Rogerio Prado de Jesus
    - Fixed an incorrect error in Squiz OperatorSpacingSniff for default values inside a closure definition
    - Fixed bug #19691 : SubversionPropertiesSniff fails to find missing properties
      -- Thanks to Kevin Winahradsky for the patch
    - Fixed bug #19692 : DisallowMultipleAssignments is triggered by a closure
    - Fixed bug #19693 : exclude-patterns no longer work on specific messages
    - Fixed bug #19694 : Squiz.PHP.LowercasePHPFunctions incorrectly matches return by ref functions
   </notes>
  </release>
  <release>
   <version>
    <release>1.4.1</release>
    <api>1.4.1</api>
   </version>
   <stability>
    <release>stable</release>
    <api>stable</api>
   </stability>
   <date>2012-11-02</date>
   <license uri="https://github.com/squizlabs/PHP_CodeSniffer/blob/master/licence.txt">BSD License</license>
   <notes>
    - All ignore patterns have been reverted to being checked against the absolute path of a file
      -- Patterns can be specified to be relative in a rulset.xml file, but nowhere else
      -- e.g., [exclude-pattern type="relative"]^tests/*[/exclude-pattern] (with angle brackets, not square brackets)
    - Added support for PHP tokenizing of T_INLINE_ELSE colons, so this token type is now available
      -- Custom sniffs that rely on looking for T_COLON tokens inside inline if statements must be changed to use the new token
      -- Fixes bug #19666 : PSR1.Files.SideEffects throws a notice Undefined index: scope_closer
    - Messages can now be changed from errors to warnings (and vice versa) inside ruleset.xml files
      -- As you would with "message" and "severity", specify a "type" tag under a "rule" tag and set the value to "error" or "warning"
    - PHP_CodeSniffer will now generate a warning on files that it detects have mixed line endings
      -- This warning has the code Internal.LineEndings.Mixed and can be overriden in a ruleset.xml file
      -- Thanks to Vit Brunner for help with this
    - Sniffs inside PHP 5.3 namespaces are now supported, along with the existing underscore-style emulated namespaces
      -- For example: namespace MyStandard\Sniffs\Arrays; class ArrayDeclarationSniff implements \PHP_CodeSniffer_Sniff { ...
      -- Thanks to Till Klampaeckel for the patch
    - Generic DuplicateClassNameSniff is no longer a multi-file sniff, so it won't max out your memory
      -- Multi-file sniff support should be considered deprecated as standard sniffs can now do the same thing
    - Added Generic DisallowSpaceIndent to check that files are indented using tabs
    - Added Generic OneClassPerFileSniff to check that only one class is defined in each file
      -- Thanks to Andy Grunwald for the contribution
    - Added Generic OneInterfacePerFileSniff to check that only one interface is defined in each file
      -- Thanks to Andy Grunwald for the contribution
    - Added Generic LowercasedFilenameSniff to check that filenames are lowercase
      -- Thanks to Andy Grunwald for the contribution
    - Added Generic ClosingPHPTagSniff to check that each open PHP tag has a corresponding close tag
      -- Thanks to Andy Grunwald for the contribution
    - Added Generic CharacterBeforePHPOpeningTagSniff to check that the open PHP tag is the first content in a file
      -- Thanks to Andy Grunwald for the contribution
    - Fixed incorrect errors in Squiz OperatorBracketSniff and OperatorSpacingSniff for negative numbers in CASE statements
      -- Thanks to Arnout Boks for the patch
    - Generic CamelCapsFunctionNameSniff no longer enforces exact case matching for PHP magic methods
    - Generic CamelCapsFunctionNameSniff no longer throws errors for overridden SOAPClient methods prefixed with double underscores
      -- Thanks to Dorian Villet for the patch
    - PEAR ValidFunctionNameSniff now supports traits
    - PSR1 ClassDeclarationSniff no longer throws an error for non-namespaced code if PHP version is less than 5.3.0
    - Fixed bug #19616 : Nested switches cause false error in PSR2
    - Fixed bug #19629 : PSR2 error for inline comments on multi-line argument lists
    - Fixed bug #19644 : Alternative syntax, e.g. if/endif triggers Inline Control Structure error
    - Fixed bug #19655 : Closures reporting as multi-line when they are not
    - Fixed bug #19675 : Improper indent of nested anonymous function bodies in a call
    - Fixed bug #19685 : PSR2 catch-22 with empty third statement in for loop
    - Fixed bug #19687 : Anonymous functions inside arrays marked as indented incorrectly in PSR2
   </notes>
  </release>
  <release>
   <version>
    <release>1.4.0</release>
    <api>1.4.0</api>
   </version>
   <stability>
    <release>stable</release>
    <api>stable</api>
   </stability>
   <date>2012-09-26</date>
   <license uri="https://github.com/squizlabs/PHP_CodeSniffer/blob/master/licence.txt">BSD License</license>
   <notes>
    - Added PSR1 and PSR2 coding standards that can be used to check your code against these guidelines
    - PHP 5.4 short array syntax is now detected and tokens are assigned to the open and close characters
      -- New tokens are T_OPEN_SHORT_ARRAY and T_CLOSE_SHORT_ARRAY as PHP does not define its own
    - Added the ability to explain a coding standard by listing the sniffs that it includes
      -- The sniff list includes all imported and native sniffs
      -- Explain a standard by using the -e and --standard=[standard] command line arguments
      -- E.g., phpcs -e --standard=Squiz
      -- Thanks to Ben Selby for the idea
    - Added report to show results using notify-send
      -- Use --report=notifysend to generate the report
      -- Thanks to Christian Weiske for the contribution
    - The JS tokenizer now recognises RETURN as a valid closer for CASE and DEFAULT inside switch statements
    - AbstractPatternSniff now sets the ignoreComments option using a public var rather than through the constructor
      -- This allows the setting to be overwritten in ruleset.xml files
      -- Old method remains for backwards compatibility
    - Generic LowerCaseConstantSniff and UpperCaseConstantSniff no longer report errors on classes named True, False or Null
    - PEAR ValidFunctionNameSniff no longer enforces exact case matching for PHP magic methods
    - Squiz SwitchDeclarationSniff now allows RETURN statements to close a CASE or DEFAULT statement
    - Squiz BlockCommentSniff now correctly reports an error for blank lines before blocks at the start of a control structure
    - Fixed a PHP notice generated when loading custom array settings from a rulset.xml file
    - Fixed bug #17908 : CodeSniffer does not recognise optional @params
      -- Thanks to Pete Walker for the patch
    - Fixed bug #19538 : Function indentation code sniffer checks inside short arrays
    - Fixed bug #19565 : Non-Executable Code Sniff Broken for Case Statements with both return and break
    - Fixed bug #19612 : Invalid @package suggestion
   </notes>
  </release>
  <release>
   <version>
    <release>1.3.6</release>
    <api>1.3.6</api>
   </version>
   <stability>
    <release>stable</release>
    <api>stable</api>
   </stability>
   <date>2012-08-08</date>
   <license uri="https://github.com/squizlabs/PHP_CodeSniffer/blob/master/licence.txt">BSD License</license>
   <notes>
    - Memory usage has been dramatically reduced when using the summary report
      -- Reduced memory is only available when displaying a single summary report to the screen
      -- PHP_CodeSniffer will not generate any messages in this case, storing only error counts instead
      -- Impact is most notable with very high error and warning counts
    - Significantly improved the performance of Squiz NonExecutableCodeSniff
    - Ignore patterns now check the relative path of a file based on the dir being checked
      -- Allows ignore patterns to become more generic as the path to the code is no longer included when checking
      -- Thanks to Kristof Coomans for the patch
    - Sniff settings can now be changed by specifying a special comment format inside a file
      -- e.g., // @codingStandardsChangeSetting PEAR.Functions.FunctionCallSignature allowMultipleArguments false
      -- If you change a setting, don't forget to change it back
    - Added Generic EndFileNewlineSniff to ensure PHP files end with a newline character
    - PEAR FunctionCallSignatureSniff now includes a setting to force one argument per line in multi-line calls
      -- Set allowMultipleArguments to false
    - Squiz standard now enforces one argument per line in multi-line function calls
    - Squiz FunctionDeclarationArgumentSpacingSniff now supports closures
    - Squiz OperatorSpacingSniff no longer throws an error for negative values inside an inline THEN statement
      -- Thanks to Klaus Purer for the patch
    - Squiz FunctionCommentSniff now throws an error for not closing a comment with */
      -- Thanks to Klaus Purer for the patch
    - Summary report no longer shows two lines of PHP_Timer output when showing sources
    - Fixed undefined variable error in PEAR FunctionCallSignatureSniff for lines with no indent
    - Fixed bug #19502 : Generic.Files.LineEndingsSniff fails if no new-lines in file
    - Fixed bug #19508 : switch+return: Closing brace indented incorrectly
    - Fixed bug #19532 : The PSR-2 standard don't recognize Null in class names
    - Fixed bug #19546 : Error thrown for __call() method in traits
   </notes>
  </release>
  <release>
   <version>
    <release>1.3.5</release>
    <api>1.3.5</api>
   </version>
   <stability>
    <release>stable</release>
    <api>stable</api>
   </stability>
   <date>2012-07-12</date>
   <license uri="https://github.com/squizlabs/PHP_CodeSniffer/blob/master/licence.txt">BSD License</license>
   <notes>
    - Added Generic CamelCapsFunctionNameSniff to just check if function and method names use camel caps
      -- Does not allow underscore prefixes for private/protected methods
      -- Defaults to strict checking, where two uppercase characters can not be next to each other
      -- Strict checking can be disabled in a ruleset.xml file
    - Squiz FunctionDeclarationArgumentSpacing now has a setting to specify how many spaces should surround equals signs
      -- Default remains at 0
      -- Override the equalsSpacing setting in a ruleset.xml file to change
    - Squiz ClassDeclarationSniff now throws errors for > 1 space before extends/implements class name with ns seperator
    - Squiz standard now warns about deprecated functions using Generic DeprecatedFunctionsSniff
    - PEAR FunctionDeclarationSniff now reports an error for multiple spaces after the FUNCTION keyword and around USE
    - PEAR FunctionDeclarationSniff now supports closures
    - Squiz MultiLineFunctionDeclarationSniff now supports closures
    - Exclude rules written for Unix systems will now work correctly on Windows
      -- Thanks to Walter Tamboer for the patch
    - The PHP tokenizer now recognises T_RETURN as a valid closer for T_CASE and T_DEFAULT inside switch statements
    - Fixed duplicate message codes in Generic OpeningFunctionBraceKernighanRitchieSniff
    - Fixed bug #18651 : PHPunit Test cases for custom standards are not working on Windows
    - Fixed bug #19416 : Shorthand arrays cause bracket spacing errors
    - Fixed bug #19421 : phpcs doesn't recognize ${x} as equivalent to $x
    - Fixed bug #19428 : PHPCS Report "hgblame" doesn't support windows paths
      -- Thanks to Justin Rovang for the patch
    - Fixed bug #19448 : Problem with detecting remote standards
    - Fixed bug #19463 : Anonymous functions incorrectly being flagged by NonExecutableCodeSniff
    - Fixed bug #19469 : PHP_CodeSniffer_File::getMemberProperties() sets wrong scope
    - Fixed bug #19471 : phpcs on Windows, when using Zend standard, doesn't catch problems
      -- Thanks to Ivan Habunek for the patch
    - Fixed bug #19478 : Incorrect indent detection in PEAR standard
      -- Thanks to Shane Auckland for the patch
    - Fixed bug #19483 : Blame Reports fail with space in directory name
   </notes>
  </release>
  <release>
   <version>
    <release>1.3.4</release>
    <api>1.3.4</api>
   </version>
   <stability>
    <release>stable</release>
    <api>stable</api>
   </stability>
   <date>2012-05-17</date>
   <license uri="https://github.com/squizlabs/PHP_CodeSniffer/blob/master/licence.txt">BSD License</license>
   <notes>
    - Added missing package.xml entries for new Generic FixmeSniff
      -- Thanks to Jaroslav Hanslík for the patch
    - Expected indents for PEAR ScopeClosingBraceSniff and FunctionCallSignatureSniff can now be set in ruleset files
      -- Both sniffs use a variable called "indent"
      -- Thanks to Thomas Despoix for the patch
    - Standards designed to be installed in the PHPCS Standards dir will now work outside this dir as well
      -- In particular, allows the Drupal CS to work without needing to symlink it into the PHPCS install
      -- Thanks to Peter Philipp for the patch
    - Rule references for standards, directories and specific sniffs can now be relative in ruleset.xml files
      -- For example: ref="../MyStandard/Sniffs/Commenting/DisallowHashCommentsSniff.php"
    - Symlinked standards now work correctly, allowing aliasing of installed standards (request #19417)
      -- Thanks to Tom Klingenberg for the patch
    - Squiz ObjectInstantiationSniff now allows objects to be returned without assinging them to a variable
    - Added Squiz.Commenting.FileComment.MissingShort error message for file comments that only contains tags
      -- Also stops undefined index errors being generated for these comments
    - Debug option -vv now shows tokenizer status for CSS files
    - Added support for new gjslint error formats
      -- Thanks to Meck for the patch
    - Generic ScopeIndentSniff now allows comment indents to not be exact even if the exact flag is set
      -- The start of the comment is still checked for exact indentation as normal
    - Fixed an issue in AbstractPatternSniff where comments were not being ignored in some cases
    - Fixed an issue in Zend ClosingTagSniff where the closing tag was not always being detected correctly
      -- Thanks to Jonathan Robson for the patch
    - Fixed an issue in Generic FunctionCallArgumentSpacingSniff where closures could cause incorrect errors
    - Fixed an issue in Generic UpperCaseConstantNameSniff where errors were incorrectly reported on goto statements
      -- Thanks to Tom Klingenberg for the patch
    - PEAR FileCommentSniff and ClassCommentSniff now support author emails with a single character in the local part
      -- E.g., a@me.com
      -- Thanks to Denis Shapkin for the patch
    - Fixed bug #19290 : Generic indent sniffer fails for anonymous functions
    - Fixed bug #19324 : Setting show_warnings configuration option does not work
    - Fixed bug #19354 : Not recognizing references passed to method
    - Fixed bug #19361 : CSS tokenzier generates errors when PHP embedded in CSS file
    - Fixed bug #19374 : HEREDOC/NOWDOC Indentation problems
    - Fixed bug #19381 : traits and indetations in traits are not handled properly
    - Fixed bug #19394 : Notice in NonExecutableCodeSniff
    - Fixed bug #19402 : Syntax error when executing phpcs on Windows with parens in PHP path
      -- Thanks to Tom Klingenberg for the patch
    - Fixed bug #19411 : magic method error on __construct()
      -- The fix required a rewrite of AbstractScopeSniff, so please test any sniffs that extend this class
    - Fixed bug #19412 : Incorrect error about assigning objects to variables when inside inline IF
    - Fixed bug #19413 : php_cs thinks I haven't used a parameter when I have
    - Fixed bug #19414 : php_cs seems to not track variables correctly in heredocs
   </notes>
  </release>
  <release>
   <version>
    <release>1.3.3</release>
    <api>1.3.3</api>
   </version>
   <stability>
    <release>stable</release>
    <api>stable</api>
   </stability>
   <date>2012-02-17</date>
   <license uri="https://github.com/squizlabs/PHP_CodeSniffer/blob/master/licence.txt">BSD License</license>
   <notes>
    - Added new Generic FixmeSniff that shows error messages for all FIXME comments left in your code
      -- Thanks to Sam Graham for the contribution
    - The maxPercentage setting in the Squiz CommentedOutCodeSniff can now be overriden in a rulset.xml file
      -- Thanks to Volker Dusch for the patch
    - The Checkstyle and XML reports now use XMLWriter
      -- Only change in output is that empty file tags are no longer produced for files with no violations
      -- Thanks to Sebastian Bergmann for the patch
    - Added PHP_CodeSniffer_Tokens::$bracketTokens to give sniff writers fast access to open and close bracket tokens
    - Fixed an issue in AbstractPatternSniff where EOL tokens were not being correctly checked in some cases
    - PHP_CodeSniffer_File::getTokensAsString() now detects incorrect length value (request #19313)
    - Fixed bug #19114 : CodeSniffer checks extension even for single file
    - Fixed bug #19171 : Show sniff codes option is ignored by some report types
      -- Thanks to Dominic Scheirlinck for the patch
    - Fixed bug #19188 : Lots of PHP Notices when analyzing the Symfony framework
      -- First issue was list-style.. lines in CSS files not properly adjusting open/close bracket positions
      -- Second issue was notices caused by bug #19137
    - Fixed bug #19208 : UpperCaseConstantName reports class members
      -- Was also a problem with LowerCaseConstantName as well
    - Fixed bug #19256 : T_DOC_COMMENT in CSS files breaks ClassDefinitionNameSpacingSniff
      -- Thanks to Klaus Purer for the patch
    - Fixed bug #19264 : Squiz.PHP.NonExecutableCode does not handle RETURN in CASE without BREAK
    - Fixed bug #19270 : DuplicateClassName does not handle namespaces correctly
    - Fixed bug #19283 : CSS @media rules cause false positives
      -- Thanks to Klaus Purer for the patch
   </notes>
  </release>
  <release>
   <version>
    <release>1.3.2</release>
    <api>1.3.2</api>
   </version>
   <stability>
    <release>stable</release>
    <api>stable</api>
   </stability>
   <date>2011-12-01</date>
   <license uri="https://github.com/squizlabs/PHP_CodeSniffer/blob/master/licence.txt">BSD License</license>
   <notes>
    - Added Generic JSHintSniff to run jshint.js over a JS file and report warnings
      -- Set jshint path using phpcs --config-set jshint_path /path/to/jshint-rhino.js
      -- Set rhino path using phpcs --config-set rhino_path /path/to/rhino
      -- Thanks to Alexander Weiß for the contribution
    - Nowdocs are now tokenized using PHP_CodeSniffer specific T_NOWDOC tokens for easier identification
    - Generic UpperCaseConstantNameSniff no longer throws errors for namespaces
      -- Thanks to Jaroslav Hanslík for the patch
    - Squiz NonExecutableCodeSniff now detects code after thrown exceptions
      -- Thanks to Jaroslav Hanslík for the patch
    - Squiz OperatorSpacingSniff now ignores references
      -- Thanks to Jaroslav Hanslík for the patch
    - Squiz FunctionCommentSniff now reports a missing function comment if it finds a standard code comment instead
    - Squiz FunctionCommentThrownTagSniff no longer reports errors if it can't find a function comment
    - Fixed unit tests not running under Windows
      -- Thanks to Jaroslav Hanslík for the patch
    - Fixed bug #18964 : "$stackPtr must be of type T_VARIABLE" on heredocs and nowdocs
    - Fixed bug #18973 : phpcs is looking for variables in a nowdoc
    - Fixed bug #18974 : Blank line causes "Multi-line function call not indented correctly"
      -- Adds new error message to ban empty lines in multi-line function calls
    - Fixed bug #18975 : "Closing parenthesis must be on a line by itself" also causes indentation error
   </notes>
  </release>
  <release>
   <version>
    <release>1.3.1</release>
    <api>1.3.1</api>
   </version>
   <stability>
    <release>stable</release>
    <api>stable</api>
   </stability>
   <date>2011-11-03</date>
   <license uri="https://github.com/squizlabs/PHP_CodeSniffer/blob/master/licence.txt">BSD License</license>
   <notes>
    - All report file command line arguments now work with relative paths (request #17240)
    - The extensions command line argument now supports multi-part file extensions (request #17227)
    - Added report type --report=hgblame to show number of errors/warnings committed by authors in a Mercurial repository
      -- Has the same functionality as the svnblame report
      -- Thanks to Ben Selby for the patch
    - Added T_BACKTICK token type to make detection of backticks easier (request #18799)
    - Added pattern matching support to Generic ForbiddenFunctionsSniff
        -- If you are extending it and overriding register() or addError() you will need to review your sniff
    - Namespaces are now recognised as scope openers, although they do not require braces (request #18043)
    - Added new ByteOrderMarkSniff to Generic standard (request #18194)
      -- Throws an error if a byte order mark is found in any PHP file
      -- Thanks to Piotr Karas for the contribution
    - PHP_Timer output is no longer included in reports when being written to a file (request #18252)
      -- Also now shown for all report types if nothing is being printed to the screen
    - Generic DeprecatedFunctionSniff now reports functions as deprecated and not simply forbidden (request #18288)
    - PHPCS now accepts file contents from STDIN (request #18447)
      -- Example usage: cat temp.php | phpcs [options]  -OR-  phpcs [options] &lt; temp.php
      -- Not every sniff will work correctly due to the lack of a valid file path
    - PHP_CodeSniffer_Exception no longer extends PEAR_Exception (request #18483)
      -- PEAR_Exception added a requirement that PEAR had to be installed
      -- PHP_CodeSniffer is not used as a library, so unlikely to have any impact
    - PEAR FileCommentSniff now allows GIT IDs in the version tag (request #14874)
    - AbstractVariableSniff now supports heredocs
      -- Also includes some variable detection fixes
      -- Thanks to Sam Graham for the patch
    - Squiz FileCommentSniff now enforces rule that package names cannot start with the word Squiz
    - MySource AssignThisSniff now allows "this" to be assigned to the private var _self
    - Fixed issue in Squiz FileCommentSniff where suggested package name was the same as the incorrect package name
    - Fixed some issues with Squiz ArrayDeclarationSniff when using function calls in array values
    - Fixed doc generation so it actually works again
      -- Also now works when being run from an SVN checkout as well as when installed as a PEAR package
      -- Should fix bug #18949 : Call to private method from static
    - PEAR ClassDeclaration sniff now supports indentation checks when using the alternate namespace syntax
      -- PEAR.Classes.ClassDeclaration.SpaceBeforeBrace message now contains 2 variables instead of 1
      -- Sniff allows overriding of the default indent level, which is set to 4
      -- Fixes bug #18933 : Alternative namespace declaration syntax confuses scope sniffs
    - Fixed bug #18465 : "self::" does not work in lambda functions
      -- Also corrects conversion of T_FUNCTION tokens to T_CLOSURE, which was not fixing token condition arrays
    - Fixed bug #18543 : CSS Tokenizer deletes too many #
    - Fixed bug #18624 : @throws namespace problem
      -- Thanks to Gavin Davies for the patch
    - Fixed bug #18628 : Generic.Files.LineLength gives incorrect results with Windows line-endings
    - Fixed bug #18633 : CSS Tokenizer doesn't replace T_LIST tokens inside some styles
    - Fixed bug #18657 : anonymous functions wrongly indented
    - Fixed bug #18670 : UpperCaseConstantNameSniff fails on dynamic retrieval of class constant
    - Fixed bug #18709 : Code sniffer sniffs file if even if it's in --ignore
      -- Thanks to Artem Lopata for the patch
    - Fixed bug #18762 : Incorrect handling of define and constant in UpperCaseConstantNameSniff
      -- Thanks to Thomas Baker for the patch
    - Fixed bug #18769 : CSS Tokenizer doesn't replace T_BREAK tokens inside some styles
    - Fixed bug #18835 : Unreachable errors of inline returns of closure functions
      -- Thanks to Patrick Schmidt for the patch
    - Fixed bug #18839 : Fix miscount of warnings in AbstractSniffUnitTest.php
      -- Thanks to Sam Graham for the patch
    - Fixed bug #18844 : Generic_Sniffs_CodeAnalysis_UnusedFunctionParameterSniff with empty body
      -- Thanks to Dmitri Medvedev for the patch
    - Fixed bug #18847 : Running Squiz_Sniffs_Classes_ClassDeclarationSniff results in PHP notice
    - Fixed bug #18868 : jslint+rhino: errors/warnings not detected
      -- Thanks to Christian Weiske for the patch
    - Fixed bug #18879 : phpcs-svn-pre-commit requires escapeshellarg
      -- Thanks to Bjorn Katuin for the patch
    - Fixed bug #18951 : weird behaviour with closures and multi-line use () params
   </notes>
  </release>
  <release>
   <version>
    <release>1.3.0</release>
    <api>1.3.0</api>
   </version>
   <stability>
    <release>stable</release>
    <api>stable</api>
   </stability>
   <date>2011-03-17</date>
   <license uri="https://github.com/squizlabs/PHP_CodeSniffer/blob/master/licence.txt">BSD License</license>
   <notes>
    - Add a new token T_CLOSURE that replaces T_FUNCTION if the function keyword is anonymous
    - Many Squiz sniffs no longer report errors when checking closures; they are now ignored
    - Fixed some error messages in PEAR MultiLineConditionSniff that were not using placeholders for message data
    - AbstractVariableSniff now correctly finds variable names wrapped with curly braces inside double quoted strings
    - PEAR FunctionDeclarationSniff now ignores arrays in argument default values when checking multi-line declarations
    - Fixed bug #18200 : Using custom named ruleset file as standard no longer works
    - Fixed bug #18196 : PEAR MultiLineCondition.SpaceBeforeOpenBrace not consistent with newline chars
    - Fixed bug #18204 : FunctionCommentThrowTag picks wrong exception type when throwing function call
    - Fixed bug #18222 : Add __invoke method to PEAR standard
    - Fixed bug #18235 : Invalid error generation in Squiz.Commenting.FunctionCommentThrowTag
    - Fixed bug #18250 : --standard with relative path skips Standards' "implicit" sniffs
    - Fixed bug #18274 : Multi-line IF and function call indent rules conflict
    - Fixed bug #18282 : Squiz doesn't handle final keyword before function comments
      -- Thanks to Dave Perrett for the patch
    - Fixed bug #18336 : Function isUnderscoreName gives php notices
   </notes>
  </release>
  <release>
   <version>
    <release>1.3.0RC2</release>
    <api>1.3.0RC2</api>
   </version>
   <stability>
    <release>beta</release>
    <api>beta</api>
   </stability>
   <date>2011-01-14</date>
   <license uri="https://github.com/squizlabs/PHP_CodeSniffer/blob/master/licence.txt">BSD License</license>
   <notes>
    - You can now print multiple reports for each run and print each to the screen or a file (request #12434)
      -- Format is --report-[report][=file] (e.g., --report-xml=out.xml)
      -- Printing to screen is done by leaving [file] empty (e.g., --report-xml)
      -- Multiple reports can be specified in this way (e.g., --report-summary --report-xml=out.xml)
      -- The standard --report and --report-file command line arguments are unchanged
    - Added -d command line argument to set php.ini settings while running (request #17244)
      -- Usage is: phpcs -d memory_limit=32M -d ...
      -- Thanks to Ben Selby for the patch
    - Added -p command line argument to show progress during a run
      -- Dot means pass, E means errors found, W means only warnings found and S means skipped file
      -- Particularly good for runs where you are checking more than 100 files
      -- Enable by default with --config-set show_progress 1
      -- Will not print anything if you are already printing verbose output
      -- This has caused a big change in the way PHP_CodeSniffer processes files (API changes around processing)
    - You can now add exclude rules for individual sniffs or error messages (request #17903)
      -- Only available when using a ruleset.xml file to specify rules
      -- Uses the same exclude-pattern tags as normal but allows them inside rule tags
    - Using the -vvv option will now print a list of sniffs executed for each file and how long they took to process
    - Added Generic ClosureLinterSniff to run Google's gjslint over your JS files
    - The XML and CSV reports now include the severity of the error (request #18165)
      -- The Severity column in the CSV report has been renamed to Type, and a new Severity column added for this
    - Fixed issue with Squiz FunctionCommentSniff reporting incorrect type hint when default value uses namespace
      -- Thanks to Anti Veeranna for the patch
    - Generic FileLengthSniff now uses iconv_strlen to check line length if an encoding is specified (request #14237)
    - Generic UnnecessaryStringConcatSniff now allows strings to be combined to form a PHP open or close tag
    - Squiz SwitchDeclarationSniff no longer reports indentation errors for BREAK statements inside IF conditions
    - Interactive mode now always prints the full error report (ignores command line)
    - Improved regular expression detection in JavaScript files
      -- Added new T_TYPEOF token that can be used to target the typeof JS operator
      -- Fixes bug #17611 : Regular expression tokens not recognised
    - Squiz ScopeIndentSniff removed
      -- Squiz standard no longer requires additional indents between ob_* methods
      -- Also removed Squiz OutputBufferingIndentSniff that was checking the same thing
    - PHP_CodeSniffer_File::getMemberProperties() performance improved significantly
      -- Improves performance of Squiz ValidVariableNameSniff significantly
    - Squiz OperatorSpacingSniff performance improved significantly
    - Squiz NonExecutableCodeSniff performance improved significantly
      -- Will throw duplicate errors in some cases now, but these should be rare
    - MySource IncludeSystemSniff performance improved significantly
    - MySource JoinStringsSniff no longer reports an error when using join() on a named JS array
    - Warnings are now reported for each file when they cannot be opened instead of stopping the script
      -- Hide warnings with the -n command line argument
      -- Can override the warnings using the code Internal.DetectLineEndings
    - Fixed bug #17693 : issue with pre-commit hook script with filenames that start with v
    - Fixed bug #17860 : isReference function fails with references in array
      -- Thanks to Lincoln Maskey for the patch
    - Fixed bug #17902 : Cannot run tests when tests are symlinked into tests dir
      -- Thanks to Matt Button for the patch
    - Fixed bug #17928 : Improve error message for Generic_Sniffs_PHP_UpperCaseConstantSniff
      -- Thanks to Stefano Kowalke for the patch
    - Fixed bug #18039 : JS Tokenizer crash when ] is last character in file
    - Fixed bug #18047 : Incorrect handling of namespace aliases as constants
      -- Thanks to Dmitri Medvedev for the patch
    - Fixed bug #18072 : Impossible to exclude path from processing when symlinked
    - Fixed bug #18073 : Squiz.PHP.NonExecutableCode fault
    - Fixed bug #18117 : PEAR coding standard: Method constructor not sniffed as a function
    - Fixed bug #18135 : Generic FunctionCallArgumentSpacingSniff reports function declaration errors
    - Fixed bug #18140 : Generic scope indent in exact mode: strange expected/found values for switch
    - Fixed bug #18145 : Sniffs are not loaded for custom ruleset file
      -- Thanks to Scott McCammon for the patch
    - Fixed bug #18152 : While and do-while with AbstractPatternSniff
    - Fixed bug #18191 : Squiz.PHP.LowercasePHPFunctions does not work with new Date()
    - Fixed bug #18193 : CodeSniffer doesn't reconize CR (\r) line endings
   </notes>
  </release>
  <release>
   <version>
    <release>1.3.0RC1</release>
    <api>1.3.0RC1</api>
   </version>
   <stability>
    <release>beta</release>
    <api>beta</api>
   </stability>
   <date>2010-09-03</date>
   <license uri="https://github.com/squizlabs/PHP_CodeSniffer/blob/master/licence.txt">BSD License</license>
   <notes>
    - Added exclude pattern support to ruleset.xml file so you can specify ignore patterns in a standard (request #17683)
      -- Use new exclude-pattern tags to include the ignore rules into your ruleset.xml file
      -- See CodeSniffer/Standards/PHPCS/ruleset.xml for an example
    - Added new --encoding command line argument to specify the encoding of the files being checked
      -- When set to utf-8, stops the XML-based reports from double-encoding
      -- When set to something else, helps the XML-based reports encode to utf-8
      -- Default value is iso-8859-1 but can be changed with --config-set encoding [value]
    - The report is no longer printed to screen when using the --report-file command line option (request #17467)
      -- If you want to print it to screen as well, use the -v command line argument
    - The SVN and GIT blame reports now also show percentage of reported errors per author (request #17606)
      -- Thanks to Ben Selby for the patch
    - Updated the SVN pre-commit hook to work with the new severity levels feature
    - Generic SubversionPropertiesSniff now allows properties to have NULL values (request #17682)
      -- A null value indicates that the property should exist but the value should not be checked
    - Generic UpperCaseConstantName Sniff now longer complains about the PHPUnit_MAIN_METHOD constant (request #17798)
    - Squiz FileComment sniff now checks JS files as well as PHP files
    - Squiz FunctionCommentSniff now supports namespaces in type hints
    - Fixed a problem in Squiz OutputBufferingIndentSniff where block comments were reported as not indented
    - Fixed bug #17092 : Problems with utf8_encode and htmlspecialchars with non-ascii chars
      -- Use the new --encoding=utf-8 command line argument if your files are utf-8 encoded
    - Fixed bug #17629 : PHP_CodeSniffer_Tokens::$booleanOperators missing T_LOGICAL_XOR
      -- Thanks to Matthew Turland for the patch
    - Fixed bug #17699 : Fatal error generating code coverage with PHPUnit 5.3.0RC1
    - Fixed bug #17718 : Namespace 'use' statement: used global class name is recognized as constant
    - Fixed bug #17734 : Generic SubversionPropertiesSniff complains on non SVN files
    - Fixed bug #17742 : EmbeddedPhpSniff reacts negatively to file without closing php tag
    - Fixed bug #17823 : Notice: Please no longer include PHPUnit/Framework.php
   </notes>
  </release>
  <release>
   <version>
    <release>1.3.0a1</release>
    <api>1.3.0a1</api>
   </version>
   <stability>
    <release>alpha</release>
    <api>alpha</api>
   </stability>
   <date>2010-07-15</date>
   <license uri="https://github.com/squizlabs/PHP_CodeSniffer/blob/master/licence.txt">BSD License</license>
   <notes>
    - All CodingStandard.php files have been replaced by ruleset.xml files
      -- Custom standards will need to be converted over to this new format to continue working
    - You can specify a path to your own custom ruleset.xml file by using the --standard command line arg
      -- e.g., phpcs --standard=/path/to/my/ruleset.xml
    - Added a new report type --report=gitblame to show how many errors and warnings were committed by each author
      -- Has the same functionality as the svnblame report
      -- Thanks to Ben Selby for the patch
    - A new token type T_DOLLAR has been added to allow you to sniff for variable variables (feature request #17095)
      -- Thanks to Ian Young for the patch
    - JS tokenizer now supports T_POWER (^) and T_MOD_EQUAL (%=) tokens (feature request #17441)
    - If you have PHP_Timer installed, you'll now get a time/memory summary at the end of a script run
      -- Only happens when printing reports that are designed to be read on the command line
    - Added Generic DeprecatedFunctionsSniff to warn about the use of deprecated functions (feature request #16694)
      -- Thanks to Sebastian Bergmann for the patch
    - Added Squiz LogicalOperatorSniff to ensure that logical operators are surrounded by single spaces
    - Added MySource ChannelExceptionSniff to ensure action files only throw ChannelException
    - Added new method getClassProperties() for sniffs to use to determine if a class is abstract and/or final
      -- Thanks to Christian Kaps for the patch
    - Generic UpperCaseConstantSniff no longer throws errors about namespaces
      -- Thanks to Christian Kaps for the patch
    - Squiz OperatorBracketSniff now correctly checks value assignmnets in arrays
    - Squiz LongConditionClosingCommentSniff now requires a comment for long CASE statements that use curly braces
    - Squiz LongConditionClosingCommentSniff now requires an exact comment match on the brace
    - MySource IncludeSystemSniff now ignores DOMDocument usage
    - MySource IncludeSystemSniff no longer requires inclusion of systems that are being implemented
    - Removed found and expected messages from Squiz ConcatenationSpacingSniff because they were messy and not helpful
    - Fixed a problem where Generic CodeAnalysisSniff could show warnings if checking multi-line strings
    - Fixed error messages in Squiz ArrayDeclarationSniff reporting incorrect number of found and expected spaces
    - Fixed bug #17048 : False positive in Squiz_WhiteSpace_ScopeKeywordSpacingSniff
    - Fixed bug #17054 : phpcs more strict than PEAR CS regarding function parameter spacing
    - Fixed bug #17096 : Notice: Undefined index: scope_condition in ScopeClosingBraceSniff.php
      -- Moved PEAR.Functions.FunctionCallArgumentSpacing to Generic.Functions.FunctionCallArgumentSpacing
    - Fixed bug #17144 : Deprecated: Function eregi() is deprecated
    - Fixed bug #17236 : PHP Warning due to token_get_all() in DoubleQuoteUsageSniff
    - Fixed bug #17243 : Alternate Switch Syntax causes endless loop of Notices in SwitchDeclaration
    - Fixed bug #17313 : Bug with switch case struture
    - Fixed bug #17331 : Possible parse error: interfaces may not include member vars
    - Fixed bug #17337 : CSS tokenizer fails on quotes urls
    - Fixed bug #17420 : Uncaught exception when comment before function brace
    - Fixed bug #17503 : closures formatting is not supported
   </notes>
  </release>
  <release>
   <version>
    <release>1.2.2</release>
    <api>1.2.2</api>
   </version>
   <stability>
    <release>stable</release>
    <api>stable</api>
   </stability>
   <date>2010-01-27</date>
   <license uri="https://github.com/squizlabs/PHP_CodeSniffer/blob/master/licence.txt">BSD License</license>
   <notes>
    - The core PHP_CodeSniffer_File methods now understand the concept of closures (feature request #16866)
      -- Thanks to Christian Kaps for the sample code
    - Sniffs can now specify violation codes for each error and warning they add
      -- Future versions will allow you to override messages and severities using these codes
      -- Specifying a code is optional, but will be required if you wish to support overriding
    - All reports have been broken into separate classes
      -- Command line usage and report output remains the same
      -- Thanks to Gabriele Santini for the patch
    - Added an interactive mode that can be enabled using the -a command line argument
      -- Scans files and stops when it finds a file with errors
      -- Waits for user input to recheck the file (hopefully you fixed the errors) or skip the file
      -- Useful for very large code bases where full rechecks take a while
    - The reports now show the correct number of errors and warnings found
    - The isCamelCaps method now allows numbers in class names
    - The JS tokenizer now correctly identifies boolean and bitwise AND and OR tokens
    - The JS tokenzier now correctly identifies regular expressions used in conditions
    - PEAR ValidFunctionNameSniff now ignores closures
    - Squiz standard now uses the PEAR setting of 85 chars for LineLengthSniff
    - Squiz ControlStructureSpacingSniff now ensure there are no spaces around parentheses
    - Squiz LongConditionClosingCommentSniff now checks for comments at the end of try/catch statements
    - Squiz LongConditionClosingCommentSniff now checks validity of comments for short structures if they exist
    - Squiz IncrementDecrementUsageSniff now has better checking to ensure it only looks at simple variable assignments
    - Squiz PostStatementCommentSniff no longer throws errors for end function comments
    - Squiz InlineCommentSniff no longer throws errors for end function comments
    - Squiz OperatorBracketSniff now allows simple arithmetic operations in SWITCH conditions
    - Squiz ValidFunctionNameSniff now ignores closures
    - Squiz MethodScopeSniff now ignores closures
    - Squiz ClosingDeclarationCommentSniff now ignores closures
    - Squiz GlobalFunctionSniff now ignores closures
    - Squiz DisallowComparisonAssignmentSniff now ignores the assigning of arrays
    - Squiz DisallowObjectStringIndexSniff now allows indexes that contain dots and reserved words
    - Squiz standard now throws nesting level and cyclomatic complexity errors at much higher levels
    - Squiz CommentedOutCodeSniff now ignores common comment framing chacacters
    - Squiz ClassCommentSniff now ensures the open comment tag is the only content on the first line
    - Squiz FileCommentSniff now ensures the open comment tag is the only content on the first line
    - Squiz FunctionCommentSniff now ensures the open comment tag is the only content on the first line
    - Squiz VariableCommentSniff now ensures the open comment tag is the only content on the first line
    - Squiz NonExecutableCodeSniff now warns about empty return statements that are not required
    - Removed ForbiddenStylesSniff from Squiz standard
      -- It is now in in the MySource standard as BrowserSpecificStylesSniff
      -- New BrowserSpecificStylesSniff ignores files with browser-specific suffixes
    - MySource IncludeSystemSniff no longer throws errors when extending the Exception class
    - MySource IncludeSystemSniff no longer throws errors for the abstract widget class
    - MySource IncludeSystemSniff and UnusedSystemSniff now allow includes inside IF statements
    - MySource IncludeSystemSniff no longer throws errors for included widgets inside methods
    - MySource GetRequestDataSniff now throws errors for using $_FILES
    - MySource CreateWidgetTypeCallbackSniff now allows return statements in nested functions
    - MySource DisallowSelfActionsSniff now ignores abstract classes
    - Fixed a problem with the SVN pre-commit hook for PHP versions without vertical whitespace regex support
    - Fixed bug #16740 : False positives for heredoc strings and unused parameter sniff
    - Fixed bug #16794 : ValidLogicalOperatorsSniff doesn't report operators not in lowercase
    - Fixed bug #16804 : Report filename is shortened too much
    - Fixed bug #16821 : Bug in Squiz_Sniffs_WhiteSpace_OperatorSpacingSniff
      -- Thanks to Jaroslav Hanslík for the patch
    - Fixed bug #16836 : Notice raised when using semicolon to open case
    - Fixed bug #16855 : Generic standard sniffs incorrectly for define() method
    - Fixed bug #16865 : Two bugs in Squiz_Sniffs_WhiteSpace_OperatorSpacingSniff
      -- Thanks to Jaroslav Hanslík for the patch
    - Fixed bug #16902 : Inline If Declaration bug
    - Fixed bug #16960 : False positive for late static binding in Squiz/ScopeKeywordSpacingSniff
      -- Thanks to Jakub Tománek for the patch
    - Fixed bug #16976 : The phpcs attempts to process symbolic links that don't resolve to files
    - Fixed bug #17017 : Including one file in the files sniffed alters errors reported for another file
   </notes>
  </release>
  <release>
   <version>
    <release>1.2.1</release>
    <api>1.2.1</api>
   </version>
   <stability>
    <release>stable</release>
    <api>stable</api>
   </stability>
   <date>2009-11-17</date>
   <license uri="https://github.com/squizlabs/PHP_CodeSniffer/blob/master/licence.txt">BSD License</license>
   <notes>
    - Added a new report type --report=svnblame to show how many errors and warnings were committed by each author
      -- Also shows the percentage of their code that are errors and warnings
      -- Requires you to have the SVN command in your path
      -- Make sure SVN is storing usernames and passwords (if required) or you will need to enter them for each file
      -- You can also use the -s command line argument to see the different types of errors authors are committing
      -- You can use the -v command line argument to see all authors, even if they have no errors or warnings
    - Added a new command line argument --report-width to allow you to set the column width of screen reports
      -- Reports wont accept values less than 70 or else they get too small
      -- Can also be set via a config var: phpcs --config-set report_width 100
    - You can now get PHP_CodeSniffer to ignore a whole file by adding @codingStandardsIgnoreFile in the content
      -- If you put it in the first two lines the file wont even be tokenized, so it will be much quicker
    - Reports now print their file lists in alphabetical order
    - PEAR FunctionDeclarationSniff now reports error for incorrect closing bracket placement in multi-line definitions
    - Added Generic CallTimePassByRefenceSniff to prohibit the passing of variables into functions by reference
      -- Thanks to Florian Grandel for the contribution
    - Added Squiz DisallowComparisonAssignmentSniff to ban the assignment of comparison values to a variable
    - Added Squiz DuplicateStyleDefinitionSniff to check for duplicate CSS styles in a single class block
    - Squiz ArrayDeclarationSniff no longer checks the case of array indexes because that is not its job
    - Squiz PostStatementCommentSniff now allows end comments for class member functions
    - Squiz InlineCommentSniff now supports the checking of JS files
    - MySource CreateWidgetTypeCallbackSniff now allows the callback to be passed to another function
    - MySource CreateWidgetTypeCallbackSniff now correctly ignores callbacks used inside conditions
    - Generic MultipleStatementAlignmentSniff now enforces a single space before equals sign if max padding is reached
    - Fixed a problem in the JS tokenizer where regular expressions containing \// were not converted correctly
    - Fixed a problem tokenizing CSS files where multiple ID targets on a line would look like comments
    - Fixed a problem tokenizing CSS files where class names containing a colon looked like style definitions
    - Fixed a problem tokenizing CSS files when style statements had empty url() calls
    - Fixed a problem tokenizing CSS colours with the letter E in first half of the code
    - Squiz ColonSpacingSniff now ensures it is only checking style definitions in CSS files and not class names
    - Squiz DisallowComparisonAssignmentSniff no longer reports errors when assigning the return value of a function
    - CSS tokenizer now correctly supports multi-line comments
    - When only the case of var names differ for function comments, the error now indicates the case is different
    - Fixed an issue with Generic UnnecessaryStringConcatSniff where it incorrectly suggested removing a concat
    - Fixed bug #16530 : ScopeIndentSniff reports false positive
    - Fixed bug #16533 : Duplicate errors and warnings
    - Fixed bug #16563 : Check file extensions problem in phpcs-svn-pre-commit
      -- Thanks to Kaijung Chen for the patch
    - Fixed bug #16592 : Object operator indentation incorrect when first operator is on a new line
    - Fixed bug #16641 : Notice output
    - Fixed bug #16682 : Squiz_Sniffs_Strings_DoubleQuoteUsageSniff reports string "\0" as invalid
    - Fixed bug #16683 : Typing error in PHP_CodeSniffer_CommentParser_AbstractParser
    - Fixed bug #16684 : Bug in Squiz_Sniffs_PHP_NonExecutableCodeSniff
    - Fixed bug #16692 : Spaces in paths in Squiz_Sniffs_Debug_JavaScriptLintSniff
      -- Thanks to Jaroslav Hanslík for the patch
    - Fixed bug #16696 : Spelling error in MultiLineConditionSniff
    - Fixed bug #16697 : MultiLineConditionSniff incorrect result with inline IF
    - Fixed bug #16698 : Notice in JavaScript Tokenizer
    - Fixed bug #16736 : Multi-files sniffs aren't processed when FILE is a single directory
      -- Thanks to Alexey Shein for the patch
    - Fixed bug #16792 : Bug in Generic_Sniffs_PHP_ForbiddenFunctionsSniff
   </notes>
  </release>
  <release>
   <version>
    <release>1.2.0</release>
    <api>1.2.0</api>
   </version>
   <stability>
    <release>stable</release>
    <api>stable</api>
   </stability>
   <date>2009-08-17</date>
   <license uri="https://github.com/squizlabs/PHP_CodeSniffer/blob/master/licence.txt">BSD License</license>
   <notes>
    - Installed standards are now favoured over custom standards when using the cmd line arg with relative paths
    - Unit tests now use a lot less memory while running
    - Squiz standard now uses Generic EmptyStatementSniff but throws errors instead of warnings
    - Squiz standard now uses Generic UnusedFunctionParameterSniff
    - Removed unused ValidArrayIndexNameSniff from the Squiz standard
    - Fixed bug #16424 : SubversionPropertiesSniff print PHP Warning
    - Fixed bug #16450 : Constant PHP_CODESNIFFER_VERBOSITY already defined (unit tests)
    - Fixed bug #16453 : function declaration long line splitted error
    - Fixed bug #16482 : phpcs-svn-pre-commit ignores extensions parameter
   </notes>
  </release>
  <release>
   <version>
    <release>1.2.0RC3</release>
    <api>1.2.0RC3</api>
   </version>
   <stability>
    <release>beta</release>
    <api>beta</api>
   </stability>
   <date>2009-07-07</date>
   <license uri="https://github.com/squizlabs/PHP_CodeSniffer/blob/master/licence.txt">BSD License</license>
   <notes>
    - You can now use @codingStandardsIgnoreStart and @...End comments to suppress messages (feature request #14002)
    - A warning is now included for files without any code when short_open_tag is set to Off (feature request #12952)
    - You can now use relative paths to your custom standards with the --standard cmd line arg (feature request #14967)
    - You can now override magic methods and functions in PEAR ValidFunctionNameSniff (feature request #15830)
    - MySource IncludeSystemSniff now recognises widget action classes
    - MySource IncludeSystemSniff now knows about unit test classes and changes rules accordingly
   </notes>
  </release>
  <release>
   <version>
    <release>1.2.0RC2</release>
    <api>1.2.0RC2</api>
   </version>
   <stability>
    <release>beta</release>
    <api>beta</api>
   </stability>
   <date>2009-05-25</date>
   <license uri="https://github.com/squizlabs/PHP_CodeSniffer/blob/master/licence.txt">BSD License</license>
   <notes>
    - Test suite can now be run using the full path to AllTests.php (feature request #16179)
    - Fixed bug #15980 : PHP_CodeSniffer change php current directory
      -- Thanks to Dolly Aswin Harahap for the patch
    - Fixed bug #16001 : Notice triggered
    - Fixed bug #16054 : phpcs-svn-pre-commit not showing any errors
    - Fixed bug #16071 : Fatal error: Uncaught PHP_CodeSniffer_Exception
    - Fixed bug #16170 : Undefined Offset -1 in MultiLineConditionSniff.php on line 68
    - Fixed bug #16175 : Bug in Squiz-IncrementDecrementUsageSniff
   </notes>
  </release>
  <release>
   <version>
    <release>1.2.0RC1</release>
    <api>1.2.0RC1</api>
   </version>
   <stability>
    <release>beta</release>
    <api>beta</api>
   </stability>
   <date>2009-03-09</date>
   <license uri="https://github.com/squizlabs/PHP_CodeSniffer/blob/master/licence.txt">BSD License</license>
   <notes>
    - Reports that are output to a file now include a trailing newline at the end of the file
    - Fixed sniff names not shown in -vvv token processing output
    - Added Generic SubversionPropertiesSniff to check that specific svn props are set for files
      -- Thanks to Jack Bates for the contribution
    - The PHP version check can now be overridden in classes that extend PEAR FileCommentSniff
      -- Thanks to Helgi Þormar Þorbjörnsson for the suggestion
    - Added Generic ConstructorNameSniff to check for PHP4 constructor name usage
      -- Thanks to Leif Wickland for the contribution
    - Squiz standard now supports multi-line function and condition sniffs from PEAR standard
    - Squiz standard now uses Generic ConstructorNameSniff
    - Added MySource GetRequestDataSniff to ensure REQUEST, GET and POST are not accessed directly
    - Squiz OperatorBracketSniff now allows square brackets in simple unbracketed operations
    - Fixed the incorrect tokenizing of multi-line block comments in CSS files
    - Fixed bug #15383 : Uncaught PHP_CodeSniffer_Exception
    - Fixed bug #15408 : An unexpected exception has been caught: Undefined offset: 2
    - Fixed bug #15519 : Uncaught PHP_CodeSniffer_Exception
    - Fixed bug #15624 : Pre-commit hook fails with PHP errors
    - Fixed bug #15661 : Uncaught PHP_CodeSniffer_Exception
    - Fixed bug #15722 : "declare(encoding = 'utf-8');" leads to "Missing file doc comment"
    - Fixed bug #15910 : Object operator indention not calculated correctly
   </notes>
  </release>
  <release>
   <version>
    <release>1.2.0a1</release>
    <api>1.2.0a1</api>
   </version>
   <stability>
    <release>alpha</release>
    <api>alpha</api>
   </stability>
   <date>2008-12-18</date>
   <license uri="https://github.com/squizlabs/PHP_CodeSniffer/blob/master/licence.txt">BSD License</license>
   <notes>
    - PHP_CodeSniffer now has a CSS tokenizer for checking CSS files
    - Added support for a new multi-file sniff that sniffs all processed files at once
    - Added new output format --report=emacs to output errors using the emacs standard compile output format
      -- Thanks to Len Trigg for the contribution
    - Reports can now be written to a file using the --report-file command line argument (feature request #14953)
      -- The report is also written to screen when using this argument
    - The CheckStyle, CSV and XML reports now include a source for each error and warning (feature request #13242)
      -- A new report type --report=source can be used to show you the most common errors in your files
    - Added new command line argument -s to show error sources in all reports
    - Added new command line argument --sniffs to specify a list of sniffs to restrict checking to
      -- Uses the sniff source codes that are optionally displayed in reports
    - Changed the max width of error lines from 80 to 79 chars to stop blank lines in the default windows cmd window
    - PHP_CodeSniffer now has a token for an asperand (@ symbol) so sniffs can listen for them
      -- Thanks to Andy Brockhurst for the patch
    - Added Generic DuplicateClassNameSniff that will warn if the same class name is used in multiple files
      -- Not currently used by any standard; more of a multi-file sniff sample than anything useful
    - Added Generic NoSilencedErrorsSniff that warns if PHP errors are being silenced using the @ symbol
      -- Thanks to Andy Brockhurst for the contribution
    - Added Generic UnnecessaryStringConcatSniff that checks for two strings being concatenated
    - Added PEAR FunctionDeclarationSniff to enforce the new multi-line function declaration PEAR standard
    - Added PEAR MultiLineAssignmentSniff to enforce the correct indentation of multi-line assignments
    - Added PEAR MultiLineConditionSniff to enforce the new multi-line condition PEAR standard
    - Added PEAR ObjectOperatorIndentSniff to enforce the new chained function call PEAR standard
    - Added MySource DisallowSelfActionSniff to ban the use of self::method() calls in Action classes
    - Added MySource DebugCodeSniff to ban the use of Debug::method() calls
    - Added MySource CreateWidgetTypeCallback sniff to check callback usage in widget type create methods
    - Added Squiz DisallowObjectStringIndexSniff that forces object dot notation in JavaScript files
      -- Thanks to Sertan Danis for the contribution
    - Added Squiz DiscouragedFunctionsSniff to warn when using debug functions
    - Added Squiz PropertyLabelSniff to check whitespace around colons in JS property and label declarations
    - Added Squiz DuplicatePropertySniff to check for duplicate property names in JS classes
    - Added Squiz ColonSpacingSniff to check for spacing around colons in CSS style definitions
    - Added Squiz SemicolonSpacingSniff to check for spacing around semicolons in CSS style definitions
    - Added Squiz IdentationSniff to check for correct indentation of CSS files
    - Added Squiz ColourDefinitionSniff to check that CSS colours are defined in uppercase and using shorthand
    - Added Squiz EmptyStyleDefinitionSniff to check for CSS style definitions without content
    - Added Squiz EmptyClassDefinitionSniff to check for CSS class definitions without content
    - Added Squiz ClassDefinitionOpeningBraceSpaceSniff to check for spaces around opening brace of CSS class definitions
    - Added Squiz ClassDefinitionClosingBraceSpaceSniff to check for a single blank line after CSS class definitions
    - Added Squiz ClassDefinitionNameSpacingSniff to check for a blank lines inside CSS class definition names
    - Added Squiz DisallowMultipleStyleDefinitionsSniff to check for multiple style definitions on a single line
    - Added Squiz DuplicateClassDefinitionSniff to check for duplicate CSS class blocks that can be merged
    - Added Squiz ForbiddenStylesSniff to check for usage of browser specific styles
    - Added Squiz OpacitySniff to check for incorrect opacity values in CSS
    - Added Squiz LowercaseStyleDefinitionSniff to check for styles that are not defined in lowercase
    - Added Squiz MissingColonSniff to check for style definitions where the colon has been forgotten
    - Added Squiz MultiLineFunctionDeclarationSniff to check that multi-line declarations contain one param per line
    - Added Squiz JSLintSniff to check for JS errors using the jslint.js script through Rhino
      -- Set jslint path using phpcs --config-set jslint_path /path/to/jslint.js
      -- Set rhino path using phpcs --config-set rhino_path /path/to/rhino
    - Added Generic TodoSniff that warns about comments that contain the word TODO
    - Removed MultipleStatementAlignmentSniff from the PEAR standard as alignment is now optional
    - Generic ForbiddenFunctionsSniff now has protected member var to specify if it should use errors or warnings
    - Generic MultipleStatementAlignmentSniff now has correct error message if assignment is on a new line
    - Generic MultipleStatementAlignmentSniff now has protected member var to allow it to ignore multi-line assignments
    - Generic LineEndingsSniff now supports checking of JS files
    - Generic LineEndingsSniff now supports checking of CSS files
    - Generic DisallowTabIndentSniff now supports checking of CSS files
    - Squiz DoubleQuoteUsageSniff now bans the use of variables in double quoted strings in favour of concatenation
    - Squiz SuperfluousWhitespaceSniff now supports checking of JS files
    - Squiz SuperfluousWhitespaceSniff now supports checking of CSS files
    - Squiz DisallowInlineIfSniff now supports checking of JS files
    - Squiz SemicolonSpacingSniff now supports checking of JS files
    - Squiz PostStatementCommentSniff now supports checking of JS files
    - Squiz FunctionOpeningBraceSpacingSniff now supports checking of JS files
    - Squiz FunctionClosingBraceSpacingSniff now supports checking of JS files
      -- Empty JS functions must have their opening and closing braces next to each other
    - Squiz ControlStructureSpacingSniff now supports checking of JS files
    - Squiz LongConditionClosingCommentSniff now supports checking of JS files
    - Squiz OperatorSpacingSniff now supports checking of JS files
    - Squiz SwitchDeclarationSniff now supports checking of JS files
    - Squiz CommentedOutCodeSniff now supports checking of CSS files
    - Squiz DisallowSizeFunctionsInLoopsSniff now supports checking of JS files for the use of object.length
    - Squiz DisallowSizeFunctionsInLoopsSniff no longer complains about size functions outside of the FOR condition
    - Squiz ControlStructureSpacingSniff now bans blank lines at the end of a control structure
    - Squiz ForLoopDeclarationSniff no longer throws errors for JS FOR loops without semicolons
    - Squiz MultipleStatementAlignmentSniff no longer throws errors if a statement would take more than 8 spaces to align
    - Squiz standard now uses Genric TodoSniff
    - Squiz standard now uses Genric UnnecessaryStringConcatSniff
    - Squiz standard now uses PEAR MultiLineAssignmentSniff
    - Squiz standard now uses PEAR MultiLineConditionSniff
    - Zend standard now uses OpeningFunctionBraceBsdAllmanSniff (feature request #14647)
    - MySource JoinStringsSniff now bans the use of inline array joins and suggests the + operator
    - Fixed incorrect errors that can be generated from abstract scope sniffs when moving to a new file
    - Core tokenizer now matches orphaned curly braces in the same way as square brackets
    - Whitespace tokens at the end of JS files are now added to the token stack
    - JavaScript tokenizer now identifies properties and labels as new token types
    - JavaScript tokenizer now identifies object definitions as a new token type and matches curly braces for them
    - JavaScript tokenizer now identifies DIV_EQUAL and MUL_EQUAL tokens
    - Improved regular expression detection in the JavaScript tokenizer
    - Improve AbstractPatternSniff support so it can listen for any token type, not just weighted tokens
    - Fixed Squiz DoubleQuoteUsageSniff so it works correctly with short_open_tag=Off
    - Fixed bug #14409 : Output of warnings to log file
    - Fixed bug #14520 : Notice: Undefined offset: 1 in /usr/share/php/PHP/CodeSniffer/File.php on line
    - Fixed bug #14637 : Call to processUnknownArguments() misses second parameter $pos
      -- Thanks to Peter Buri for the patch
    - Fixed bug #14889 : Lack of clarity: licence or license
    - Fixed bug #15008 : Nested Parentheses in Control Structure Sniffs
    - Fixed bug #15091 : pre-commit hook attempts to sniff folders
      -- Thanks to Bruce Weirdan for the patch
    - Fixed bug #15124 : AbstractParser.php uses deprecated split() function
      -- Thanks to Sebastian Bergmann for the patch
    - Fixed bug #15188 : PHPCS vs HEREDOC strings
    - Fixed bug #15231 : Notice: Uninitialized string offset: 0 in FileCommentSniff.php on line 555
    - Fixed bug #15336 : Notice: Undefined offset: 2 in /usr/share/php/PHP/CodeSniffer/File.php on line
   </notes>
  </release>
  <release>
   <version>
    <release>1.1.0</release>
    <api>1.1.0</api>
   </version>
   <stability>
    <release>stable</release>
    <api>stable</api>
   </stability>
   <date>2008-07-14</date>
   <license uri="https://github.com/squizlabs/PHP_CodeSniffer/blob/master/licence.txt">BSD License</license>
   <notes>
    - PEAR FileCommentSniff now allows tag orders to be overridden in child classes
      -- Thanks to Jeff Hodsdon for the patch
    - Added Generic DisallowMultipleStatementsSniff to ensure there is only one statement per line
    - Squiz standard now uses DisallowMultipleStatementsSniff
    - Fixed error in Zend ValidVariableNameSniff when checking vars in form: $class->{$var}
    - Fixed bug #14077 : Fatal error: Uncaught PHP_CodeSniffer_Exception: $stackPtr is not a class member
    - Fixed bug #14168 : Global Function -> Static Method and __autoload()
    - Fixed bug #14238 : Line length not checket at last line of a file
    - Fixed bug #14249 : wrong detection of scope_opener
    - Fixed bug #14250 : ArrayDeclarationSniff emit warnings at malformed array
    - Fixed bug #14251 : --extensions option doesn't work
   </notes>
  </release>
  <release>
   <version>
    <release>1.1.0RC3</release>
    <api>1.1.0RC3</api>
   </version>
   <stability>
    <release>beta</release>
    <api>beta</api>
   </stability>
   <date>2008-07-03</date>
   <license uri="https://github.com/squizlabs/PHP_CodeSniffer/blob/master/licence.txt">BSD License</license>
   <notes>
    - PEAR FileCommentSniff now allows tag orders to be overridden in child classes
      -- Thanks to Jeff Hodsdon for the patch
    - Added Generic DisallowMultipleStatementsSniff to ensure there is only one statement per line
    - Squiz standard now uses DisallowMultipleStatementsSniff
    - Fixed error in Zend ValidVariableNameSniff when checking vars in form: $class->{$var}
    - Fixed bug #14077 : Fatal error: Uncaught PHP_CodeSniffer_Exception: $stackPtr is not a class member
    - Fixed bug #14168 : Global Function -> Static Method and __autoload()
    - Fixed bug #14238 : Line length not checket at last line of a file
    - Fixed bug #14249 : wrong detection of scope_opener
    - Fixed bug #14250 : ArrayDeclarationSniff emit warnings at malformed array
    - Fixed bug #14251 : --extensions option doesn't work
   </notes>
  </release>
  <release>
   <version>
    <release>1.1.0RC2</release>
    <api>1.1.0RC2</api>
   </version>
   <stability>
    <release>beta</release>
    <api>beta</api>
   </stability>
   <date>2008-06-13</date>
   <license uri="https://github.com/squizlabs/PHP_CodeSniffer/blob/master/licence.txt">BSD License</license>
   <notes>
    - Permission denied errors now stop script execution but still display current errors (feature request #14076)
    - Added Squiz ValidArrayIndexNameSniff to ensure array indexes do not use camel case
    - Squiz ArrayDeclarationSniff now ensures arrays are not declared with camel case index values
    - PEAR ValidVariableNameSniff now alerts about a possible parse error for member vars inside an interface
    - Fixed bug #13921 : js parsing fails for comments on last line of file
    - Fixed bug #13922 : crash in case of malformed (but tokenized) php file
      -- PEAR and Squiz ClassDeclarationSniff now throw warnings for possible parse errors
      -- Squiz ValidClassNameSniff now throws warning for possible parse errors
      -- Squiz ClosingDeclarationCommentSniff now throws additonal warnings for parse errors
   </notes>
  </release>
  <release>
   <version>
    <release>1.1.0RC1</release>
    <api>1.1.0RC1</api>
   </version>
   <stability>
    <release>beta</release>
    <api>beta</api>
   </stability>
   <date>2008-05-13</date>
   <license uri="https://github.com/squizlabs/PHP_CodeSniffer/blob/master/licence.txt">BSD License</license>
   <notes>
    - Added support for multiple tokenizers so PHP_CodeSniffer can check more than just PHP files
      -- PHP_CodeSniffer now has a JS tokenizer for checking JavaScript files
      -- Sniffs need to be updated to work with additional tokenizers, or new sniffs written for them
   - phpcs now exits with status 2 if the tokenier extension has been disabled (feature request #13269)
   - Added scripts/phpcs-svn-pre-commit that can be used as an SVN pre-commit hook
     -- Also reworked the way the phpcs script works to make it easier to wrap it with other functionality
     -- Thanks to Jack Bates for the contribution
   - Fixed error in phpcs error message when a supplied file does not exist
   - Fixed a cosmetic error in AbstractPatternSniff where the "found" string was missing some content
   - Added sniffs that implement part of the PMD rule catalog to the Generic standard
     -- Thanks to Manuel Pichler for the contribution of all these sniffs.
   - Squiz FunctionCommentThrowTagSniff no longer throws errors for function that only throw variables
   - Generic ScopeIndentSniff now has private member to enforce exact indent matching
   - Replaced Squiz DisallowCountInLoopsSniff with Squiz DisallowSizeFunctionsInLoopsSniff
     -- Thanks to Jan Miczaika for the sniff
   - Squiz BlockCommentSniff now checks inline doc block comments
   - Squiz InlineCommentSniff now checks inline doc block comments
   - Squiz BlockCommentSniff now checks for no blank line before first comment in a function
   - Squiz DocCommentAlignmentSniff now ignores inline doc block comments
   - Squiz ControlStructureSpacingSniff now ensures no blank lines at the start of control structures
   - Squiz ControlStructureSpacingSniff now ensures no blank lines between control structure closing braces
   - Squiz IncrementDecrementUsageSniff now ensures inc/dec ops are bracketed in string concats
   - Squiz IncrementDecrementUsageSniff now ensures inc/dec ops are not used in arithmetic operations
   - Squiz FunctionCommentSniff no longer throws errors if return value is mixed but function returns void somewhere
   - Squiz OperatorBracketSniff no allows function call brackets to count as operator brackets
   - Squiz DoubleQuoteUsageSniff now supports \x \f and \v (feature request #13365)
   - Squiz ComparisonOperatorUsageSniff now supports JS files
   - Squiz ControlSignatureSniff now supports JS files
   - Squiz ForLoopDeclarationSniff now supports JS files
   - Squiz OperatorBracketSniff now supports JS files
   - Squiz InlineControlStructureSniff now supports JS files
   - Generic LowerCaseConstantSniff now supports JS files
   - Generic DisallowTabIndentSniff now supports JS files
   - Generic MultipleStatementAlignmentSniff now supports JS files
   - Added Squiz ObjectMemberCommaSniff to ensure the last member of a JS object is not followed by a comma
   - Added Squiz ConstantCaseSniff to ensure the PHP constants are uppercase and JS lowercase
   - Added Squiz JavaScriptLintSniff to check JS files with JSL
     -- Set path using phpcs --config-set jsl_path /path/to/jsl
   - Added MySource FirebugConsoleSniff to ban the use of "console" for JS variable and function names
   - Added MySource JoinStringsSniff to enforce the use of join() to concatenate JS strings
   - Added MySource AssignThisSniff to ensure this is only assigned to a var called self
   - Added MySource DisallowNewWidgetSniff to ban manual creation of widget objects
   - Removed warning shown in Zend CodeAnalyzerSniff when the ZCA path is not set
   - Fixed error in Squiz ValidVariableNameSniff when checking vars in the form $obj->$var
   - Fixed error in Squiz DisallowMultipleAssignmentsSniff when checking vars in the form $obj->$var
   - Fixed error in Squiz InlineCommentSniff where comments for class constants were seen as inline
   - Fixed error in Squiz BlockCommentSniff where comments for class constants were not ignored
   - Fixed error in Squiz OperatorBracketSniff where negative numbers were ignored during comparisons
   - Fixed error in Squiz FunctionSpacingSniff where functions after member vars reported incorrect spacing
   - Fixed bug #13062 : Interface comments aren't handled in PEAR standard
     -- Thanks to Manuel Pichler for the path
   - Fixed bug #13119 : php minimum requirement need to be fix
   - Fixed bug #13156 : Bug in Squiz_Sniffs_PHP_NonExecutableCodeSniff
   - Fixed bug #13158 : Strange behaviour in AbstractPatternSniff
   - Fixed bug #13169 : Undefined variables
   - Fixed bug #13178 : Catch exception in File.php
   - Fixed bug #13254 : Notices output in checkstyle report causes XML issues
   - Fixed bug #13446 : crash with src of phpMyAdmin
     -- Thanks to Manuel Pichler for the path
   </notes>
  </release>
  <release>
   <version>
    <release>1.1.0a1</release>
    <api>1.1.0a1</api>
   </version>
   <stability>
    <release>alpha</release>
    <api>alpha</api>
   </stability>
   <date>2008-04-21</date>
   <license uri="https://github.com/squizlabs/PHP_CodeSniffer/blob/master/licence.txt">BSD License</license>
   <notes>
    - Fixed error in PEAR ValidClassNameSniff when checking class names with double underscores
    - Moved Squiz InlineControlStructureSniff into Generic standard
    - PEAR standard now throws warnings for inline control structures
    - Squiz OutputBufferingIndentSniff now ignores the indentation of inline HTML
    - MySource IncludeSystemSniff now ignores usage of ZipArchive
    - Removed "function" from error messages for Generic function brace sniffs (feature request #13820)
    - Generic UpperCaseConstantSniff no longer throws errors for delcare(ticks = ...)
      -- Thanks to Josh Snyder for the patch
    - Squiz ClosingDeclarationCommentSniff and AbstractVariableSniff now throw warnings for possible parse errors
    - Fixed bug #13827 : AbstractVariableSniff throws "undefined index"
    - Fixed bug #13846 : Bug in Squiz.NonExecutableCodeSniff
    - Fixed bug #13849 : infinite loop in PHP_CodeSniffer_File::findNext()
   </notes>
  </release>
  <release>
   <version>
    <release>1.0.1</release>
    <api>1.0.1</api>
   </version>
   <stability>
    <release>stable</release>
    <api>stable</api>
   </stability>
   <date>2008-02-04</date>
   <license uri="https://github.com/squizlabs/PHP_CodeSniffer/blob/master/licence.txt">BSD License</license>
   <notes>
    - Squiz ArrayDeclarationSniff now throws error if the array keyword is followed by a space
    - Squiz ArrayDeclarationSniff now throws error for empty multi-line arrays
    - Squiz ArrayDeclarationSniff now throws error for multi-line arrays with a single value
    - Squiz DocCommentAlignmentSniff now checks for a single space before tags inside docblocks
    - Squiz ForbiddenFunctionsSniff now disallows is_null() to force use of (=== NULL) instead
    - Squiz VariableCommentSniff now continues throwing errors after the first one is found
    - Squiz SuperfluousWhitespaceSniff now throws errors for multiple blank lines inside functions
    - MySource IncludedSystemSniff now checks extended class names
    - MySource UnusedSystemSniff now checks extended and implemented class names
    - MySource IncludedSystemSniff now supports includeWidget()
    - MySource UnusedSystemSniff now supports includeWidget()
    - Added PEAR ValidVariableNameSniff to check that only private member vars are prefixed with an underscore
    - Added Squiz DisallowCountInLoopsSniff to check for the use of count() in FOR and WHILE loop conditions
    - Added MySource UnusedSystemSniff to check for included classes that are never used
    - Fixed a problem that caused the parentheses map to sometimes contain incorrect values
    - Fixed bug #12767 : Cant run phpcs from dir with PEAR subdir
    - Fixed bug #12773 : Reserved variables are not detected in strings
      -- Thanks to Wilfried Loche for the patch
    - Fixed bug #12832 : Tab to space conversion does not work
    - Fixed bug #12888 : extra space indentation = Notice: Uninitialized string offset...
    - Fixed bug #12909 : Default generateDocs function does not work under linux
      -- Thanks to Paul Smith for the patch
    - Fixed bug #12957 : PHP 5.3 magic method __callStatic
      -- Thanks to Manuel Pichler for the patch
   </notes>
  </release>
  <release>
   <version>
    <release>1.0.0</release>
    <api>1.0.0</api>
   </version>
   <stability>
    <release>stable</release>
    <api>stable</api>
   </stability>
   <date>2007-12-21</date>
   <license uri="https://github.com/squizlabs/PHP_CodeSniffer/blob/master/licence.txt">BSD License</license>
   <notes>
    - You can now specify the full path to a coding standard on the command line (feature request #11886)
      -- This allows you to use standards that are stored outside of PHP_CodeSniffer's own Standard dir
      -- You can also specify full paths in the CodingStandard.php include and exclude methods
      -- Classes, dirs and files need to be names as if the standard was part of PHP_CodeSniffer
      -- Thanks to Dirk Thomas for the doc generator patch and testing
    - Modified the scope map to keep checking after 3 lines for some tokens (feature request #12561)
      -- Those tokens that must have an opener (like T_CLASS) now keep looking until EOF
      -- Other tokens (like T_FUNCTION) still stop after 3 lines for performance
    - You can now esacpe commas in ignore patterns so they can be matched in file names
      -- Thanks to Carsten Wiedmann for the patch
    - Config data is now cached in a global var so the file system is not hit so often
      -- You can also set config data temporarily for the script if you are using your own external script
      -- Pass TRUE as the third argument to PHP_CodeSniffer::setConfigData()
    - PEAR ClassDeclarationSniff no longer throws errors for multi-line class declarations
    - Squiz ClassDeclarationSniff now ensures there is one blank line after a class closing brace
    - Squiz ClassDeclarationSniff now throws errors for a missing end PHP tag after the end class tag
    - Squiz IncrementDecrementUsageSniff no longer throws errors when -= and += are being used with vars
    - Squiz SwitchDeclarationSniff now throws errors for switch statements that do not contain a case statement
      -- Thanks to Sertan Danis for the patch
    - MySource IncludeSystemSniff no longer throws errors for the Util package
    - Fixed bug #12621 : "space after AS" check is wrong
      -- Thanks to Satoshi Oikawa for the patch
    - Fixed bug #12645 : error message is wrong
      -- Thanks to Renoiv for the patch
    - Fixed bug #12651 : Increment/Decrement Operators Usage at -1
   </notes>
  </release>
  <release>
   <version>
    <release>1.0.0RC3</release>
    <api>1.0.0RC3</api>
   </version>
   <stability>
    <release>beta</release>
    <api>beta</api>
   </stability>
   <date>2007-11-30</date>
   <license uri="https://github.com/squizlabs/PHP_CodeSniffer/blob/master/licence.txt">BSD License</license>
   <notes>
    - Added new command line argument --tab-width that will convert tabs to spaces before testing
      -- This allows you to use the existing sniffs that check for spaces even when you use tabs
      -- Can also be set via a config var: phpcs --config-set tab_width 4
      -- A value of zero (the default) tells PHP_CodeSniffer not to replace tabs with spaces
    - You can now change the default report format from "full" to something else
        -- Run: phpcs --config-set report_format [format]
    - Improved performance by optimising the way the scope map is created during tokenising
    - Added new Squiz DisallowInlineIfSniff to disallow the usage of inline IF statements
    - Fixed incorrect errors being thrown for nested switches in Squiz SwitchDeclarationSniff
    - PEAR FunctionCommentSniff no longer complains about missing comments for @throws tags
    - PEAR FunctionCommentSniff now throws error for missing exception class name for @throws tags
    - PHP_CodeSniffer_File::isReference() now correctly returns for functions that return references
    - Generic LineLengthSniff no longer warns about @version lines with CVS or SVN id tags
    - Generic LineLengthSniff no longer warns about @license lines with long URLs
    - Squiz FunctionCommentThrowTagSniff no longer complains about throwing variables
    - Squiz ComparisonOperatorUsageSniff no longer throws incorrect errors for inline IF statements
    - Squiz DisllowMultipleAssignmentsSniff no longer throws errors for assignments in inline IF statements
    - Fixed bug #12455 : CodeSniffer treats content inside heredoc as PHP code
    - Fixed bug #12471 : Checkstyle report is broken
    - Fixed bug #12476 : PHP4 destructors are reported as error
    - Fixed bug #12513 : Checkstyle XML messages need to be utf8_encode()d
      -- Thanks to Sebastian Bergmann for the patch.
    - Fixed bug #12517 : getNewlineAfter() and dos files
   </notes>
  </release>
  <release>
   <version>
    <release>1.0.0RC2</release>
    <api>1.0.0RC2</api>
   </version>
   <stability>
    <release>beta</release>
    <api>beta</api>
   </stability>
   <date>2007-11-14</date>
   <license uri="https://github.com/squizlabs/PHP_CodeSniffer/blob/master/licence.txt">BSD License</license>
   <notes>
    - Added a new Checkstyle report format
      -- Like the current XML format but modified to look like Checkstyle output
      -- Thanks to Manuel Pichler for helping get the format correct
    - You can now hide warnings by default
        -- Run: phpcs --config-set show_warnings 0
        -- If warnings are hidden by default, use the new -w command line argument to override
    - Added new command line argument --config-delete to delete a config value and revert to the default
    - Improved overall performance by optimising tokenising and next/prev methods (feature request #12421)
      -- Thanks to Christian Weiske for the patch
    - Added FunctionCallSignatureSniff to Squiz standard
    - Added @subpackage support to file and class comment sniffs in PEAR standard (feature request #12382)
      -- Thanks to Carsten Wiedmann for the patch
    - An error is now displayed if you use a PHP version less than 5.1.0 (feature request #12380)
      -- Thanks to Carsten Wiedmann for the patch
    - phpcs now exits with status 2 if it receives invalid input (feature request #12380)
      -- This is distinct from status 1, which indicates errors or warnings were found
    - Added new Squiz LanguageConstructSpacingSniff to throw errors for additional whitespace after echo etc.
    - Removed Squiz ValidInterfaceNameSniff
    - PEAR FunctionCommentSniff no longer complains about unknown tags
    - Fixed incorrect errors about missing function comments in PEAR FunctionCommentSniff
    - Fixed incorrect function docblock detection in Squiz FunctionCommentSniff
    - Fixed incorrect errors for list() in Squiz DisallowMultipleAssignmentsSniff
    - Errors no longer thrown if control structure is followed by a CASE's BREAK in Squiz ControlStructureSpacingSniff
    - Fixed bug #12368 : Autoloader cannot be found due to include_path override
      -- Thanks to Richard Quadling for the patch
    - Fixed bug #12378 : equal sign alignments problem with while()
   </notes>
  </release>
  <release>
   <version>
    <release>1.0.0RC1</release>
    <api>1.0.0RC1</api>
   </version>
   <stability>
    <release>beta</release>
    <api>beta</api>
   </stability>
   <date>2007-11-01</date>
   <license uri="https://github.com/squizlabs/PHP_CodeSniffer/blob/master/licence.txt">BSD License</license>
   <notes>
    - Main phpcs script can now be run from a CVS checkout without installing the package
    - Added a new CSV report format
      -- Header row indicates what position each element is in
      -- Always use the header row to determine positions rather than assuming the format, as it may change
    - XML and CSV report formats now contain information about which column the error occurred at
      -- Useful if you want to highlight the token that caused the error in a custom application
    - Square bracket tokens now have bracket_opener and bracket_closer set
    - Added new Squiz SemicolonSpacingSniff to throw errors if whitespace is found before a semicolon
    - Added new Squiz ArrayBracketSpacingSniff to throw errors if whitespace is found around square brackets
    - Added new Squiz ObjectOperatorSpacingSniff to throw errors if whitespace is found around object operators
    - Added new Squiz DisallowMultipleAssignmentsSniff to throw errors if multiple assignments are on the same line
    - Added new Squiz ScopeKeywordSpacingSniff to throw errors if there is not a single space after a scope modifier
    - Added new Squiz ObjectInstantiationSniff to throw errors if new objects are not assigned to a variable
    - Added new Squiz FunctionDuplicateArgumentSniff to throw errors if argument is declared multiple times in a function
    - Added new Squiz FunctionOpeningBraceSpaceSniff to ensure there are no blank lines after a function open brace
    - Added new Squiz CommentedOutCodeSniff to warn about comments that looks like they are commented out code blocks
    - Added CyclomaticComplexitySniff to Squiz standard
    - Added NestingLevelSniff to Squiz standard
    - Squiz ForbiddenFunctionsSniff now recommends echo() instead of print()
    - Squiz ValidLogicalOperatorsSniff now recommends ^ instead of xor
    - Squiz SwitchDeclarationSniff now contains more checks
      -- A single space is required after the case keyword
      -- No space is allowed before the colon in a case or default statement
      -- All switch statements now require a default case
      -- Default case must contain a break statement
      -- Empty default case must contain a comment describing why the default is ignored
      -- Empty case statements are not allowed
      -- Case and default statements must not be followed by a blank line
      -- Break statements must be followed by a blank line or the closing brace
      -- There must be no blank line before a break statement
    - Squiz standard is now using the PEAR IncludingFileSniff
    - PEAR ClassCommentSniff no longer complains about unknown tags
    - PEAR FileCommentSniff no longer complains about unknown tags
    - PEAR FileCommentSniff now accepts multiple @copyright tags
    - Squiz BlockCommentSniff now checks that comment starts with a capital letter
    - Squiz InlineCommentSniff now has better checking to ensure comment starts with a capital letter
    - Squiz ClassCommentSniff now checks that short and long comments start with a capital letter
    - Squiz FunctionCommentSniff now checks that short, long and param comments start with a capital letter
    - Squiz VariableCommentSniff now checks that short and long comments start with a capital letter
    - Fixed error with multi-token array indexes in Squiz ArrayDeclarationSniff
    - Fixed error with checking shorthand IF statements without a semicolon in Squiz InlineIfDeclarationSniff
    - Fixed error where constants used as defulat values in function declarations were seen as type hints
    - Fixed bug #12316 : PEAR is no longer the default standard
    - Fixed bug #12321 : wrong detection of missing function docblock
   </notes>
  </release>
  <release>
   <version>
    <release>0.9.0</release>
    <api>0.9.0</api>
   </version>
   <stability>
    <release>beta</release>
    <api>beta</api>
   </stability>
   <date>2007-09-24</date>
   <license uri="https://github.com/squizlabs/PHP_CodeSniffer/blob/master/licence.txt">BSD License</license>
   <notes>
    - Added a config system for setting config data across phpcs runs
    - You can now change the default coding standard from PEAR to something else
      -- Run: phpcs --config-set default_standard [standard]
    - Added new Zend coding standard to check code against the Zend Framework standards
      -- The complete standard is not yet implemented
      -- Specify --standard=Zend to use
      -- Thanks to Johann-Peter Hartmann for the contribution of some sniffs
      -- Thanks to Holger Kral for the Code Analyzer sniff
   </notes>
  </release>
  <release>
   <version>
    <release>0.8.0</release>
    <api>0.8.0</api>
   </version>
   <stability>
    <release>beta</release>
    <api>beta</api>
   </stability>
   <date>2007-08-08</date>
   <license uri="https://github.com/squizlabs/PHP_CodeSniffer/blob/master/licence.txt">BSD License</license>
   <notes>
    - Added new XML report format; --report=xml (feature request #11535)
      -- Thanks to Brett Bieber for the patch
    - Added new command line argument --ignore to specify a list of files to skip (feature request #11556)
    - Added PHPCS and MySource coding standards into the core install
    - Scope map no longer gets confused by curly braces that act as string offsets
    - Removed CodeSniffer/SniffException.php as it is no longer used
    - Unit tests can now be run directly from a CVS checkout
    - Made private vars and functions protected in PHP_CodeSniffer class so this package can be overridden
    - Added new Metrics category to Generic coding standard
      -- Contains Cyclomatic Complexity and Nesting Level sniffs
      -- Thanks to Johann-Peter Hartmann for the contribution
    - Added new Generic DisallowTabIndentSniff to throw errors if tabs are used for indentation (feature request #11738)
      -- PEAR and Squiz standards use this new sniff to throw more specific indentation errors
    - Generic MultipleStatementAlignmentSniff has new private var to set a padding size limit (feature request #11555)
    - Generic MultipleStatementAlignmentSniff can now handle assignments that span multiple lines (feature request #11561)
    - Generic LineLengthSniff now has a max line length after which errors are thrown instead of warnings
      -- BC BREAK: Override the protected member var absoluteLineLimit and set it to zero in custom LineLength sniffs
      -- Thanks to Johann-Peter Hartmann for the contribution
    - Comment sniff errors about incorrect tag orders are now more descriptive (feature request #11693)
    - Fixed bug #11473 : Invalid CamelCaps name when numbers used in names
   </notes>
  </release>
  <release>
   <version>
    <release>0.7.0</release>
    <api>0.7.0</api>
   </version>
   <stability>
    <release>beta</release>
    <api>beta</api>
   </stability>
   <date>2007-07-02</date>
   <license uri="https://github.com/squizlabs/PHP_CodeSniffer/blob/master/licence.txt">BSD License</license>
   <notes>
    - BC BREAK: EOL character is now auto-detected and used instead of hard-coded \n
      -- Pattern sniffs must now specify "EOL" instead of "\n" or "\r\n" to use auto-detection
      -- Please use $phpcsFile->eolChar to check for newlines instead of hard-coding "\n" or "\r\n"
      -- Comment parser classes now require you to pass $phpcsFile as an additional argument
    - BC BREAK: Included and excluded sniffs now require .php extension
      -- Please update your coding standard classes and add ".php" to all sniff entries
      -- See CodeSniffer/Standards/PEAR/PEARCodingStandard.php for an example

    - Fixed error where including a directory of sniffs in a coding standard class did not work
    - Coding standard classes can now specify a list of sniffs to exclude as well as include (feature request #11056)
    - Two uppercase characters can now be placed side-by-side in class names in Squiz ValidClassNameSniff
    - SVN tags now allowed in PEAR file doc blocks (feature request #11038)
      -- Thanks to Torsten Roehr for the patch
    - Private methods in commenting sniffs and comment parser are now protected (feature request #11087)
    - Added Generic LineEndingsSniff to check the EOL character of a file
    - PEAR standard now only throws one error per file for incorrect line endings (eg. /r/n)
    - Command line arg -v now shows number of registered sniffs
    - Command line arg -vvv now shows list of registered sniffs
    - Squiz ControlStructureSpacingSniff no longer throws errors if the control structure is at the end of the script
    - Squiz FunctionCommentSniff now throws error for "return void" if function has return statement
    - Squiz FunctionCommentSniff now throws error for functions that return void but specify something else
    - Squiz ValidVariableNameSniff now allows multiple uppercase letters in a row
    - Squiz ForEachLoopDeclarationSniff now throws error for AS keyword not being lowercase
    - Squiz SwitchDeclarationSniff now throws errors for CASE/DEFAULT/BREAK keywords not being lowercase
    - Squiz ArrayDeclarationSniff now handles multi-token array values when checking alignment
    - Squiz standard now enforces a space after cast tokens
    - Generic MultipleStatementAlignmentSniff no longer gets confused by assignments inside FOR conditions
    - Generic MultipleStatementAlignmentSniff no longer gets confused by the use of list()
    - Added Generic SpaceAfterCastSniff to ensure there is a single space after a cast token
    - Added Generic NoSpaceAfterCastSniff to ensure there is no whitespace after a cast token
    - Added PEAR ClassDeclarationSniff to ensure the opening brace of a class is on the line after the keyword
    - Added Squiz ScopeClosingBraceSniff to ensure closing braces are aligned correctly
    - Added Squiz EvalSniff to discourage the use of eval()
    - Added Squiz LowercaseDeclarationSniff to ensure all declaration keywords are lowercase
    - Added Squiz LowercaseClassKeywordsSniff to ensure all class declaration keywords are lowercase
    - Added Squiz LowercaseFunctionKeywordsSniff to ensure all function declaration keywords are lowercase
    - Added Squiz LowercasePHPFunctionsSniff to ensure all calls to inbuilt PHP functions are lowercase
    - Added Squiz CastSpacingSniff to ensure cast statements dont contain whitespace
    - Errors no longer thrown when checking 0 length files with verbosity on
    - Fixed bug #11105 : getIncludedSniffs() not working anymore
      -- Thanks to Blair Robertson for the patch
    - Fixed bug #11120 : Uninitialized string offset in AbstractParser.php on line 200
   </notes>
  </release>
  <release>
   <version>
    <release>0.6.0</release>
    <api>0.6.0</api>
   </version>
   <stability>
    <release>beta</release>
    <api>beta</api>
   </stability>
   <date>2007-05-15</date>
   <license uri="https://github.com/squizlabs/PHP_CodeSniffer/blob/master/licence.txt">BSD License</license>
   <notes>
    - The number of errors and warnings found is now shown for each file while checking the file if verbosity is enabled
    - Now using PHP_EOL instead of hard-coded \n so output looks good on Windows (feature request #10761)
      - Thanks to Carsten Wiedmann for the patch.
    - phpcs now exits with status 0 (no errors) or 1 (errors found) (feature request #10348)
    - Added new -l command line argument to stop recursion into directories (feature request #10979)
    - Fixed variable name error causing incorrect error message in Squiz ValidVariableNameSniff
    - Fixed bug #10757 : Error in ControlSignatureSniff
    - Fixed bugs #10751, #10777 : Sniffer class paths handled incorrectly in Windows
      - Thanks to Carsten Wiedmann for the patch.
    - Fixed bug #10961 : Error "Last parameter comment requires a blank newline after it" thrown
    - Fixed bug #10983 : phpcs outputs notices when checking invalid PHP
    - Fixed bug #10980 : Incorrect warnings for equals sign
   </notes>
  </release>
  <release>
   <version>
    <release>0.5.0</release>
    <api>0.5.0</api>
   </version>
   <stability>
    <release>beta</release>
    <api>beta</api>
   </stability>
   <date>2007-04-17</date>
   <license uri="https://github.com/squizlabs/PHP_CodeSniffer/blob/master/licence.txt">BSD License</license>
   <notes>
    - BC BREAK: Coding standards now require a class to be added so PHP_CodeSniffer can get information from them
      - Please read the end user docs for info about the new class required for all coding standards

    - Coding standards can now include sniffs from other standards, or whole standards, without writing new sniff files
    - PHP_CodeSniffer_File::isReference() now correctly returns for references in function declarations
    - PHP_CodeSniffer_File::isReference() now returns false if you don't pass it a T_BITWISE_AND token
    - PHP_CodeSniffer_File now stores the absolute path to the file so sniffs can check file locations correctly
    - Fixed undefined index error in AbstractVariableSniff for variables inside an interface function definition
    - Added MemberVarSpacingSniff to Squiz standard to enforce one-line spacing between member vars
    - Add FunctionCommentThrowTagSniff to Squiz standard to check that @throws tags are correct
    - Fixed problems caused by references and type hints in Squiz FunctionDeclarationArgumentSpacingSniff
    - Fixed problems with errors not being thrown for some misaligned @param comments in Squiz FunctionCommentSniff
    - Fixed badly spaced comma error being thrown for "extends" class in Squiz ClassDeclarationSniff
    - Errors no longer thrown for class method names in Generic ForbiddenFunctionsSniff
    - Errors no longer thrown for type hints in front of references in Generic UpperCaseConstantNameSniff
    - Errors no longer thrown for correctly indented buffered lines in Squiz ScopeIndexSniff
    - Errors no longer thrown for user-defined functions named as forbidden functions in Generic ForbiddenFunctionsSniff
    - Errors no longer thrown on __autoload functions in PEAR ValidFunctionNameSniff
    - Errors now thrown for __autoload methods in PEAR ValidFunctionNameSniff
    - Errors now thrown if constructors or destructors have @return tags in Squiz FunctionCommentSniff
    - Errors now thrown if @throws tags dont start with a capital and end with a full stop in Squiz FunctionCommentSniff
    - Errors now thrown for invalid @var tag values in Squiz VariableCommentSniff
    - Errors now thrown for missing doc comment in Squiz VariableCommentSniff
    - Errors now thrown for unspaced operators in FOR loop declarations in Squiz OperatorSpacingSniff
    - Errors now thrown for using ob_get_clean/flush functions to end buffers in Squiz OutputBufferingIndentSniff
    - Errors now thrown for all missing member variable comments in Squiz VariableCommentSniff
   </notes>
  </release>
  <release>
   <version>
    <release>0.4.0</release>
    <api>0.4.0</api>
   </version>
   <stability>
    <release>beta</release>
    <api>beta</api>
   </stability>
   <date>2007-02-19</date>
   <license uri="https://github.com/squizlabs/PHP_CodeSniffer/blob/master/licence.txt">BSD License</license>
   <notes>
    - Standard name specified with --standard command line argument is no longer case sensitive
    - Long error and warning messages are now wrapped to 80 characters in the full error report (thanks Endre Czirbesz)
    - Shortened a lot of error and warning messages so they don't take up so much room
    - Squiz FunctionCommentSniff now checks that param comments start with a capital letter and end with a full stop
    - Squiz FunctionSpacingSniff now reports incorrect lines below function on closing brace, not function keyword
    - Squiz FileCommentSniff now checks that there are no blank lines between the open PHP tag and the comment
    - PHP_CodeSniffer_File::isReference() now returns correctly when checking refs on right side of =>
    - Fixed incorrect error with switch closing brace in Squiz SwitchDeclarationSniff
    - Fixed missing error when multiple statements are not aligned correctly with object operators
    - Fixed incorrect errors for some PHP special variables in Squiz ValidVariableNameSniff
    - Fixed incorrect errors for arrays that only contain other arrays in Squiz ArrayDeclarationSniff
    - Fixed bug #9844 : throw new Exception(\n accidently reported as error but it ain't
   </notes>
  </release>
  <release>
   <version>
    <release>0.3.0</release>
    <api>0.3.0</api>
   </version>
   <stability>
    <release>beta</release>
    <api>beta</api>
   </stability>
   <date>2007-01-11</date>
   <license uri="https://github.com/squizlabs/PHP_CodeSniffer/blob/master/licence.txt">BSD License</license>
   <notes>
    - Updated package.xml to version 2
    - Specifying coding standard on command line is now optional, even if you have multiple standards installed
      - PHP_CodeSniffer uses the PEAR coding standard by default if no standard is specified
    - New command line option, --extensions, to specify a comma separated list of file extensions to check
    - Converted all unit tests to PHPUnit 3 format
    - Added new coding standard, Squiz, that can be used as an alternative to PEAR
      - also contains more examples of sniffs
      - some may be moved into the Generic coding standard if required
    - Added MultipleStatementAlignmentSniff to Generic standard
    - Added ScopeIndentSniff to Generic standard
    - Added ForbiddenFunctionsSniff to Generic standard
    - Added FileCommentSniff to PEAR standard
    - Added ClassCommentSniff to PEAR standard
    - Added FunctionCommentSniff to PEAR standard
    - Change MultipleStatementSniff to MultipleStatementAlignmentSniff in PEAR standard
    - Replaced Methods directory with Functions directory in Generic and PEAR standards
      - also renamed some of the sniffs in those directories
    - Updated file, class and method comments for all files
    - Fixed bug #9274 : nested_parenthesis element not set for open and close parenthesis tokens
    - Fixed bug #9411 : too few pattern characters cause incorrect error report
   </notes>
  </release>
  <release>
   <version>
    <release>0.2.1</release>
    <api>0.2.1</api>
   </version>
   <stability>
    <release>alpha</release>
    <api>alpha</api>
   </stability>
   <date>2006-11-09</date>
   <license uri="https://github.com/squizlabs/PHP_CodeSniffer/blob/master/licence.txt">BSD License</license>
   <notes>
    - Fixed bug #9274 : nested_parenthesis element not set for open and close parenthesis tokens
   </notes>
  </release>
  <release>
   <version>
    <release>0.2.0</release>
    <api>0.2.0</api>
   </version>
   <stability>
    <release>alpha</release>
    <api>alpha</api>
   </stability>
   <date>2006-10-13</date>
   <license uri="https://github.com/squizlabs/PHP_CodeSniffer/blob/master/licence.txt">BSD License</license>
   <notes>
    - Added a generic standards package that will contain generic sniffs to be used in specific coding standards
      - thanks to Frederic Poeydomenge for the idea
    - Changed PEAR standard to use generic sniffs where available
    - Added LowerCaseConstantSniff to Generic standard
    - Added UpperCaseConstantSniff to Generic standard
    - Added DisallowShortOpenTagSniff to Generic standard
    - Added LineLengthSniff to Generic standard
    - Added UpperCaseConstantNameSniff to Generic standard
    - Added OpeningMethodBraceBsdAllmanSniff to Generic standard (contrib by Frederic Poeydomenge)
    - Added OpeningMethodBraceKernighanRitchieSniff to Generic standard (contrib by Frederic Poeydomenge)
    - Added framework for core PHP_CodeSniffer unit tests
    - Added unit test for PHP_CodeSniffer:isCamelCaps method
    - ScopeClosingBraceSniff now checks indentation of BREAK statements
    - Added new command line arg (-vv) to show developer debug output
    - Fixed some coding standard errors
    - Fixed bug #8834 : Massive memory consumption
    - Fixed bug #8836 : path case issues in package.xml
    - Fixed bug #8843 : confusion on nested switch()
    - Fixed bug #8841 : comments taken as whitespace
    - Fixed bug #8884 : another problem with nested switch() statements
   </notes>
  </release>
  <release>
   <version>
    <release>0.1.1</release>
    <api>0.1.1</api>
   </version>
   <stability>
    <release>alpha</release>
    <api>alpha</api>
   </stability>
   <date>2006-09-25</date>
   <license uri="https://github.com/squizlabs/PHP_CodeSniffer/blob/master/licence.txt">BSD License</license>
   <notes>
    - Added unit tests for all PEAR sniffs
    - Exception class now extends from PEAR_Exception
    - Fixed summary report so files without errors but with warnings are not shown when warnings are hidden
   </notes>
  </release>
  <release>
   <version>
    <release>0.1.0</release>
    <api>0.1.0</api>
   </version>
   <stability>
    <release>alpha</release>
    <api>alpha</api>
   </stability>
   <date>2006-09-19</date>
   <license uri="https://github.com/squizlabs/PHP_CodeSniffer/blob/master/licence.txt">BSD License</license>
   <notes>
    - Reorganised package contents to conform to PEAR standards
    - Changed version numbering to conform to PEAR standards
    - Removed duplicate require_once() of Exception.php from CodeSniffer.php
   </notes>
  </release>
  <release>
   <version>
    <release>0.0.5</release>
    <api>0.0.5</api>
   </version>
   <stability>
    <release>alpha</release>
    <api>alpha</api>
   </stability>
   <date>2006-09-18</date>
   <license uri="https://github.com/squizlabs/PHP_CodeSniffer/blob/master/licence.txt">BSD License</license>
   <notes>
    - Fixed .bat file for situation where php.ini cannot be found so include_path is not set
   </notes>
  </release>
  <release>
   <version>
    <release>0.0.4</release>
    <api>0.0.4</api>
   </version>
   <stability>
    <release>alpha</release>
    <api>alpha</api>
   </stability>
   <date>2006-08-28</date>
   <license uri="https://github.com/squizlabs/PHP_CodeSniffer/blob/master/licence.txt">BSD License</license>
   <notes>
    - Added .bat file for easier running of PHP_CodeSniffer on Windows
    - Sniff that checks method names now works for PHP4 style code where there is no scope keyword
    - Sniff that checks method names now works for PHP4 style constructors
    - Sniff that checks method names no longer incorrectly reports error with magic methods
    - Sniff that checks method names now reports errors with non-magic methods prefixed with __
    - Sniff that checks for constant names no longer incorrectly reports errors with heredoc strings
    - Sniff that checks for constant names no longer incorrectly reports errors with created objects
    - Sniff that checks indentation no longer incorrectly reports errors with heredoc strings
    - Sniff that checks indentation now correctly reports errors with improperly indented multi-line strings
    - Sniff that checks function declarations now checks for spaces before and after an equals sign for default values
    - Sniff that checks function declarations no longer incorrectly reports errors with multi-line declarations
    - Sniff that checks included code no longer incorrectly reports errors when return value is used conditionally
    - Sniff that checks opening brace of function no longer incorrectly reports errors with multi-line declarations
    - Sniff that checks spacing after commas in function calls no longer reports too many errors for some code
    - Sniff that checks control structure declarations now gives more descriptive error message
   </notes>
  </release>
  <release>
   <version>
    <release>0.0.3</release>
    <api>0.0.3</api>
   </version>
   <stability>
    <release>alpha</release>
    <api>alpha</api>
   </stability>
   <date>2006-08-22</date>
   <license uri="https://github.com/squizlabs/PHP_CodeSniffer/blob/master/licence.txt">BSD License</license>
   <notes>
    - Added sniff to check for invalid class and interface names
    - Added sniff to check for invalid function and method names
    - Added sniff to warn if line is greater than 85 characters
    - Added sniff to check that function calls are in the correct format
    - Fixed error where comments were not allowed on the same line as a control structure declaration
    - Added command line arg to print current version (--version)
   </notes>
  </release>
  <release>
   <version>
    <release>0.0.2</release>
    <api>0.0.2</api>
   </version>
   <stability>
    <release>alpha</release>
    <api>alpha</api>
   </stability>
   <date>2006-07-25</date>
   <license uri="https://github.com/squizlabs/PHP_CodeSniffer/blob/master/licence.txt">BSD License</license>
   <notes>
    - Removed the including of checked files to stop errors caused by parsing them
    - Removed the use of reflection so checked files do not have to be included
    - Memory usage has been greatly reduced
    - Much faster tokenising and checking times
    - Reworked the PEAR coding standard sniffs (much faster now)
    - Fix some bugs with the PEAR scope indentation standard
    - Better checking for installed coding standards
    - Can now accept multiple files and dirs on the command line
    - Added an option to list installed coding standards
    - Added an option to print a summary report (number of errors and warnings shown for each file)
    - Added an option to hide warnings from reports
    - Added an option to print verbose output (so you know what is going on)
    - Reordered command line args to put switches first (although order is not enforced)
    - Switches can now be specified together (eg. php -nv) as well as separately (phpcs -n -v)
   </notes>
  </release>
  <release>
   <version>
    <release>0.0.1</release>
    <api>0.0.1</api>
   </version>
   <stability>
    <release>alpha</release>
    <api>alpha</api>
   </stability>
   <date>2006-07-19</date>
   <license uri="https://github.com/squizlabs/PHP_CodeSniffer/blob/master/licence.txt">BSD License</license>
   <notes>Initial preview release.</notes>
  </release>
 </changelog>
</package><|MERGE_RESOLUTION|>--- conflicted
+++ resolved
@@ -26,13 +26,10 @@
  </stability>
  <license uri="https://github.com/squizlabs/PHP_CodeSniffer/blob/master/licence.txt">BSD 3-Clause License</license>
  <notes>
-<<<<<<< HEAD
   - PHP_CodeSniffer::isCamelCaps now allows for acronyms at the start of a string if the strict flag is FALSE
     -- acronyms are defined as at least 2 uppercase characters in a row
     -- e.g., the following is now valid camel caps with strict set to FALSE: XMLParser
-=======
   - The JS tokenizer now has support for the T_THROW token
->>>>>>> c9a25a03
   - Symlinked directories inside CodeSniffer/Standards and in ruleset.xml files are now supported
     -- Only available since PHP 5.2.11 and 5.3.1
     -- Thanks to Maik Penz for the patch
