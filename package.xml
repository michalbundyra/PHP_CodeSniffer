--- conflicted
+++ resolved
@@ -26,7 +26,6 @@
  </stability>
  <license uri="https://github.com/squizlabs/PHP_CodeSniffer/blob/master/licence.txt">BSD 3-Clause License</license>
  <notes>
-<<<<<<< HEAD
   - Caching between runs (--cache, --no-cache and "cache" config var) (request #530)
   - Check files in parallel (--parallel=1 for off, --parallel=100 etc) (request #421)
   - Automatic discovery of executable paths (request #571)
@@ -39,64 +38,9 @@
   - can now set severity, message type and exclude patterns for entire sniff, category or standard
   - can include a single sniff code, which will exclude all other codes from that sniff
     -- if the sniff is already included by an imported standard, set sniff severity to 0 and include the specific message you want
-  - Added support for PHP 7 anonymous classes
-    - Anonymous classes are now tokenized as T_ANON_CLASS and ignored by normal class sniffs
-  - Added support for PHP 7 function return type declarations
-    - Return types are now tokenized as T_RETURN_TYPE
-  - Fixed tokenizing of the XOR operator, which was incorrectly identified as a power operator (bug #765)
-    - The T_POWER token has been removed and replaced by the T_BITWISE_XOR token
-    - The PHP-supplied T_POW token has been replicated for PHP versions before 5.6
-  - Traits are now tokenized in PHP versions before 5.4 to make testing easier
-  - Improved regular expression detection in JS files
-  - PEAR FunctionCallSignatureSniff now properly detects indents in more mixed HTML/PHP code blocks
-  - Full report now properly indents lines when newlines are found inside error messages
-  - Generating documentation without specifying a standard now uses the default standard instead
-    -- Thanks to Ken Guest for the patch
-  - Generic InlineControlStructureSniff now supports braceless do/while loops in JS
-    -- Thanks to Pieter Frenssen for the patch
-  - Added more guard code for function declarations with syntax errors
-    -- Thanks to Yun Young-jin for the patch
-  - Added more guard code for foreach declarations with syntax errors
-      -- Thanks to Johan de Ruijter for the patch
-  - Added more guard code for class declarations with syntax errors
-  - Squiz ArrayDeclarationSniff now has guard code for arrays with syntax errors
-  - Generic InlineControlStructureSniff now correctly fixes ELSEIF statements
-  - Fixed bug #601 : Expected type hint int[]; found array in Squiz FunctionCommentSniff
-    -- Thanks to Scato Eggen for the patch
-  - Fixed bug #625 : Consider working around T_HASHBANG in HHVM 3.5.x and 3.6.x
-    -- Thanks to Kunal Mehta for the patch
-  - Fixed bug #692 : Comment tokenizer can break when using mbstring function overloading
-  - Fixed bug #694 : Long sniff codes can cause PHP warnings in source report when showing error codes
-  - Fixed bug #698 : PSR2.Methods.FunctionCallSignature.Indent forces exact indent of ternary operator parameters
-  - Fixed bug #704 : ScopeIndent can fail when an opening parenthesis is on a line by itself
-  - Fixed bug #707 : Squiz MethodScopeSniff doesn't handle nested functions
-  - Fixed bug #709 : Squiz.Sniffs.Whitespace.ScopeClosingBraceSniff marking indented endif in mixed inline HTML blocks
-  - Fixed bug #711 : Sniffing from STDIN shows Generic.Files.LowercasedFilename.NotFound error
-  - Fixed bug #714 : Fixes suppression of errors using docblocks
-    -- Thanks to Andrzej Karmazyn for the patch
-  - Fixed bug #716 : JSON report is invalid when messages contain newlines or tabs
-    -- Thanks to Pieter Frenssen for the patch
-  - Fixed bug #723 : ScopeIndent can fail when multiple array closers are on the same line
-  - Fixed bug #730 : ScopeIndent can fail when a short array opening square bracket is on a line by itself
-  - Fixed bug #732 : PHP Notice if @package name is made up of all invalid characters
-    -- Adds new error code PEAR.Commenting.FileComment.InvalidPackageValue
-  - Fixed bug #748 : Auto fix for Squiz.Commenting.BlockComment.WrongEnd is incorrect
-    -- Thanks to J.D. Grimes for the patch
-  - Fixed bug #753 : PSR2 standard shouldn't require space after USE block when next code is a closing tag
-  - Fixed bug #768 : PEAR FunctionCallSignature sniff forbids comments after opening parenthesis of a multiline call
-  - Fixed bug #769 : Incorrect detection of variable reference operator when used with short array syntax
-    -- Thanks to Klaus Purer for the patch
-  - Fixed bug #772 : Syntax error when using PHPCBF on alternative style foreach loops
-  - Fixed bug #773 : Syntax error when stripping trailing PHP close tag and previous statement has no semicolon
-  - Fixed bug #778 : PHPCBF creates invalid PHP for inline FOREACH containing multiple control structures
-  - Fixed bug #781 : Incorrect checking for PHP7 return types on multi-line function declartions
-  - Fixed bug #782 : Conditional function declarations cause fixing conflicts in Squiz standard
-    -- Squiz.ControlStructures.ControlSignature no longer enforces a single newline after open brace
-    -- Squiz.WhiteSpace.ControlStructureSpacing can be used to checl spacing at the start/end of control structures
-=======
+
   - Fixed bug #784 : $this->trait is seen as a T_TRAIT token
   - Fixed bug #786 : Switch indent issue with short array notation
->>>>>>> e9f730ac
  </notes>
  <contents>
   <dir name="/">
