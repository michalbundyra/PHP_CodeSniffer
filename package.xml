--- conflicted
+++ resolved
@@ -26,26 +26,9 @@
  </stability>
  <license uri="https://github.com/squizlabs/PHP_CodeSniffer/blob/master/licence.txt">BSD 3-Clause License</license>
  <notes>
-<<<<<<< HEAD
   - Multi-file sniff support has been removed because they are too memory intensive
     -- If you have a custom multi-file sniff, you can convert it into a standard sniff quite easily
     -- See CodeSniffer/Standards/Generic/Sniffs/Classes/DuplicateClassNameSniff.php for an example
-  - Added support for the PHP 5.5 T_FINALLY token to detect try/catch/finally statements
-  - Added empty CodeSniffer.conf to enable config settings for Composer installs
-  - Added Generic EndFileNoNewlineSniff to ensure there is no newline at the end of a file
-  - Autoloader can now load PSR-0 compliant classes
-    -- Thanks to Maik Penz for the patch
-  - Squiz NonExecutableCodeSniff no longer throws error for multi-line RETURNs inside CASE statements
-    -- Thanks to Marc Ypes for the patch
-  - Squiz OperatorSpacingSniff no longer reports errors for negative numbers inside inline THEN statements
-    -- Thanks to Klaus Purer for the patch
-  - Squiz OperatorSpacingSniff no longer reports errors for the assignment of operations involving negative numbers
-  - Squiz SelfMemberReferenceSniff can no longer get into an infinite loop when checking a static call with a namespace
-    -- Thanks to Andy Grunwald for the patch
-  - Fixed bug #19699 : Generic.Files.LineLength giving false positives when tab-width is used
-  - Fixed bug #19726 : Wrong number of spaces expected after instanceof static
-  - Fixed bug #19727 : PSR2: no error reported when using } elseif {
-=======
   - Ignored lines no longer cause the summary report to show incorrect error and warning counts
     -- Thanks to Bert Van Hauwaert for the patch
   - Added PSR2 ControlStructureSpacingSniff to ensure there are no spaces before and after parenthesis in control structures
@@ -61,7 +44,6 @@
   - Fixed bug #19764 : Instead of for traits throws uppercase constant name errors
   - Fixed bug #19772 : PSR2_Sniffs_Namespaces_UseDeclarationSniff does not properly recognize last use
   - Fixed bug #19775 : False positive in NonExecutableCode sniff when not using curly braces
->>>>>>> 8b6a23ff
  </notes>
  <contents>
   <dir name="/">
