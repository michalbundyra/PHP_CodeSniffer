<?xml version="1.0" encoding="UTF-8"?>
<package packagerversion="1.4.10" version="2.0" xmlns="http://pear.php.net/dtd/package-2.0" xmlns:tasks="http://pear.php.net/dtd/tasks-1.0" xmlns:xsi="http://www.w3.org/2001/XMLSchema-instance" xsi:schemaLocation="http://pear.php.net/dtd/tasks-1.0
http://pear.php.net/dtd/tasks-1.0.xsd
http://pear.php.net/dtd/package-2.0
http://pear.php.net/dtd/package-2.0.xsd">
 <name>PHP_CodeSniffer</name>
 <channel>pear.php.net</channel>
 <summary>PHP_CodeSniffer tokenises PHP, JavaScript and CSS files and detects violations of a defined set of coding standards.</summary>
 <description>PHP_CodeSniffer is a PHP5 script that tokenises PHP, JavaScript and CSS files to detect violations of a defined coding standard. It is an essential development tool that ensures your code remains clean and consistent. It can also help prevent some common semantic errors made by developers.
 </description>
 <lead>
  <name>Greg Sherwood</name>
  <user>squiz</user>
  <email>gsherwood@squiz.net</email>
  <active>yes</active>
 </lead>
 <date>2013-09-26</date>
 <time>10:09:00</time>
 <version>
  <release>1.5.0RC5</release>
  <api>1.5.0RC5</api>
 </version>
 <stability>
  <release>beta</release>
  <api>beta</api>
 </stability>
 <license uri="https://github.com/squizlabs/PHP_CodeSniffer/blob/master/licence.txt">BSD 3-Clause License</license>
 <notes>
<<<<<<< HEAD
  - Fixed bug #20093 : Bug with ternary operator token
=======
  - Fixed bug #20097 : CLI.php throws error in php 5.2
>>>>>>> 4b615f4e
  - Fixed bug #20100 : incorrect Function mysql() has been deprecated report
 </notes>
 <contents>
  <dir name="/">
   <file baseinstalldir="PHP" name="CodeSniffer.php" role="php">
    <tasks:replace from="@package_version@" to="version" type="package-info" />
    <tasks:replace from="@data_dir@" to="data_dir" type="pear-config" />
   </file>
   <file baseinstalldir="PHP" name="CodeSniffer.conf.dist" role="data" />
   <dir name="scripts">
    <file baseinstalldir="" name="phpcs" role="script">
     <tasks:replace from="/usr/bin/env php" to="php_bin" type="pear-config" />
     <tasks:replace from="@package_version@" to="version" type="package-info" />
    </file>
    <file baseinstalldir="" name="phpcs-svn-pre-commit" role="script">
     <tasks:replace from="@php_bin@" to="php_bin" type="pear-config" />
     <tasks:replace from="@package_version@" to="version" type="package-info" />
    </file>
    <file baseinstalldir="" name="phpcs.bat" role="script">
     <tasks:replace from="@php_bin@" to="php_bin" type="pear-config" />
     <tasks:replace from="@bin_dir@" to="bin_dir" type="pear-config" />
     <tasks:replace from="@php_dir@" to="php_dir" type="pear-config" />
     <tasks:replace from="@package_version@" to="version" type="package-info" />
    </file>
   </dir>
   <dir name="tests">
    <dir name="Core">
     <dir name="File">
      <file baseinstalldir="" name="GetMethodParametersTest.php" role="test">
       <tasks:replace from="@package_version@" to="version" type="package-info" />
      </file>
     </dir>
     <file baseinstalldir="" name="AllTests.php" role="test">
      <tasks:replace from="@package_version@" to="version" type="package-info" />
     </file>
     <file baseinstalldir="" name="ErrorSuppressionTest.php" role="test">
      <tasks:replace from="@package_version@" to="version" type="package-info" />
     </file>
     <file baseinstalldir="" name="IsCamelCapsTest.php" role="test">
      <tasks:replace from="@package_version@" to="version" type="package-info" />
     </file>
    </dir>
    <dir name="Standards">
     <file baseinstalldir="" name="AbstractSniffUnitTest.php" role="test">
      <tasks:replace from="@package_version@" to="version" type="package-info" />
     </file>
     <file baseinstalldir="" name="AllSniffs.php" role="test">
      <tasks:replace from="@package_version@" to="version" type="package-info" />
     </file>
    </dir>
    <file baseinstalldir="" name="AllTests.php" role="test">
     <tasks:replace from="@package_version@" to="version" type="package-info" />
    </file>
    <file baseinstalldir="" name="TestSuite.php" role="test">
     <tasks:replace from="@package_version@" to="version" type="package-info" />
    </file>
   </dir>
   <dir name="CodeSniffer">
    <dir name="CommentParser">
     <file baseinstalldir="PHP" name="AbstractDocElement.php" role="php">
      <tasks:replace from="@package_version@" to="version" type="package-info" />
     </file>
     <file baseinstalldir="PHP" name="AbstractParser.php" role="php">
      <tasks:replace from="@package_version@" to="version" type="package-info" />
     </file>
     <file baseinstalldir="PHP" name="ClassCommentParser.php" role="php">
      <tasks:replace from="@package_version@" to="version" type="package-info" />
     </file>
     <file baseinstalldir="PHP" name="CommentElement.php" role="php">
      <tasks:replace from="@package_version@" to="version" type="package-info" />
     </file>
     <file baseinstalldir="PHP" name="DocElement.php" role="php">
      <tasks:replace from="@package_version@" to="version" type="package-info" />
     </file>
     <file baseinstalldir="PHP" name="FunctionCommentParser.php" role="php">
      <tasks:replace from="@package_version@" to="version" type="package-info" />
     </file>
     <file baseinstalldir="PHP" name="MemberCommentParser.php" role="php">
      <tasks:replace from="@package_version@" to="version" type="package-info" />
     </file>
     <file baseinstalldir="PHP" name="PairElement.php" role="php">
      <tasks:replace from="@package_version@" to="version" type="package-info" />
     </file>
     <file baseinstalldir="PHP" name="ParameterElement.php" role="php">
      <tasks:replace from="@package_version@" to="version" type="package-info" />
     </file>
     <file baseinstalldir="PHP" name="ParserException.php" role="php">
      <tasks:replace from="@package_version@" to="version" type="package-info" />
     </file>
     <file baseinstalldir="PHP" name="SingleElement.php" role="php">
      <tasks:replace from="@package_version@" to="version" type="package-info" />
     </file>
    </dir>
    <dir name="DocGenerators">
     <file baseinstalldir="PHP" name="Generator.php" role="php">
      <tasks:replace from="@package_version@" to="version" type="package-info" />
     </file>
     <file baseinstalldir="PHP" name="HTML.php" role="php">
      <tasks:replace from="@package_version@" to="version" type="package-info" />
     </file>
     <file baseinstalldir="PHP" name="Text.php" role="php">
      <tasks:replace from="@package_version@" to="version" type="package-info" />
     </file>
    </dir>
    <dir name="Reports">
     <file baseinstalldir="PHP" name="Checkstyle.php" role="php">
      <tasks:replace from="@package_version@" to="version" type="package-info" />
     </file>
     <file baseinstalldir="PHP" name="Csv.php" role="php">
      <tasks:replace from="@package_version@" to="version" type="package-info" />
     </file>
     <file baseinstalldir="PHP" name="Emacs.php" role="php">
      <tasks:replace from="@package_version@" to="version" type="package-info" />
     </file>
     <file baseinstalldir="PHP" name="Full.php" role="php">
      <tasks:replace from="@package_version@" to="version" type="package-info" />
     </file>
     <file baseinstalldir="PHP" name="Gitblame.php" role="php">
      <tasks:replace from="@package_version@" to="version" type="package-info" />
     </file>
     <file baseinstalldir="PHP" name="Hgblame.php" role="php">
      <tasks:replace from="@package_version@" to="version" type="package-info" />
     </file>
     <file baseinstalldir="PHP" name="Json.php" role="php">
      <tasks:replace from="@package_version@" to="version" type="package-info" />
     </file>
     <file baseinstalldir="PHP" name="Junit.php" role="php">
      <tasks:replace from="@package_version@" to="version" type="package-info" />
     </file>
     <file baseinstalldir="PHP" name="Notifysend.php" role="php">
      <tasks:replace from="@package_version@" to="version" type="package-info" />
     </file>
     <file baseinstalldir="PHP" name="Source.php" role="php">
      <tasks:replace from="@package_version@" to="version" type="package-info" />
     </file>
     <file baseinstalldir="PHP" name="Summary.php" role="php">
      <tasks:replace from="@package_version@" to="version" type="package-info" />
     </file>
     <file baseinstalldir="PHP" name="Svnblame.php" role="php">
      <tasks:replace from="@package_version@" to="version" type="package-info" />
     </file>
     <file baseinstalldir="PHP" name="VersionControl.php" role="php">
      <tasks:replace from="@package_version@" to="version" type="package-info" />
     </file>
     <file baseinstalldir="PHP" name="Xml.php" role="php">
      <tasks:replace from="@package_version@" to="version" type="package-info" />
     </file>
    </dir>
    <dir name="Standards">
     <dir name="Generic">
      <dir name="Docs">
       <dir name="Classes">
        <file baseinstalldir="PHP" name="DuplicateClassNameStandard.xml" role="php" />
       </dir>
       <dir name="Debug">
        <file baseinstalldir="PHP" name="CSSLintStandard.xml" role="php" />
        <file baseinstalldir="PHP" name="ClosureLinterStandard.xml" role="php" />
        <file baseinstalldir="PHP" name="JSHintStandard.xml" role="php" />
       </dir>
       <dir name="Commenting">
        <file baseinstalldir="PHP" name="FixmeStandard.xml" role="php" />
        <file baseinstalldir="PHP" name="TodoStandard.xml" role="php" />
       </dir>
       <dir name="CodeAnalysis">
        <file baseinstalldir="PHP" name="JumbledIncrementerStandard.xml" role="php" />
        <file baseinstalldir="PHP" name="UnusedFunctionParameterStandard.xml" role="php" />
       </dir>
       <dir name="ControlStructures">
        <file baseinstalldir="PHP" name="InlineControlStructureStandard.xml" role="php" />
       </dir>
       <dir name="CodeAnalysis">
        <file baseinstalldir="PHP" name="EmptyStatementStandard.xml" role="php" />
        <file baseinstalldir="PHP" name="ForLoopShouldBeWhileLoopStandard.xml" role="php" />
        <file baseinstalldir="PHP" name="ForLoopWithTestFunctionCallStandard.xml" role="php" />
        <file baseinstalldir="PHP" name="UnconditionalIfStatementStandard.xml" role="php" />
        <file baseinstalldir="PHP" name="UnnecessaryFinalModifierStandard.xml" role="php" />
        <file baseinstalldir="PHP" name="UselessOverridingMethodStandard.xml" role="php" />
       </dir>
       <dir name="Files">
        <file baseinstalldir="PHP" name="ByteOrderMarkStandard.xml" role="php" />
        <file baseinstalldir="PHP" name="EndFileNewlineStandard.xml" role="php" />
        <file baseinstalldir="PHP" name="EndFileNoNewlineStandard.xml" role="php" />
        <file baseinstalldir="PHP" name="InlineHTMLStandard.xml" role="php" />
        <file baseinstalldir="PHP" name="LineEndingsStandard.xml" role="php" />
        <file baseinstalldir="PHP" name="LineLengthStandard.xml" role="php" />
        <file baseinstalldir="PHP" name="LowercasedFilenameStandard.xml" role="php" />
        <file baseinstalldir="PHP" name="OneClassPerFileStandard.xml" role="php" />
        <file baseinstalldir="PHP" name="OneInterfacePerFileStandard.xml" role="php" />
       </dir>
       <dir name="Formatting">
        <file baseinstalldir="PHP" name="DisallowMultipleStatementsStandard.xml" role="php" />
        <file baseinstalldir="PHP" name="MultipleStatementAlignmentStandard.xml" role="php" />
        <file baseinstalldir="PHP" name="NoSpaceAfterCastStandard.xml" role="php" />
        <file baseinstalldir="PHP" name="SpaceAfterCastStandard.xml" role="php" />
       </dir>
       <dir name="Functions">
        <file baseinstalldir="PHP" name="CallTimePassByReferenceStandard.xml" role="php" />
        <file baseinstalldir="PHP" name="FunctionCallArgumentSpacingStandard.xml" role="php" />
        <file baseinstalldir="PHP" name="OpeningFunctionBraceBsdAllmanStandard.xml" role="php" />
        <file baseinstalldir="PHP" name="OpeningFunctionBraceKernighanRitchieStandard.xml" role="php" />
       </dir>
       <dir name="Metrics">
        <file baseinstalldir="PHP" name="CyclomaticComplexityStandard.xml" role="php" />
        <file baseinstalldir="PHP" name="NestingLevelStandard.xml" role="php" />
       </dir>
       <dir name="NamingConventions">
        <file baseinstalldir="PHP" name="CamelCapsFunctionNameStandard.xml" role="php" />
        <file baseinstalldir="PHP" name="ConstructorNameStandard.xml" role="php" />
        <file baseinstalldir="PHP" name="UpperCaseConstantNameStandard.xml" role="php" />
       </dir>
       <dir name="PHP">
        <file baseinstalldir="PHP" name="CharacterBeforePHPOpeningTagStandard.xml" role="php" />
        <file baseinstalldir="PHP" name="ClosingPHPTagStandard.xml" role="php" />
        <file baseinstalldir="PHP" name="DeprecatedFunctionsStandard.xml" role="php" />
        <file baseinstalldir="PHP" name="DisallowShortOpenTagStandard.xml" role="php" />
        <file baseinstalldir="PHP" name="ForbiddenFunctionsStandard.xml" role="php" />
        <file baseinstalldir="PHP" name="LowerCaseConstantStandard.xml" role="php" />
        <file baseinstalldir="PHP" name="LowerCaseKeywordStandard.xml" role="php" />
        <file baseinstalldir="PHP" name="NoSilencedErrorsStandard.xml" role="php" />
        <file baseinstalldir="PHP" name="SAPIUsageStandard.xml" role="php" />
        <file baseinstalldir="PHP" name="UpperCaseConstantStandard.xml" role="php" />
       </dir>
       <dir name="Strings">
        <file baseinstalldir="PHP" name="UnnecessaryStringConcatStandard.xml" role="php" />
       </dir>
       <dir name="VersionControl">
        <file baseinstalldir="PHP" name="SubversionPropertiesStandard.xml" role="php" />
       </dir>
       <dir name="WhiteSpace">
        <file baseinstalldir="PHP" name="DisallowSpaceIndentStandard.xml" role="php" />
        <file baseinstalldir="PHP" name="DisallowTabIndentStandard.xml" role="php" />
        <file baseinstalldir="PHP" name="ScopeIndentStandard.xml" role="php" />
       </dir>
      </dir>
      <dir name="Sniffs">
       <dir name="Classes">
        <file baseinstalldir="PHP" name="DuplicateClassNameSniff.php" role="php">
         <tasks:replace from="@package_version@" to="version" type="package-info" />
        </file>
       </dir>
       <dir name="CodeAnalysis">
        <file baseinstalldir="PHP" name="EmptyStatementSniff.php" role="php">
         <tasks:replace from="@package_version@" to="version" type="package-info" />
        </file>
        <file baseinstalldir="PHP" name="ForLoopShouldBeWhileLoopSniff.php" role="php">
         <tasks:replace from="@package_version@" to="version" type="package-info" />
        </file>
        <file baseinstalldir="PHP" name="ForLoopWithTestFunctionCallSniff.php" role="php">
         <tasks:replace from="@package_version@" to="version" type="package-info" />
        </file>
        <file baseinstalldir="PHP" name="JumbledIncrementerSniff.php" role="php">
         <tasks:replace from="@package_version@" to="version" type="package-info" />
        </file>
        <file baseinstalldir="PHP" name="UnconditionalIfStatementSniff.php" role="php">
         <tasks:replace from="@package_version@" to="version" type="package-info" />
        </file>
        <file baseinstalldir="PHP" name="UnnecessaryFinalModifierSniff.php" role="php">
         <tasks:replace from="@package_version@" to="version" type="package-info" />
        </file>
        <file baseinstalldir="PHP" name="UnusedFunctionParameterSniff.php" role="php">
         <tasks:replace from="@package_version@" to="version" type="package-info" />
        </file>
        <file baseinstalldir="PHP" name="UselessOverridingMethodSniff.php" role="php">
         <tasks:replace from="@package_version@" to="version" type="package-info" />
        </file>
       </dir>
       <dir name="Commenting">
        <file baseinstalldir="PHP" name="FixmeSniff.php" role="php">
         <tasks:replace from="@package_version@" to="version" type="package-info" />
        </file>
        <file baseinstalldir="PHP" name="TodoSniff.php" role="php">
         <tasks:replace from="@package_version@" to="version" type="package-info" />
        </file>
       </dir>
       <dir name="ControlStructures">
        <file baseinstalldir="PHP" name="InlineControlStructureSniff.php" role="php">
         <tasks:replace from="@package_version@" to="version" type="package-info" />
        </file>
       </dir>
       <dir name="Debug">
        <file baseinstalldir="PHP" name="ClosureLinterSniff.php" role="php">
         <tasks:replace from="@package_version@" to="version" type="package-info" />
        </file>
        <file baseinstalldir="PHP" name="CSSLintSniff.php" role="php">
         <tasks:replace from="@package_version@" to="version" type="package-info" />
        </file>
        <file baseinstalldir="PHP" name="JSHintSniff.php" role="php">
         <tasks:replace from="@package_version@" to="version" type="package-info" />
        </file>
       </dir>
       <dir name="Files">
        <file baseinstalldir="PHP" name="ByteOrderMarkSniff.php" role="php">
         <tasks:replace from="@package_version@" to="version" type="package-info" />
        </file>
        <file baseinstalldir="PHP" name="EndFileNewlineSniff.php" role="php">
         <tasks:replace from="@package_version@" to="version" type="package-info" />
        </file>
        <file baseinstalldir="PHP" name="EndFileNoNewlineSniff.php" role="php">
         <tasks:replace from="@package_version@" to="version" type="package-info" />
        </file>
        <file baseinstalldir="PHP" name="InlineHTMLSniff.php" role="php">
         <tasks:replace from="@package_version@" to="version" type="package-info" />
        </file>
        <file baseinstalldir="PHP" name="LineEndingsSniff.php" role="php">
         <tasks:replace from="@package_version@" to="version" type="package-info" />
        </file>
        <file baseinstalldir="PHP" name="LineLengthSniff.php" role="php">
         <tasks:replace from="@package_version@" to="version" type="package-info" />
        </file>
        <file baseinstalldir="PHP" name="LowercasedFilenameSniff.php" role="php">
         <tasks:replace from="@package_version@" to="version" type="package-info" />
        </file>
        <file baseinstalldir="PHP" name="OneClassPerFileSniff.php" role="php">
         <tasks:replace from="@package_version@" to="version" type="package-info" />
        </file>
        <file baseinstalldir="PHP" name="OneInterfacePerFileSniff.php" role="php">
         <tasks:replace from="@package_version@" to="version" type="package-info" />
        </file>
       </dir>
       <dir name="Formatting">
        <file baseinstalldir="PHP" name="DisallowMultipleStatementsSniff.php" role="php">
         <tasks:replace from="@package_version@" to="version" type="package-info" />
        </file>
        <file baseinstalldir="PHP" name="MultipleStatementAlignmentSniff.php" role="php">
         <tasks:replace from="@package_version@" to="version" type="package-info" />
        </file>
        <file baseinstalldir="PHP" name="NoSpaceAfterCastSniff.php" role="php">
         <tasks:replace from="@package_version@" to="version" type="package-info" />
        </file>
        <file baseinstalldir="PHP" name="SpaceAfterCastSniff.php" role="php">
         <tasks:replace from="@package_version@" to="version" type="package-info" />
        </file>
       </dir>
       <dir name="Functions">
        <file baseinstalldir="PHP" name="CallTimePassByReferenceSniff.php" role="php">
         <tasks:replace from="@package_version@" to="version" type="package-info" />
        </file>
        <file baseinstalldir="PHP" name="FunctionCallArgumentSpacingSniff.php" role="php">
         <tasks:replace from="@package_version@" to="version" type="package-info" />
        </file>
        <file baseinstalldir="PHP" name="OpeningFunctionBraceBsdAllmanSniff.php" role="php">
         <tasks:replace from="@package_version@" to="version" type="package-info" />
        </file>
        <file baseinstalldir="PHP" name="OpeningFunctionBraceKernighanRitchieSniff.php" role="php">
         <tasks:replace from="@package_version@" to="version" type="package-info" />
        </file>
       </dir>
       <dir name="Metrics">
        <file baseinstalldir="PHP" name="CyclomaticComplexitySniff.php" role="php">
         <tasks:replace from="@package_version@" to="version" type="package-info" />
        </file>
        <file baseinstalldir="PHP" name="NestingLevelSniff.php" role="php">
         <tasks:replace from="@package_version@" to="version" type="package-info" />
        </file>
       </dir>
       <dir name="NamingConventions">
        <file baseinstalldir="PHP" name="CamelCapsFunctionNameSniff.php" role="php">
         <tasks:replace from="@package_version@" to="version" type="package-info" />
        </file>
        <file baseinstalldir="PHP" name="ConstructorNameSniff.php" role="php">
         <tasks:replace from="@package_version@" to="version" type="package-info" />
        </file>
        <file baseinstalldir="PHP" name="UpperCaseConstantNameSniff.php" role="php">
         <tasks:replace from="@package_version@" to="version" type="package-info" />
        </file>
       </dir>
       <dir name="PHP">
        <file baseinstalldir="PHP" name="CharacterBeforePHPOpeningTagSniff.php" role="php">
         <tasks:replace from="@package_version@" to="version" type="package-info" />
        </file>
        <file baseinstalldir="PHP" name="ClosingPHPTagSniff.php" role="php">
         <tasks:replace from="@package_version@" to="version" type="package-info" />
        </file>
        <file baseinstalldir="PHP" name="DeprecatedFunctionsSniff.php" role="php">
         <tasks:replace from="@package_version@" to="version" type="package-info" />
        </file>
        <file baseinstalldir="PHP" name="DisallowShortOpenTagSniff.php" role="php">
         <tasks:replace from="@package_version@" to="version" type="package-info" />
        </file>
        <file baseinstalldir="PHP" name="ForbiddenFunctionsSniff.php" role="php">
         <tasks:replace from="@package_version@" to="version" type="package-info" />
        </file>
        <file baseinstalldir="PHP" name="LowerCaseConstantSniff.php" role="php">
         <tasks:replace from="@package_version@" to="version" type="package-info" />
        </file>
        <file baseinstalldir="PHP" name="LowerCaseKeywordSniff.php" role="php">
         <tasks:replace from="@package_version@" to="version" type="package-info" />
        </file>
        <file baseinstalldir="PHP" name="NoSilencedErrorsSniff.php" role="php">
         <tasks:replace from="@package_version@" to="version" type="package-info" />
        </file>
        <file baseinstalldir="PHP" name="SAPIUsageSniff.php" role="php">
         <tasks:replace from="@package_version@" to="version" type="package-info" />
        </file>
        <file baseinstalldir="PHP" name="UpperCaseConstantSniff.php" role="php">
         <tasks:replace from="@package_version@" to="version" type="package-info" />
        </file>
       </dir>
       <dir name="Strings">
        <file baseinstalldir="PHP" name="UnnecessaryStringConcatSniff.php" role="php">
         <tasks:replace from="@package_version@" to="version" type="package-info" />
        </file>
       </dir>
       <dir name="VersionControl">
        <file baseinstalldir="PHP" name="SubversionPropertiesSniff.php" role="php">
         <tasks:replace from="@package_version@" to="version" type="package-info" />
        </file>
       </dir>
       <dir name="WhiteSpace">
        <file baseinstalldir="PHP" name="DisallowSpaceIndentSniff.php" role="php">
         <tasks:replace from="@package_version@" to="version" type="package-info" />
        </file>
        <file baseinstalldir="PHP" name="DisallowTabIndentSniff.php" role="php">
         <tasks:replace from="@package_version@" to="version" type="package-info" />
        </file>
        <file baseinstalldir="PHP" name="ScopeIndentSniff.php" role="php">
         <tasks:replace from="@package_version@" to="version" type="package-info" />
        </file>
       </dir>
      </dir>
      <dir name="Tests">
       <dir name="Classes">
        <file baseinstalldir="PHP" name="DuplicateClassNameUnitTest.1.inc" role="test" />
        <file baseinstalldir="PHP" name="DuplicateClassNameUnitTest.2.inc" role="test" />
        <file baseinstalldir="PHP" name="DuplicateClassNameUnitTest.3.inc" role="test" />
        <file baseinstalldir="PHP" name="DuplicateClassNameUnitTest.4.inc" role="test" />
        <file baseinstalldir="PHP" name="DuplicateClassNameUnitTest.5.inc" role="test" />
        <file baseinstalldir="PHP" name="DuplicateClassNameUnitTest.6.inc" role="test" />
        <file baseinstalldir="PHP" name="DuplicateClassNameUnitTest.php" role="test">
         <tasks:replace from="@package_version@" to="version" type="package-info" />
        </file>
       </dir>
       <dir name="CodeAnalysis">
        <file baseinstalldir="PHP" name="EmptyStatementUnitTest.inc" role="test" />
        <file baseinstalldir="PHP" name="EmptyStatementUnitTest.php" role="test">
         <tasks:replace from="@package_version@" to="version" type="package-info" />
        </file>
        <file baseinstalldir="PHP" name="ForLoopShouldBeWhileLoopUnitTest.inc" role="test" />
        <file baseinstalldir="PHP" name="ForLoopShouldBeWhileLoopUnitTest.php" role="test">
         <tasks:replace from="@package_version@" to="version" type="package-info" />
        </file>
        <file baseinstalldir="PHP" name="ForLoopWithTestFunctionCallUnitTest.inc" role="test" />
        <file baseinstalldir="PHP" name="ForLoopWithTestFunctionCallUnitTest.php" role="test">
         <tasks:replace from="@package_version@" to="version" type="package-info" />
        </file>
        <file baseinstalldir="PHP" name="JumbledIncrementerUnitTest.inc" role="test" />
        <file baseinstalldir="PHP" name="JumbledIncrementerUnitTest.php" role="test">
         <tasks:replace from="@package_version@" to="version" type="package-info" />
        </file>
        <file baseinstalldir="PHP" name="UnconditionalIfStatementUnitTest.inc" role="test" />
        <file baseinstalldir="PHP" name="UnconditionalIfStatementUnitTest.php" role="test">
         <tasks:replace from="@package_version@" to="version" type="package-info" />
        </file>
        <file baseinstalldir="PHP" name="UnnecessaryFinalModifierUnitTest.inc" role="test" />
        <file baseinstalldir="PHP" name="UnnecessaryFinalModifierUnitTest.php" role="test">
         <tasks:replace from="@package_version@" to="version" type="package-info" />
        </file>
        <file baseinstalldir="PHP" name="UnusedFunctionParameterUnitTest.inc" role="test" />
        <file baseinstalldir="PHP" name="UnusedFunctionParameterUnitTest.php" role="test">
         <tasks:replace from="@package_version@" to="version" type="package-info" />
        </file>
        <file baseinstalldir="PHP" name="UselessOverridingMethodUnitTest.inc" role="test" />
        <file baseinstalldir="PHP" name="UselessOverridingMethodUnitTest.php" role="test">
         <tasks:replace from="@package_version@" to="version" type="package-info" />
        </file>
       </dir>
       <dir name="Commenting">
        <file baseinstalldir="PHP" name="FixmeUnitTest.inc" role="test" />
        <file baseinstalldir="PHP" name="FixmeUnitTest.js" role="test" />
        <file baseinstalldir="PHP" name="FixmeUnitTest.php" role="test">
         <tasks:replace from="@package_version@" to="version" type="package-info" />
        </file>
        <file baseinstalldir="PHP" name="TodoUnitTest.inc" role="test" />
        <file baseinstalldir="PHP" name="TodoUnitTest.js" role="test" />
        <file baseinstalldir="PHP" name="TodoUnitTest.php" role="test">
         <tasks:replace from="@package_version@" to="version" type="package-info" />
        </file>
       </dir>
       <dir name="ControlStructures">
        <file baseinstalldir="PHP" name="InlineControlStructureUnitTest.inc" role="test" />
        <file baseinstalldir="PHP" name="InlineControlStructureUnitTest.js" role="test" />
        <file baseinstalldir="PHP" name="InlineControlStructureUnitTest.php" role="test">
         <tasks:replace from="@package_version@" to="version" type="package-info" />
        </file>
       </dir>
       <dir name="Files">
        <file baseinstalldir="PHP" name="ByteOrderMarkUnitTest.inc" role="test" />
        <file baseinstalldir="PHP" name="ByteOrderMarkUnitTest.php" role="test">
         <tasks:replace from="@package_version@" to="version" type="package-info" />
        </file>
        <file baseinstalldir="PHP" name="EndFileNewlineUnitTest.1.css" role="test" />
        <file baseinstalldir="PHP" name="EndFileNewlineUnitTest.1.js" role="test" />
        <file baseinstalldir="PHP" name="EndFileNewlineUnitTest.1.inc" role="test" />
        <file baseinstalldir="PHP" name="EndFileNewlineUnitTest.2.css" role="test" />
        <file baseinstalldir="PHP" name="EndFileNewlineUnitTest.2.js" role="test" />
        <file baseinstalldir="PHP" name="EndFileNewlineUnitTest.2.inc" role="test" />
        <file baseinstalldir="PHP" name="EndFileNewlineUnitTest.3.css" role="test" />
        <file baseinstalldir="PHP" name="EndFileNewlineUnitTest.3.js" role="test" />
        <file baseinstalldir="PHP" name="EndFileNewlineUnitTest.3.inc" role="test" />
        <file baseinstalldir="PHP" name="EndFileNewlineUnitTest.php" role="test">
         <tasks:replace from="@package_version@" to="version" type="package-info" />
        </file>
        <file baseinstalldir="PHP" name="EndFileNoNewlineUnitTest.1.css" role="test" />
        <file baseinstalldir="PHP" name="EndFileNoNewlineUnitTest.1.js" role="test" />
        <file baseinstalldir="PHP" name="EndFileNoNewlineUnitTest.1.inc" role="test" />
        <file baseinstalldir="PHP" name="EndFileNoNewlineUnitTest.2.css" role="test" />
        <file baseinstalldir="PHP" name="EndFileNoNewlineUnitTest.2.js" role="test" />
        <file baseinstalldir="PHP" name="EndFileNoNewlineUnitTest.2.inc" role="test" />
        <file baseinstalldir="PHP" name="EndFileNoNewlineUnitTest.3.css" role="test" />
        <file baseinstalldir="PHP" name="EndFileNoNewlineUnitTest.3.js" role="test" />
        <file baseinstalldir="PHP" name="EndFileNoNewlineUnitTest.3.inc" role="test" />
        <file baseinstalldir="PHP" name="EndFileNoNewlineUnitTest.4.inc" role="test" />
        <file baseinstalldir="PHP" name="EndFileNoNewlineUnitTest.php" role="test">
         <tasks:replace from="@package_version@" to="version" type="package-info" />
        </file>
        <file baseinstalldir="PHP" name="InlineHTMLUnitTest.1.inc" role="test" />
        <file baseinstalldir="PHP" name="InlineHTMLUnitTest.2.inc" role="test" />
        <file baseinstalldir="PHP" name="InlineHTMLUnitTest.3.inc" role="test" />
        <file baseinstalldir="PHP" name="InlineHTMLUnitTest.4.inc" role="test" />
        <file baseinstalldir="PHP" name="InlineHTMLUnitTest.php" role="test">
         <tasks:replace from="@package_version@" to="version" type="package-info" />
        </file>
        <file baseinstalldir="PHP" name="LineEndingsUnitTest.css" role="test" />
        <file baseinstalldir="PHP" name="LineEndingsUnitTest.inc" role="test" />
        <file baseinstalldir="PHP" name="LineEndingsUnitTest.js" role="test" />
        <file baseinstalldir="PHP" name="LineEndingsUnitTest.php" role="test">
         <tasks:replace from="@package_version@" to="version" type="package-info" />
        </file>
        <file baseinstalldir="PHP" name="LineLengthUnitTest.inc" role="test" />
        <file baseinstalldir="PHP" name="LineLengthUnitTest.php" role="test">
         <tasks:replace from="@package_version@" to="version" type="package-info" />
        </file>
        <file baseinstalldir="PHP" name="LowercasedFilenameUnitTest.inc" role="test" />
        <file baseinstalldir="PHP" name="LowercasedFilenameUnitTest.php" role="test">
         <tasks:replace from="@package_version@" to="version" type="package-info" />
        </file>
        <file baseinstalldir="PHP" name="OneClassPerFileUnitTest.inc" role="test" />
        <file baseinstalldir="PHP" name="OneClassPerFileUnitTest.php" role="test">
         <tasks:replace from="@package_version@" to="version" type="package-info" />
        </file>
        <file baseinstalldir="PHP" name="OneInterfacePerFileUnitTest.inc" role="test" />
        <file baseinstalldir="PHP" name="OneInterfacePerFileUnitTest.php" role="test">
         <tasks:replace from="@package_version@" to="version" type="package-info" />
        </file>
       </dir>
       <dir name="Formatting">
        <file baseinstalldir="PHP" name="DisallowMultipleStatementsUnitTest.inc" role="test" />
        <file baseinstalldir="PHP" name="DisallowMultipleStatementsUnitTest.php" role="test">
         <tasks:replace from="@package_version@" to="version" type="package-info" />
        </file>
        <file baseinstalldir="PHP" name="MultipleStatementAlignmentUnitTest.inc" role="test" />
        <file baseinstalldir="PHP" name="MultipleStatementAlignmentUnitTest.js" role="test" />
        <file baseinstalldir="PHP" name="MultipleStatementAlignmentUnitTest.php" role="test">
         <tasks:replace from="@package_version@" to="version" type="package-info" />
        </file>
        <file baseinstalldir="PHP" name="NoSpaceAfterCastUnitTest.inc" role="test" />
        <file baseinstalldir="PHP" name="NoSpaceAfterCastUnitTest.php" role="test">
         <tasks:replace from="@package_version@" to="version" type="package-info" />
        </file>
        <file baseinstalldir="PHP" name="SpaceAfterCastUnitTest.inc" role="test" />
        <file baseinstalldir="PHP" name="SpaceAfterCastUnitTest.php" role="test">
         <tasks:replace from="@package_version@" to="version" type="package-info" />
        </file>
       </dir>
       <dir name="Functions">
        <file baseinstalldir="PHP" name="CallTimePassByReferenceUnitTest.inc" role="test" />
        <file baseinstalldir="PHP" name="CallTimePassByReferenceUnitTest.php" role="test">
         <tasks:replace from="@package_version@" to="version" type="package-info" />
        </file>
        <file baseinstalldir="PHP" name="FunctionCallArgumentSpacingUnitTest.inc" role="test" />
        <file baseinstalldir="PHP" name="FunctionCallArgumentSpacingUnitTest.php" role="test">
         <tasks:replace from="@package_version@" to="version" type="package-info" />
        </file>
        <file baseinstalldir="PHP" name="OpeningFunctionBraceBsdAllmanUnitTest.inc" role="test" />
        <file baseinstalldir="PHP" name="OpeningFunctionBraceBsdAllmanUnitTest.php" role="test">
         <tasks:replace from="@package_version@" to="version" type="package-info" />
        </file>
        <file baseinstalldir="PHP" name="OpeningFunctionBraceKernighanRitchieUnitTest.inc" role="test" />
        <file baseinstalldir="PHP" name="OpeningFunctionBraceKernighanRitchieUnitTest.php" role="test">
         <tasks:replace from="@package_version@" to="version" type="package-info" />
        </file>
       </dir>
       <dir name="Metrics">
        <file baseinstalldir="PHP" name="CyclomaticComplexityUnitTest.inc" role="test" />
        <file baseinstalldir="PHP" name="CyclomaticComplexityUnitTest.php" role="test">
         <tasks:replace from="@package_version@" to="version" type="package-info" />
        </file>
        <file baseinstalldir="PHP" name="NestingLevelUnitTest.inc" role="test" />
        <file baseinstalldir="PHP" name="NestingLevelUnitTest.php" role="test">
         <tasks:replace from="@package_version@" to="version" type="package-info" />
        </file>
       </dir>
       <dir name="NamingConventions">
        <file baseinstalldir="PHP" name="CamelCapsFunctionNameUnitTest.inc" role="test" />
        <file baseinstalldir="PHP" name="CamelCapsFunctionNameUnitTest.php" role="test">
         <tasks:replace from="@package_version@" to="version" type="package-info" />
        </file>
        <file baseinstalldir="PHP" name="ConstructorNameUnitTest.inc" role="test" />
        <file baseinstalldir="PHP" name="ConstructorNameUnitTest.php" role="test">
         <tasks:replace from="@package_version@" to="version" type="package-info" />
        </file>
        <file baseinstalldir="PHP" name="UpperCaseConstantNameUnitTest.inc" role="test" />
        <file baseinstalldir="PHP" name="UpperCaseConstantNameUnitTest.php" role="test">
         <tasks:replace from="@package_version@" to="version" type="package-info" />
        </file>
       </dir>
       <dir name="PHP">
        <file baseinstalldir="PHP" name="CharacterBeforePHPOpeningTagUnitTest.inc" role="test" />
        <file baseinstalldir="PHP" name="CharacterBeforePHPOpeningTagUnitTest.php" role="test">
         <tasks:replace from="@package_version@" to="version" type="package-info" />
        </file>
        <file baseinstalldir="PHP" name="ClosingPHPTagUnitTest.inc" role="test" />
        <file baseinstalldir="PHP" name="ClosingPHPTagUnitTest.php" role="test">
         <tasks:replace from="@package_version@" to="version" type="package-info" />
        </file>
        <file baseinstalldir="PHP" name="DisallowShortOpenTagUnitTest.inc" role="test" />
        <file baseinstalldir="PHP" name="DisallowShortOpenTagUnitTest.php" role="test">
         <tasks:replace from="@package_version@" to="version" type="package-info" />
        </file>
        <file baseinstalldir="PHP" name="ForbiddenFunctionsUnitTest.inc" role="test" />
        <file baseinstalldir="PHP" name="ForbiddenFunctionsUnitTest.php" role="test">
         <tasks:replace from="@package_version@" to="version" type="package-info" />
        </file>
        <file baseinstalldir="PHP" name="LowerCaseConstantUnitTest.inc" role="test" />
        <file baseinstalldir="PHP" name="LowerCaseConstantUnitTest.js" role="test" />
        <file baseinstalldir="PHP" name="LowerCaseConstantUnitTest.php" role="test">
         <tasks:replace from="@package_version@" to="version" type="package-info" />
        </file>
        <file baseinstalldir="PHP" name="LowerCaseKeywordUnitTest.inc" role="test" />
        <file baseinstalldir="PHP" name="LowerCaseKeywordUnitTest.php" role="test">
         <tasks:replace from="@package_version@" to="version" type="package-info" />
        </file>
        <file baseinstalldir="PHP" name="NoSilencedErrorsUnitTest.inc" role="test" />
        <file baseinstalldir="PHP" name="NoSilencedErrorsUnitTest.php" role="test">
         <tasks:replace from="@package_version@" to="version" type="package-info" />
        </file>
        <file baseinstalldir="PHP" name="SAPIUsageUnitTest.inc" role="test" />
        <file baseinstalldir="PHP" name="SAPIUsageUnitTest.php" role="test">
         <tasks:replace from="@package_version@" to="version" type="package-info" />
        </file>
        <file baseinstalldir="PHP" name="UpperCaseConstantUnitTest.inc" role="test" />
        <file baseinstalldir="PHP" name="UpperCaseConstantUnitTest.php" role="test">
         <tasks:replace from="@package_version@" to="version" type="package-info" />
        </file>
       </dir>
       <dir name="Strings">
        <file baseinstalldir="PHP" name="UnnecessaryStringConcatUnitTest.inc" role="test" />
        <file baseinstalldir="PHP" name="UnnecessaryStringConcatUnitTest.js" role="test" />
        <file baseinstalldir="PHP" name="UnnecessaryStringConcatUnitTest.php" role="test">
         <tasks:replace from="@package_version@" to="version" type="package-info" />
        </file>
       </dir>
       <dir name="WhiteSpace">
        <file baseinstalldir="PHP" name="DisallowSpaceIndentUnitTest.css" role="test" />
        <file baseinstalldir="PHP" name="DisallowSpaceIndentUnitTest.inc" role="test" />
        <file baseinstalldir="PHP" name="DisallowSpaceIndentUnitTest.js" role="test" />
        <file baseinstalldir="PHP" name="DisallowSpaceIndentUnitTest.php" role="test">
         <tasks:replace from="@package_version@" to="version" type="package-info" />
        </file>
        <file baseinstalldir="PHP" name="DisallowTabIndentUnitTest.css" role="test" />
        <file baseinstalldir="PHP" name="DisallowTabIndentUnitTest.inc" role="test" />
        <file baseinstalldir="PHP" name="DisallowTabIndentUnitTest.js" role="test" />
        <file baseinstalldir="PHP" name="DisallowTabIndentUnitTest.php" role="test">
         <tasks:replace from="@package_version@" to="version" type="package-info" />
        </file>
        <file baseinstalldir="PHP" name="ScopeIndentUnitTest.inc" role="test" />
        <file baseinstalldir="PHP" name="ScopeIndentUnitTest.php" role="test">
         <tasks:replace from="@package_version@" to="version" type="package-info" />
        </file>
       </dir>
      </dir>
      <file baseinstalldir="PHP" name="ruleset.xml" role="php" />
     </dir>
     <dir name="MySource">
      <dir name="Sniffs">
       <dir name="Channels">
        <file baseinstalldir="PHP" name="ChannelExceptionSniff.php" role="php">
         <tasks:replace from="@package_version@" to="version" type="package-info" />
        </file>
        <file baseinstalldir="PHP" name="DisallowSelfActionsSniff.php" role="php">
         <tasks:replace from="@package_version@" to="version" type="package-info" />
        </file>
        <file baseinstalldir="PHP" name="IncludeOwnSystemSniff.php" role="php">
         <tasks:replace from="@package_version@" to="version" type="package-info" />
        </file>
        <file baseinstalldir="PHP" name="IncludeSystemSniff.php" role="php">
         <tasks:replace from="@package_version@" to="version" type="package-info" />
        </file>
        <file baseinstalldir="PHP" name="UnusedSystemSniff.php" role="php">
         <tasks:replace from="@package_version@" to="version" type="package-info" />
        </file>
       </dir>
       <dir name="Commenting">
        <file baseinstalldir="PHP" name="FunctionCommentSniff.php" role="php">
         <tasks:replace from="@package_version@" to="version" type="package-info" />
        </file>
       </dir>
       <dir name="CSS">
        <file baseinstalldir="PHP" name="BrowserSpecificStylesSniff.php" role="php">
         <tasks:replace from="@package_version@" to="version" type="package-info" />
        </file>
       </dir>
       <dir name="Debug">
        <file baseinstalldir="PHP" name="DebugCodeSniff.php" role="php">
         <tasks:replace from="@package_version@" to="version" type="package-info" />
        </file>
        <file baseinstalldir="PHP" name="FirebugConsoleSniff.php" role="php">
         <tasks:replace from="@package_version@" to="version" type="package-info" />
        </file>
       </dir>
       <dir name="Objects">
        <file baseinstalldir="PHP" name="AssignThisSniff.php" role="php">
         <tasks:replace from="@package_version@" to="version" type="package-info" />
        </file>
        <file baseinstalldir="PHP" name="CreateWidgetTypeCallbackSniff.php" role="php">
         <tasks:replace from="@package_version@" to="version" type="package-info" />
        </file>
        <file baseinstalldir="PHP" name="DisallowNewWidgetSniff.php" role="php">
         <tasks:replace from="@package_version@" to="version" type="package-info" />
        </file>
       </dir>
       <dir name="PHP">
        <file baseinstalldir="PHP" name="AjaxNullComparisonSniff.php" role="php">
         <tasks:replace from="@package_version@" to="version" type="package-info" />
        </file>
        <file baseinstalldir="PHP" name="EvalObjectFactorySniff.php" role="php">
         <tasks:replace from="@package_version@" to="version" type="package-info" />
        </file>
        <file baseinstalldir="PHP" name="GetRequestDataSniff.php" role="php">
         <tasks:replace from="@package_version@" to="version" type="package-info" />
        </file>
        <file baseinstalldir="PHP" name="ReturnFunctionValueSniff.php" role="php">
         <tasks:replace from="@package_version@" to="version" type="package-info" />
        </file>
       </dir>
       <dir name="Strings">
        <file baseinstalldir="PHP" name="JoinStringsSniff.php" role="php">
         <tasks:replace from="@package_version@" to="version" type="package-info" />
        </file>
       </dir>
      </dir>
      <dir name="Tests">
       <dir name="Channels">
        <file baseinstalldir="PHP" name="DisallowSelfActionsUnitTest.inc" role="test" />
        <file baseinstalldir="PHP" name="DisallowSelfActionsUnitTest.php" role="test">
         <tasks:replace from="@package_version@" to="version" type="package-info" />
        </file>
        <file baseinstalldir="PHP" name="IncludeSystemUnitTest.inc" role="test" />
        <file baseinstalldir="PHP" name="IncludeSystemUnitTest.php" role="test">
         <tasks:replace from="@package_version@" to="version" type="package-info" />
        </file>
        <file baseinstalldir="PHP" name="UnusedSystemUnitTest.inc" role="test" />
        <file baseinstalldir="PHP" name="UnusedSystemUnitTest.php" role="test">
         <tasks:replace from="@package_version@" to="version" type="package-info" />
        </file>
       </dir>
       <dir name="Commenting">
        <file baseinstalldir="PHP" name="FunctionCommentUnitTest.inc" role="test" />
        <file baseinstalldir="PHP" name="FunctionCommentUnitTest.php" role="test">
         <tasks:replace from="@package_version@" to="version" type="package-info" />
        </file>
       </dir>
       <dir name="CSS">
        <file baseinstalldir="PHP" name="BrowserSpecificStylesUnitTest.css" role="test" />
        <file baseinstalldir="PHP" name="BrowserSpecificStylesUnitTest.php" role="test">
         <tasks:replace from="@package_version@" to="version" type="package-info" />
        </file>
       </dir>
       <dir name="Debug">
        <file baseinstalldir="PHP" name="DebugCodeUnitTest.inc" role="test" />
        <file baseinstalldir="PHP" name="DebugCodeUnitTest.php" role="test">
         <tasks:replace from="@package_version@" to="version" type="package-info" />
        </file>
        <file baseinstalldir="PHP" name="FirebugConsoleUnitTest.js" role="test" />
        <file baseinstalldir="PHP" name="FirebugConsoleUnitTest.php" role="test">
         <tasks:replace from="@package_version@" to="version" type="package-info" />
        </file>
       </dir>
       <dir name="Objects">
        <file baseinstalldir="PHP" name="AssignThisUnitTest.js" role="test" />
        <file baseinstalldir="PHP" name="AssignThisUnitTest.php" role="test">
         <tasks:replace from="@package_version@" to="version" type="package-info" />
        </file>
        <file baseinstalldir="PHP" name="CreateWidgetTypeCallbackUnitTest.js" role="test" />
        <file baseinstalldir="PHP" name="CreateWidgetTypeCallbackUnitTest.php" role="test">
         <tasks:replace from="@package_version@" to="version" type="package-info" />
        </file>
        <file baseinstalldir="PHP" name="DisallowNewWidgetUnitTest.inc" role="test" />
        <file baseinstalldir="PHP" name="DisallowNewWidgetUnitTest.php" role="test">
         <tasks:replace from="@package_version@" to="version" type="package-info" />
        </file>
       </dir>
       <dir name="PHP">
        <file baseinstalldir="PHP" name="AjaxNullComparisonUnitTest.inc" role="test" />
        <file baseinstalldir="PHP" name="AjaxNullComparisonUnitTest.php" role="test">
         <tasks:replace from="@package_version@" to="version" type="package-info" />
        </file>
        <file baseinstalldir="PHP" name="EvalObjectFactoryUnitTest.inc" role="test" />
        <file baseinstalldir="PHP" name="EvalObjectFactoryUnitTest.php" role="test">
         <tasks:replace from="@package_version@" to="version" type="package-info" />
        </file>
        <file baseinstalldir="PHP" name="GetRequestDataUnitTest.inc" role="test" />
        <file baseinstalldir="PHP" name="GetRequestDataUnitTest.php" role="test">
         <tasks:replace from="@package_version@" to="version" type="package-info" />
        </file>
        <file baseinstalldir="PHP" name="ReturnFunctionValueUnitTest.inc" role="test" />
        <file baseinstalldir="PHP" name="ReturnFunctionValueUnitTest.php" role="test">
         <tasks:replace from="@package_version@" to="version" type="package-info" />
        </file>
       </dir>
       <dir name="Strings">
        <file baseinstalldir="PHP" name="JoinStringsUnitTest.js" role="test" />
        <file baseinstalldir="PHP" name="JoinStringsUnitTest.php" role="test">
         <tasks:replace from="@package_version@" to="version" type="package-info" />
        </file>
       </dir>
      </dir>
      <file baseinstalldir="PHP" name="ruleset.xml" role="php" />
     </dir>
     <dir name="PEAR">
      <dir name="Docs">
       <dir name="Classes">
        <file baseinstalldir="PHP" name="ClassDeclarationStandard.xml" role="php" />
       </dir>
       <dir name="Commenting">
        <file baseinstalldir="PHP" name="ClassCommentStandard.xml" role="php" />
        <file baseinstalldir="PHP" name="FileCommentStandard.xml" role="php" />
        <file baseinstalldir="PHP" name="FunctionCommentStandard.xml" role="php" />
        <file baseinstalldir="PHP" name="InlineCommentStandard.xml" role="php" />
       </dir>
       <dir name="ControlStructures">
        <file baseinstalldir="PHP" name="ControlSignatureStandard.xml" role="php" />
        <file baseinstalldir="PHP" name="MultiLineConditionStandard.xml" role="php" />
       </dir>
       <dir name="Files">
        <file baseinstalldir="PHP" name="IncludingFileStandard.xml" role="php" />
        <file baseinstalldir="PHP" name="LineLengthStandard.xml" role="php" />
       </dir>
       <dir name="Formatting">
        <file baseinstalldir="PHP" name="MultiLineAssignmentStandard.xml" role="php" />
       </dir>
       <dir name="Functions">
        <file baseinstalldir="PHP" name="FunctionCallSignatureStandard.xml" role="php" />
        <file baseinstalldir="PHP" name="FunctionDeclarationStandard.xml" role="php" />
        <file baseinstalldir="PHP" name="ValidDefaultValueStandard.xml" role="php" />
       </dir>
       <dir name="NamingConventions">
        <file baseinstalldir="PHP" name="ValidClassNameStandard.xml" role="php" />
        <file baseinstalldir="PHP" name="ValidFunctionNameStandard.xml" role="php" />
        <file baseinstalldir="PHP" name="ValidVariableNameStandard.xml" role="php" />
       </dir>
       <dir name="WhiteSpace">
        <file baseinstalldir="PHP" name="ScopeClosingBraceStandard.xml" role="php" />
        <file baseinstalldir="PHP" name="ScopeIndentStandard.xml" role="php" />
        <file baseinstalldir="PHP" name="ObjectOperatorIndentStandard.xml" role="php" />
       </dir>
      </dir>
      <dir name="Sniffs">
       <dir name="Classes">
        <file baseinstalldir="PHP" name="ClassDeclarationSniff.php" role="php">
         <tasks:replace from="@package_version@" to="version" type="package-info" />
        </file>
       </dir>
       <dir name="Commenting">
        <file baseinstalldir="PHP" name="ClassCommentSniff.php" role="php">
         <tasks:replace from="@package_version@" to="version" type="package-info" />
        </file>
        <file baseinstalldir="PHP" name="FileCommentSniff.php" role="php">
         <tasks:replace from="@package_version@" to="version" type="package-info" />
        </file>
        <file baseinstalldir="PHP" name="FunctionCommentSniff.php" role="php">
         <tasks:replace from="@package_version@" to="version" type="package-info" />
        </file>
        <file baseinstalldir="PHP" name="InlineCommentSniff.php" role="php">
         <tasks:replace from="@package_version@" to="version" type="package-info" />
        </file>
       </dir>
       <dir name="ControlStructures">
        <file baseinstalldir="PHP" name="ControlSignatureSniff.php" role="php">
         <tasks:replace from="@package_version@" to="version" type="package-info" />
        </file>
        <file baseinstalldir="PHP" name="MultiLineConditionSniff.php" role="php">
         <tasks:replace from="@package_version@" to="version" type="package-info" />
        </file>
       </dir>
       <dir name="Files">
        <file baseinstalldir="PHP" name="IncludingFileSniff.php" role="php">
         <tasks:replace from="@package_version@" to="version" type="package-info" />
        </file>
       </dir>
       <dir name="Formatting">
        <file baseinstalldir="PHP" name="MultiLineAssignmentSniff.php" role="php">
         <tasks:replace from="@package_version@" to="version" type="package-info" />
        </file>
       </dir>
       <dir name="Functions">
        <file baseinstalldir="PHP" name="FunctionCallSignatureSniff.php" role="php">
         <tasks:replace from="@package_version@" to="version" type="package-info" />
        </file>
        <file baseinstalldir="PHP" name="FunctionDeclarationSniff.php" role="php">
         <tasks:replace from="@package_version@" to="version" type="package-info" />
        </file>
        <file baseinstalldir="PHP" name="ValidDefaultValueSniff.php" role="php">
         <tasks:replace from="@package_version@" to="version" type="package-info" />
        </file>
       </dir>
       <dir name="NamingConventions">
        <file baseinstalldir="PHP" name="ValidClassNameSniff.php" role="php">
         <tasks:replace from="@package_version@" to="version" type="package-info" />
        </file>
        <file baseinstalldir="PHP" name="ValidFunctionNameSniff.php" role="php">
         <tasks:replace from="@package_version@" to="version" type="package-info" />
        </file>
        <file baseinstalldir="PHP" name="ValidVariableNameSniff.php" role="php">
         <tasks:replace from="@package_version@" to="version" type="package-info" />
        </file>
       </dir>
       <dir name="WhiteSpace">
        <file baseinstalldir="PHP" name="ObjectOperatorIndentSniff.php" role="php">
         <tasks:replace from="@package_version@" to="version" type="package-info" />
        </file>
        <file baseinstalldir="PHP" name="ScopeClosingBraceSniff.php" role="php">
         <tasks:replace from="@package_version@" to="version" type="package-info" />
        </file>
        <file baseinstalldir="PHP" name="ScopeIndentSniff.php" role="php">
         <tasks:replace from="@package_version@" to="version" type="package-info" />
        </file>
       </dir>
      </dir>
      <dir name="Tests">
       <dir name="Classes">
        <file baseinstalldir="PHP" name="ClassDeclarationUnitTest.inc" role="test" />
        <file baseinstalldir="PHP" name="ClassDeclarationUnitTest.php" role="test">
         <tasks:replace from="@package_version@" to="version" type="package-info" />
        </file>
       </dir>
       <dir name="Commenting">
        <file baseinstalldir="PHP" name="ClassCommentUnitTest.inc" role="test" />
        <file baseinstalldir="PHP" name="ClassCommentUnitTest.php" role="test">
         <tasks:replace from="@package_version@" to="version" type="package-info" />
        </file>
        <file baseinstalldir="PHP" name="FileCommentUnitTest.inc" role="test" />
        <file baseinstalldir="PHP" name="FileCommentUnitTest.php" role="test">
         <tasks:replace from="@package_version@" to="version" type="package-info" />
        </file>
        <file baseinstalldir="PHP" name="FunctionCommentUnitTest.inc" role="test" />
        <file baseinstalldir="PHP" name="FunctionCommentUnitTest.php" role="test">
         <tasks:replace from="@package_version@" to="version" type="package-info" />
        </file>
        <file baseinstalldir="PHP" name="InlineCommentUnitTest.inc" role="test" />
        <file baseinstalldir="PHP" name="InlineCommentUnitTest.php" role="test">
         <tasks:replace from="@package_version@" to="version" type="package-info" />
        </file>
       </dir>
       <dir name="ControlStructures">
        <file baseinstalldir="PHP" name="ControlSignatureUnitTest.inc" role="test" />
        <file baseinstalldir="PHP" name="ControlSignatureUnitTest.php" role="test">
         <tasks:replace from="@package_version@" to="version" type="package-info" />
        </file>
        <file baseinstalldir="PHP" name="MultiLineConditionUnitTest.inc" role="test" />
        <file baseinstalldir="PHP" name="MultiLineConditionUnitTest.php" role="test">
         <tasks:replace from="@package_version@" to="version" type="package-info" />
        </file>
       </dir>
       <dir name="Files">
        <file baseinstalldir="PHP" name="IncludingFileUnitTest.inc" role="test" />
        <file baseinstalldir="PHP" name="IncludingFileUnitTest.php" role="test">
         <tasks:replace from="@package_version@" to="version" type="package-info" />
        </file>
       </dir>
       <dir name="Formatting">
        <file baseinstalldir="PHP" name="MultiLineAssignmentUnitTest.inc" role="test" />
        <file baseinstalldir="PHP" name="MultiLineAssignmentUnitTest.php" role="test">
         <tasks:replace from="@package_version@" to="version" type="package-info" />
        </file>
       </dir>
       <dir name="Functions">
        <file baseinstalldir="PHP" name="FunctionCallSignatureUnitTest.inc" role="test" />
        <file baseinstalldir="PHP" name="FunctionCallSignatureUnitTest.php" role="test">
         <tasks:replace from="@package_version@" to="version" type="package-info" />
        </file>
        <file baseinstalldir="PHP" name="FunctionDeclarationUnitTest.inc" role="test" />
        <file baseinstalldir="PHP" name="FunctionDeclarationUnitTest.php" role="test">
         <tasks:replace from="@package_version@" to="version" type="package-info" />
        </file>
        <file baseinstalldir="PHP" name="ValidDefaultValueUnitTest.inc" role="test" />
        <file baseinstalldir="PHP" name="ValidDefaultValueUnitTest.php" role="test">
         <tasks:replace from="@package_version@" to="version" type="package-info" />
        </file>
       </dir>
       <dir name="NamingConventions">
        <file baseinstalldir="PHP" name="ValidClassNameUnitTest.inc" role="test" />
        <file baseinstalldir="PHP" name="ValidClassNameUnitTest.php" role="test">
         <tasks:replace from="@package_version@" to="version" type="package-info" />
        </file>
        <file baseinstalldir="PHP" name="ValidFunctionNameUnitTest.inc" role="test" />
        <file baseinstalldir="PHP" name="ValidFunctionNameUnitTest.php" role="test">
         <tasks:replace from="@package_version@" to="version" type="package-info" />
        </file>
        <file baseinstalldir="PHP" name="ValidVariableNameUnitTest.inc" role="test" />
        <file baseinstalldir="PHP" name="ValidVariableNameUnitTest.php" role="test">
         <tasks:replace from="@package_version@" to="version" type="package-info" />
        </file>
       </dir>
       <dir name="WhiteSpace">
        <file baseinstalldir="PHP" name="ObjectOperatorIndentUnitTest.inc" role="test" />
        <file baseinstalldir="PHP" name="ObjectOperatorIndentUnitTest.php" role="test">
         <tasks:replace from="@package_version@" to="version" type="package-info" />
        </file>
        <file baseinstalldir="PHP" name="ScopeClosingBraceUnitTest.inc" role="test" />
        <file baseinstalldir="PHP" name="ScopeClosingBraceUnitTest.php" role="test">
         <tasks:replace from="@package_version@" to="version" type="package-info" />
        </file>
        <file baseinstalldir="PHP" name="ScopeIndentUnitTest.inc" role="test" />
        <file baseinstalldir="PHP" name="ScopeIndentUnitTest.php" role="test">
         <tasks:replace from="@package_version@" to="version" type="package-info" />
        </file>
       </dir>
      </dir>
      <file baseinstalldir="PHP" name="ruleset.xml" role="php" />
     </dir>
     <dir name="PHPCS">
      <file baseinstalldir="PHP" name="ruleset.xml" role="php" />
     </dir>
     <dir name="PSR1">
      <dir name="Docs">
       <dir name="Classes">
        <file baseinstalldir="PHP" name="ClassDeclarationStandard.xml" role="php" />
       </dir>
       <dir name="Files">
        <file baseinstalldir="PHP" name="SideEffectsStandard.xml" role="php" />
       </dir>
      </dir>
      <dir name="Sniffs">
       <dir name="Classes">
        <file baseinstalldir="PHP" name="ClassDeclarationSniff.php" role="php">
         <tasks:replace from="@package_version@" to="version" type="package-info" />
        </file>
       </dir>
       <dir name="Files">
        <file baseinstalldir="PHP" name="SideEffectsSniff.php" role="php">
         <tasks:replace from="@package_version@" to="version" type="package-info" />
        </file>
       </dir>
       <dir name="Methods">
        <file baseinstalldir="PHP" name="CamelCapsMethodNameSniff.php" role="php">
         <tasks:replace from="@package_version@" to="version" type="package-info" />
        </file>
       </dir>
      </dir>
      <dir name="Tests">
       <dir name="Classes">
        <file baseinstalldir="PHP" name="ClassDeclarationUnitTest.inc" role="test" />
        <file baseinstalldir="PHP" name="ClassDeclarationUnitTest.php" role="test">
         <tasks:replace from="@package_version@" to="version" type="package-info" />
        </file>
       </dir>
       <dir name="Files">
        <file baseinstalldir="PHP" name="SideEffectsUnitTest.1.inc" role="test" />
        <file baseinstalldir="PHP" name="SideEffectsUnitTest.2.inc" role="test" />
        <file baseinstalldir="PHP" name="SideEffectsUnitTest.3.inc" role="test" />
        <file baseinstalldir="PHP" name="SideEffectsUnitTest.4.inc" role="test" />
        <file baseinstalldir="PHP" name="SideEffectsUnitTest.php" role="test">
         <tasks:replace from="@package_version@" to="version" type="package-info" />
        </file>
       </dir>
       <dir name="Methods">
        <file baseinstalldir="PHP" name="CamelCapsMethodNameUnitTest.inc" role="test" />
        <file baseinstalldir="PHP" name="CamelCapsMethodNameUnitTest.php" role="test">
         <tasks:replace from="@package_version@" to="version" type="package-info" />
        </file>
       </dir>
      </dir>
      <file baseinstalldir="PHP" name="ruleset.xml" role="php" />
     </dir>
     <dir name="PSR2">
      <dir name="Docs">
       <dir name="Classes">
        <file baseinstalldir="PHP" name="ClassDeclarationStandard.xml" role="php" />
        <file baseinstalldir="PHP" name="PropertyDeclarationStandard.xml" role="php" />
       </dir>
       <dir name="ControlStructures">
        <file baseinstalldir="PHP" name="ControlStructureSpacingStandard.xml" role="php" />
        <file baseinstalldir="PHP" name="ElseIfDeclarationStandard.xml" role="php" />
        <file baseinstalldir="PHP" name="SwitchDeclarationStandard.xml" role="php" />
       </dir>
       <dir name="Files">
        <file baseinstalldir="PHP" name="EndFileNewlineStandard.xml" role="php" />
       </dir>
       <dir name="Methods">
        <file baseinstalldir="PHP" name="MethodDeclarationStandard.xml" role="php" />
       </dir>
       <dir name="Namespaces">
        <file baseinstalldir="PHP" name="NamespaceDeclarationStandard.xml" role="php" />
        <file baseinstalldir="PHP" name="UseDeclarationStandard.xml" role="php" />
       </dir>
      </dir>
      <dir name="Sniffs">
       <dir name="Classes">
        <file baseinstalldir="PHP" name="ClassDeclarationSniff.php" role="php">
         <tasks:replace from="@package_version@" to="version" type="package-info" />
        </file>
        <file baseinstalldir="PHP" name="PropertyDeclarationSniff.php" role="php">
         <tasks:replace from="@package_version@" to="version" type="package-info" />
        </file>
       </dir>
       <dir name="ControlStructures">
        <file baseinstalldir="PHP" name="ControlStructureSpacingSniff.php" role="php">
         <tasks:replace from="@package_version@" to="version" type="package-info" />
        </file>
        <file baseinstalldir="PHP" name="ElseIfDeclarationSniff.php" role="php">
         <tasks:replace from="@package_version@" to="version" type="package-info" />
        </file>
        <file baseinstalldir="PHP" name="SwitchDeclarationSniff.php" role="php">
         <tasks:replace from="@package_version@" to="version" type="package-info" />
        </file>
       </dir>
       <dir name="Files">
        <file baseinstalldir="PHP" name="EndFileNewlineSniff.php" role="php">
         <tasks:replace from="@package_version@" to="version" type="package-info" />
        </file>
       </dir>
       <dir name="Methods">
        <file baseinstalldir="PHP" name="FunctionCallSignatureSniff.php" role="php">
         <tasks:replace from="@package_version@" to="version" type="package-info" />
        </file>
        <file baseinstalldir="PHP" name="MethodDeclarationSniff.php" role="php">
         <tasks:replace from="@package_version@" to="version" type="package-info" />
        </file>
       </dir>
       <dir name="Namespaces">
        <file baseinstalldir="PHP" name="NamespaceDeclarationSniff.php" role="php">
         <tasks:replace from="@package_version@" to="version" type="package-info" />
        </file>
        <file baseinstalldir="PHP" name="UseDeclarationSniff.php" role="php">
         <tasks:replace from="@package_version@" to="version" type="package-info" />
        </file>
       </dir>
      </dir>
      <dir name="Tests">
       <dir name="Classes">
        <file baseinstalldir="PHP" name="ClassDeclarationUnitTest.inc" role="test" />
        <file baseinstalldir="PHP" name="ClassDeclarationUnitTest.php" role="test">
         <tasks:replace from="@package_version@" to="version" type="package-info" />
        </file>
        <file baseinstalldir="PHP" name="PropertyDeclarationUnitTest.inc" role="test" />
        <file baseinstalldir="PHP" name="PropertyDeclarationUnitTest.php" role="test">
         <tasks:replace from="@package_version@" to="version" type="package-info" />
        </file>
       </dir>
       <dir name="ControlStructures">
        <file baseinstalldir="PHP" name="ControlStructureSpacingUnitTest.inc" role="test" />
        <file baseinstalldir="PHP" name="ControlStructureSpacingUnitTest.php" role="test">
         <tasks:replace from="@package_version@" to="version" type="package-info" />
        </file>
        <file baseinstalldir="PHP" name="ElseIfDeclarationUnitTest.inc" role="test" />
        <file baseinstalldir="PHP" name="ElseIfDeclarationUnitTest.php" role="test">
         <tasks:replace from="@package_version@" to="version" type="package-info" />
        </file>
        <file baseinstalldir="PHP" name="SwitchDeclarationUnitTest.inc" role="test" />
        <file baseinstalldir="PHP" name="SwitchDeclarationUnitTest.php" role="test">
         <tasks:replace from="@package_version@" to="version" type="package-info" />
        </file>
       </dir>
       <dir name="Files">
        <file baseinstalldir="PHP" name="EndFileNewlineUnitTest.1.inc" role="test" />
        <file baseinstalldir="PHP" name="EndFileNewlineUnitTest.2.inc" role="test" />
        <file baseinstalldir="PHP" name="EndFileNewlineUnitTest.3.inc" role="test" />
        <file baseinstalldir="PHP" name="EndFileNewlineUnitTest.4.inc" role="test" />
        <file baseinstalldir="PHP" name="EndFileNewlineUnitTest.5.inc" role="test" />
        <file baseinstalldir="PHP" name="EndFileNewlineUnitTest.php" role="test">
         <tasks:replace from="@package_version@" to="version" type="package-info" />
        </file>
       </dir>
       <dir name="Methods">
        <file baseinstalldir="PHP" name="FunctionCallSignatureUnitTest.inc" role="test" />
        <file baseinstalldir="PHP" name="FunctionCallSignatureUnitTest.php" role="test">
         <tasks:replace from="@package_version@" to="version" type="package-info" />
        </file>
        <file baseinstalldir="PHP" name="MethodDeclarationUnitTest.inc" role="test" />
        <file baseinstalldir="PHP" name="MethodDeclarationUnitTest.php" role="test">
         <tasks:replace from="@package_version@" to="version" type="package-info" />
        </file>
       </dir>
       <dir name="Namespaces">
        <file baseinstalldir="PHP" name="NamespaceDeclarationUnitTest.inc" role="test" />
        <file baseinstalldir="PHP" name="NamespaceDeclarationUnitTest.php" role="test">
         <tasks:replace from="@package_version@" to="version" type="package-info" />
        </file>
        <file baseinstalldir="PHP" name="UseDeclarationUnitTest.1.inc" role="test" />
        <file baseinstalldir="PHP" name="UseDeclarationUnitTest.2.inc" role="test" />
        <file baseinstalldir="PHP" name="UseDeclarationUnitTest.3.inc" role="test" />
        <file baseinstalldir="PHP" name="UseDeclarationUnitTest.php" role="test">
         <tasks:replace from="@package_version@" to="version" type="package-info" />
        </file>
       </dir>
      </dir>
      <file baseinstalldir="PHP" name="ruleset.xml" role="php" />
     </dir>
     <dir name="Squiz">
      <dir name="Docs">
       <dir name="Arrays">
        <file baseinstalldir="PHP" name="ArrayBracketSpacingStandard.xml" role="php" />
        <file baseinstalldir="PHP" name="ArrayDeclarationStandard.xml" role="php" />
       </dir>
       <dir name="Classes">
        <file baseinstalldir="PHP" name="LowercaseClassKeywordsStandard.xml" role="php" />
        <file baseinstalldir="PHP" name="SelfMemberReferenceStandard.xml" role="php" />
       </dir>
       <dir name="Commenting">
        <file baseinstalldir="PHP" name="DocCommentAlignmentStandard.xml" role="php" />
        <file baseinstalldir="PHP" name="FunctionCommentThrowTagStandard.xml" role="php" />
       </dir>
       <dir name="ControlStructures">
        <file baseinstalldir="PHP" name="ForEachLoopDeclarationStandard.xml" role="php" />
        <file baseinstalldir="PHP" name="ForLoopDeclarationStandard.xml" role="php" />
        <file baseinstalldir="PHP" name="LowercaseDeclarationStandard.xml" role="php" />
       </dir>
       <dir name="Functions">
        <file baseinstalldir="PHP" name="FunctionDuplicateArgumentStandard.xml" role="php" />
        <file baseinstalldir="PHP" name="LowercaseFunctionKeywordsStandard.xml" role="php" />
       </dir>
       <dir name="Scope">
        <file baseinstalldir="PHP" name="StaticThisUsageStandard.xml" role="php" />
       </dir>
       <dir name="Strings">
        <file baseinstalldir="PHP" name="EchoedStringsStandard.xml" role="php" />
       </dir>
       <dir name="WhiteSpace">
        <file baseinstalldir="PHP" name="CastSpacingStandard.xml" role="php" />
        <file baseinstalldir="PHP" name="FunctionOpeningBraceStandard.xml" role="php" />
        <file baseinstalldir="PHP" name="LanguageConstructSpacingStandard.xml" role="php" />
        <file baseinstalldir="PHP" name="ObjectOperatorSpacingStandard.xml" role="php" />
        <file baseinstalldir="PHP" name="ScopeKeywordSpacingStandard.xml" role="php" />
        <file baseinstalldir="PHP" name="SemicolonSpacingStandard.xml" role="php" />
       </dir>
      </dir>
      <dir name="Sniffs">
       <dir name="Arrays">
        <file baseinstalldir="PHP" name="ArrayBracketSpacingSniff.php" role="php">
         <tasks:replace from="@package_version@" to="version" type="package-info" />
        </file>
        <file baseinstalldir="PHP" name="ArrayDeclarationSniff.php" role="php">
         <tasks:replace from="@package_version@" to="version" type="package-info" />
        </file>
       </dir>
       <dir name="Classes">
        <file baseinstalldir="PHP" name="ClassDeclarationSniff.php" role="php">
         <tasks:replace from="@package_version@" to="version" type="package-info" />
        </file>
        <file baseinstalldir="PHP" name="ClassFileNameSniff.php" role="php">
         <tasks:replace from="@package_version@" to="version" type="package-info" />
        </file>
        <file baseinstalldir="PHP" name="DuplicatePropertySniff.php" role="php">
         <tasks:replace from="@package_version@" to="version" type="package-info" />
        </file>
        <file baseinstalldir="PHP" name="LowercaseClassKeywordsSniff.php" role="php">
         <tasks:replace from="@package_version@" to="version" type="package-info" />
        </file>
        <file baseinstalldir="PHP" name="SelfMemberReferenceSniff.php" role="php">
         <tasks:replace from="@package_version@" to="version" type="package-info" />
        </file>
        <file baseinstalldir="PHP" name="ValidClassNameSniff.php" role="php">
         <tasks:replace from="@package_version@" to="version" type="package-info" />
        </file>
       </dir>
       <dir name="CodeAnalysis">
        <file baseinstalldir="PHP" name="EmptyStatementSniff.php" role="php">
         <tasks:replace from="@package_version@" to="version" type="package-info" />
        </file>
       </dir>
       <dir name="Commenting">
        <file baseinstalldir="PHP" name="BlockCommentSniff.php" role="php">
         <tasks:replace from="@package_version@" to="version" type="package-info" />
        </file>
        <file baseinstalldir="PHP" name="ClassCommentSniff.php" role="php">
         <tasks:replace from="@package_version@" to="version" type="package-info" />
        </file>
        <file baseinstalldir="PHP" name="ClosingDeclarationCommentSniff.php" role="php">
         <tasks:replace from="@package_version@" to="version" type="package-info" />
        </file>
        <file baseinstalldir="PHP" name="DocCommentAlignmentSniff.php" role="php">
         <tasks:replace from="@package_version@" to="version" type="package-info" />
        </file>
        <file baseinstalldir="PHP" name="EmptyCatchCommentSniff.php" role="php">
         <tasks:replace from="@package_version@" to="version" type="package-info" />
        </file>
        <file baseinstalldir="PHP" name="FileCommentSniff.php" role="php">
         <tasks:replace from="@package_version@" to="version" type="package-info" />
        </file>
        <file baseinstalldir="PHP" name="FunctionCommentThrowTagSniff.php" role="php">
         <tasks:replace from="@package_version@" to="version" type="package-info" />
        </file>
        <file baseinstalldir="PHP" name="FunctionCommentSniff.php" role="php">
         <tasks:replace from="@package_version@" to="version" type="package-info" />
        </file>
        <file baseinstalldir="PHP" name="InlineCommentSniff.php" role="php">
         <tasks:replace from="@package_version@" to="version" type="package-info" />
        </file>
        <file baseinstalldir="PHP" name="LongConditionClosingCommentSniff.php" role="php">
         <tasks:replace from="@package_version@" to="version" type="package-info" />
        </file>
        <file baseinstalldir="PHP" name="PostStatementCommentSniff.php" role="php">
         <tasks:replace from="@package_version@" to="version" type="package-info" />
        </file>
        <file baseinstalldir="PHP" name="VariableCommentSniff.php" role="php">
         <tasks:replace from="@package_version@" to="version" type="package-info" />
        </file>
       </dir>
       <dir name="ControlStructures">
        <file baseinstalldir="PHP" name="ControlSignatureSniff.php" role="php">
         <tasks:replace from="@package_version@" to="version" type="package-info" />
        </file>
        <file baseinstalldir="PHP" name="ElseIfDeclarationSniff.php" role="php">
         <tasks:replace from="@package_version@" to="version" type="package-info" />
        </file>
        <file baseinstalldir="PHP" name="ForEachLoopDeclarationSniff.php" role="php">
         <tasks:replace from="@package_version@" to="version" type="package-info" />
        </file>
        <file baseinstalldir="PHP" name="ForLoopDeclarationSniff.php" role="php">
         <tasks:replace from="@package_version@" to="version" type="package-info" />
        </file>
        <file baseinstalldir="PHP" name="InlineIfDeclarationSniff.php" role="php">
         <tasks:replace from="@package_version@" to="version" type="package-info" />
        </file>
        <file baseinstalldir="PHP" name="LowercaseDeclarationSniff.php" role="php">
         <tasks:replace from="@package_version@" to="version" type="package-info" />
        </file>
        <file baseinstalldir="PHP" name="SwitchDeclarationSniff.php" role="php">
         <tasks:replace from="@package_version@" to="version" type="package-info" />
        </file>
       </dir>
       <dir name="CSS">
        <file baseinstalldir="PHP" name="ClassDefinitionClosingBraceSpaceSniff.php" role="php">
         <tasks:replace from="@package_version@" to="version" type="package-info" />
        </file>
        <file baseinstalldir="PHP" name="ClassDefinitionNameSpacingSniff.php" role="php">
         <tasks:replace from="@package_version@" to="version" type="package-info" />
        </file>
        <file baseinstalldir="PHP" name="ClassDefinitionOpeningBraceSpaceSniff.php" role="php">
         <tasks:replace from="@package_version@" to="version" type="package-info" />
        </file>
        <file baseinstalldir="PHP" name="ColonSpacingSniff.php" role="php">
         <tasks:replace from="@package_version@" to="version" type="package-info" />
        </file>
        <file baseinstalldir="PHP" name="ColourDefinitionSniff.php" role="php">
         <tasks:replace from="@package_version@" to="version" type="package-info" />
        </file>
        <file baseinstalldir="PHP" name="DisallowMultipleStyleDefinitionsSniff.php" role="php">
         <tasks:replace from="@package_version@" to="version" type="package-info" />
        </file>
        <file baseinstalldir="PHP" name="DuplicateClassDefinitionSniff.php" role="php">
         <tasks:replace from="@package_version@" to="version" type="package-info" />
        </file>
        <file baseinstalldir="PHP" name="DuplicateStyleDefinitionSniff.php" role="php">
         <tasks:replace from="@package_version@" to="version" type="package-info" />
        </file>
        <file baseinstalldir="PHP" name="EmptyClassDefinitionSniff.php" role="php">
         <tasks:replace from="@package_version@" to="version" type="package-info" />
        </file>
        <file baseinstalldir="PHP" name="EmptyStyleDefinitionSniff.php" role="php">
         <tasks:replace from="@package_version@" to="version" type="package-info" />
        </file>
        <file baseinstalldir="PHP" name="ForbiddenStylesSniff.php" role="php">
         <tasks:replace from="@package_version@" to="version" type="package-info" />
        </file>
        <file baseinstalldir="PHP" name="IndentationSniff.php" role="php">
         <tasks:replace from="@package_version@" to="version" type="package-info" />
        </file>
        <file baseinstalldir="PHP" name="LowercaseStyleDefinitionSniff.php" role="php">
         <tasks:replace from="@package_version@" to="version" type="package-info" />
        </file>
        <file baseinstalldir="PHP" name="MissingColonSniff.php" role="php">
         <tasks:replace from="@package_version@" to="version" type="package-info" />
        </file>
        <file baseinstalldir="PHP" name="NamedColoursSniff.php" role="php">
         <tasks:replace from="@package_version@" to="version" type="package-info" />
        </file>
        <file baseinstalldir="PHP" name="OpacitySniff.php" role="php">
         <tasks:replace from="@package_version@" to="version" type="package-info" />
        </file>
        <file baseinstalldir="PHP" name="SemicolonSpacingSniff.php" role="php">
         <tasks:replace from="@package_version@" to="version" type="package-info" />
        </file>
        <file baseinstalldir="PHP" name="ShorthandSizeSniff.php" role="php">
         <tasks:replace from="@package_version@" to="version" type="package-info" />
        </file>
       </dir>
       <dir name="Debug">
        <file baseinstalldir="PHP" name="JavaScriptLintSniff.php" role="php">
         <tasks:replace from="@package_version@" to="version" type="package-info" />
        </file>
        <file baseinstalldir="PHP" name="JSLintSniff.php" role="php">
         <tasks:replace from="@package_version@" to="version" type="package-info" />
        </file>
       </dir>
       <dir name="Files">
        <file baseinstalldir="PHP" name="FileExtensionSniff.php" role="php">
         <tasks:replace from="@package_version@" to="version" type="package-info" />
        </file>
       </dir>
       <dir name="Formatting">
        <file baseinstalldir="PHP" name="OperatorBracketSniff.php" role="php">
         <tasks:replace from="@package_version@" to="version" type="package-info" />
        </file>
       </dir>
       <dir name="Functions">
        <file baseinstalldir="PHP" name="FunctionDeclarationArgumentSpacingSniff.php" role="php">
         <tasks:replace from="@package_version@" to="version" type="package-info" />
        </file>
        <file baseinstalldir="PHP" name="FunctionDeclarationSniff.php" role="php">
         <tasks:replace from="@package_version@" to="version" type="package-info" />
        </file>
        <file baseinstalldir="PHP" name="FunctionDuplicateArgumentSniff.php" role="php">
         <tasks:replace from="@package_version@" to="version" type="package-info" />
        </file>
        <file baseinstalldir="PHP" name="GlobalFunctionSniff.php" role="php">
         <tasks:replace from="@package_version@" to="version" type="package-info" />
        </file>
        <file baseinstalldir="PHP" name="LowercaseFunctionKeywordsSniff.php" role="php">
         <tasks:replace from="@package_version@" to="version" type="package-info" />
        </file>
        <file baseinstalldir="PHP" name="MultiLineFunctionDeclarationSniff.php" role="php">
         <tasks:replace from="@package_version@" to="version" type="package-info" />
        </file>
       </dir>
       <dir name="NamingConventions">
        <file baseinstalldir="PHP" name="ConstantCaseSniff.php" role="php">
         <tasks:replace from="@package_version@" to="version" type="package-info" />
        </file>
        <file baseinstalldir="PHP" name="ValidFunctionNameSniff.php" role="php">
         <tasks:replace from="@package_version@" to="version" type="package-info" />
        </file>
        <file baseinstalldir="PHP" name="ValidVariableNameSniff.php" role="php">
         <tasks:replace from="@package_version@" to="version" type="package-info" />
        </file>
       </dir>
       <dir name="Objects">
        <file baseinstalldir="PHP" name="DisallowObjectStringIndexSniff.php" role="php">
         <tasks:replace from="@package_version@" to="version" type="package-info" />
        </file>
        <file baseinstalldir="PHP" name="ObjectInstantiationSniff.php" role="php">
         <tasks:replace from="@package_version@" to="version" type="package-info" />
        </file>
        <file baseinstalldir="PHP" name="ObjectMemberCommaSniff.php" role="php">
         <tasks:replace from="@package_version@" to="version" type="package-info" />
        </file>
       </dir>
       <dir name="Operators">
        <file baseinstalldir="PHP" name="ComparisonOperatorUsageSniff.php" role="php">
         <tasks:replace from="@package_version@" to="version" type="package-info" />
        </file>
        <file baseinstalldir="PHP" name="IncrementDecrementUsageSniff.php" role="php">
         <tasks:replace from="@package_version@" to="version" type="package-info" />
        </file>
        <file baseinstalldir="PHP" name="ValidLogicalOperatorsSniff.php" role="php">
         <tasks:replace from="@package_version@" to="version" type="package-info" />
        </file>
       </dir>
       <dir name="PHP">
        <file baseinstalldir="PHP" name="CommentedOutCodeSniff.php" role="php">
         <tasks:replace from="@package_version@" to="version" type="package-info" />
        </file>
        <file baseinstalldir="PHP" name="DisallowBooleanStatementSniff.php" role="php">
         <tasks:replace from="@package_version@" to="version" type="package-info" />
        </file>
        <file baseinstalldir="PHP" name="DisallowComparisonAssignmentSniff.php" role="php">
         <tasks:replace from="@package_version@" to="version" type="package-info" />
        </file>
        <file baseinstalldir="PHP" name="DisallowInlineIfSniff.php" role="php">
         <tasks:replace from="@package_version@" to="version" type="package-info" />
        </file>
        <file baseinstalldir="PHP" name="DisallowMultipleAssignmentsSniff.php" role="php">
         <tasks:replace from="@package_version@" to="version" type="package-info" />
        </file>
        <file baseinstalldir="PHP" name="DisallowObEndFlushSniff.php" role="php">
         <tasks:replace from="@package_version@" to="version" type="package-info" />
        </file>
        <file baseinstalldir="PHP" name="DisallowSizeFunctionsInLoopsSniff.php" role="php">
         <tasks:replace from="@package_version@" to="version" type="package-info" />
        </file>
        <file baseinstalldir="PHP" name="DiscouragedFunctionsSniff.php" role="php">
         <tasks:replace from="@package_version@" to="version" type="package-info" />
        </file>
        <file baseinstalldir="PHP" name="EmbeddedPhpSniff.php" role="php">
         <tasks:replace from="@package_version@" to="version" type="package-info" />
        </file>
        <file baseinstalldir="PHP" name="EvalSniff.php" role="php">
         <tasks:replace from="@package_version@" to="version" type="package-info" />
        </file>
        <file baseinstalldir="PHP" name="ForbiddenFunctionsSniff.php" role="php">
         <tasks:replace from="@package_version@" to="version" type="package-info" />
        </file>
        <file baseinstalldir="PHP" name="GlobalKeywordSniff.php" role="php">
         <tasks:replace from="@package_version@" to="version" type="package-info" />
        </file>
        <file baseinstalldir="PHP" name="HeredocSniff.php" role="php">
         <tasks:replace from="@package_version@" to="version" type="package-info" />
        </file>
        <file baseinstalldir="PHP" name="InnerFunctionsSniff.php" role="php">
         <tasks:replace from="@package_version@" to="version" type="package-info" />
        </file>
        <file baseinstalldir="PHP" name="LowercasePHPFunctionsSniff.php" role="php">
         <tasks:replace from="@package_version@" to="version" type="package-info" />
        </file>
        <file baseinstalldir="PHP" name="NonExecutableCodeSniff.php" role="php">
         <tasks:replace from="@package_version@" to="version" type="package-info" />
        </file>
       </dir>
       <dir name="Scope">
        <file baseinstalldir="PHP" name="MemberVarScopeSniff.php" role="php">
         <tasks:replace from="@package_version@" to="version" type="package-info" />
        </file>
        <file baseinstalldir="PHP" name="MethodScopeSniff.php" role="php">
         <tasks:replace from="@package_version@" to="version" type="package-info" />
        </file>
        <file baseinstalldir="PHP" name="StaticThisUsageSniff.php" role="php">
         <tasks:replace from="@package_version@" to="version" type="package-info" />
        </file>
       </dir>
       <dir name="Strings">
        <file baseinstalldir="PHP" name="ConcatenationSpacingSniff.php" role="php">
         <tasks:replace from="@package_version@" to="version" type="package-info" />
        </file>
        <file baseinstalldir="PHP" name="DoubleQuoteUsageSniff.php" role="php">
         <tasks:replace from="@package_version@" to="version" type="package-info" />
        </file>
        <file baseinstalldir="PHP" name="EchoedStringsSniff.php" role="php">
         <tasks:replace from="@package_version@" to="version" type="package-info" />
        </file>
       </dir>
       <dir name="WhiteSpace">
        <file baseinstalldir="PHP" name="CastSpacingSniff.php" role="php">
         <tasks:replace from="@package_version@" to="version" type="package-info" />
        </file>
        <file baseinstalldir="PHP" name="ControlStructureSpacingSniff.php" role="php">
         <tasks:replace from="@package_version@" to="version" type="package-info" />
        </file>
        <file baseinstalldir="PHP" name="FunctionClosingBraceSpaceSniff.php" role="php">
         <tasks:replace from="@package_version@" to="version" type="package-info" />
        </file>
        <file baseinstalldir="PHP" name="FunctionOpeningBraceSpaceSniff.php" role="php">
         <tasks:replace from="@package_version@" to="version" type="package-info" />
        </file>
        <file baseinstalldir="PHP" name="FunctionSpacingSniff.php" role="php">
         <tasks:replace from="@package_version@" to="version" type="package-info" />
        </file>
        <file baseinstalldir="PHP" name="LanguageConstructSpacingSniff.php" role="php">
         <tasks:replace from="@package_version@" to="version" type="package-info" />
        </file>
        <file baseinstalldir="PHP" name="LogicalOperatorSpacingSniff.php" role="php">
         <tasks:replace from="@package_version@" to="version" type="package-info" />
        </file>
        <file baseinstalldir="PHP" name="MemberVarSpacingSniff.php" role="php">
         <tasks:replace from="@package_version@" to="version" type="package-info" />
        </file>
        <file baseinstalldir="PHP" name="ObjectOperatorSpacingSniff.php" role="php">
         <tasks:replace from="@package_version@" to="version" type="package-info" />
        </file>
        <file baseinstalldir="PHP" name="OperatorSpacingSniff.php" role="php">
         <tasks:replace from="@package_version@" to="version" type="package-info" />
        </file>
        <file baseinstalldir="PHP" name="PropertyLabelSpacingSniff.php" role="php">
         <tasks:replace from="@package_version@" to="version" type="package-info" />
        </file>
        <file baseinstalldir="PHP" name="ScopeClosingBraceSniff.php" role="php">
         <tasks:replace from="@package_version@" to="version" type="package-info" />
        </file>
        <file baseinstalldir="PHP" name="ScopeKeywordSpacingSniff.php" role="php">
         <tasks:replace from="@package_version@" to="version" type="package-info" />
        </file>
        <file baseinstalldir="PHP" name="SemicolonSpacingSniff.php" role="php">
         <tasks:replace from="@package_version@" to="version" type="package-info" />
        </file>
        <file baseinstalldir="PHP" name="SuperfluousWhitespaceSniff.php" role="php">
         <tasks:replace from="@package_version@" to="version" type="package-info" />
        </file>
       </dir>
      </dir>
      <dir name="Tests">
       <dir name="Arrays">
        <file baseinstalldir="PHP" name="ArrayBracketSpacingUnitTest.inc" role="test" />
        <file baseinstalldir="PHP" name="ArrayBracketSpacingUnitTest.php" role="test">
         <tasks:replace from="@package_version@" to="version" type="package-info" />
        </file>
        <file baseinstalldir="PHP" name="ArrayDeclarationUnitTest.inc" role="test" />
        <file baseinstalldir="PHP" name="ArrayDeclarationUnitTest.php" role="test">
         <tasks:replace from="@package_version@" to="version" type="package-info" />
        </file>
       </dir>
       <dir name="Classes">
        <file baseinstalldir="PHP" name="ClassDeclarationUnitTest.inc" role="test" />
        <file baseinstalldir="PHP" name="ClassDeclarationUnitTest.php" role="test">
         <tasks:replace from="@package_version@" to="version" type="package-info" />
        </file>
        <file baseinstalldir="PHP" name="ClassFileNameUnitTest.inc" role="test" />
        <file baseinstalldir="PHP" name="ClassFileNameUnitTest.php" role="test">
         <tasks:replace from="@package_version@" to="version" type="package-info" />
        </file>
        <file baseinstalldir="PHP" name="DuplicatePropertyUnitTest.js" role="test" />
        <file baseinstalldir="PHP" name="DuplicatePropertyUnitTest.php" role="test">
         <tasks:replace from="@package_version@" to="version" type="package-info" />
        </file>
        <file baseinstalldir="PHP" name="LowercaseClassKeywordsUnitTest.inc" role="test" />
        <file baseinstalldir="PHP" name="LowercaseClassKeywordsUnitTest.php" role="test">
         <tasks:replace from="@package_version@" to="version" type="package-info" />
        </file>
        <file baseinstalldir="PHP" name="SelfMemberReferenceUnitTest.inc" role="test" />
        <file baseinstalldir="PHP" name="SelfMemberReferenceUnitTest.php" role="test">
         <tasks:replace from="@package_version@" to="version" type="package-info" />
        </file>
        <file baseinstalldir="PHP" name="ValidClassNameUnitTest.inc" role="test" />
        <file baseinstalldir="PHP" name="ValidClassNameUnitTest.php" role="test">
         <tasks:replace from="@package_version@" to="version" type="package-info" />
        </file>
       </dir>
       <dir name="CodeAnalysis">
        <file baseinstalldir="PHP" name="EmptyStatementUnitTest.inc" role="test" />
        <file baseinstalldir="PHP" name="EmptyStatementUnitTest.php" role="test">
         <tasks:replace from="@package_version@" to="version" type="package-info" />
        </file>
       </dir>
       <dir name="Commenting">
        <file baseinstalldir="PHP" name="BlockCommentUnitTest.inc" role="test" />
        <file baseinstalldir="PHP" name="BlockCommentUnitTest.php" role="test">
         <tasks:replace from="@package_version@" to="version" type="package-info" />
        </file>
        <file baseinstalldir="PHP" name="ClassCommentUnitTest.inc" role="test" />
        <file baseinstalldir="PHP" name="ClassCommentUnitTest.php" role="test">
         <tasks:replace from="@package_version@" to="version" type="package-info" />
        </file>
        <file baseinstalldir="PHP" name="ClosingDeclarationCommentUnitTest.inc" role="test" />
        <file baseinstalldir="PHP" name="ClosingDeclarationCommentUnitTest.php" role="test">
         <tasks:replace from="@package_version@" to="version" type="package-info" />
        </file>
        <file baseinstalldir="PHP" name="DocCommentAlignmentUnitTest.inc" role="test" />
        <file baseinstalldir="PHP" name="DocCommentAlignmentUnitTest.php" role="test">
         <tasks:replace from="@package_version@" to="version" type="package-info" />
        </file>
        <file baseinstalldir="PHP" name="EmptyCatchCommentUnitTest.inc" role="test" />
        <file baseinstalldir="PHP" name="EmptyCatchCommentUnitTest.php" role="test">
         <tasks:replace from="@package_version@" to="version" type="package-info" />
        </file>
        <file baseinstalldir="PHP" name="FileCommentUnitTest.inc" role="test" />
        <file baseinstalldir="PHP" name="FileCommentUnitTest.js" role="test" />
        <file baseinstalldir="PHP" name="FileCommentUnitTest.php" role="test">
         <tasks:replace from="@package_version@" to="version" type="package-info" />
        </file>
        <file baseinstalldir="PHP" name="FunctionCommentThrowTagUnitTest.inc" role="test" />
        <file baseinstalldir="PHP" name="FunctionCommentThrowTagUnitTest.php" role="test">
         <tasks:replace from="@package_version@" to="version" type="package-info" />
        </file>
        <file baseinstalldir="PHP" name="FunctionCommentUnitTest.inc" role="test" />
        <file baseinstalldir="PHP" name="FunctionCommentUnitTest.php" role="test">
         <tasks:replace from="@package_version@" to="version" type="package-info" />
        </file>
        <file baseinstalldir="PHP" name="InlineCommentUnitTest.inc" role="test" />
        <file baseinstalldir="PHP" name="InlineCommentUnitTest.js" role="test" />
        <file baseinstalldir="PHP" name="InlineCommentUnitTest.php" role="test">
         <tasks:replace from="@package_version@" to="version" type="package-info" />
        </file>
        <file baseinstalldir="PHP" name="LongConditionClosingCommentUnitTest.inc" role="test" />
        <file baseinstalldir="PHP" name="LongConditionClosingCommentUnitTest.js" role="test" />
        <file baseinstalldir="PHP" name="LongConditionClosingCommentUnitTest.php" role="test">
         <tasks:replace from="@package_version@" to="version" type="package-info" />
        </file>
        <file baseinstalldir="PHP" name="PostStatementCommentUnitTest.inc" role="test" />
        <file baseinstalldir="PHP" name="PostStatementCommentUnitTest.js" role="test" />
        <file baseinstalldir="PHP" name="PostStatementCommentUnitTest.php" role="test">
         <tasks:replace from="@package_version@" to="version" type="package-info" />
        </file>
        <file baseinstalldir="PHP" name="VariableCommentUnitTest.inc" role="test" />
        <file baseinstalldir="PHP" name="VariableCommentUnitTest.php" role="test">
         <tasks:replace from="@package_version@" to="version" type="package-info" />
        </file>
       </dir>
       <dir name="ControlStructures">
        <file baseinstalldir="PHP" name="ControlSignatureUnitTest.inc" role="test" />
        <file baseinstalldir="PHP" name="ControlSignatureUnitTest.js" role="test" />
        <file baseinstalldir="PHP" name="ControlSignatureUnitTest.php" role="test">
         <tasks:replace from="@package_version@" to="version" type="package-info" />
        </file>
        <file baseinstalldir="PHP" name="ElseIfDeclarationUnitTest.inc" role="test" />
        <file baseinstalldir="PHP" name="ElseIfDeclarationUnitTest.php" role="test">
         <tasks:replace from="@package_version@" to="version" type="package-info" />
        </file>
        <file baseinstalldir="PHP" name="ForEachLoopDeclarationUnitTest.inc" role="test" />
        <file baseinstalldir="PHP" name="ForEachLoopDeclarationUnitTest.php" role="test">
         <tasks:replace from="@package_version@" to="version" type="package-info" />
        </file>
        <file baseinstalldir="PHP" name="ForLoopDeclarationUnitTest.inc" role="test" />
        <file baseinstalldir="PHP" name="ForLoopDeclarationUnitTest.js" role="test" />
        <file baseinstalldir="PHP" name="ForLoopDeclarationUnitTest.php" role="test">
         <tasks:replace from="@package_version@" to="version" type="package-info" />
        </file>
        <file baseinstalldir="PHP" name="InlineIfDeclarationUnitTest.inc" role="test" />
        <file baseinstalldir="PHP" name="InlineIfDeclarationUnitTest.php" role="test">
         <tasks:replace from="@package_version@" to="version" type="package-info" />
        </file>
        <file baseinstalldir="PHP" name="LowercaseDeclarationUnitTest.inc" role="test" />
        <file baseinstalldir="PHP" name="LowercaseDeclarationUnitTest.php" role="test">
         <tasks:replace from="@package_version@" to="version" type="package-info" />
        </file>
        <file baseinstalldir="PHP" name="SwitchDeclarationUnitTest.inc" role="test" />
        <file baseinstalldir="PHP" name="SwitchDeclarationUnitTest.js" role="test" />
        <file baseinstalldir="PHP" name="SwitchDeclarationUnitTest.php" role="test">
         <tasks:replace from="@package_version@" to="version" type="package-info" />
        </file>
       </dir>
       <dir name="CSS">
        <file baseinstalldir="PHP" name="ClassDefinitionClosingBraceSpaceUnitTest.css" role="test" />
        <file baseinstalldir="PHP" name="ClassDefinitionClosingBraceSpaceUnitTest.php" role="test">
         <tasks:replace from="@package_version@" to="version" type="package-info" />
        </file>
        <file baseinstalldir="PHP" name="ClassDefinitionNameSpacingUnitTest.css" role="test" />
        <file baseinstalldir="PHP" name="ClassDefinitionNameSpacingUnitTest.php" role="test">
         <tasks:replace from="@package_version@" to="version" type="package-info" />
        </file>
        <file baseinstalldir="PHP" name="ClassDefinitionOpeningBraceSpaceUnitTest.css" role="test" />
        <file baseinstalldir="PHP" name="ClassDefinitionOpeningBraceSpaceUnitTest.php" role="test">
         <tasks:replace from="@package_version@" to="version" type="package-info" />
        </file>
        <file baseinstalldir="PHP" name="ColonSpacingUnitTest.css" role="test" />
        <file baseinstalldir="PHP" name="ColonSpacingUnitTest.php" role="test">
         <tasks:replace from="@package_version@" to="version" type="package-info" />
        </file>
        <file baseinstalldir="PHP" name="ColourDefinitionUnitTest.css" role="test" />
        <file baseinstalldir="PHP" name="ColourDefinitionUnitTest.php" role="test">
         <tasks:replace from="@package_version@" to="version" type="package-info" />
        </file>
        <file baseinstalldir="PHP" name="DisallowMultipleStyleDefinitionsUnitTest.css" role="test" />
        <file baseinstalldir="PHP" name="DisallowMultipleStyleDefinitionsUnitTest.php" role="test">
         <tasks:replace from="@package_version@" to="version" type="package-info" />
        </file>
        <file baseinstalldir="PHP" name="DuplicateClassDefinitionUnitTest.css" role="test" />
        <file baseinstalldir="PHP" name="DuplicateClassDefinitionUnitTest.php" role="test">
         <tasks:replace from="@package_version@" to="version" type="package-info" />
        </file>
        <file baseinstalldir="PHP" name="DuplicateStyleDefinitionUnitTest.css" role="test" />
        <file baseinstalldir="PHP" name="DuplicateStyleDefinitionUnitTest.php" role="test">
         <tasks:replace from="@package_version@" to="version" type="package-info" />
        </file>
        <file baseinstalldir="PHP" name="EmptyClassDefinitionUnitTest.css" role="test" />
        <file baseinstalldir="PHP" name="EmptyClassDefinitionUnitTest.php" role="test">
         <tasks:replace from="@package_version@" to="version" type="package-info" />
        </file>
        <file baseinstalldir="PHP" name="EmptyStyleDefinitionUnitTest.css" role="test" />
        <file baseinstalldir="PHP" name="EmptyStyleDefinitionUnitTest.php" role="test">
         <tasks:replace from="@package_version@" to="version" type="package-info" />
        </file>
        <file baseinstalldir="PHP" name="ForbiddenStylesUnitTest.css" role="test" />
        <file baseinstalldir="PHP" name="ForbiddenStylesUnitTest.php" role="test">
         <tasks:replace from="@package_version@" to="version" type="package-info" />
        </file>
        <file baseinstalldir="PHP" name="IndentationUnitTest.css" role="test" />
        <file baseinstalldir="PHP" name="IndentationUnitTest.php" role="test">
         <tasks:replace from="@package_version@" to="version" type="package-info" />
        </file>
        <file baseinstalldir="PHP" name="LowercaseStyleDefinitionUnitTest.css" role="test" />
        <file baseinstalldir="PHP" name="LowercaseStyleDefinitionUnitTest.php" role="test">
         <tasks:replace from="@package_version@" to="version" type="package-info" />
        </file>
        <file baseinstalldir="PHP" name="MissingColonUnitTest.css" role="test" />
        <file baseinstalldir="PHP" name="MissingColonUnitTest.php" role="test">
         <tasks:replace from="@package_version@" to="version" type="package-info" />
        </file>
        <file baseinstalldir="PHP" name="NamedColoursUnitTest.css" role="test" />
        <file baseinstalldir="PHP" name="NamedColoursUnitTest.php" role="test">
         <tasks:replace from="@package_version@" to="version" type="package-info" />
        </file>
        <file baseinstalldir="PHP" name="OpacityUnitTest.css" role="test" />
        <file baseinstalldir="PHP" name="OpacityUnitTest.php" role="test">
         <tasks:replace from="@package_version@" to="version" type="package-info" />
        </file>
        <file baseinstalldir="PHP" name="SemicolonSpacingUnitTest.css" role="test" />
        <file baseinstalldir="PHP" name="SemicolonSpacingUnitTest.php" role="test">
         <tasks:replace from="@package_version@" to="version" type="package-info" />
        </file>
        <file baseinstalldir="PHP" name="ShorthandSizeUnitTest.css" role="test" />
        <file baseinstalldir="PHP" name="ShorthandSizeUnitTest.php" role="test">
         <tasks:replace from="@package_version@" to="version" type="package-info" />
        </file>
       </dir>
       <dir name="Debug">
        <file baseinstalldir="PHP" name="JavaScriptLintUnitTest.js" role="test" />
        <file baseinstalldir="PHP" name="JavaScriptLintUnitTest.php" role="test">
         <tasks:replace from="@package_version@" to="version" type="package-info" />
        </file>
        <file baseinstalldir="PHP" name="JSLintUnitTest.js" role="test" />
        <file baseinstalldir="PHP" name="JSLintUnitTest.php" role="test">
         <tasks:replace from="@package_version@" to="version" type="package-info" />
        </file>
       </dir>
       <dir name="Files">
        <file baseinstalldir="PHP" name="FileExtensionUnitTest.1.inc" role="test" />
        <file baseinstalldir="PHP" name="FileExtensionUnitTest.2.inc" role="test" />
        <file baseinstalldir="PHP" name="FileExtensionUnitTest.3.inc" role="test" />
        <file baseinstalldir="PHP" name="FileExtensionUnitTest.4.inc" role="test" />
        <file baseinstalldir="PHP" name="FileExtensionUnitTest.php" role="test">
         <tasks:replace from="@package_version@" to="version" type="package-info" />
        </file>
       </dir>
       <dir name="Formatting">
        <file baseinstalldir="PHP" name="OperatorBracketUnitTest.inc" role="test" />
        <file baseinstalldir="PHP" name="OperatorBracketUnitTest.js" role="test" />
        <file baseinstalldir="PHP" name="OperatorBracketUnitTest.php" role="test">
         <tasks:replace from="@package_version@" to="version" type="package-info" />
        </file>
       </dir>
       <dir name="Functions">
        <file baseinstalldir="PHP" name="FunctionDeclarationArgumentSpacingUnitTest.inc" role="test" />
        <file baseinstalldir="PHP" name="FunctionDeclarationArgumentSpacingUnitTest.php" role="test">
         <tasks:replace from="@package_version@" to="version" type="package-info" />
        </file>
        <file baseinstalldir="PHP" name="FunctionDeclarationUnitTest.inc" role="test" />
        <file baseinstalldir="PHP" name="FunctionDeclarationUnitTest.php" role="test">
         <tasks:replace from="@package_version@" to="version" type="package-info" />
        </file>
        <file baseinstalldir="PHP" name="FunctionDuplicateArgumentUnitTest.inc" role="test" />
        <file baseinstalldir="PHP" name="FunctionDuplicateArgumentUnitTest.php" role="test">
         <tasks:replace from="@package_version@" to="version" type="package-info" />
        </file>
        <file baseinstalldir="PHP" name="GlobalFunctionUnitTest.inc" role="test" />
        <file baseinstalldir="PHP" name="GlobalFunctionUnitTest.php" role="test">
         <tasks:replace from="@package_version@" to="version" type="package-info" />
        </file>
        <file baseinstalldir="PHP" name="LowercaseFunctionKeywordsUnitTest.inc" role="test" />
        <file baseinstalldir="PHP" name="LowercaseFunctionKeywordsUnitTest.php" role="test">
         <tasks:replace from="@package_version@" to="version" type="package-info" />
        </file>
        <file baseinstalldir="PHP" name="MultiLineFunctionDeclarationUnitTest.inc" role="test" />
        <file baseinstalldir="PHP" name="MultiLineFunctionDeclarationUnitTest.php" role="test">
         <tasks:replace from="@package_version@" to="version" type="package-info" />
        </file>
       </dir>
       <dir name="NamingConventions">
        <file baseinstalldir="PHP" name="ConstantCaseUnitTest.inc" role="test" />
        <file baseinstalldir="PHP" name="ConstantCaseUnitTest.js" role="test" />
        <file baseinstalldir="PHP" name="ConstantCaseUnitTest.php" role="test">
         <tasks:replace from="@package_version@" to="version" type="package-info" />
        </file>
        <file baseinstalldir="PHP" name="ValidFunctionNameUnitTest.inc" role="test" />
        <file baseinstalldir="PHP" name="ValidFunctionNameUnitTest.php" role="test">
         <tasks:replace from="@package_version@" to="version" type="package-info" />
        </file>
        <file baseinstalldir="PHP" name="ValidVariableNameUnitTest.inc" role="test" />
        <file baseinstalldir="PHP" name="ValidVariableNameUnitTest.php" role="test">
         <tasks:replace from="@package_version@" to="version" type="package-info" />
        </file>
       </dir>
       <dir name="Objects">
        <file baseinstalldir="PHP" name="DisallowObjectStringIndexUnitTest.js" role="test" />
        <file baseinstalldir="PHP" name="DisallowObjectStringIndexUnitTest.php" role="test">
         <tasks:replace from="@package_version@" to="version" type="package-info" />
        </file>
        <file baseinstalldir="PHP" name="ObjectInstantiationUnitTest.inc" role="test" />
        <file baseinstalldir="PHP" name="ObjectInstantiationUnitTest.php" role="test">
         <tasks:replace from="@package_version@" to="version" type="package-info" />
        </file>
        <file baseinstalldir="PHP" name="ObjectMemberCommaUnitTest.js" role="test" />
        <file baseinstalldir="PHP" name="ObjectMemberCommaUnitTest.php" role="test">
         <tasks:replace from="@package_version@" to="version" type="package-info" />
        </file>
       </dir>
       <dir name="Operators">
        <file baseinstalldir="PHP" name="ComparisonOperatorUsageUnitTest.inc" role="test" />
        <file baseinstalldir="PHP" name="ComparisonOperatorUsageUnitTest.js" role="test" />
        <file baseinstalldir="PHP" name="ComparisonOperatorUsageUnitTest.php" role="test">
         <tasks:replace from="@package_version@" to="version" type="package-info" />
        </file>
        <file baseinstalldir="PHP" name="IncrementDecrementUsageUnitTest.inc" role="test" />
        <file baseinstalldir="PHP" name="IncrementDecrementUsageUnitTest.php" role="test">
         <tasks:replace from="@package_version@" to="version" type="package-info" />
        </file>
        <file baseinstalldir="PHP" name="ValidLogicalOperatorsUnitTest.inc" role="test" />
        <file baseinstalldir="PHP" name="ValidLogicalOperatorsUnitTest.php" role="test">
         <tasks:replace from="@package_version@" to="version" type="package-info" />
        </file>
       </dir>
       <dir name="PHP">
        <file baseinstalldir="PHP" name="CommentedOutCodeUnitTest.css" role="test" />
        <file baseinstalldir="PHP" name="CommentedOutCodeUnitTest.inc" role="test" />
        <file baseinstalldir="PHP" name="CommentedOutCodeUnitTest.php" role="test">
         <tasks:replace from="@package_version@" to="version" type="package-info" />
        </file>
        <file baseinstalldir="PHP" name="DisallowBooleanStatementUnitTest.inc" role="test" />
        <file baseinstalldir="PHP" name="DisallowBooleanStatementUnitTest.php" role="test">
         <tasks:replace from="@package_version@" to="version" type="package-info" />
        </file>
        <file baseinstalldir="PHP" name="DisallowComparisonAssignmentUnitTest.inc" role="test" />
        <file baseinstalldir="PHP" name="DisallowComparisonAssignmentUnitTest.php" role="test">
         <tasks:replace from="@package_version@" to="version" type="package-info" />
        </file>
        <file baseinstalldir="PHP" name="DisallowInlineIfUnitTest.inc" role="test" />
        <file baseinstalldir="PHP" name="DisallowInlineIfUnitTest.js" role="test" />
        <file baseinstalldir="PHP" name="DisallowInlineIfUnitTest.php" role="test">
         <tasks:replace from="@package_version@" to="version" type="package-info" />
        </file>
        <file baseinstalldir="PHP" name="DisallowMultipleAssignmentsUnitTest.inc" role="test" />
        <file baseinstalldir="PHP" name="DisallowMultipleAssignmentsUnitTest.php" role="test">
         <tasks:replace from="@package_version@" to="version" type="package-info" />
        </file>
        <file baseinstalldir="PHP" name="DisallowObEndFlushUnitTest.inc" role="test" />
        <file baseinstalldir="PHP" name="DisallowObEndFlushUnitTest.php" role="test">
         <tasks:replace from="@package_version@" to="version" type="package-info" />
        </file>
        <file baseinstalldir="PHP" name="DisallowSizeFunctionsInLoopsUnitTest.inc" role="test" />
        <file baseinstalldir="PHP" name="DisallowSizeFunctionsInLoopsUnitTest.js" role="test" />
        <file baseinstalldir="PHP" name="DisallowSizeFunctionsInLoopsUnitTest.php" role="test">
         <tasks:replace from="@package_version@" to="version" type="package-info" />
        </file>
        <file baseinstalldir="PHP" name="DiscouragedFunctionsUnitTest.inc" role="test" />
        <file baseinstalldir="PHP" name="DiscouragedFunctionsUnitTest.php" role="test">
         <tasks:replace from="@package_version@" to="version" type="package-info" />
        </file>
        <file baseinstalldir="PHP" name="EmbeddedPhpUnitTest.inc" role="test" />
        <file baseinstalldir="PHP" name="EmbeddedPhpUnitTest.php" role="test">
         <tasks:replace from="@package_version@" to="version" type="package-info" />
        </file>
        <file baseinstalldir="PHP" name="EvalUnitTest.inc" role="test" />
        <file baseinstalldir="PHP" name="EvalUnitTest.php" role="test">
         <tasks:replace from="@package_version@" to="version" type="package-info" />
        </file>
        <file baseinstalldir="PHP" name="ForbiddenFunctionsUnitTest.inc" role="test" />
        <file baseinstalldir="PHP" name="ForbiddenFunctionsUnitTest.php" role="test">
         <tasks:replace from="@package_version@" to="version" type="package-info" />
        </file>
        <file baseinstalldir="PHP" name="GlobalKeywordUnitTest.inc" role="test" />
        <file baseinstalldir="PHP" name="GlobalKeywordUnitTest.php" role="test">
         <tasks:replace from="@package_version@" to="version" type="package-info" />
        </file>
        <file baseinstalldir="PHP" name="HeredocUnitTest.inc" role="test" />
        <file baseinstalldir="PHP" name="HeredocUnitTest.php" role="test">
         <tasks:replace from="@package_version@" to="version" type="package-info" />
        </file>
        <file baseinstalldir="PHP" name="InnerFunctionsUnitTest.inc" role="test" />
        <file baseinstalldir="PHP" name="InnerFunctionsUnitTest.php" role="test">
         <tasks:replace from="@package_version@" to="version" type="package-info" />
        </file>
        <file baseinstalldir="PHP" name="LowercasePHPFunctionsUnitTest.inc" role="test" />
        <file baseinstalldir="PHP" name="LowercasePHPFunctionsUnitTest.php" role="test">
         <tasks:replace from="@package_version@" to="version" type="package-info" />
        </file>
        <file baseinstalldir="PHP" name="NonExecutableCodeUnitTest.inc" role="test" />
        <file baseinstalldir="PHP" name="NonExecutableCodeUnitTest.php" role="test">
         <tasks:replace from="@package_version@" to="version" type="package-info" />
        </file>
       </dir>
       <dir name="Scope">
        <file baseinstalldir="PHP" name="MemberVarScopeUnitTest.inc" role="test" />
        <file baseinstalldir="PHP" name="MemberVarScopeUnitTest.php" role="test">
         <tasks:replace from="@package_version@" to="version" type="package-info" />
        </file>
        <file baseinstalldir="PHP" name="MethodScopeUnitTest.inc" role="test" />
        <file baseinstalldir="PHP" name="MethodScopeUnitTest.php" role="test">
         <tasks:replace from="@package_version@" to="version" type="package-info" />
        </file>
        <file baseinstalldir="PHP" name="StaticThisUsageUnitTest.inc" role="test" />
        <file baseinstalldir="PHP" name="StaticThisUsageUnitTest.php" role="test">
         <tasks:replace from="@package_version@" to="version" type="package-info" />
        </file>
       </dir>
       <dir name="Strings">
        <file baseinstalldir="PHP" name="ConcatenationSpacingUnitTest.inc" role="test" />
        <file baseinstalldir="PHP" name="ConcatenationSpacingUnitTest.php" role="test">
         <tasks:replace from="@package_version@" to="version" type="package-info" />
        </file>
        <file baseinstalldir="PHP" name="DoubleQuoteUsageUnitTest.inc" role="test" />
        <file baseinstalldir="PHP" name="DoubleQuoteUsageUnitTest.php" role="test">
         <tasks:replace from="@package_version@" to="version" type="package-info" />
        </file>
        <file baseinstalldir="PHP" name="EchoedStringsUnitTest.inc" role="test" />
        <file baseinstalldir="PHP" name="EchoedStringsUnitTest.php" role="test">
         <tasks:replace from="@package_version@" to="version" type="package-info" />
        </file>
       </dir>
       <dir name="WhiteSpace">
        <file baseinstalldir="PHP" name="CastSpacingUnitTest.inc" role="test" />
        <file baseinstalldir="PHP" name="CastSpacingUnitTest.php" role="test">
         <tasks:replace from="@package_version@" to="version" type="package-info" />
        </file>
        <file baseinstalldir="PHP" name="ControlStructureSpacingUnitTest.inc" role="test" />
        <file baseinstalldir="PHP" name="ControlStructureSpacingUnitTest.js" role="test" />
        <file baseinstalldir="PHP" name="ControlStructureSpacingUnitTest.php" role="test">
         <tasks:replace from="@package_version@" to="version" type="package-info" />
        </file>
        <file baseinstalldir="PHP" name="FunctionClosingBraceSpaceUnitTest.inc" role="test" />
        <file baseinstalldir="PHP" name="FunctionClosingBraceSpaceUnitTest.js" role="test" />
        <file baseinstalldir="PHP" name="FunctionClosingBraceSpaceUnitTest.php" role="test">
         <tasks:replace from="@package_version@" to="version" type="package-info" />
        </file>
        <file baseinstalldir="PHP" name="FunctionOpeningBraceSpaceUnitTest.inc" role="test" />
        <file baseinstalldir="PHP" name="FunctionOpeningBraceSpaceUnitTest.js" role="test" />
        <file baseinstalldir="PHP" name="FunctionOpeningBraceSpaceUnitTest.php" role="test">
         <tasks:replace from="@package_version@" to="version" type="package-info" />
        </file>
        <file baseinstalldir="PHP" name="FunctionSpacingUnitTest.inc" role="test" />
        <file baseinstalldir="PHP" name="FunctionSpacingUnitTest.php" role="test">
         <tasks:replace from="@package_version@" to="version" type="package-info" />
        </file>
        <file baseinstalldir="PHP" name="LanguageConstructSpacingUnitTest.inc" role="test" />
        <file baseinstalldir="PHP" name="LanguageConstructSpacingUnitTest.php" role="test">
         <tasks:replace from="@package_version@" to="version" type="package-info" />
        </file>
        <file baseinstalldir="PHP" name="LogicalOperatorSpacingUnitTest.inc" role="test" />
        <file baseinstalldir="PHP" name="LogicalOperatorSpacingUnitTest.js" role="test" />
        <file baseinstalldir="PHP" name="LogicalOperatorSpacingUnitTest.php" role="test">
         <tasks:replace from="@package_version@" to="version" type="package-info" />
        </file>
        <file baseinstalldir="PHP" name="MemberVarSpacingUnitTest.inc" role="test" />
        <file baseinstalldir="PHP" name="MemberVarSpacingUnitTest.php" role="test">
         <tasks:replace from="@package_version@" to="version" type="package-info" />
        </file>
        <file baseinstalldir="PHP" name="ObjectOperatorSpacingUnitTest.inc" role="test" />
        <file baseinstalldir="PHP" name="ObjectOperatorSpacingUnitTest.php" role="test">
         <tasks:replace from="@package_version@" to="version" type="package-info" />
        </file>
        <file baseinstalldir="PHP" name="OperatorSpacingUnitTest.inc" role="test" />
        <file baseinstalldir="PHP" name="OperatorSpacingUnitTest.js" role="test" />
        <file baseinstalldir="PHP" name="OperatorSpacingUnitTest.php" role="test">
         <tasks:replace from="@package_version@" to="version" type="package-info" />
        </file>
        <file baseinstalldir="PHP" name="PropertyLabelSpacingUnitTest.js" role="test" />
        <file baseinstalldir="PHP" name="PropertyLabelSpacingUnitTest.php" role="test">
         <tasks:replace from="@package_version@" to="version" type="package-info" />
        </file>
        <file baseinstalldir="PHP" name="ScopeClosingBraceUnitTest.inc" role="test" />
        <file baseinstalldir="PHP" name="ScopeClosingBraceUnitTest.php" role="test">
         <tasks:replace from="@package_version@" to="version" type="package-info" />
        </file>
        <file baseinstalldir="PHP" name="ScopeKeywordSpacingUnitTest.inc" role="test" />
        <file baseinstalldir="PHP" name="ScopeKeywordSpacingUnitTest.php" role="test">
         <tasks:replace from="@package_version@" to="version" type="package-info" />
        </file>
        <file baseinstalldir="PHP" name="SemicolonSpacingUnitTest.inc" role="test" />
        <file baseinstalldir="PHP" name="SemicolonSpacingUnitTest.js" role="test" />
        <file baseinstalldir="PHP" name="SemicolonSpacingUnitTest.php" role="test">
         <tasks:replace from="@package_version@" to="version" type="package-info" />
        </file>
        <file baseinstalldir="PHP" name="SuperfluousWhitespaceUnitTest.1.css" role="test" />
        <file baseinstalldir="PHP" name="SuperfluousWhitespaceUnitTest.1.js" role="test" />
        <file baseinstalldir="PHP" name="SuperfluousWhitespaceUnitTest.2.css" role="test" />
        <file baseinstalldir="PHP" name="SuperfluousWhitespaceUnitTest.2.js" role="test" />
        <file baseinstalldir="PHP" name="SuperfluousWhitespaceUnitTest.3.css" role="test" />
        <file baseinstalldir="PHP" name="SuperfluousWhitespaceUnitTest.3.js" role="test" />
        <file baseinstalldir="PHP" name="SuperfluousWhitespaceUnitTest.inc" role="test" />
        <file baseinstalldir="PHP" name="SuperfluousWhitespaceUnitTest.php" role="test">
         <tasks:replace from="@package_version@" to="version" type="package-info" />
        </file>
       </dir>
      </dir>
      <file baseinstalldir="PHP" name="ruleset.xml" role="php" />
     </dir>
     <dir name="Zend">
      <dir name="Docs">
       <dir name="Debug">
        <file baseinstalldir="PHP" name="CodeAnalyzerStandard.xml" role="php" />
       </dir>
       <dir name="Files">
        <file baseinstalldir="PHP" name="ClosingTagStandard.xml" role="php" />
       </dir>
       <dir name="NamingConventions">
        <file baseinstalldir="PHP" name="ValidVariableNameStandard.xml" role="php" />
       </dir>
      </dir>
      <dir name="Sniffs">
       <dir name="Debug">
        <file baseinstalldir="PHP" name="CodeAnalyzerSniff.php" role="php">
         <tasks:replace from="@package_version@" to="version" type="package-info" />
        </file>
       </dir>
       <dir name="Files">
        <file baseinstalldir="PHP" name="ClosingTagSniff.php" role="php">
         <tasks:replace from="@package_version@" to="version" type="package-info" />
        </file>
       </dir>
       <dir name="NamingConventions">
        <file baseinstalldir="PHP" name="ValidVariableNameSniff.php" role="php">
         <tasks:replace from="@package_version@" to="version" type="package-info" />
        </file>
       </dir>
      </dir>
      <dir name="Tests">
       <dir name="Debug">
        <file baseinstalldir="PHP" name="CodeAnalyzerUnitTest.inc" role="test" />
        <file baseinstalldir="PHP" name="CodeAnalyzerUnitTest.php" role="test">
         <tasks:replace from="@package_version@" to="version" type="package-info" />
        </file>
       </dir>
       <dir name="Files">
        <file baseinstalldir="PHP" name="ClosingTagUnitTest.inc" role="test" />
        <file baseinstalldir="PHP" name="ClosingTagUnitTest.php" role="test">
         <tasks:replace from="@package_version@" to="version" type="package-info" />
        </file>
       </dir>
       <dir name="NamingConventions">
        <file baseinstalldir="PHP" name="ValidVariableNameUnitTest.inc" role="test" />
        <file baseinstalldir="PHP" name="ValidVariableNameUnitTest.php" role="test">
         <tasks:replace from="@package_version@" to="version" type="package-info" />
        </file>
       </dir>
      </dir>
      <file baseinstalldir="PHP" name="ruleset.xml" role="php" />
     </dir>
     <file baseinstalldir="PHP" name="AbstractPatternSniff.php" role="php">
      <tasks:replace from="@package_version@" to="version" type="package-info" />
     </file>
     <file baseinstalldir="PHP" name="AbstractScopeSniff.php" role="php">
      <tasks:replace from="@package_version@" to="version" type="package-info" />
     </file>
     <file baseinstalldir="PHP" name="AbstractVariableSniff.php" role="php">
      <tasks:replace from="@package_version@" to="version" type="package-info" />
     </file>
     <file baseinstalldir="PHP" name="IncorrectPatternException.php" role="php">
      <tasks:replace from="@package_version@" to="version" type="package-info" />
     </file>
    </dir>
    <dir name="Tokenizers">
     <file baseinstalldir="PHP" name="CSS.php" role="php">
      <tasks:replace from="@package_version@" to="version" type="package-info" />
     </file>
     <file baseinstalldir="PHP" name="JS.php" role="php">
      <tasks:replace from="@package_version@" to="version" type="package-info" />
     </file>
     <file baseinstalldir="PHP" name="PHP.php" role="php">
      <tasks:replace from="@package_version@" to="version" type="package-info" />
     </file>
    </dir>
    <file baseinstalldir="PHP" name="CLI.php" role="php">
     <tasks:replace from="@package_version@" to="version" type="package-info" />
    </file>
    <file baseinstalldir="PHP" name="Exception.php" role="php">
     <tasks:replace from="@package_version@" to="version" type="package-info" />
    </file>
    <file baseinstalldir="PHP" name="File.php" role="php">
     <tasks:replace from="@package_version@" to="version" type="package-info" />
    </file>
    <file baseinstalldir="PHP" name="Report.php" role="php">
     <tasks:replace from="@package_version@" to="version" type="package-info" />
    </file>
    <file baseinstalldir="PHP" name="Reporting.php" role="php">
     <tasks:replace from="@package_version@" to="version" type="package-info" />
    </file>
    <file baseinstalldir="PHP" name="Sniff.php" role="php">
     <tasks:replace from="@package_version@" to="version" type="package-info" />
    </file>
    <file baseinstalldir="PHP" name="Tokens.php" role="php">
     <tasks:replace from="@package_version@" to="version" type="package-info" />
    </file>
   </dir>
  </dir>
 </contents>
 <dependencies>
  <required>
   <php>
    <min>5.1.2</min>
   </php>
   <pearinstaller>
    <min>1.4.0b1</min>
   </pearinstaller>
  </required>
  <optional>
   <package>
    <name>PHP_Timer</name>
    <channel>pear.phpunit.de</channel>
   </package>
  </optional>
 </dependencies>
 <phprelease>
  <installconditions>
   <os>
    <name>windows</name>
   </os>
  </installconditions>
  <filelist>
   <install as="phpcs" name="scripts/phpcs" />
   <install as="phpcs.bat" name="scripts/phpcs.bat" />
   <install as="AllTests.php" name="tests/AllTests.php" />
   <install as="TestSuite.php" name="tests/TestSuite.php" />
   <install as="CodeSniffer/Core/AllTests.php" name="tests/Core/AllTests.php" />
   <install as="CodeSniffer/Core/IsCamelCapsTest.php" name="tests/Core/IsCamelCapsTest.php" />
   <install as="CodeSniffer/Core/ErrorSuppressionTest.php" name="tests/Core/ErrorSuppressionTest.php" />
   <install as="CodeSniffer/Core/File/GetMethodParametersTest.php" name="tests/Core/File/GetMethodParametersTest.php" />
   <install as="CodeSniffer/Standards/AllSniffs.php" name="tests/Standards/AllSniffs.php" />
   <install as="CodeSniffer/Standards/AbstractSniffUnitTest.php" name="tests/Standards/AbstractSniffUnitTest.php" />
  </filelist>
 </phprelease>
 <phprelease>
  <filelist>
   <install as="phpcs" name="scripts/phpcs" />
   <install as="AllTests.php" name="tests/AllTests.php" />
   <install as="TestSuite.php" name="tests/TestSuite.php" />
   <install as="CodeSniffer/Core/AllTests.php" name="tests/Core/AllTests.php" />
   <install as="CodeSniffer/Core/IsCamelCapsTest.php" name="tests/Core/IsCamelCapsTest.php" />
   <install as="CodeSniffer/Core/ErrorSuppressionTest.php" name="tests/Core/ErrorSuppressionTest.php" />
   <install as="CodeSniffer/Core/File/GetMethodParametersTest.php" name="tests/Core/File/GetMethodParametersTest.php" />
   <install as="CodeSniffer/Standards/AllSniffs.php" name="tests/Standards/AllSniffs.php" />
   <install as="CodeSniffer/Standards/AbstractSniffUnitTest.php" name="tests/Standards/AbstractSniffUnitTest.php" />
   <ignore name="scripts/phpcs.bat" />
  </filelist>
 </phprelease>
 <changelog>
  <release>
   <version>
    <release>1.5.0RC4</release>
    <api>1.5.0RC4</api>
   </version>
   <stability>
    <release>beta</release>
    <api>beta</api>
   </stability>
   <date>2013-09-26</date>
   <license uri="https://github.com/squizlabs/PHP_CodeSniffer/blob/master/licence.txt">BSD License</license>
   <notes>
    - You can now restrict violations to individual sniff codes using the --sniffs command line argument
     -- Previously, this only restricted violations to an entire sniff and not individual messages
     -- If you have scripts calling PHP_CodeSniffer::process() or creating PHP_CodeSniffer_File objects, you must update your code
     -- The array of restrictions passed to PHP_CodeSniffer::process() must now be an array of sniff codes instead of class names
     -- The PHP_CodeSniffer_File::__construct() method now requires an array of restrictions to be passed
    - Doc generation is now working again
    - Progress information now shows the percentage complete at the end of each line
    - Added report type --report=junit to show the error list in a JUnit compatible format
      -- Thanks to Oleg Lobach for the contribution
    - Added support for the PHP 5.4 callable type hint
    - Fixed problem where some file content could be ignored when checking STDIN
    - Version information is now printed when installed via composer or run from a Git clone (request #20050)
    - Added Squiz DisallowBooleanStatementSniff to ban boolean operators outside of control structure conditions
    - The CSS tokenizer is now more reliable when encountering 'list' and 'break' strings
    - Coding standard ignore comments can now appear instead doc blocks as well as inline comments
      -- Thanks to Stuart Langley for the patch
    - Generic LineLengthSniff now ignores SVN URL and Head URL comments
      -- Thanks to Karl DeBisschop for the patch
    - PEAR MultiLineConditionSniff now has a setting to specify how many spaces code should be indented
      -- Default remains at 4; override the 'indent' setting in a ruleset.xml file to change
      -- Thanks to Szabolcs Sulik for the patch
    - PEAR MultiLineAssignmentSniff now has a setting to specify how many spaces code should be indented
      -- Default remains at 4; override the 'indent' setting in a ruleset.xml file to change
      -- Thanks to Szabolcs Sulik for the patch
    - PEAR FunctionDeclarationSniff now has a setting to specify how many spaces code should be indented
      -- Default remains at 4; override the 'indent' setting in a ruleset.xml file to change
      -- Thanks to Szabolcs Sulik for the patch
    - Squiz SwitchDeclarationSniff now has a setting to specify how many spaces code should be indented
      -- Default remains at 4; override the 'indent' setting in a ruleset.xml file to change
      -- Thanks to Szabolcs Sulik for the patch
    - Squiz CSS IndentationSniff now has a setting to specify how many spaces code should be indented
      -- Default remains at 4; override the 'indent' setting in a ruleset.xml file to change
      -- Thanks to Hugo Fonseca for the patch
    - Squiz and MySource File and Function comment sniffs now allow all tags and don't require a particular licence
    - Squiz standard now allows lines to be 120 characters long before warning; up from 85
    - Squiz LowercaseStyleDefinitionSniff no longer throws errors for class names in nested style definitions
    - Squiz ClassFileNameSniff no longer throws errors when checking STDIN
    - Squiz CSS sniffs no longer generate errors for IE filters
    - Squiz CSS IndentationSniff no longer sees comments as blank lines
    - Squiz LogicalOperatorSpacingSniff now ignores whitespace at the end of a line
    - Squiz.Scope.MethodScope.Missing error message now mentions 'visibility' instead of 'scope modifier'
      -- Thanks to Renat Akhmedyanov for the patch
    - Added support for the PSR2 multi-line arguments errata
    - The PSR2 standard no longer throws errors for additional spacing after a type hint
    - PSR UseDeclarationSniff no longer throws errors for USE statements inside TRAITs
    - Fixed cases where code was incorrectly assigned the T_GOTO_LABEL token when used in a complex CASE condition
    - Fixed bug #20026 : Check for multi-line arrays that should be single-line is slightly wrong
      -- Adds new error message for single-line arrays that end with a comma
    - Fixed bug #20029 : ForbiddenFunction sniff incorrectly recognizes methods in USE clauses
    - Fixed bug #20043 : Mis-interpretation of Foo::class
    - Fixed bug #20044 : PSR1 camelCase check does not ignore leading underscores
    - Fixed bug #20045 : Errors about indentation for closures with multi-line 'use' in functions
    - Fixed bug #20051 : Undefined index: scope_opener / scope_closer
      -- Thanks to Anthon Pang for the patch
   </notes>
  </release>
  <release>
   <version>
    <release>1.5.0RC3</release>
    <api>1.5.0RC3</api>
   </version>
   <stability>
    <release>beta</release>
    <api>beta</api>
   </stability>
   <date>2013-07-25</date>
   <license uri="https://github.com/squizlabs/PHP_CodeSniffer/blob/master/licence.txt">BSD License</license>
   <notes>
    - Added report type --report=json to show the error list and total counts for all checked files
      -- Thanks to Jeffrey Fisher for the contribution
    - PHP_CodeSniffer::isCamelCaps now allows for acronyms at the start of a string if the strict flag is FALSE
      -- acronyms are defined as at least 2 uppercase characters in a row
      -- e.g., the following is now valid camel caps with strict set to FALSE: XMLParser
    - The PHP tokenizer now tokenizes goto labels as T_GOTO_LABEL instead of T_STRING followed by T_COLON
    - The JS tokenizer now has support for the T_THROW token
    - Symlinked directories inside CodeSniffer/Standards and in ruleset.xml files are now supported
      -- Only available since PHP 5.2.11 and 5.3.1
      -- Thanks to Maik Penz for the patch
    - The JS tokenizer now correctly identifies T_INLINE_ELSE tokens instead of leaving them as T_COLON
      -- Thanks to Arnout Boks for the patch
    - Explaining a standard (phpcs -e) that uses namespaces now works correctly
    - Restricting a check to specific sniffs (phpcs --sniffs=...) now works correctly with namespaced sniffs
      -- Thanks to Maik Penz for the patch
    - Docs added for the entire Generic standard, and many sniffs from other standards are now documented as well
      -- Thanks to Spencer Rinehart for the contribution
    - Clearer error message for when the sniff class name does not match the directory structure
    - Generated HTML docs now correctly show the open PHP tag in code comparison blocks
    - Added Generic InlineHTMLSniff to ensure a file only contains PHP code
    - Added Squiz ShorthandSizeSniff to check that CSS sizes are using shorthand notation only when 1 or 2 values are used
    - Added Squiz ForbiddenStylesSniff to ban the use of some deprecated browser-specific styles
    - Added Squiz NamedColoursSniff to ban the use of colour names
    - PSR2 standard no longer enforces no whitespace between the closing parenthesis of a function call and the semicolon
    - PSR2 ClassDeclarationSniff now ignores empty classes when checking the end brace position
    - PSR2 SwitchDeclarationSniff no longer reports errors for empty lines between CASE statements
    - PEAR ObjectOperatorIndentSniff now has a setting to specify how many spaces code should be indented
      -- Default remains at 4; override the indent setting in a ruleset.xml file to change
      -- Thanks to Andrey Mindubaev for the patch
    - Squiz FileExtensionSniff now supports traits
      -- Thanks to Lucas Green for the patch
    - Squiz ArrayDeclarationSniff no longer reports errors for no comma at the end of a line that contains a function call
    - Squiz SwitchDeclarationSniff now supports T_CONTINUE and T_THROW as valid case/default breaking statements
    - Squiz CommentedOutCodeSniff is now better at ignoring commented out HTML, XML and regular expressions
    - Squiz DisallowComparisonAssignmentSniff no longer throws errors for the third expression in a FOR statement
    - Squiz ColourDefinitionSniff no longer throws errors for some CSS class names
    - Squiz ControlStructureSpacingSniff now supports all types of CASE/DEFAULT breaking statements
    - Generic CallTimePassByReferenceSniff now reports errors for functions called using a variable
      -- Thanks to Maik Penz for the patch
    - Generic ConstructorNameSniff no longer throws a notice for abstract constructors inside abstract classes
      -- Thanks to Spencer Rinehart for the patch
    - Squiz ComparisonOperatorUsageSniff now checks inside elseif statements
      -- Thanks to Arnout Boks for the patch
    - Squiz OperatorSpacingSniff now reports errors for no spacing around inline then and else tokens
      -- Thanks to Arnout Boks for the patch
    - Fixed bug #19811 : Comments not ignored in all cases in AbstractPatternSniff
      -- Thanks to Erik Wiffin for the patch
    - Fixed bug #19892 : ELSE with no braces causes incorrect SWITCH break statement indentation error
    - Fixed bug #19897 : Indenting warnings in templates not consistent
    - Fixed bug #19908 : PEAR MultiLineCondition Does Not Apply elseif
    - Fixed bug #19930 : option --report-file generate an empty file
    - Fixed bug #19935 : notify-send reports do not vanish in gnome-shell
      -- Thanks to Christian Weiske for the patch
    - Fixed bug #19944 : docblock squiz sniff "return void" trips over return in lambda function
    - Fixed bug #19953 : PSR2 - Spaces before interface name for abstract class
    - Fixed bug #19956 : phpcs warns for Type Hint missing Resource
    - Fixed bug #19957 : Does not understand trait method aliasing
    - Fixed bug #19968 : Permission denied on excluded directory
    - Fixed bug #19969 : Sniffs with namespace not recognized in reports
    - Fixed bug #19997 : Class names incorrectly detected as constants
   </notes>
  </release>
  <release>
   <version>
    <release>1.5.0RC2</release>
    <api>1.5.0RC2</api>
   </version>
   <stability>
    <release>beta</release>
    <api>beta</api>
   </stability>
   <date>2013-04-04</date>
   <license uri="https://github.com/squizlabs/PHP_CodeSniffer/blob/master/licence.txt">BSD License</license>
   <notes>
    - Ruleset processing has been rewritten to be more predictable
      -- Provides much better support for relative paths inside ruleset files
      -- May mean that sniffs that were previously ignored are now being included when importing external rulesets
      -- Ruleset processing output can be seen by using the -vv command line argument
      -- Internal sniff registering functions have all changed, so please review custom scripts
    - You can now pass multiple coding standards on the command line, comma separated (request #19144)
      -- Works with built-in or custom standards and rulesets, or a mix of both
    - You can now exclude directories or whole standards in a ruleset XML file (request #19731)
      -- e.g., exclude "Generic.Commenting" or just "Generic"
      -- You can also pass in a path to a directory instead, if you know it
    - Added Generic LowerCaseKeywordSniff to ensure all PHP keywords are defined in lowercase
      -- The PSR2 and Squiz standards now use this sniff
    - Added Generic SAPIUsageSniff to ensure the PHP_SAPI constant is used instead of php_sapi_name() (request #19863)
    - Squiz FunctionSpacingSniff now has a setting to specify how many lines there should between functions (request #19843)
      -- Default remains at 2
      -- Override the "spacing" setting in a ruleset.xml file to change
    - Squiz LowercasePHPFunctionSniff no longer throws errors for the limited set of PHP keywords it was checking
      -- Add a rule for Generic.PHP.LowerCaseKeyword to your ruleset to replicate this functionality
    - Added support for the PHP 5.4 T_CALLABLE token so it can be used in lower PHP versions
    - Generic EndFileNoNewlineSniff now supports checking of CSS and JS files
    - PSR2 SwitchDeclarationSniff now has a setting to specify how many spaces code should be indented
      -- Default remains at 4; override the indent setting in a ruleset.xml file to change
      -- Thanks to Asher Snyder for the patch
    - Generic ScopeIndentSniff now has a setting to specify a list of tokens that should be ignored
      -- The first token on the line is checked and the whole line is ignored if the token is in the array
      -- Thanks to Eloy Lafuente for the patch
    - Squiz LowercaseClassKeywordsSniff now checks for the TRAIT keyword
      -- Thanks to Anthon Pang for the patch
    - If you create your own PHP_CodeSniffer object, PHPCS will no longer exit when an unknown argument is found
      -- This allows you to create wrapper scripts for PHPCS more easily
    - PSR2 MethodDeclarationSniff no longer generates a notice for methods named "_"
      -- Thanks to Bart S for the patch
    - Squiz BlockCommentSniff no longer reports that a blank line between a scope closer and block comment is invalid
    - Generic DuplicateClassNameSniff no longer reports an invalid error if multiple PHP open tags exist in a file
    - Generic DuplicateClassNameSniff no longer reports duplicate errors if multiple PHP open tags exist in a file
    - Fixed bug #19819 : Freeze with syntax error in use statement
    - Fixed bug #19820 : Wrong message level in Generic_Sniffs_CodeAnalysis_EmptyStatementSniff
    - Fixed bug #19859 : CodeSniffer::setIgnorePatterns API changed
    - Fixed bug #19871 : findExtendedClassName doesn't return FQCN on namespaced classes
    - Fixed bug #19879 : bitwise and operator interpreted as reference by value
   </notes>
  </release>
  <release>
   <version>
    <release>1.5.0RC1</release>
    <api>1.5.0RC1</api>
   </version>
   <stability>
    <release>beta</release>
    <api>beta</api>
   </stability>
   <date>2013-02-08</date>
   <license uri="https://github.com/squizlabs/PHP_CodeSniffer/blob/master/licence.txt">BSD License</license>
   <notes>
    - Reports have been completely rewritten to consume far less memory
      -- Each report is incrementally written to the file system during a run and then printed out when the run ends
      -- There is no longer a need to keep the list of errors and warnings in memory during a run
    - Multi-file sniff support has been removed because they are too memory intensive
      -- If you have a custom multi-file sniff, you can convert it into a standard sniff quite easily
      -- See CodeSniffer/Standards/Generic/Sniffs/Classes/DuplicateClassNameSniff.php for an example
   </notes>
  </release>
  <release>
   <version>
    <release>1.4.7</release>
    <api>1.4.7</api>
   </version>
   <stability>
    <release>stable</release>
    <api>stable</api>
   </stability>
   <date>2013-09-26</date>
   <license uri="https://github.com/squizlabs/PHP_CodeSniffer/blob/master/licence.txt">BSD License</license>
   <notes>
    - Added report type --report=junit to show the error list in a JUnit compatible format
      -- Thanks to Oleg Lobach for the contribution
    - Added support for the PHP 5.4 callable type hint
    - Fixed problem where some file content could be ignored when checking STDIN
    - Version information is now printed when installed via composer or run from a Git clone (request #20050)
    - The CSS tokenizer is now more reliable when encountering 'list' and 'break' strings
    - Coding standard ignore comments can now appear instead doc blocks as well as inline comments
      -- Thanks to Stuart Langley for the patch
    - Generic LineLengthSniff now ignores SVN URL and Head URL comments
      -- Thanks to Karl DeBisschop for the patch
    - PEAR MultiLineConditionSniff now has a setting to specify how many spaces code should be indented
      -- Default remains at 4; override the 'indent' setting in a ruleset.xml file to change
      -- Thanks to Szabolcs Sulik for the patch
    - PEAR MultiLineAssignmentSniff now has a setting to specify how many spaces code should be indented
      -- Default remains at 4; override the 'indent' setting in a ruleset.xml file to change
      -- Thanks to Szabolcs Sulik for the patch
    - PEAR FunctionDeclarationSniff now has a setting to specify how many spaces code should be indented
      -- Default remains at 4; override the 'indent' setting in a ruleset.xml file to change
      -- Thanks to Szabolcs Sulik for the patch
    - Squiz SwitchDeclarationSniff now has a setting to specify how many spaces code should be indented
      -- Default remains at 4; override the 'indent' setting in a ruleset.xml file to change
      -- Thanks to Szabolcs Sulik for the patch
    - Squiz CSS IndentationSniff now has a setting to specify how many spaces code should be indented
      -- Default remains at 4; override the 'indent' setting in a ruleset.xml file to change
      -- Thanks to Hugo Fonseca for the patch
    - Squiz and MySource File and Function comment sniffs now allow all tags and don't require a particular licence
    - Squiz LowercaseStyleDefinitionSniff no longer throws errors for class names in nested style definitions
    - Squiz ClassFileNameSniff no longer throws errors when checking STDIN
    - Squiz CSS sniffs no longer generate errors for IE filters
    - Squiz CSS IndentationSniff no longer sees comments as blank lines
    - Squiz LogicalOperatorSpacingSniff now ignores whitespace at the end of a line
    - Squiz.Scope.MethodScope.Missing error message now mentions 'visibility' instead of 'scope modifier'
      -- Thanks to Renat Akhmedyanov for the patch
    - Added support for the PSR2 multi-line arguments errata
    - The PSR2 standard no longer throws errors for additional spacing after a type hint
    - PSR UseDeclarationSniff no longer throws errors for USE statements inside TRAITs
    - Fixed bug #20026 : Check for multi-line arrays that should be single-line is slightly wrong
      -- Adds new error message for single-line arrays that end with a comma
    - Fixed bug #20029 : ForbiddenFunction sniff incorrectly recognizes methods in USE clauses
    - Fixed bug #20043 : Mis-interpretation of Foo::class
    - Fixed bug #20044 : PSR1 camelCase check does not ignore leading underscores
    - Fixed bug #20045 : Errors about indentation for closures with multi-line 'use' in functions
   </notes>
  </release>
  <release>
   <version>
    <release>1.4.6</release>
    <api>1.4.6</api>
   </version>
   <stability>
    <release>stable</release>
    <api>stable</api>
   </stability>
   <date>2013-07-25</date>
   <license uri="https://github.com/squizlabs/PHP_CodeSniffer/blob/master/licence.txt">BSD License</license>
   <notes>
    - Added report type --report=json to show the error list and total counts for all checked files
      -- Thanks to Jeffrey Fisher for the contribution
    - The JS tokenizer now has support for the T_THROW token
    - Symlinked directories inside CodeSniffer/Standards and in ruleset.xml files are now supported
      -- Only available since PHP 5.2.11 and 5.3.1
      -- Thanks to Maik Penz for the patch
    - The JS tokenizer now correctly identifies T_INLINE_ELSE tokens instead of leaving them as T_COLON
      -- Thanks to Arnout Boks for the patch
    - Explaining a standard (phpcs -e) that uses namespaces now works correctly
    - Restricting a check to specific sniffs (phpcs --sniffs=...) now works correctly with namespaced sniffs
      -- Thanks to Maik Penz for the patch
    - Docs added for the entire Generic standard, and many sniffs from other standards are now documented as well
      -- Thanks to Spencer Rinehart for the contribution
    - Clearer error message for when the sniff class name does not match the directory structure
    - Generated HTML docs now correctly show the open PHP tag in code comparison blocks
    - Added Generic InlineHTMLSniff to ensure a file only contains PHP code
    - Added Squiz ShorthandSizeSniff to check that CSS sizes are using shorthand notation only when 1 or 2 values are used
    - Added Squiz ForbiddenStylesSniff to ban the use of some deprecated browser-specific styles
    - Added Squiz NamedColoursSniff to ban the use of colour names
    - PSR2 standard no longer enforces no whitespace between the closing parenthesis of a function call and the semicolon
    - PSR2 ClassDeclarationSniff now ignores empty classes when checking the end brace position
    - PSR2 SwitchDeclarationSniff no longer reports errors for empty lines between CASE statements
    - PEAR ObjectOperatorIndentSniff now has a setting to specify how many spaces code should be indented
      -- Default remains at 4; override the indent setting in a ruleset.xml file to change
      -- Thanks to Andrey Mindubaev for the patch
    - Squiz FileExtensionSniff now supports traits
      -- Thanks to Lucas Green for the patch
    - Squiz ArrayDeclarationSniff no longer reports errors for no comma at the end of a line that contains a function call
    - Squiz SwitchDeclarationSniff now supports T_CONTINUE and T_THROW as valid case/default breaking statements
    - Squiz CommentedOutCodeSniff is now better at ignoring commented out HTML, XML and regular expressions
    - Squiz DisallowComparisonAssignmentSniff no longer throws errors for the third expression in a FOR statement
    - Squiz ColourDefinitionSniff no longer throws errors for some CSS class names
    - Squiz ControlStructureSpacingSniff now supports all types of CASE/DEFAULT breaking statements
    - Generic CallTimePassByReferenceSniff now reports errors for functions called using a variable
      -- Thanks to Maik Penz for the patch
    - Generic ConstructorNameSniff no longer throws a notice for abstract constructors inside abstract classes
      -- Thanks to Spencer Rinehart for the patch
    - Squiz ComparisonOperatorUsageSniff now checks inside elseif statements
      -- Thanks to Arnout Boks for the patch
    - Squiz OperatorSpacingSniff now reports errors for no spacing around inline then and else tokens
      -- Thanks to Arnout Boks for the patch
    - Fixed bug #19811 : Comments not ignored in all cases in AbstractPatternSniff
      -- Thanks to Erik Wiffin for the patch
    - Fixed bug #19892 : ELSE with no braces causes incorrect SWITCH break statement indentation error
    - Fixed bug #19897 : Indenting warnings in templates not consistent
    - Fixed bug #19908 : PEAR MultiLineCondition Does Not Apply elseif
    - Fixed bug #19913 : Running phpcs in interactive mode causes warnings
      -- Thanks to Harald Franndorfer for the patch
    - Fixed bug #19935 : notify-send reports do not vanish in gnome-shell
      -- Thanks to Christian Weiske for the patch
    - Fixed bug #19944 : docblock squiz sniff "return void" trips over return in lambda function
    - Fixed bug #19953 : PSR2 - Spaces before interface name for abstract class
    - Fixed bug #19956 : phpcs warns for Type Hint missing Resource
    - Fixed bug #19957 : Does not understand trait method aliasing
    - Fixed bug #19968 : Permission denied on excluded directory
    - Fixed bug #19969 : Sniffs with namespace not recognized in reports
    - Fixed bug #19997 : Class names incorrectly detected as constants
   </notes>
  </release>
  <release>
   <version>
    <release>1.4.5</release>
    <api>1.4.5</api>
   </version>
   <stability>
    <release>stable</release>
    <api>stable</api>
   </stability>
   <date>2013-04-04</date>
   <license uri="https://github.com/squizlabs/PHP_CodeSniffer/blob/master/licence.txt">BSD License</license>
   <notes>
    - Added Generic LowerCaseKeywordSniff to ensure all PHP keywords are defined in lowercase
      -- The PSR2 and Squiz standards now use this sniff
    - Added Generic SAPIUsageSniff to ensure the PHP_SAPI constant is used instead of php_sapi_name() (request #19863)
    - Squiz FunctionSpacingSniff now has a setting to specify how many lines there should between functions (request #19843)
      -- Default remains at 2
      -- Override the "spacing" setting in a ruleset.xml file to change
    - Squiz LowercasePHPFunctionSniff no longer throws errors for the limited set of PHP keywords it was checking
      -- Add a rule for Generic.PHP.LowerCaseKeyword to your ruleset to replicate this functionality
    - Added support for the PHP 5.4 T_CALLABLE token so it can be used in lower PHP versions
    - Generic EndFileNoNewlineSniff now supports checking of CSS and JS files
    - PSR2 SwitchDeclarationSniff now has a setting to specify how many spaces code should be indented
      -- Default remains at 4; override the indent setting in a ruleset.xml file to change
      -- Thanks to Asher Snyder for the patch
    - Generic ScopeIndentSniff now has a setting to specify a list of tokens that should be ignored
      -- The first token on the line is checked and the whole line is ignored if the token is in the array
      -- Thanks to Eloy Lafuente for the patch
    - Squiz LowercaseClassKeywordsSniff now checks for the TRAIT keyword
      -- Thanks to Anthon Pang for the patch
    - If you create your own PHP_CodeSniffer object, PHPCS will no longer exit when an unknown argument is found
      -- This allows you to create wrapper scripts for PHPCS more easily
    - PSR2 MethodDeclarationSniff no longer generates a notice for methods named "_"
      -- Thanks to Bart S for the patch
    - Squiz BlockCommentSniff no longer reports that a blank line between a scope closer and block comment is invalid
    - Generic DuplicateClassNameSniff no longer reports an invalid error if multiple PHP open tags exist in a file
    - Generic DuplicateClassNameSniff no longer reports duplicate errors if multiple PHP open tags exist in a file
    - Fixed bug #19819 : Freeze with syntax error in use statement
    - Fixed bug #19820 : Wrong message level in Generic_Sniffs_CodeAnalysis_EmptyStatementSniff
    - Fixed bug #19859 : CodeSniffer::setIgnorePatterns API changed
    - Fixed bug #19871 : findExtendedClassName doesn't return FQCN on namespaced classes
    - Fixed bug #19879 : bitwise and operator interpreted as reference by value
   </notes>
  </release>
  <release>
   <version>
    <release>1.4.4</release>
    <api>1.4.4</api>
   </version>
   <stability>
    <release>stable</release>
    <api>stable</api>
   </stability>
   <date>2013-02-07</date>
   <license uri="https://github.com/squizlabs/PHP_CodeSniffer/blob/master/licence.txt">BSD License</license>
   <notes>
    - Ignored lines no longer cause the summary report to show incorrect error and warning counts
      -- Thanks to Bert Van Hauwaert for the patch
    - Added Generic CSSLintSniff to run CSSLint over a CSS file and report warnings
      -- Set full command to run CSSLint using phpcs --config-set csslint_path /path/to/csslint
      -- Thanks to Roman Levishchenko for the contribution
    - Added PSR2 ControlStructureSpacingSniff to ensure there are no spaces before and after parenthesis in control structures
      -- Fixes bug #19732 : PSR2: some control structures errors not reported
    - Squiz commenting sniffs now support non-English characters when checking for capital letters
      -- Thanks to Roman Levishchenko for the patch
    - Generic EndFileNewlineSniff now supports JS and CSS files
      -- Thanks to Denis Ryabkov for the patch
    - PSR1 SideEffectsSniff no longer reports constant declarations as side effects
    - Notifysend report now supports notify-send versions before 0.7.3
      -- Thanks to Ken Guest for the patch
    - PEAR and Squiz FunctionCommentSniffs no longer report errors for misaligned argument comments when they are blank
      -- Thanks to Thomas Peterson for the patch
    - Squiz FunctionDeclarationArgumentSpacingSniff now works correctly for equalsSpacing values greater than 0
      -- Thanks to Klaus Purer for the patch
    - Squiz SuperfluousWhitespaceSniff no longer throws errors for CSS files with no newline at the end
    - Squiz SuperfluousWhitespaceSniff now allows a single newline at the end of JS and CSS files
    - Fixed bug #19755 : Token of T_CLASS type has no scope_opener and scope_closer keys
    - Fixed bug #19759 : Squiz.PHP.NonExecutableCode fails for return function()...
    - Fixed bug #19763 : Use statements for traits not recognised correctly for PSR2 code style
    - Fixed bug #19764 : Instead of for traits throws uppercase constant name errors
    - Fixed bug #19772 : PSR2_Sniffs_Namespaces_UseDeclarationSniff does not properly recognize last use
    - Fixed bug #19775 : False positive in NonExecutableCode sniff when not using curly braces
    - Fixed bug #19782 : Invalid found size functions in loop when using object operator
    - Fixed bug #19799 : config folder is not created automatically
    - Fixed bug #19804 : JS Tokenizer wrong /**/ parsing
   </notes>
  </release>
  <release>
   <version>
    <release>1.4.3</release>
    <api>1.4.3</api>
   </version>
   <stability>
    <release>stable</release>
    <api>stable</api>
   </stability>
   <date>2012-12-04</date>
   <license uri="https://github.com/squizlabs/PHP_CodeSniffer/blob/master/licence.txt">BSD License</license>
   <notes>
    - Added support for the PHP 5.5 T_FINALLY token to detect try/catch/finally statements
    - Added empty CodeSniffer.conf to enable config settings for Composer installs
    - Added Generic EndFileNoNewlineSniff to ensure there is no newline at the end of a file
    - Autoloader can now load PSR-0 compliant classes
      -- Thanks to Maik Penz for the patch
    - Squiz NonExecutableCodeSniff no longer throws error for multi-line RETURNs inside CASE statements
      -- Thanks to Marc Ypes for the patch
    - Squiz OperatorSpacingSniff no longer reports errors for negative numbers inside inline THEN statements
      -- Thanks to Klaus Purer for the patch
    - Squiz OperatorSpacingSniff no longer reports errors for the assignment of operations involving negative numbers
    - Squiz SelfMemberReferenceSniff can no longer get into an infinite loop when checking a static call with a namespace
      -- Thanks to Andy Grunwald for the patch
    - Fixed bug #19699 : Generic.Files.LineLength giving false positives when tab-width is used
    - Fixed bug #19726 : Wrong number of spaces expected after instanceof static
  - Fixed bug #19727 : PSR2: no error reported when using } elseif {
   </notes>
  </release>
  <release>
   <version>
    <release>1.4.2</release>
    <api>1.4.2</api>
   </version>
   <stability>
    <release>stable</release>
    <api>stable</api>
   </stability>
   <date>2012-11-09</date>
   <license uri="https://github.com/squizlabs/PHP_CodeSniffer/blob/master/licence.txt">BSD License</license>
   <notes>
    - PHP_CodeSniffer can now be installed using Composer
      -- Require squizlabs/php_codesniffer in your composer.json file
      -- Thanks to Rob Bast, Stephen Rees-Carter, Stefano Kowalke and Ivan Habunek for help with this
    - Squiz BlockCommentSniff and InlineCommentSniff no longer report errors for trait block comments
    - Squiz SelfMemberReferenceSniff now supports namespaces
      -- Thanks to Andy Grunwald for the patch
    - Squiz FileCommentSniff now uses tag names inside the error codes for many messages
      -- This allows you to exclude specific missing, out of order etc., tags
    - Squiz SuperfluousWhitespaceSniff now has an option to ignore blank lines
      -- This will stop errors being reported for lines that contain only whitespace
      -- Set the ignoreBlankLines property to TRUE in your ruleset.xml file to enable this
    - PSR2 no longer reports errors for whitespace at the end of blank lines
    - Fixed gitblame report not working on Windows
      -- Thanks to Rogerio Prado de Jesus
    - Fixed an incorrect error in Squiz OperatorSpacingSniff for default values inside a closure definition
    - Fixed bug #19691 : SubversionPropertiesSniff fails to find missing properties
      -- Thanks to Kevin Winahradsky for the patch
    - Fixed bug #19692 : DisallowMultipleAssignments is triggered by a closure
    - Fixed bug #19693 : exclude-patterns no longer work on specific messages
    - Fixed bug #19694 : Squiz.PHP.LowercasePHPFunctions incorrectly matches return by ref functions
   </notes>
  </release>
  <release>
   <version>
    <release>1.4.1</release>
    <api>1.4.1</api>
   </version>
   <stability>
    <release>stable</release>
    <api>stable</api>
   </stability>
   <date>2012-11-02</date>
   <license uri="https://github.com/squizlabs/PHP_CodeSniffer/blob/master/licence.txt">BSD License</license>
   <notes>
    - All ignore patterns have been reverted to being checked against the absolute path of a file
      -- Patterns can be specified to be relative in a rulset.xml file, but nowhere else
      -- e.g., [exclude-pattern type="relative"]^tests/*[/exclude-pattern] (with angle brackets, not square brackets)
    - Added support for PHP tokenizing of T_INLINE_ELSE colons, so this token type is now available
      -- Custom sniffs that rely on looking for T_COLON tokens inside inline if statements must be changed to use the new token
      -- Fixes bug #19666 : PSR1.Files.SideEffects throws a notice Undefined index: scope_closer
    - Messages can now be changed from errors to warnings (and vice versa) inside ruleset.xml files
      -- As you would with "message" and "severity", specify a "type" tag under a "rule" tag and set the value to "error" or "warning"
    - PHP_CodeSniffer will now generate a warning on files that it detects have mixed line endings
      -- This warning has the code Internal.LineEndings.Mixed and can be overriden in a ruleset.xml file
      -- Thanks to Vit Brunner for help with this
    - Sniffs inside PHP 5.3 namespaces are now supported, along with the existing underscore-style emulated namespaces
      -- For example: namespace MyStandard\Sniffs\Arrays; class ArrayDeclarationSniff implements \PHP_CodeSniffer_Sniff { ...
      -- Thanks to Till Klampaeckel for the patch
    - Generic DuplicateClassNameSniff is no longer a multi-file sniff, so it won't max out your memory
      -- Multi-file sniff support should be considered deprecated as standard sniffs can now do the same thing
    - Added Generic DisallowSpaceIndent to check that files are indented using tabs
    - Added Generic OneClassPerFileSniff to check that only one class is defined in each file
      -- Thanks to Andy Grunwald for the contribution
    - Added Generic OneInterfacePerFileSniff to check that only one interface is defined in each file
      -- Thanks to Andy Grunwald for the contribution
    - Added Generic LowercasedFilenameSniff to check that filenames are lowercase
      -- Thanks to Andy Grunwald for the contribution
    - Added Generic ClosingPHPTagSniff to check that each open PHP tag has a corresponding close tag
      -- Thanks to Andy Grunwald for the contribution
    - Added Generic CharacterBeforePHPOpeningTagSniff to check that the open PHP tag is the first content in a file
      -- Thanks to Andy Grunwald for the contribution
    - Fixed incorrect errors in Squiz OperatorBracketSniff and OperatorSpacingSniff for negative numbers in CASE statements
      -- Thanks to Arnout Boks for the patch
    - Generic CamelCapsFunctionNameSniff no longer enforces exact case matching for PHP magic methods
    - Generic CamelCapsFunctionNameSniff no longer throws errors for overridden SOAPClient methods prefixed with double underscores
      -- Thanks to Dorian Villet for the patch
    - PEAR ValidFunctionNameSniff now supports traits
    - PSR1 ClassDeclarationSniff no longer throws an error for non-namespaced code if PHP version is less than 5.3.0
    - Fixed bug #19616 : Nested switches cause false error in PSR2
    - Fixed bug #19629 : PSR2 error for inline comments on multi-line argument lists
    - Fixed bug #19644 : Alternative syntax, e.g. if/endif triggers Inline Control Structure error
    - Fixed bug #19655 : Closures reporting as multi-line when they are not
    - Fixed bug #19675 : Improper indent of nested anonymous function bodies in a call
    - Fixed bug #19685 : PSR2 catch-22 with empty third statement in for loop
    - Fixed bug #19687 : Anonymous functions inside arrays marked as indented incorrectly in PSR2
   </notes>
  </release>
  <release>
   <version>
    <release>1.4.0</release>
    <api>1.4.0</api>
   </version>
   <stability>
    <release>stable</release>
    <api>stable</api>
   </stability>
   <date>2012-09-26</date>
   <license uri="https://github.com/squizlabs/PHP_CodeSniffer/blob/master/licence.txt">BSD License</license>
   <notes>
    - Added PSR1 and PSR2 coding standards that can be used to check your code against these guidelines
    - PHP 5.4 short array syntax is now detected and tokens are assigned to the open and close characters
      -- New tokens are T_OPEN_SHORT_ARRAY and T_CLOSE_SHORT_ARRAY as PHP does not define its own
    - Added the ability to explain a coding standard by listing the sniffs that it includes
      -- The sniff list includes all imported and native sniffs
      -- Explain a standard by using the -e and --standard=[standard] command line arguments
      -- E.g., phpcs -e --standard=Squiz
      -- Thanks to Ben Selby for the idea
    - Added report to show results using notify-send
      -- Use --report=notifysend to generate the report
      -- Thanks to Christian Weiske for the contribution
    - The JS tokenizer now recognises RETURN as a valid closer for CASE and DEFAULT inside switch statements
    - AbstractPatternSniff now sets the ignoreComments option using a public var rather than through the constructor
      -- This allows the setting to be overwritten in ruleset.xml files
      -- Old method remains for backwards compatibility
    - Generic LowerCaseConstantSniff and UpperCaseConstantSniff no longer report errors on classes named True, False or Null
    - PEAR ValidFunctionNameSniff no longer enforces exact case matching for PHP magic methods
    - Squiz SwitchDeclarationSniff now allows RETURN statements to close a CASE or DEFAULT statement
    - Squiz BlockCommentSniff now correctly reports an error for blank lines before blocks at the start of a control structure
    - Fixed a PHP notice generated when loading custom array settings from a rulset.xml file
    - Fixed bug #17908 : CodeSniffer does not recognise optional @params
      -- Thanks to Pete Walker for the patch
    - Fixed bug #19538 : Function indentation code sniffer checks inside short arrays
    - Fixed bug #19565 : Non-Executable Code Sniff Broken for Case Statements with both return and break
    - Fixed bug #19612 : Invalid @package suggestion
   </notes>
  </release>
  <release>
   <version>
    <release>1.3.6</release>
    <api>1.3.6</api>
   </version>
   <stability>
    <release>stable</release>
    <api>stable</api>
   </stability>
   <date>2012-08-08</date>
   <license uri="https://github.com/squizlabs/PHP_CodeSniffer/blob/master/licence.txt">BSD License</license>
   <notes>
    - Memory usage has been dramatically reduced when using the summary report
      -- Reduced memory is only available when displaying a single summary report to the screen
      -- PHP_CodeSniffer will not generate any messages in this case, storing only error counts instead
      -- Impact is most notable with very high error and warning counts
    - Significantly improved the performance of Squiz NonExecutableCodeSniff
    - Ignore patterns now check the relative path of a file based on the dir being checked
      -- Allows ignore patterns to become more generic as the path to the code is no longer included when checking
      -- Thanks to Kristof Coomans for the patch
    - Sniff settings can now be changed by specifying a special comment format inside a file
      -- e.g., // @codingStandardsChangeSetting PEAR.Functions.FunctionCallSignature allowMultipleArguments false
      -- If you change a setting, don't forget to change it back
    - Added Generic EndFileNewlineSniff to ensure PHP files end with a newline character
    - PEAR FunctionCallSignatureSniff now includes a setting to force one argument per line in multi-line calls
      -- Set allowMultipleArguments to false
    - Squiz standard now enforces one argument per line in multi-line function calls
    - Squiz FunctionDeclarationArgumentSpacingSniff now supports closures
    - Squiz OperatorSpacingSniff no longer throws an error for negative values inside an inline THEN statement
      -- Thanks to Klaus Purer for the patch
    - Squiz FunctionCommentSniff now throws an error for not closing a comment with */
      -- Thanks to Klaus Purer for the patch
    - Summary report no longer shows two lines of PHP_Timer output when showing sources
    - Fixed undefined variable error in PEAR FunctionCallSignatureSniff for lines with no indent
    - Fixed bug #19502 : Generic.Files.LineEndingsSniff fails if no new-lines in file
    - Fixed bug #19508 : switch+return: Closing brace indented incorrectly
    - Fixed bug #19532 : The PSR-2 standard don't recognize Null in class names
    - Fixed bug #19546 : Error thrown for __call() method in traits
   </notes>
  </release>
  <release>
   <version>
    <release>1.3.5</release>
    <api>1.3.5</api>
   </version>
   <stability>
    <release>stable</release>
    <api>stable</api>
   </stability>
   <date>2012-07-12</date>
   <license uri="https://github.com/squizlabs/PHP_CodeSniffer/blob/master/licence.txt">BSD License</license>
   <notes>
    - Added Generic CamelCapsFunctionNameSniff to just check if function and method names use camel caps
      -- Does not allow underscore prefixes for private/protected methods
      -- Defaults to strict checking, where two uppercase characters can not be next to each other
      -- Strict checking can be disabled in a ruleset.xml file
    - Squiz FunctionDeclarationArgumentSpacing now has a setting to specify how many spaces should surround equals signs
      -- Default remains at 0
      -- Override the equalsSpacing setting in a ruleset.xml file to change
    - Squiz ClassDeclarationSniff now throws errors for > 1 space before extends/implements class name with ns seperator
    - Squiz standard now warns about deprecated functions using Generic DeprecatedFunctionsSniff
    - PEAR FunctionDeclarationSniff now reports an error for multiple spaces after the FUNCTION keyword and around USE
    - PEAR FunctionDeclarationSniff now supports closures
    - Squiz MultiLineFunctionDeclarationSniff now supports closures
    - Exclude rules written for Unix systems will now work correctly on Windows
      -- Thanks to Walter Tamboer for the patch
    - The PHP tokenizer now recognises T_RETURN as a valid closer for T_CASE and T_DEFAULT inside switch statements
    - Fixed duplicate message codes in Generic OpeningFunctionBraceKernighanRitchieSniff
    - Fixed bug #18651 : PHPunit Test cases for custom standards are not working on Windows
    - Fixed bug #19416 : Shorthand arrays cause bracket spacing errors
    - Fixed bug #19421 : phpcs doesn't recognize ${x} as equivalent to $x
    - Fixed bug #19428 : PHPCS Report "hgblame" doesn't support windows paths
      -- Thanks to Justin Rovang for the patch
    - Fixed bug #19448 : Problem with detecting remote standards
    - Fixed bug #19463 : Anonymous functions incorrectly being flagged by NonExecutableCodeSniff
    - Fixed bug #19469 : PHP_CodeSniffer_File::getMemberProperties() sets wrong scope
    - Fixed bug #19471 : phpcs on Windows, when using Zend standard, doesn't catch problems
      -- Thanks to Ivan Habunek for the patch
    - Fixed bug #19478 : Incorrect indent detection in PEAR standard
      -- Thanks to Shane Auckland for the patch
    - Fixed bug #19483 : Blame Reports fail with space in directory name
   </notes>
  </release>
  <release>
   <version>
    <release>1.3.4</release>
    <api>1.3.4</api>
   </version>
   <stability>
    <release>stable</release>
    <api>stable</api>
   </stability>
   <date>2012-05-17</date>
   <license uri="https://github.com/squizlabs/PHP_CodeSniffer/blob/master/licence.txt">BSD License</license>
   <notes>
    - Added missing package.xml entries for new Generic FixmeSniff
      -- Thanks to Jaroslav Hanslík for the patch
    - Expected indents for PEAR ScopeClosingBraceSniff and FunctionCallSignatureSniff can now be set in ruleset files
      -- Both sniffs use a variable called "indent"
      -- Thanks to Thomas Despoix for the patch
    - Standards designed to be installed in the PHPCS Standards dir will now work outside this dir as well
      -- In particular, allows the Drupal CS to work without needing to symlink it into the PHPCS install
      -- Thanks to Peter Philipp for the patch
    - Rule references for standards, directories and specific sniffs can now be relative in ruleset.xml files
      -- For example: ref="../MyStandard/Sniffs/Commenting/DisallowHashCommentsSniff.php"
    - Symlinked standards now work correctly, allowing aliasing of installed standards (request #19417)
      -- Thanks to Tom Klingenberg for the patch
    - Squiz ObjectInstantiationSniff now allows objects to be returned without assinging them to a variable
    - Added Squiz.Commenting.FileComment.MissingShort error message for file comments that only contains tags
      -- Also stops undefined index errors being generated for these comments
    - Debug option -vv now shows tokenizer status for CSS files
    - Added support for new gjslint error formats
      -- Thanks to Meck for the patch
    - Generic ScopeIndentSniff now allows comment indents to not be exact even if the exact flag is set
      -- The start of the comment is still checked for exact indentation as normal
    - Fixed an issue in AbstractPatternSniff where comments were not being ignored in some cases
    - Fixed an issue in Zend ClosingTagSniff where the closing tag was not always being detected correctly
      -- Thanks to Jonathan Robson for the patch
    - Fixed an issue in Generic FunctionCallArgumentSpacingSniff where closures could cause incorrect errors
    - Fixed an issue in Generic UpperCaseConstantNameSniff where errors were incorrectly reported on goto statements
      -- Thanks to Tom Klingenberg for the patch
    - PEAR FileCommentSniff and ClassCommentSniff now support author emails with a single character in the local part
      -- E.g., a@me.com
      -- Thanks to Denis Shapkin for the patch
    - Fixed bug #19290 : Generic indent sniffer fails for anonymous functions
    - Fixed bug #19324 : Setting show_warnings configuration option does not work
    - Fixed bug #19354 : Not recognizing references passed to method
    - Fixed bug #19361 : CSS tokenzier generates errors when PHP embedded in CSS file
    - Fixed bug #19374 : HEREDOC/NOWDOC Indentation problems
    - Fixed bug #19381 : traits and indetations in traits are not handled properly
    - Fixed bug #19394 : Notice in NonExecutableCodeSniff
    - Fixed bug #19402 : Syntax error when executing phpcs on Windows with parens in PHP path
      -- Thanks to Tom Klingenberg for the patch
    - Fixed bug #19411 : magic method error on __construct()
      -- The fix required a rewrite of AbstractScopeSniff, so please test any sniffs that extend this class
    - Fixed bug #19412 : Incorrect error about assigning objects to variables when inside inline IF
    - Fixed bug #19413 : php_cs thinks I haven't used a parameter when I have
    - Fixed bug #19414 : php_cs seems to not track variables correctly in heredocs
   </notes>
  </release>
  <release>
   <version>
    <release>1.3.3</release>
    <api>1.3.3</api>
   </version>
   <stability>
    <release>stable</release>
    <api>stable</api>
   </stability>
   <date>2012-02-17</date>
   <license uri="https://github.com/squizlabs/PHP_CodeSniffer/blob/master/licence.txt">BSD License</license>
   <notes>
    - Added new Generic FixmeSniff that shows error messages for all FIXME comments left in your code
      -- Thanks to Sam Graham for the contribution
    - The maxPercentage setting in the Squiz CommentedOutCodeSniff can now be overriden in a rulset.xml file
      -- Thanks to Volker Dusch for the patch
    - The Checkstyle and XML reports now use XMLWriter
      -- Only change in output is that empty file tags are no longer produced for files with no violations
      -- Thanks to Sebastian Bergmann for the patch
    - Added PHP_CodeSniffer_Tokens::$bracketTokens to give sniff writers fast access to open and close bracket tokens
    - Fixed an issue in AbstractPatternSniff where EOL tokens were not being correctly checked in some cases
    - PHP_CodeSniffer_File::getTokensAsString() now detects incorrect length value (request #19313)
    - Fixed bug #19114 : CodeSniffer checks extension even for single file
    - Fixed bug #19171 : Show sniff codes option is ignored by some report types
      -- Thanks to Dominic Scheirlinck for the patch
    - Fixed bug #19188 : Lots of PHP Notices when analyzing the Symfony framework
      -- First issue was list-style.. lines in CSS files not properly adjusting open/close bracket positions
      -- Second issue was notices caused by bug #19137
    - Fixed bug #19208 : UpperCaseConstantName reports class members
      -- Was also a problem with LowerCaseConstantName as well
    - Fixed bug #19256 : T_DOC_COMMENT in CSS files breaks ClassDefinitionNameSpacingSniff
      -- Thanks to Klaus Purer for the patch
    - Fixed bug #19264 : Squiz.PHP.NonExecutableCode does not handle RETURN in CASE without BREAK
    - Fixed bug #19270 : DuplicateClassName does not handle namespaces correctly
    - Fixed bug #19283 : CSS @media rules cause false positives
      -- Thanks to Klaus Purer for the patch
   </notes>
  </release>
  <release>
   <version>
    <release>1.3.2</release>
    <api>1.3.2</api>
   </version>
   <stability>
    <release>stable</release>
    <api>stable</api>
   </stability>
   <date>2011-12-01</date>
   <license uri="https://github.com/squizlabs/PHP_CodeSniffer/blob/master/licence.txt">BSD License</license>
   <notes>
    - Added Generic JSHintSniff to run jshint.js over a JS file and report warnings
      -- Set jshint path using phpcs --config-set jshint_path /path/to/jshint-rhino.js
      -- Set rhino path using phpcs --config-set rhino_path /path/to/rhino
      -- Thanks to Alexander Weiß for the contribution
    - Nowdocs are now tokenized using PHP_CodeSniffer specific T_NOWDOC tokens for easier identification
    - Generic UpperCaseConstantNameSniff no longer throws errors for namespaces
      -- Thanks to Jaroslav Hanslík for the patch
    - Squiz NonExecutableCodeSniff now detects code after thrown exceptions
      -- Thanks to Jaroslav Hanslík for the patch
    - Squiz OperatorSpacingSniff now ignores references
      -- Thanks to Jaroslav Hanslík for the patch
    - Squiz FunctionCommentSniff now reports a missing function comment if it finds a standard code comment instead
    - Squiz FunctionCommentThrownTagSniff no longer reports errors if it can't find a function comment
    - Fixed unit tests not running under Windows
      -- Thanks to Jaroslav Hanslík for the patch
    - Fixed bug #18964 : "$stackPtr must be of type T_VARIABLE" on heredocs and nowdocs
    - Fixed bug #18973 : phpcs is looking for variables in a nowdoc
    - Fixed bug #18974 : Blank line causes "Multi-line function call not indented correctly"
      -- Adds new error message to ban empty lines in multi-line function calls
    - Fixed bug #18975 : "Closing parenthesis must be on a line by itself" also causes indentation error
   </notes>
  </release>
  <release>
   <version>
    <release>1.3.1</release>
    <api>1.3.1</api>
   </version>
   <stability>
    <release>stable</release>
    <api>stable</api>
   </stability>
   <date>2011-11-03</date>
   <license uri="https://github.com/squizlabs/PHP_CodeSniffer/blob/master/licence.txt">BSD License</license>
   <notes>
    - All report file command line arguments now work with relative paths (request #17240)
    - The extensions command line argument now supports multi-part file extensions (request #17227)
    - Added report type --report=hgblame to show number of errors/warnings committed by authors in a Mercurial repository
      -- Has the same functionality as the svnblame report
      -- Thanks to Ben Selby for the patch
    - Added T_BACKTICK token type to make detection of backticks easier (request #18799)
    - Added pattern matching support to Generic ForbiddenFunctionsSniff
        -- If you are extending it and overriding register() or addError() you will need to review your sniff
    - Namespaces are now recognised as scope openers, although they do not require braces (request #18043)
    - Added new ByteOrderMarkSniff to Generic standard (request #18194)
      -- Throws an error if a byte order mark is found in any PHP file
      -- Thanks to Piotr Karas for the contribution
    - PHP_Timer output is no longer included in reports when being written to a file (request #18252)
      -- Also now shown for all report types if nothing is being printed to the screen
    - Generic DeprecatedFunctionSniff now reports functions as deprecated and not simply forbidden (request #18288)
    - PHPCS now accepts file contents from STDIN (request #18447)
      -- Example usage: cat temp.php | phpcs [options]  -OR-  phpcs [options] &lt; temp.php
      -- Not every sniff will work correctly due to the lack of a valid file path
    - PHP_CodeSniffer_Exception no longer extends PEAR_Exception (request #18483)
      -- PEAR_Exception added a requirement that PEAR had to be installed
      -- PHP_CodeSniffer is not used as a library, so unlikely to have any impact
    - PEAR FileCommentSniff now allows GIT IDs in the version tag (request #14874)
    - AbstractVariableSniff now supports heredocs
      -- Also includes some variable detection fixes
      -- Thanks to Sam Graham for the patch
    - Squiz FileCommentSniff now enforces rule that package names cannot start with the word Squiz
    - MySource AssignThisSniff now allows "this" to be assigned to the private var _self
    - Fixed issue in Squiz FileCommentSniff where suggested package name was the same as the incorrect package name
    - Fixed some issues with Squiz ArrayDeclarationSniff when using function calls in array values
    - Fixed doc generation so it actually works again
      -- Also now works when being run from an SVN checkout as well as when installed as a PEAR package
      -- Should fix bug #18949 : Call to private method from static
    - PEAR ClassDeclaration sniff now supports indentation checks when using the alternate namespace syntax
      -- PEAR.Classes.ClassDeclaration.SpaceBeforeBrace message now contains 2 variables instead of 1
      -- Sniff allows overriding of the default indent level, which is set to 4
      -- Fixes bug #18933 : Alternative namespace declaration syntax confuses scope sniffs
    - Fixed bug #18465 : "self::" does not work in lambda functions
      -- Also corrects conversion of T_FUNCTION tokens to T_CLOSURE, which was not fixing token condition arrays
    - Fixed bug #18543 : CSS Tokenizer deletes too many #
    - Fixed bug #18624 : @throws namespace problem
      -- Thanks to Gavin Davies for the patch
    - Fixed bug #18628 : Generic.Files.LineLength gives incorrect results with Windows line-endings
    - Fixed bug #18633 : CSS Tokenizer doesn't replace T_LIST tokens inside some styles
    - Fixed bug #18657 : anonymous functions wrongly indented
    - Fixed bug #18670 : UpperCaseConstantNameSniff fails on dynamic retrieval of class constant
    - Fixed bug #18709 : Code sniffer sniffs file if even if it's in --ignore
      -- Thanks to Artem Lopata for the patch
    - Fixed bug #18762 : Incorrect handling of define and constant in UpperCaseConstantNameSniff
      -- Thanks to Thomas Baker for the patch
    - Fixed bug #18769 : CSS Tokenizer doesn't replace T_BREAK tokens inside some styles
    - Fixed bug #18835 : Unreachable errors of inline returns of closure functions
      -- Thanks to Patrick Schmidt for the patch
    - Fixed bug #18839 : Fix miscount of warnings in AbstractSniffUnitTest.php
      -- Thanks to Sam Graham for the patch
    - Fixed bug #18844 : Generic_Sniffs_CodeAnalysis_UnusedFunctionParameterSniff with empty body
      -- Thanks to Dmitri Medvedev for the patch
    - Fixed bug #18847 : Running Squiz_Sniffs_Classes_ClassDeclarationSniff results in PHP notice
    - Fixed bug #18868 : jslint+rhino: errors/warnings not detected
      -- Thanks to Christian Weiske for the patch
    - Fixed bug #18879 : phpcs-svn-pre-commit requires escapeshellarg
      -- Thanks to Bjorn Katuin for the patch
    - Fixed bug #18951 : weird behaviour with closures and multi-line use () params
   </notes>
  </release>
  <release>
   <version>
    <release>1.3.0</release>
    <api>1.3.0</api>
   </version>
   <stability>
    <release>stable</release>
    <api>stable</api>
   </stability>
   <date>2011-03-17</date>
   <license uri="https://github.com/squizlabs/PHP_CodeSniffer/blob/master/licence.txt">BSD License</license>
   <notes>
    - Add a new token T_CLOSURE that replaces T_FUNCTION if the function keyword is anonymous
    - Many Squiz sniffs no longer report errors when checking closures; they are now ignored
    - Fixed some error messages in PEAR MultiLineConditionSniff that were not using placeholders for message data
    - AbstractVariableSniff now correctly finds variable names wrapped with curly braces inside double quoted strings
    - PEAR FunctionDeclarationSniff now ignores arrays in argument default values when checking multi-line declarations
    - Fixed bug #18200 : Using custom named ruleset file as standard no longer works
    - Fixed bug #18196 : PEAR MultiLineCondition.SpaceBeforeOpenBrace not consistent with newline chars
    - Fixed bug #18204 : FunctionCommentThrowTag picks wrong exception type when throwing function call
    - Fixed bug #18222 : Add __invoke method to PEAR standard
    - Fixed bug #18235 : Invalid error generation in Squiz.Commenting.FunctionCommentThrowTag
    - Fixed bug #18250 : --standard with relative path skips Standards' "implicit" sniffs
    - Fixed bug #18274 : Multi-line IF and function call indent rules conflict
    - Fixed bug #18282 : Squiz doesn't handle final keyword before function comments
      -- Thanks to Dave Perrett for the patch
    - Fixed bug #18336 : Function isUnderscoreName gives php notices
   </notes>
  </release>
  <release>
   <version>
    <release>1.3.0RC2</release>
    <api>1.3.0RC2</api>
   </version>
   <stability>
    <release>beta</release>
    <api>beta</api>
   </stability>
   <date>2011-01-14</date>
   <license uri="https://github.com/squizlabs/PHP_CodeSniffer/blob/master/licence.txt">BSD License</license>
   <notes>
    - You can now print multiple reports for each run and print each to the screen or a file (request #12434)
      -- Format is --report-[report][=file] (e.g., --report-xml=out.xml)
      -- Printing to screen is done by leaving [file] empty (e.g., --report-xml)
      -- Multiple reports can be specified in this way (e.g., --report-summary --report-xml=out.xml)
      -- The standard --report and --report-file command line arguments are unchanged
    - Added -d command line argument to set php.ini settings while running (request #17244)
      -- Usage is: phpcs -d memory_limit=32M -d ...
      -- Thanks to Ben Selby for the patch
    - Added -p command line argument to show progress during a run
      -- Dot means pass, E means errors found, W means only warnings found and S means skipped file
      -- Particularly good for runs where you are checking more than 100 files
      -- Enable by default with --config-set show_progress 1
      -- Will not print anything if you are already printing verbose output
      -- This has caused a big change in the way PHP_CodeSniffer processes files (API changes around processing)
    - You can now add exclude rules for individual sniffs or error messages (request #17903)
      -- Only available when using a ruleset.xml file to specify rules
      -- Uses the same exclude-pattern tags as normal but allows them inside rule tags
    - Using the -vvv option will now print a list of sniffs executed for each file and how long they took to process
    - Added Generic ClosureLinterSniff to run Google's gjslint over your JS files
    - The XML and CSV reports now include the severity of the error (request #18165)
      -- The Severity column in the CSV report has been renamed to Type, and a new Severity column added for this
    - Fixed issue with Squiz FunctionCommentSniff reporting incorrect type hint when default value uses namespace
      -- Thanks to Anti Veeranna for the patch
    - Generic FileLengthSniff now uses iconv_strlen to check line length if an encoding is specified (request #14237)
    - Generic UnnecessaryStringConcatSniff now allows strings to be combined to form a PHP open or close tag
    - Squiz SwitchDeclarationSniff no longer reports indentation errors for BREAK statements inside IF conditions
    - Interactive mode now always prints the full error report (ignores command line)
    - Improved regular expression detection in JavaScript files
      -- Added new T_TYPEOF token that can be used to target the typeof JS operator
      -- Fixes bug #17611 : Regular expression tokens not recognised
    - Squiz ScopeIndentSniff removed
      -- Squiz standard no longer requires additional indents between ob_* methods
      -- Also removed Squiz OutputBufferingIndentSniff that was checking the same thing
    - PHP_CodeSniffer_File::getMemberProperties() performance improved significantly
      -- Improves performance of Squiz ValidVariableNameSniff significantly
    - Squiz OperatorSpacingSniff performance improved significantly
    - Squiz NonExecutableCodeSniff performance improved significantly
      -- Will throw duplicate errors in some cases now, but these should be rare
    - MySource IncludeSystemSniff performance improved significantly
    - MySource JoinStringsSniff no longer reports an error when using join() on a named JS array
    - Warnings are now reported for each file when they cannot be opened instead of stopping the script
      -- Hide warnings with the -n command line argument
      -- Can override the warnings using the code Internal.DetectLineEndings
    - Fixed bug #17693 : issue with pre-commit hook script with filenames that start with v
    - Fixed bug #17860 : isReference function fails with references in array
      -- Thanks to Lincoln Maskey for the patch
    - Fixed bug #17902 : Cannot run tests when tests are symlinked into tests dir
      -- Thanks to Matt Button for the patch
    - Fixed bug #17928 : Improve error message for Generic_Sniffs_PHP_UpperCaseConstantSniff
      -- Thanks to Stefano Kowalke for the patch
    - Fixed bug #18039 : JS Tokenizer crash when ] is last character in file
    - Fixed bug #18047 : Incorrect handling of namespace aliases as constants
      -- Thanks to Dmitri Medvedev for the patch
    - Fixed bug #18072 : Impossible to exclude path from processing when symlinked
    - Fixed bug #18073 : Squiz.PHP.NonExecutableCode fault
    - Fixed bug #18117 : PEAR coding standard: Method constructor not sniffed as a function
    - Fixed bug #18135 : Generic FunctionCallArgumentSpacingSniff reports function declaration errors
    - Fixed bug #18140 : Generic scope indent in exact mode: strange expected/found values for switch
    - Fixed bug #18145 : Sniffs are not loaded for custom ruleset file
      -- Thanks to Scott McCammon for the patch
    - Fixed bug #18152 : While and do-while with AbstractPatternSniff
    - Fixed bug #18191 : Squiz.PHP.LowercasePHPFunctions does not work with new Date()
    - Fixed bug #18193 : CodeSniffer doesn't reconize CR (\r) line endings
   </notes>
  </release>
  <release>
   <version>
    <release>1.3.0RC1</release>
    <api>1.3.0RC1</api>
   </version>
   <stability>
    <release>beta</release>
    <api>beta</api>
   </stability>
   <date>2010-09-03</date>
   <license uri="https://github.com/squizlabs/PHP_CodeSniffer/blob/master/licence.txt">BSD License</license>
   <notes>
    - Added exclude pattern support to ruleset.xml file so you can specify ignore patterns in a standard (request #17683)
      -- Use new exclude-pattern tags to include the ignore rules into your ruleset.xml file
      -- See CodeSniffer/Standards/PHPCS/ruleset.xml for an example
    - Added new --encoding command line argument to specify the encoding of the files being checked
      -- When set to utf-8, stops the XML-based reports from double-encoding
      -- When set to something else, helps the XML-based reports encode to utf-8
      -- Default value is iso-8859-1 but can be changed with --config-set encoding [value]
    - The report is no longer printed to screen when using the --report-file command line option (request #17467)
      -- If you want to print it to screen as well, use the -v command line argument
    - The SVN and GIT blame reports now also show percentage of reported errors per author (request #17606)
      -- Thanks to Ben Selby for the patch
    - Updated the SVN pre-commit hook to work with the new severity levels feature
    - Generic SubversionPropertiesSniff now allows properties to have NULL values (request #17682)
      -- A null value indicates that the property should exist but the value should not be checked
    - Generic UpperCaseConstantName Sniff now longer complains about the PHPUnit_MAIN_METHOD constant (request #17798)
    - Squiz FileComment sniff now checks JS files as well as PHP files
    - Squiz FunctionCommentSniff now supports namespaces in type hints
    - Fixed a problem in Squiz OutputBufferingIndentSniff where block comments were reported as not indented
    - Fixed bug #17092 : Problems with utf8_encode and htmlspecialchars with non-ascii chars
      -- Use the new --encoding=utf-8 command line argument if your files are utf-8 encoded
    - Fixed bug #17629 : PHP_CodeSniffer_Tokens::$booleanOperators missing T_LOGICAL_XOR
      -- Thanks to Matthew Turland for the patch
    - Fixed bug #17699 : Fatal error generating code coverage with PHPUnit 5.3.0RC1
    - Fixed bug #17718 : Namespace 'use' statement: used global class name is recognized as constant
    - Fixed bug #17734 : Generic SubversionPropertiesSniff complains on non SVN files
    - Fixed bug #17742 : EmbeddedPhpSniff reacts negatively to file without closing php tag
    - Fixed bug #17823 : Notice: Please no longer include PHPUnit/Framework.php
   </notes>
  </release>
  <release>
   <version>
    <release>1.3.0a1</release>
    <api>1.3.0a1</api>
   </version>
   <stability>
    <release>alpha</release>
    <api>alpha</api>
   </stability>
   <date>2010-07-15</date>
   <license uri="https://github.com/squizlabs/PHP_CodeSniffer/blob/master/licence.txt">BSD License</license>
   <notes>
    - All CodingStandard.php files have been replaced by ruleset.xml files
      -- Custom standards will need to be converted over to this new format to continue working
    - You can specify a path to your own custom ruleset.xml file by using the --standard command line arg
      -- e.g., phpcs --standard=/path/to/my/ruleset.xml
    - Added a new report type --report=gitblame to show how many errors and warnings were committed by each author
      -- Has the same functionality as the svnblame report
      -- Thanks to Ben Selby for the patch
    - A new token type T_DOLLAR has been added to allow you to sniff for variable variables (feature request #17095)
      -- Thanks to Ian Young for the patch
    - JS tokenizer now supports T_POWER (^) and T_MOD_EQUAL (%=) tokens (feature request #17441)
    - If you have PHP_Timer installed, you'll now get a time/memory summary at the end of a script run
      -- Only happens when printing reports that are designed to be read on the command line
    - Added Generic DeprecatedFunctionsSniff to warn about the use of deprecated functions (feature request #16694)
      -- Thanks to Sebastian Bergmann for the patch
    - Added Squiz LogicalOperatorSniff to ensure that logical operators are surrounded by single spaces
    - Added MySource ChannelExceptionSniff to ensure action files only throw ChannelException
    - Added new method getClassProperties() for sniffs to use to determine if a class is abstract and/or final
      -- Thanks to Christian Kaps for the patch
    - Generic UpperCaseConstantSniff no longer throws errors about namespaces
      -- Thanks to Christian Kaps for the patch
    - Squiz OperatorBracketSniff now correctly checks value assignmnets in arrays
    - Squiz LongConditionClosingCommentSniff now requires a comment for long CASE statements that use curly braces
    - Squiz LongConditionClosingCommentSniff now requires an exact comment match on the brace
    - MySource IncludeSystemSniff now ignores DOMDocument usage
    - MySource IncludeSystemSniff no longer requires inclusion of systems that are being implemented
    - Removed found and expected messages from Squiz ConcatenationSpacingSniff because they were messy and not helpful
    - Fixed a problem where Generic CodeAnalysisSniff could show warnings if checking multi-line strings
    - Fixed error messages in Squiz ArrayDeclarationSniff reporting incorrect number of found and expected spaces
    - Fixed bug #17048 : False positive in Squiz_WhiteSpace_ScopeKeywordSpacingSniff
    - Fixed bug #17054 : phpcs more strict than PEAR CS regarding function parameter spacing
    - Fixed bug #17096 : Notice: Undefined index: scope_condition in ScopeClosingBraceSniff.php
      -- Moved PEAR.Functions.FunctionCallArgumentSpacing to Generic.Functions.FunctionCallArgumentSpacing
    - Fixed bug #17144 : Deprecated: Function eregi() is deprecated
    - Fixed bug #17236 : PHP Warning due to token_get_all() in DoubleQuoteUsageSniff
    - Fixed bug #17243 : Alternate Switch Syntax causes endless loop of Notices in SwitchDeclaration
    - Fixed bug #17313 : Bug with switch case struture
    - Fixed bug #17331 : Possible parse error: interfaces may not include member vars
    - Fixed bug #17337 : CSS tokenizer fails on quotes urls
    - Fixed bug #17420 : Uncaught exception when comment before function brace
    - Fixed bug #17503 : closures formatting is not supported
   </notes>
  </release>
  <release>
   <version>
    <release>1.2.2</release>
    <api>1.2.2</api>
   </version>
   <stability>
    <release>stable</release>
    <api>stable</api>
   </stability>
   <date>2010-01-27</date>
   <license uri="https://github.com/squizlabs/PHP_CodeSniffer/blob/master/licence.txt">BSD License</license>
   <notes>
    - The core PHP_CodeSniffer_File methods now understand the concept of closures (feature request #16866)
      -- Thanks to Christian Kaps for the sample code
    - Sniffs can now specify violation codes for each error and warning they add
      -- Future versions will allow you to override messages and severities using these codes
      -- Specifying a code is optional, but will be required if you wish to support overriding
    - All reports have been broken into separate classes
      -- Command line usage and report output remains the same
      -- Thanks to Gabriele Santini for the patch
    - Added an interactive mode that can be enabled using the -a command line argument
      -- Scans files and stops when it finds a file with errors
      -- Waits for user input to recheck the file (hopefully you fixed the errors) or skip the file
      -- Useful for very large code bases where full rechecks take a while
    - The reports now show the correct number of errors and warnings found
    - The isCamelCaps method now allows numbers in class names
    - The JS tokenizer now correctly identifies boolean and bitwise AND and OR tokens
    - The JS tokenzier now correctly identifies regular expressions used in conditions
    - PEAR ValidFunctionNameSniff now ignores closures
    - Squiz standard now uses the PEAR setting of 85 chars for LineLengthSniff
    - Squiz ControlStructureSpacingSniff now ensure there are no spaces around parentheses
    - Squiz LongConditionClosingCommentSniff now checks for comments at the end of try/catch statements
    - Squiz LongConditionClosingCommentSniff now checks validity of comments for short structures if they exist
    - Squiz IncrementDecrementUsageSniff now has better checking to ensure it only looks at simple variable assignments
    - Squiz PostStatementCommentSniff no longer throws errors for end function comments
    - Squiz InlineCommentSniff no longer throws errors for end function comments
    - Squiz OperatorBracketSniff now allows simple arithmetic operations in SWITCH conditions
    - Squiz ValidFunctionNameSniff now ignores closures
    - Squiz MethodScopeSniff now ignores closures
    - Squiz ClosingDeclarationCommentSniff now ignores closures
    - Squiz GlobalFunctionSniff now ignores closures
    - Squiz DisallowComparisonAssignmentSniff now ignores the assigning of arrays
    - Squiz DisallowObjectStringIndexSniff now allows indexes that contain dots and reserved words
    - Squiz standard now throws nesting level and cyclomatic complexity errors at much higher levels
    - Squiz CommentedOutCodeSniff now ignores common comment framing chacacters
    - Squiz ClassCommentSniff now ensures the open comment tag is the only content on the first line
    - Squiz FileCommentSniff now ensures the open comment tag is the only content on the first line
    - Squiz FunctionCommentSniff now ensures the open comment tag is the only content on the first line
    - Squiz VariableCommentSniff now ensures the open comment tag is the only content on the first line
    - Squiz NonExecutableCodeSniff now warns about empty return statements that are not required
    - Removed ForbiddenStylesSniff from Squiz standard
      -- It is now in in the MySource standard as BrowserSpecificStylesSniff
      -- New BrowserSpecificStylesSniff ignores files with browser-specific suffixes
    - MySource IncludeSystemSniff no longer throws errors when extending the Exception class
    - MySource IncludeSystemSniff no longer throws errors for the abstract widget class
    - MySource IncludeSystemSniff and UnusedSystemSniff now allow includes inside IF statements
    - MySource IncludeSystemSniff no longer throws errors for included widgets inside methods
    - MySource GetRequestDataSniff now throws errors for using $_FILES
    - MySource CreateWidgetTypeCallbackSniff now allows return statements in nested functions
    - MySource DisallowSelfActionsSniff now ignores abstract classes
    - Fixed a problem with the SVN pre-commit hook for PHP versions without vertical whitespace regex support
    - Fixed bug #16740 : False positives for heredoc strings and unused parameter sniff
    - Fixed bug #16794 : ValidLogicalOperatorsSniff doesn't report operators not in lowercase
    - Fixed bug #16804 : Report filename is shortened too much
    - Fixed bug #16821 : Bug in Squiz_Sniffs_WhiteSpace_OperatorSpacingSniff
      -- Thanks to Jaroslav Hanslík for the patch
    - Fixed bug #16836 : Notice raised when using semicolon to open case
    - Fixed bug #16855 : Generic standard sniffs incorrectly for define() method
    - Fixed bug #16865 : Two bugs in Squiz_Sniffs_WhiteSpace_OperatorSpacingSniff
      -- Thanks to Jaroslav Hanslík for the patch
    - Fixed bug #16902 : Inline If Declaration bug
    - Fixed bug #16960 : False positive for late static binding in Squiz/ScopeKeywordSpacingSniff
      -- Thanks to Jakub Tománek for the patch
    - Fixed bug #16976 : The phpcs attempts to process symbolic links that don't resolve to files
    - Fixed bug #17017 : Including one file in the files sniffed alters errors reported for another file
   </notes>
  </release>
  <release>
   <version>
    <release>1.2.1</release>
    <api>1.2.1</api>
   </version>
   <stability>
    <release>stable</release>
    <api>stable</api>
   </stability>
   <date>2009-11-17</date>
   <license uri="https://github.com/squizlabs/PHP_CodeSniffer/blob/master/licence.txt">BSD License</license>
   <notes>
    - Added a new report type --report=svnblame to show how many errors and warnings were committed by each author
      -- Also shows the percentage of their code that are errors and warnings
      -- Requires you to have the SVN command in your path
      -- Make sure SVN is storing usernames and passwords (if required) or you will need to enter them for each file
      -- You can also use the -s command line argument to see the different types of errors authors are committing
      -- You can use the -v command line argument to see all authors, even if they have no errors or warnings
    - Added a new command line argument --report-width to allow you to set the column width of screen reports
      -- Reports wont accept values less than 70 or else they get too small
      -- Can also be set via a config var: phpcs --config-set report_width 100
    - You can now get PHP_CodeSniffer to ignore a whole file by adding @codingStandardsIgnoreFile in the content
      -- If you put it in the first two lines the file wont even be tokenized, so it will be much quicker
    - Reports now print their file lists in alphabetical order
    - PEAR FunctionDeclarationSniff now reports error for incorrect closing bracket placement in multi-line definitions
    - Added Generic CallTimePassByRefenceSniff to prohibit the passing of variables into functions by reference
      -- Thanks to Florian Grandel for the contribution
    - Added Squiz DisallowComparisonAssignmentSniff to ban the assignment of comparison values to a variable
    - Added Squiz DuplicateStyleDefinitionSniff to check for duplicate CSS styles in a single class block
    - Squiz ArrayDeclarationSniff no longer checks the case of array indexes because that is not its job
    - Squiz PostStatementCommentSniff now allows end comments for class member functions
    - Squiz InlineCommentSniff now supports the checking of JS files
    - MySource CreateWidgetTypeCallbackSniff now allows the callback to be passed to another function
    - MySource CreateWidgetTypeCallbackSniff now correctly ignores callbacks used inside conditions
    - Generic MultipleStatementAlignmentSniff now enforces a single space before equals sign if max padding is reached
    - Fixed a problem in the JS tokenizer where regular expressions containing \// were not converted correctly
    - Fixed a problem tokenizing CSS files where multiple ID targets on a line would look like comments
    - Fixed a problem tokenizing CSS files where class names containing a colon looked like style definitions
    - Fixed a problem tokenizing CSS files when style statements had empty url() calls
    - Fixed a problem tokenizing CSS colours with the letter E in first half of the code
    - Squiz ColonSpacingSniff now ensures it is only checking style definitions in CSS files and not class names
    - Squiz DisallowComparisonAssignmentSniff no longer reports errors when assigning the return value of a function
    - CSS tokenizer now correctly supports multi-line comments
    - When only the case of var names differ for function comments, the error now indicates the case is different
    - Fixed an issue with Generic UnnecessaryStringConcatSniff where it incorrectly suggested removing a concat
    - Fixed bug #16530 : ScopeIndentSniff reports false positive
    - Fixed bug #16533 : Duplicate errors and warnings
    - Fixed bug #16563 : Check file extensions problem in phpcs-svn-pre-commit
      -- Thanks to Kaijung Chen for the patch
    - Fixed bug #16592 : Object operator indentation incorrect when first operator is on a new line
    - Fixed bug #16641 : Notice output
    - Fixed bug #16682 : Squiz_Sniffs_Strings_DoubleQuoteUsageSniff reports string "\0" as invalid
    - Fixed bug #16683 : Typing error in PHP_CodeSniffer_CommentParser_AbstractParser
    - Fixed bug #16684 : Bug in Squiz_Sniffs_PHP_NonExecutableCodeSniff
    - Fixed bug #16692 : Spaces in paths in Squiz_Sniffs_Debug_JavaScriptLintSniff
      -- Thanks to Jaroslav Hanslík for the patch
    - Fixed bug #16696 : Spelling error in MultiLineConditionSniff
    - Fixed bug #16697 : MultiLineConditionSniff incorrect result with inline IF
    - Fixed bug #16698 : Notice in JavaScript Tokenizer
    - Fixed bug #16736 : Multi-files sniffs aren't processed when FILE is a single directory
      -- Thanks to Alexey Shein for the patch
    - Fixed bug #16792 : Bug in Generic_Sniffs_PHP_ForbiddenFunctionsSniff
   </notes>
  </release>
  <release>
   <version>
    <release>1.2.0</release>
    <api>1.2.0</api>
   </version>
   <stability>
    <release>stable</release>
    <api>stable</api>
   </stability>
   <date>2009-08-17</date>
   <license uri="https://github.com/squizlabs/PHP_CodeSniffer/blob/master/licence.txt">BSD License</license>
   <notes>
    - Installed standards are now favoured over custom standards when using the cmd line arg with relative paths
    - Unit tests now use a lot less memory while running
    - Squiz standard now uses Generic EmptyStatementSniff but throws errors instead of warnings
    - Squiz standard now uses Generic UnusedFunctionParameterSniff
    - Removed unused ValidArrayIndexNameSniff from the Squiz standard
    - Fixed bug #16424 : SubversionPropertiesSniff print PHP Warning
    - Fixed bug #16450 : Constant PHP_CODESNIFFER_VERBOSITY already defined (unit tests)
    - Fixed bug #16453 : function declaration long line splitted error
    - Fixed bug #16482 : phpcs-svn-pre-commit ignores extensions parameter
   </notes>
  </release>
  <release>
   <version>
    <release>1.2.0RC3</release>
    <api>1.2.0RC3</api>
   </version>
   <stability>
    <release>beta</release>
    <api>beta</api>
   </stability>
   <date>2009-07-07</date>
   <license uri="https://github.com/squizlabs/PHP_CodeSniffer/blob/master/licence.txt">BSD License</license>
   <notes>
    - You can now use @codingStandardsIgnoreStart and @...End comments to suppress messages (feature request #14002)
    - A warning is now included for files without any code when short_open_tag is set to Off (feature request #12952)
    - You can now use relative paths to your custom standards with the --standard cmd line arg (feature request #14967)
    - You can now override magic methods and functions in PEAR ValidFunctionNameSniff (feature request #15830)
    - MySource IncludeSystemSniff now recognises widget action classes
    - MySource IncludeSystemSniff now knows about unit test classes and changes rules accordingly
   </notes>
  </release>
  <release>
   <version>
    <release>1.2.0RC2</release>
    <api>1.2.0RC2</api>
   </version>
   <stability>
    <release>beta</release>
    <api>beta</api>
   </stability>
   <date>2009-05-25</date>
   <license uri="https://github.com/squizlabs/PHP_CodeSniffer/blob/master/licence.txt">BSD License</license>
   <notes>
    - Test suite can now be run using the full path to AllTests.php (feature request #16179)
    - Fixed bug #15980 : PHP_CodeSniffer change php current directory
      -- Thanks to Dolly Aswin Harahap for the patch
    - Fixed bug #16001 : Notice triggered
    - Fixed bug #16054 : phpcs-svn-pre-commit not showing any errors
    - Fixed bug #16071 : Fatal error: Uncaught PHP_CodeSniffer_Exception
    - Fixed bug #16170 : Undefined Offset -1 in MultiLineConditionSniff.php on line 68
    - Fixed bug #16175 : Bug in Squiz-IncrementDecrementUsageSniff
   </notes>
  </release>
  <release>
   <version>
    <release>1.2.0RC1</release>
    <api>1.2.0RC1</api>
   </version>
   <stability>
    <release>beta</release>
    <api>beta</api>
   </stability>
   <date>2009-03-09</date>
   <license uri="https://github.com/squizlabs/PHP_CodeSniffer/blob/master/licence.txt">BSD License</license>
   <notes>
    - Reports that are output to a file now include a trailing newline at the end of the file
    - Fixed sniff names not shown in -vvv token processing output
    - Added Generic SubversionPropertiesSniff to check that specific svn props are set for files
      -- Thanks to Jack Bates for the contribution
    - The PHP version check can now be overridden in classes that extend PEAR FileCommentSniff
      -- Thanks to Helgi Þormar Þorbjörnsson for the suggestion
    - Added Generic ConstructorNameSniff to check for PHP4 constructor name usage
      -- Thanks to Leif Wickland for the contribution
    - Squiz standard now supports multi-line function and condition sniffs from PEAR standard
    - Squiz standard now uses Generic ConstructorNameSniff
    - Added MySource GetRequestDataSniff to ensure REQUEST, GET and POST are not accessed directly
    - Squiz OperatorBracketSniff now allows square brackets in simple unbracketed operations
    - Fixed the incorrect tokenizing of multi-line block comments in CSS files
    - Fixed bug #15383 : Uncaught PHP_CodeSniffer_Exception
    - Fixed bug #15408 : An unexpected exception has been caught: Undefined offset: 2
    - Fixed bug #15519 : Uncaught PHP_CodeSniffer_Exception
    - Fixed bug #15624 : Pre-commit hook fails with PHP errors
    - Fixed bug #15661 : Uncaught PHP_CodeSniffer_Exception
    - Fixed bug #15722 : "declare(encoding = 'utf-8');" leads to "Missing file doc comment"
    - Fixed bug #15910 : Object operator indention not calculated correctly
   </notes>
  </release>
  <release>
   <version>
    <release>1.2.0a1</release>
    <api>1.2.0a1</api>
   </version>
   <stability>
    <release>alpha</release>
    <api>alpha</api>
   </stability>
   <date>2008-12-18</date>
   <license uri="https://github.com/squizlabs/PHP_CodeSniffer/blob/master/licence.txt">BSD License</license>
   <notes>
    - PHP_CodeSniffer now has a CSS tokenizer for checking CSS files
    - Added support for a new multi-file sniff that sniffs all processed files at once
    - Added new output format --report=emacs to output errors using the emacs standard compile output format
      -- Thanks to Len Trigg for the contribution
    - Reports can now be written to a file using the --report-file command line argument (feature request #14953)
      -- The report is also written to screen when using this argument
    - The CheckStyle, CSV and XML reports now include a source for each error and warning (feature request #13242)
      -- A new report type --report=source can be used to show you the most common errors in your files
    - Added new command line argument -s to show error sources in all reports
    - Added new command line argument --sniffs to specify a list of sniffs to restrict checking to
      -- Uses the sniff source codes that are optionally displayed in reports
    - Changed the max width of error lines from 80 to 79 chars to stop blank lines in the default windows cmd window
    - PHP_CodeSniffer now has a token for an asperand (@ symbol) so sniffs can listen for them
      -- Thanks to Andy Brockhurst for the patch
    - Added Generic DuplicateClassNameSniff that will warn if the same class name is used in multiple files
      -- Not currently used by any standard; more of a multi-file sniff sample than anything useful
    - Added Generic NoSilencedErrorsSniff that warns if PHP errors are being silenced using the @ symbol
      -- Thanks to Andy Brockhurst for the contribution
    - Added Generic UnnecessaryStringConcatSniff that checks for two strings being concatenated
    - Added PEAR FunctionDeclarationSniff to enforce the new multi-line function declaration PEAR standard
    - Added PEAR MultiLineAssignmentSniff to enforce the correct indentation of multi-line assignments
    - Added PEAR MultiLineConditionSniff to enforce the new multi-line condition PEAR standard
    - Added PEAR ObjectOperatorIndentSniff to enforce the new chained function call PEAR standard
    - Added MySource DisallowSelfActionSniff to ban the use of self::method() calls in Action classes
    - Added MySource DebugCodeSniff to ban the use of Debug::method() calls
    - Added MySource CreateWidgetTypeCallback sniff to check callback usage in widget type create methods
    - Added Squiz DisallowObjectStringIndexSniff that forces object dot notation in JavaScript files
      -- Thanks to Sertan Danis for the contribution
    - Added Squiz DiscouragedFunctionsSniff to warn when using debug functions
    - Added Squiz PropertyLabelSniff to check whitespace around colons in JS property and label declarations
    - Added Squiz DuplicatePropertySniff to check for duplicate property names in JS classes
    - Added Squiz ColonSpacingSniff to check for spacing around colons in CSS style definitions
    - Added Squiz SemicolonSpacingSniff to check for spacing around semicolons in CSS style definitions
    - Added Squiz IdentationSniff to check for correct indentation of CSS files
    - Added Squiz ColourDefinitionSniff to check that CSS colours are defined in uppercase and using shorthand
    - Added Squiz EmptyStyleDefinitionSniff to check for CSS style definitions without content
    - Added Squiz EmptyClassDefinitionSniff to check for CSS class definitions without content
    - Added Squiz ClassDefinitionOpeningBraceSpaceSniff to check for spaces around opening brace of CSS class definitions
    - Added Squiz ClassDefinitionClosingBraceSpaceSniff to check for a single blank line after CSS class definitions
    - Added Squiz ClassDefinitionNameSpacingSniff to check for a blank lines inside CSS class definition names
    - Added Squiz DisallowMultipleStyleDefinitionsSniff to check for multiple style definitions on a single line
    - Added Squiz DuplicateClassDefinitionSniff to check for duplicate CSS class blocks that can be merged
    - Added Squiz ForbiddenStylesSniff to check for usage of browser specific styles
    - Added Squiz OpacitySniff to check for incorrect opacity values in CSS
    - Added Squiz LowercaseStyleDefinitionSniff to check for styles that are not defined in lowercase
    - Added Squiz MissingColonSniff to check for style definitions where the colon has been forgotten
    - Added Squiz MultiLineFunctionDeclarationSniff to check that multi-line declarations contain one param per line
    - Added Squiz JSLintSniff to check for JS errors using the jslint.js script through Rhino
      -- Set jslint path using phpcs --config-set jslint_path /path/to/jslint.js
      -- Set rhino path using phpcs --config-set rhino_path /path/to/rhino
    - Added Generic TodoSniff that warns about comments that contain the word TODO
    - Removed MultipleStatementAlignmentSniff from the PEAR standard as alignment is now optional
    - Generic ForbiddenFunctionsSniff now has protected member var to specify if it should use errors or warnings
    - Generic MultipleStatementAlignmentSniff now has correct error message if assignment is on a new line
    - Generic MultipleStatementAlignmentSniff now has protected member var to allow it to ignore multi-line assignments
    - Generic LineEndingsSniff now supports checking of JS files
    - Generic LineEndingsSniff now supports checking of CSS files
    - Generic DisallowTabIndentSniff now supports checking of CSS files
    - Squiz DoubleQuoteUsageSniff now bans the use of variables in double quoted strings in favour of concatenation
    - Squiz SuperfluousWhitespaceSniff now supports checking of JS files
    - Squiz SuperfluousWhitespaceSniff now supports checking of CSS files
    - Squiz DisallowInlineIfSniff now supports checking of JS files
    - Squiz SemicolonSpacingSniff now supports checking of JS files
    - Squiz PostStatementCommentSniff now supports checking of JS files
    - Squiz FunctionOpeningBraceSpacingSniff now supports checking of JS files
    - Squiz FunctionClosingBraceSpacingSniff now supports checking of JS files
      -- Empty JS functions must have their opening and closing braces next to each other
    - Squiz ControlStructureSpacingSniff now supports checking of JS files
    - Squiz LongConditionClosingCommentSniff now supports checking of JS files
    - Squiz OperatorSpacingSniff now supports checking of JS files
    - Squiz SwitchDeclarationSniff now supports checking of JS files
    - Squiz CommentedOutCodeSniff now supports checking of CSS files
    - Squiz DisallowSizeFunctionsInLoopsSniff now supports checking of JS files for the use of object.length
    - Squiz DisallowSizeFunctionsInLoopsSniff no longer complains about size functions outside of the FOR condition
    - Squiz ControlStructureSpacingSniff now bans blank lines at the end of a control structure
    - Squiz ForLoopDeclarationSniff no longer throws errors for JS FOR loops without semicolons
    - Squiz MultipleStatementAlignmentSniff no longer throws errors if a statement would take more than 8 spaces to align
    - Squiz standard now uses Genric TodoSniff
    - Squiz standard now uses Genric UnnecessaryStringConcatSniff
    - Squiz standard now uses PEAR MultiLineAssignmentSniff
    - Squiz standard now uses PEAR MultiLineConditionSniff
    - Zend standard now uses OpeningFunctionBraceBsdAllmanSniff (feature request #14647)
    - MySource JoinStringsSniff now bans the use of inline array joins and suggests the + operator
    - Fixed incorrect errors that can be generated from abstract scope sniffs when moving to a new file
    - Core tokenizer now matches orphaned curly braces in the same way as square brackets
    - Whitespace tokens at the end of JS files are now added to the token stack
    - JavaScript tokenizer now identifies properties and labels as new token types
    - JavaScript tokenizer now identifies object definitions as a new token type and matches curly braces for them
    - JavaScript tokenizer now identifies DIV_EQUAL and MUL_EQUAL tokens
    - Improved regular expression detection in the JavaScript tokenizer
    - Improve AbstractPatternSniff support so it can listen for any token type, not just weighted tokens
    - Fixed Squiz DoubleQuoteUsageSniff so it works correctly with short_open_tag=Off
    - Fixed bug #14409 : Output of warnings to log file
    - Fixed bug #14520 : Notice: Undefined offset: 1 in /usr/share/php/PHP/CodeSniffer/File.php on line
    - Fixed bug #14637 : Call to processUnknownArguments() misses second parameter $pos
      -- Thanks to Peter Buri for the patch
    - Fixed bug #14889 : Lack of clarity: licence or license
    - Fixed bug #15008 : Nested Parentheses in Control Structure Sniffs
    - Fixed bug #15091 : pre-commit hook attempts to sniff folders
      -- Thanks to Bruce Weirdan for the patch
    - Fixed bug #15124 : AbstractParser.php uses deprecated split() function
      -- Thanks to Sebastian Bergmann for the patch
    - Fixed bug #15188 : PHPCS vs HEREDOC strings
    - Fixed bug #15231 : Notice: Uninitialized string offset: 0 in FileCommentSniff.php on line 555
    - Fixed bug #15336 : Notice: Undefined offset: 2 in /usr/share/php/PHP/CodeSniffer/File.php on line
   </notes>
  </release>
  <release>
   <version>
    <release>1.1.0</release>
    <api>1.1.0</api>
   </version>
   <stability>
    <release>stable</release>
    <api>stable</api>
   </stability>
   <date>2008-07-14</date>
   <license uri="https://github.com/squizlabs/PHP_CodeSniffer/blob/master/licence.txt">BSD License</license>
   <notes>
    - PEAR FileCommentSniff now allows tag orders to be overridden in child classes
      -- Thanks to Jeff Hodsdon for the patch
    - Added Generic DisallowMultipleStatementsSniff to ensure there is only one statement per line
    - Squiz standard now uses DisallowMultipleStatementsSniff
    - Fixed error in Zend ValidVariableNameSniff when checking vars in form: $class->{$var}
    - Fixed bug #14077 : Fatal error: Uncaught PHP_CodeSniffer_Exception: $stackPtr is not a class member
    - Fixed bug #14168 : Global Function -> Static Method and __autoload()
    - Fixed bug #14238 : Line length not checket at last line of a file
    - Fixed bug #14249 : wrong detection of scope_opener
    - Fixed bug #14250 : ArrayDeclarationSniff emit warnings at malformed array
    - Fixed bug #14251 : --extensions option doesn't work
   </notes>
  </release>
  <release>
   <version>
    <release>1.1.0RC3</release>
    <api>1.1.0RC3</api>
   </version>
   <stability>
    <release>beta</release>
    <api>beta</api>
   </stability>
   <date>2008-07-03</date>
   <license uri="https://github.com/squizlabs/PHP_CodeSniffer/blob/master/licence.txt">BSD License</license>
   <notes>
    - PEAR FileCommentSniff now allows tag orders to be overridden in child classes
      -- Thanks to Jeff Hodsdon for the patch
    - Added Generic DisallowMultipleStatementsSniff to ensure there is only one statement per line
    - Squiz standard now uses DisallowMultipleStatementsSniff
    - Fixed error in Zend ValidVariableNameSniff when checking vars in form: $class->{$var}
    - Fixed bug #14077 : Fatal error: Uncaught PHP_CodeSniffer_Exception: $stackPtr is not a class member
    - Fixed bug #14168 : Global Function -> Static Method and __autoload()
    - Fixed bug #14238 : Line length not checket at last line of a file
    - Fixed bug #14249 : wrong detection of scope_opener
    - Fixed bug #14250 : ArrayDeclarationSniff emit warnings at malformed array
    - Fixed bug #14251 : --extensions option doesn't work
   </notes>
  </release>
  <release>
   <version>
    <release>1.1.0RC2</release>
    <api>1.1.0RC2</api>
   </version>
   <stability>
    <release>beta</release>
    <api>beta</api>
   </stability>
   <date>2008-06-13</date>
   <license uri="https://github.com/squizlabs/PHP_CodeSniffer/blob/master/licence.txt">BSD License</license>
   <notes>
    - Permission denied errors now stop script execution but still display current errors (feature request #14076)
    - Added Squiz ValidArrayIndexNameSniff to ensure array indexes do not use camel case
    - Squiz ArrayDeclarationSniff now ensures arrays are not declared with camel case index values
    - PEAR ValidVariableNameSniff now alerts about a possible parse error for member vars inside an interface
    - Fixed bug #13921 : js parsing fails for comments on last line of file
    - Fixed bug #13922 : crash in case of malformed (but tokenized) php file
      -- PEAR and Squiz ClassDeclarationSniff now throw warnings for possible parse errors
      -- Squiz ValidClassNameSniff now throws warning for possible parse errors
      -- Squiz ClosingDeclarationCommentSniff now throws additonal warnings for parse errors
   </notes>
  </release>
  <release>
   <version>
    <release>1.1.0RC1</release>
    <api>1.1.0RC1</api>
   </version>
   <stability>
    <release>beta</release>
    <api>beta</api>
   </stability>
   <date>2008-05-13</date>
   <license uri="https://github.com/squizlabs/PHP_CodeSniffer/blob/master/licence.txt">BSD License</license>
   <notes>
    - Added support for multiple tokenizers so PHP_CodeSniffer can check more than just PHP files
      -- PHP_CodeSniffer now has a JS tokenizer for checking JavaScript files
      -- Sniffs need to be updated to work with additional tokenizers, or new sniffs written for them
   - phpcs now exits with status 2 if the tokenier extension has been disabled (feature request #13269)
   - Added scripts/phpcs-svn-pre-commit that can be used as an SVN pre-commit hook
     -- Also reworked the way the phpcs script works to make it easier to wrap it with other functionality
     -- Thanks to Jack Bates for the contribution
   - Fixed error in phpcs error message when a supplied file does not exist
   - Fixed a cosmetic error in AbstractPatternSniff where the "found" string was missing some content
   - Added sniffs that implement part of the PMD rule catalog to the Generic standard
     -- Thanks to Manuel Pichler for the contribution of all these sniffs.
   - Squiz FunctionCommentThrowTagSniff no longer throws errors for function that only throw variables
   - Generic ScopeIndentSniff now has private member to enforce exact indent matching
   - Replaced Squiz DisallowCountInLoopsSniff with Squiz DisallowSizeFunctionsInLoopsSniff
     -- Thanks to Jan Miczaika for the sniff
   - Squiz BlockCommentSniff now checks inline doc block comments
   - Squiz InlineCommentSniff now checks inline doc block comments
   - Squiz BlockCommentSniff now checks for no blank line before first comment in a function
   - Squiz DocCommentAlignmentSniff now ignores inline doc block comments
   - Squiz ControlStructureSpacingSniff now ensures no blank lines at the start of control structures
   - Squiz ControlStructureSpacingSniff now ensures no blank lines between control structure closing braces
   - Squiz IncrementDecrementUsageSniff now ensures inc/dec ops are bracketed in string concats
   - Squiz IncrementDecrementUsageSniff now ensures inc/dec ops are not used in arithmetic operations
   - Squiz FunctionCommentSniff no longer throws errors if return value is mixed but function returns void somewhere
   - Squiz OperatorBracketSniff no allows function call brackets to count as operator brackets
   - Squiz DoubleQuoteUsageSniff now supports \x \f and \v (feature request #13365)
   - Squiz ComparisonOperatorUsageSniff now supports JS files
   - Squiz ControlSignatureSniff now supports JS files
   - Squiz ForLoopDeclarationSniff now supports JS files
   - Squiz OperatorBracketSniff now supports JS files
   - Squiz InlineControlStructureSniff now supports JS files
   - Generic LowerCaseConstantSniff now supports JS files
   - Generic DisallowTabIndentSniff now supports JS files
   - Generic MultipleStatementAlignmentSniff now supports JS files
   - Added Squiz ObjectMemberCommaSniff to ensure the last member of a JS object is not followed by a comma
   - Added Squiz ConstantCaseSniff to ensure the PHP constants are uppercase and JS lowercase
   - Added Squiz JavaScriptLintSniff to check JS files with JSL
     -- Set path using phpcs --config-set jsl_path /path/to/jsl
   - Added MySource FirebugConsoleSniff to ban the use of "console" for JS variable and function names
   - Added MySource JoinStringsSniff to enforce the use of join() to concatenate JS strings
   - Added MySource AssignThisSniff to ensure this is only assigned to a var called self
   - Added MySource DisallowNewWidgetSniff to ban manual creation of widget objects
   - Removed warning shown in Zend CodeAnalyzerSniff when the ZCA path is not set
   - Fixed error in Squiz ValidVariableNameSniff when checking vars in the form $obj->$var
   - Fixed error in Squiz DisallowMultipleAssignmentsSniff when checking vars in the form $obj->$var
   - Fixed error in Squiz InlineCommentSniff where comments for class constants were seen as inline
   - Fixed error in Squiz BlockCommentSniff where comments for class constants were not ignored
   - Fixed error in Squiz OperatorBracketSniff where negative numbers were ignored during comparisons
   - Fixed error in Squiz FunctionSpacingSniff where functions after member vars reported incorrect spacing
   - Fixed bug #13062 : Interface comments aren't handled in PEAR standard
     -- Thanks to Manuel Pichler for the path
   - Fixed bug #13119 : php minimum requirement need to be fix
   - Fixed bug #13156 : Bug in Squiz_Sniffs_PHP_NonExecutableCodeSniff
   - Fixed bug #13158 : Strange behaviour in AbstractPatternSniff
   - Fixed bug #13169 : Undefined variables
   - Fixed bug #13178 : Catch exception in File.php
   - Fixed bug #13254 : Notices output in checkstyle report causes XML issues
   - Fixed bug #13446 : crash with src of phpMyAdmin
     -- Thanks to Manuel Pichler for the path
   </notes>
  </release>
  <release>
   <version>
    <release>1.1.0a1</release>
    <api>1.1.0a1</api>
   </version>
   <stability>
    <release>alpha</release>
    <api>alpha</api>
   </stability>
   <date>2008-04-21</date>
   <license uri="https://github.com/squizlabs/PHP_CodeSniffer/blob/master/licence.txt">BSD License</license>
   <notes>
    - Fixed error in PEAR ValidClassNameSniff when checking class names with double underscores
    - Moved Squiz InlineControlStructureSniff into Generic standard
    - PEAR standard now throws warnings for inline control structures
    - Squiz OutputBufferingIndentSniff now ignores the indentation of inline HTML
    - MySource IncludeSystemSniff now ignores usage of ZipArchive
    - Removed "function" from error messages for Generic function brace sniffs (feature request #13820)
    - Generic UpperCaseConstantSniff no longer throws errors for delcare(ticks = ...)
      -- Thanks to Josh Snyder for the patch
    - Squiz ClosingDeclarationCommentSniff and AbstractVariableSniff now throw warnings for possible parse errors
    - Fixed bug #13827 : AbstractVariableSniff throws "undefined index"
    - Fixed bug #13846 : Bug in Squiz.NonExecutableCodeSniff
    - Fixed bug #13849 : infinite loop in PHP_CodeSniffer_File::findNext()
   </notes>
  </release>
  <release>
   <version>
    <release>1.0.1</release>
    <api>1.0.1</api>
   </version>
   <stability>
    <release>stable</release>
    <api>stable</api>
   </stability>
   <date>2008-02-04</date>
   <license uri="https://github.com/squizlabs/PHP_CodeSniffer/blob/master/licence.txt">BSD License</license>
   <notes>
    - Squiz ArrayDeclarationSniff now throws error if the array keyword is followed by a space
    - Squiz ArrayDeclarationSniff now throws error for empty multi-line arrays
    - Squiz ArrayDeclarationSniff now throws error for multi-line arrays with a single value
    - Squiz DocCommentAlignmentSniff now checks for a single space before tags inside docblocks
    - Squiz ForbiddenFunctionsSniff now disallows is_null() to force use of (=== NULL) instead
    - Squiz VariableCommentSniff now continues throwing errors after the first one is found
    - Squiz SuperfluousWhitespaceSniff now throws errors for multiple blank lines inside functions
    - MySource IncludedSystemSniff now checks extended class names
    - MySource UnusedSystemSniff now checks extended and implemented class names
    - MySource IncludedSystemSniff now supports includeWidget()
    - MySource UnusedSystemSniff now supports includeWidget()
    - Added PEAR ValidVariableNameSniff to check that only private member vars are prefixed with an underscore
    - Added Squiz DisallowCountInLoopsSniff to check for the use of count() in FOR and WHILE loop conditions
    - Added MySource UnusedSystemSniff to check for included classes that are never used
    - Fixed a problem that caused the parentheses map to sometimes contain incorrect values
    - Fixed bug #12767 : Cant run phpcs from dir with PEAR subdir
    - Fixed bug #12773 : Reserved variables are not detected in strings
      -- Thanks to Wilfried Loche for the patch
    - Fixed bug #12832 : Tab to space conversion does not work
    - Fixed bug #12888 : extra space indentation = Notice: Uninitialized string offset...
    - Fixed bug #12909 : Default generateDocs function does not work under linux
      -- Thanks to Paul Smith for the patch
    - Fixed bug #12957 : PHP 5.3 magic method __callStatic
      -- Thanks to Manuel Pichler for the patch
   </notes>
  </release>
  <release>
   <version>
    <release>1.0.0</release>
    <api>1.0.0</api>
   </version>
   <stability>
    <release>stable</release>
    <api>stable</api>
   </stability>
   <date>2007-12-21</date>
   <license uri="https://github.com/squizlabs/PHP_CodeSniffer/blob/master/licence.txt">BSD License</license>
   <notes>
    - You can now specify the full path to a coding standard on the command line (feature request #11886)
      -- This allows you to use standards that are stored outside of PHP_CodeSniffer's own Standard dir
      -- You can also specify full paths in the CodingStandard.php include and exclude methods
      -- Classes, dirs and files need to be names as if the standard was part of PHP_CodeSniffer
      -- Thanks to Dirk Thomas for the doc generator patch and testing
    - Modified the scope map to keep checking after 3 lines for some tokens (feature request #12561)
      -- Those tokens that must have an opener (like T_CLASS) now keep looking until EOF
      -- Other tokens (like T_FUNCTION) still stop after 3 lines for performance
    - You can now esacpe commas in ignore patterns so they can be matched in file names
      -- Thanks to Carsten Wiedmann for the patch
    - Config data is now cached in a global var so the file system is not hit so often
      -- You can also set config data temporarily for the script if you are using your own external script
      -- Pass TRUE as the third argument to PHP_CodeSniffer::setConfigData()
    - PEAR ClassDeclarationSniff no longer throws errors for multi-line class declarations
    - Squiz ClassDeclarationSniff now ensures there is one blank line after a class closing brace
    - Squiz ClassDeclarationSniff now throws errors for a missing end PHP tag after the end class tag
    - Squiz IncrementDecrementUsageSniff no longer throws errors when -= and += are being used with vars
    - Squiz SwitchDeclarationSniff now throws errors for switch statements that do not contain a case statement
      -- Thanks to Sertan Danis for the patch
    - MySource IncludeSystemSniff no longer throws errors for the Util package
    - Fixed bug #12621 : "space after AS" check is wrong
      -- Thanks to Satoshi Oikawa for the patch
    - Fixed bug #12645 : error message is wrong
      -- Thanks to Renoiv for the patch
    - Fixed bug #12651 : Increment/Decrement Operators Usage at -1
   </notes>
  </release>
  <release>
   <version>
    <release>1.0.0RC3</release>
    <api>1.0.0RC3</api>
   </version>
   <stability>
    <release>beta</release>
    <api>beta</api>
   </stability>
   <date>2007-11-30</date>
   <license uri="https://github.com/squizlabs/PHP_CodeSniffer/blob/master/licence.txt">BSD License</license>
   <notes>
    - Added new command line argument --tab-width that will convert tabs to spaces before testing
      -- This allows you to use the existing sniffs that check for spaces even when you use tabs
      -- Can also be set via a config var: phpcs --config-set tab_width 4
      -- A value of zero (the default) tells PHP_CodeSniffer not to replace tabs with spaces
    - You can now change the default report format from "full" to something else
        -- Run: phpcs --config-set report_format [format]
    - Improved performance by optimising the way the scope map is created during tokenising
    - Added new Squiz DisallowInlineIfSniff to disallow the usage of inline IF statements
    - Fixed incorrect errors being thrown for nested switches in Squiz SwitchDeclarationSniff
    - PEAR FunctionCommentSniff no longer complains about missing comments for @throws tags
    - PEAR FunctionCommentSniff now throws error for missing exception class name for @throws tags
    - PHP_CodeSniffer_File::isReference() now correctly returns for functions that return references
    - Generic LineLengthSniff no longer warns about @version lines with CVS or SVN id tags
    - Generic LineLengthSniff no longer warns about @license lines with long URLs
    - Squiz FunctionCommentThrowTagSniff no longer complains about throwing variables
    - Squiz ComparisonOperatorUsageSniff no longer throws incorrect errors for inline IF statements
    - Squiz DisllowMultipleAssignmentsSniff no longer throws errors for assignments in inline IF statements
    - Fixed bug #12455 : CodeSniffer treats content inside heredoc as PHP code
    - Fixed bug #12471 : Checkstyle report is broken
    - Fixed bug #12476 : PHP4 destructors are reported as error
    - Fixed bug #12513 : Checkstyle XML messages need to be utf8_encode()d
      -- Thanks to Sebastian Bergmann for the patch.
    - Fixed bug #12517 : getNewlineAfter() and dos files
   </notes>
  </release>
  <release>
   <version>
    <release>1.0.0RC2</release>
    <api>1.0.0RC2</api>
   </version>
   <stability>
    <release>beta</release>
    <api>beta</api>
   </stability>
   <date>2007-11-14</date>
   <license uri="https://github.com/squizlabs/PHP_CodeSniffer/blob/master/licence.txt">BSD License</license>
   <notes>
    - Added a new Checkstyle report format
      -- Like the current XML format but modified to look like Checkstyle output
      -- Thanks to Manuel Pichler for helping get the format correct
    - You can now hide warnings by default
        -- Run: phpcs --config-set show_warnings 0
        -- If warnings are hidden by default, use the new -w command line argument to override
    - Added new command line argument --config-delete to delete a config value and revert to the default
    - Improved overall performance by optimising tokenising and next/prev methods (feature request #12421)
      -- Thanks to Christian Weiske for the patch
    - Added FunctionCallSignatureSniff to Squiz standard
    - Added @subpackage support to file and class comment sniffs in PEAR standard (feature request #12382)
      -- Thanks to Carsten Wiedmann for the patch
    - An error is now displayed if you use a PHP version less than 5.1.0 (feature request #12380)
      -- Thanks to Carsten Wiedmann for the patch
    - phpcs now exits with status 2 if it receives invalid input (feature request #12380)
      -- This is distinct from status 1, which indicates errors or warnings were found
    - Added new Squiz LanguageConstructSpacingSniff to throw errors for additional whitespace after echo etc.
    - Removed Squiz ValidInterfaceNameSniff
    - PEAR FunctionCommentSniff no longer complains about unknown tags
    - Fixed incorrect errors about missing function comments in PEAR FunctionCommentSniff
    - Fixed incorrect function docblock detection in Squiz FunctionCommentSniff
    - Fixed incorrect errors for list() in Squiz DisallowMultipleAssignmentsSniff
    - Errors no longer thrown if control structure is followed by a CASE's BREAK in Squiz ControlStructureSpacingSniff
    - Fixed bug #12368 : Autoloader cannot be found due to include_path override
      -- Thanks to Richard Quadling for the patch
    - Fixed bug #12378 : equal sign alignments problem with while()
   </notes>
  </release>
  <release>
   <version>
    <release>1.0.0RC1</release>
    <api>1.0.0RC1</api>
   </version>
   <stability>
    <release>beta</release>
    <api>beta</api>
   </stability>
   <date>2007-11-01</date>
   <license uri="https://github.com/squizlabs/PHP_CodeSniffer/blob/master/licence.txt">BSD License</license>
   <notes>
    - Main phpcs script can now be run from a CVS checkout without installing the package
    - Added a new CSV report format
      -- Header row indicates what position each element is in
      -- Always use the header row to determine positions rather than assuming the format, as it may change
    - XML and CSV report formats now contain information about which column the error occurred at
      -- Useful if you want to highlight the token that caused the error in a custom application
    - Square bracket tokens now have bracket_opener and bracket_closer set
    - Added new Squiz SemicolonSpacingSniff to throw errors if whitespace is found before a semicolon
    - Added new Squiz ArrayBracketSpacingSniff to throw errors if whitespace is found around square brackets
    - Added new Squiz ObjectOperatorSpacingSniff to throw errors if whitespace is found around object operators
    - Added new Squiz DisallowMultipleAssignmentsSniff to throw errors if multiple assignments are on the same line
    - Added new Squiz ScopeKeywordSpacingSniff to throw errors if there is not a single space after a scope modifier
    - Added new Squiz ObjectInstantiationSniff to throw errors if new objects are not assigned to a variable
    - Added new Squiz FunctionDuplicateArgumentSniff to throw errors if argument is declared multiple times in a function
    - Added new Squiz FunctionOpeningBraceSpaceSniff to ensure there are no blank lines after a function open brace
    - Added new Squiz CommentedOutCodeSniff to warn about comments that looks like they are commented out code blocks
    - Added CyclomaticComplexitySniff to Squiz standard
    - Added NestingLevelSniff to Squiz standard
    - Squiz ForbiddenFunctionsSniff now recommends echo() instead of print()
    - Squiz ValidLogicalOperatorsSniff now recommends ^ instead of xor
    - Squiz SwitchDeclarationSniff now contains more checks
      -- A single space is required after the case keyword
      -- No space is allowed before the colon in a case or default statement
      -- All switch statements now require a default case
      -- Default case must contain a break statement
      -- Empty default case must contain a comment describing why the default is ignored
      -- Empty case statements are not allowed
      -- Case and default statements must not be followed by a blank line
      -- Break statements must be followed by a blank line or the closing brace
      -- There must be no blank line before a break statement
    - Squiz standard is now using the PEAR IncludingFileSniff
    - PEAR ClassCommentSniff no longer complains about unknown tags
    - PEAR FileCommentSniff no longer complains about unknown tags
    - PEAR FileCommentSniff now accepts multiple @copyright tags
    - Squiz BlockCommentSniff now checks that comment starts with a capital letter
    - Squiz InlineCommentSniff now has better checking to ensure comment starts with a capital letter
    - Squiz ClassCommentSniff now checks that short and long comments start with a capital letter
    - Squiz FunctionCommentSniff now checks that short, long and param comments start with a capital letter
    - Squiz VariableCommentSniff now checks that short and long comments start with a capital letter
    - Fixed error with multi-token array indexes in Squiz ArrayDeclarationSniff
    - Fixed error with checking shorthand IF statements without a semicolon in Squiz InlineIfDeclarationSniff
    - Fixed error where constants used as defulat values in function declarations were seen as type hints
    - Fixed bug #12316 : PEAR is no longer the default standard
    - Fixed bug #12321 : wrong detection of missing function docblock
   </notes>
  </release>
  <release>
   <version>
    <release>0.9.0</release>
    <api>0.9.0</api>
   </version>
   <stability>
    <release>beta</release>
    <api>beta</api>
   </stability>
   <date>2007-09-24</date>
   <license uri="https://github.com/squizlabs/PHP_CodeSniffer/blob/master/licence.txt">BSD License</license>
   <notes>
    - Added a config system for setting config data across phpcs runs
    - You can now change the default coding standard from PEAR to something else
      -- Run: phpcs --config-set default_standard [standard]
    - Added new Zend coding standard to check code against the Zend Framework standards
      -- The complete standard is not yet implemented
      -- Specify --standard=Zend to use
      -- Thanks to Johann-Peter Hartmann for the contribution of some sniffs
      -- Thanks to Holger Kral for the Code Analyzer sniff
   </notes>
  </release>
  <release>
   <version>
    <release>0.8.0</release>
    <api>0.8.0</api>
   </version>
   <stability>
    <release>beta</release>
    <api>beta</api>
   </stability>
   <date>2007-08-08</date>
   <license uri="https://github.com/squizlabs/PHP_CodeSniffer/blob/master/licence.txt">BSD License</license>
   <notes>
    - Added new XML report format; --report=xml (feature request #11535)
      -- Thanks to Brett Bieber for the patch
    - Added new command line argument --ignore to specify a list of files to skip (feature request #11556)
    - Added PHPCS and MySource coding standards into the core install
    - Scope map no longer gets confused by curly braces that act as string offsets
    - Removed CodeSniffer/SniffException.php as it is no longer used
    - Unit tests can now be run directly from a CVS checkout
    - Made private vars and functions protected in PHP_CodeSniffer class so this package can be overridden
    - Added new Metrics category to Generic coding standard
      -- Contains Cyclomatic Complexity and Nesting Level sniffs
      -- Thanks to Johann-Peter Hartmann for the contribution
    - Added new Generic DisallowTabIndentSniff to throw errors if tabs are used for indentation (feature request #11738)
      -- PEAR and Squiz standards use this new sniff to throw more specific indentation errors
    - Generic MultipleStatementAlignmentSniff has new private var to set a padding size limit (feature request #11555)
    - Generic MultipleStatementAlignmentSniff can now handle assignments that span multiple lines (feature request #11561)
    - Generic LineLengthSniff now has a max line length after which errors are thrown instead of warnings
      -- BC BREAK: Override the protected member var absoluteLineLimit and set it to zero in custom LineLength sniffs
      -- Thanks to Johann-Peter Hartmann for the contribution
    - Comment sniff errors about incorrect tag orders are now more descriptive (feature request #11693)
    - Fixed bug #11473 : Invalid CamelCaps name when numbers used in names
   </notes>
  </release>
  <release>
   <version>
    <release>0.7.0</release>
    <api>0.7.0</api>
   </version>
   <stability>
    <release>beta</release>
    <api>beta</api>
   </stability>
   <date>2007-07-02</date>
   <license uri="https://github.com/squizlabs/PHP_CodeSniffer/blob/master/licence.txt">BSD License</license>
   <notes>
    - BC BREAK: EOL character is now auto-detected and used instead of hard-coded \n
      -- Pattern sniffs must now specify "EOL" instead of "\n" or "\r\n" to use auto-detection
      -- Please use $phpcsFile->eolChar to check for newlines instead of hard-coding "\n" or "\r\n"
      -- Comment parser classes now require you to pass $phpcsFile as an additional argument
    - BC BREAK: Included and excluded sniffs now require .php extension
      -- Please update your coding standard classes and add ".php" to all sniff entries
      -- See CodeSniffer/Standards/PEAR/PEARCodingStandard.php for an example

    - Fixed error where including a directory of sniffs in a coding standard class did not work
    - Coding standard classes can now specify a list of sniffs to exclude as well as include (feature request #11056)
    - Two uppercase characters can now be placed side-by-side in class names in Squiz ValidClassNameSniff
    - SVN tags now allowed in PEAR file doc blocks (feature request #11038)
      -- Thanks to Torsten Roehr for the patch
    - Private methods in commenting sniffs and comment parser are now protected (feature request #11087)
    - Added Generic LineEndingsSniff to check the EOL character of a file
    - PEAR standard now only throws one error per file for incorrect line endings (eg. /r/n)
    - Command line arg -v now shows number of registered sniffs
    - Command line arg -vvv now shows list of registered sniffs
    - Squiz ControlStructureSpacingSniff no longer throws errors if the control structure is at the end of the script
    - Squiz FunctionCommentSniff now throws error for "return void" if function has return statement
    - Squiz FunctionCommentSniff now throws error for functions that return void but specify something else
    - Squiz ValidVariableNameSniff now allows multiple uppercase letters in a row
    - Squiz ForEachLoopDeclarationSniff now throws error for AS keyword not being lowercase
    - Squiz SwitchDeclarationSniff now throws errors for CASE/DEFAULT/BREAK keywords not being lowercase
    - Squiz ArrayDeclarationSniff now handles multi-token array values when checking alignment
    - Squiz standard now enforces a space after cast tokens
    - Generic MultipleStatementAlignmentSniff no longer gets confused by assignments inside FOR conditions
    - Generic MultipleStatementAlignmentSniff no longer gets confused by the use of list()
    - Added Generic SpaceAfterCastSniff to ensure there is a single space after a cast token
    - Added Generic NoSpaceAfterCastSniff to ensure there is no whitespace after a cast token
    - Added PEAR ClassDeclarationSniff to ensure the opening brace of a class is on the line after the keyword
    - Added Squiz ScopeClosingBraceSniff to ensure closing braces are aligned correctly
    - Added Squiz EvalSniff to discourage the use of eval()
    - Added Squiz LowercaseDeclarationSniff to ensure all declaration keywords are lowercase
    - Added Squiz LowercaseClassKeywordsSniff to ensure all class declaration keywords are lowercase
    - Added Squiz LowercaseFunctionKeywordsSniff to ensure all function declaration keywords are lowercase
    - Added Squiz LowercasePHPFunctionsSniff to ensure all calls to inbuilt PHP functions are lowercase
    - Added Squiz CastSpacingSniff to ensure cast statements dont contain whitespace
    - Errors no longer thrown when checking 0 length files with verbosity on
    - Fixed bug #11105 : getIncludedSniffs() not working anymore
      -- Thanks to Blair Robertson for the patch
    - Fixed bug #11120 : Uninitialized string offset in AbstractParser.php on line 200
   </notes>
  </release>
  <release>
   <version>
    <release>0.6.0</release>
    <api>0.6.0</api>
   </version>
   <stability>
    <release>beta</release>
    <api>beta</api>
   </stability>
   <date>2007-05-15</date>
   <license uri="https://github.com/squizlabs/PHP_CodeSniffer/blob/master/licence.txt">BSD License</license>
   <notes>
    - The number of errors and warnings found is now shown for each file while checking the file if verbosity is enabled
    - Now using PHP_EOL instead of hard-coded \n so output looks good on Windows (feature request #10761)
      - Thanks to Carsten Wiedmann for the patch.
    - phpcs now exits with status 0 (no errors) or 1 (errors found) (feature request #10348)
    - Added new -l command line argument to stop recursion into directories (feature request #10979)
    - Fixed variable name error causing incorrect error message in Squiz ValidVariableNameSniff
    - Fixed bug #10757 : Error in ControlSignatureSniff
    - Fixed bugs #10751, #10777 : Sniffer class paths handled incorrectly in Windows
      - Thanks to Carsten Wiedmann for the patch.
    - Fixed bug #10961 : Error "Last parameter comment requires a blank newline after it" thrown
    - Fixed bug #10983 : phpcs outputs notices when checking invalid PHP
    - Fixed bug #10980 : Incorrect warnings for equals sign
   </notes>
  </release>
  <release>
   <version>
    <release>0.5.0</release>
    <api>0.5.0</api>
   </version>
   <stability>
    <release>beta</release>
    <api>beta</api>
   </stability>
   <date>2007-04-17</date>
   <license uri="https://github.com/squizlabs/PHP_CodeSniffer/blob/master/licence.txt">BSD License</license>
   <notes>
    - BC BREAK: Coding standards now require a class to be added so PHP_CodeSniffer can get information from them
      - Please read the end user docs for info about the new class required for all coding standards

    - Coding standards can now include sniffs from other standards, or whole standards, without writing new sniff files
    - PHP_CodeSniffer_File::isReference() now correctly returns for references in function declarations
    - PHP_CodeSniffer_File::isReference() now returns false if you don't pass it a T_BITWISE_AND token
    - PHP_CodeSniffer_File now stores the absolute path to the file so sniffs can check file locations correctly
    - Fixed undefined index error in AbstractVariableSniff for variables inside an interface function definition
    - Added MemberVarSpacingSniff to Squiz standard to enforce one-line spacing between member vars
    - Add FunctionCommentThrowTagSniff to Squiz standard to check that @throws tags are correct
    - Fixed problems caused by references and type hints in Squiz FunctionDeclarationArgumentSpacingSniff
    - Fixed problems with errors not being thrown for some misaligned @param comments in Squiz FunctionCommentSniff
    - Fixed badly spaced comma error being thrown for "extends" class in Squiz ClassDeclarationSniff
    - Errors no longer thrown for class method names in Generic ForbiddenFunctionsSniff
    - Errors no longer thrown for type hints in front of references in Generic UpperCaseConstantNameSniff
    - Errors no longer thrown for correctly indented buffered lines in Squiz ScopeIndexSniff
    - Errors no longer thrown for user-defined functions named as forbidden functions in Generic ForbiddenFunctionsSniff
    - Errors no longer thrown on __autoload functions in PEAR ValidFunctionNameSniff
    - Errors now thrown for __autoload methods in PEAR ValidFunctionNameSniff
    - Errors now thrown if constructors or destructors have @return tags in Squiz FunctionCommentSniff
    - Errors now thrown if @throws tags dont start with a capital and end with a full stop in Squiz FunctionCommentSniff
    - Errors now thrown for invalid @var tag values in Squiz VariableCommentSniff
    - Errors now thrown for missing doc comment in Squiz VariableCommentSniff
    - Errors now thrown for unspaced operators in FOR loop declarations in Squiz OperatorSpacingSniff
    - Errors now thrown for using ob_get_clean/flush functions to end buffers in Squiz OutputBufferingIndentSniff
    - Errors now thrown for all missing member variable comments in Squiz VariableCommentSniff
   </notes>
  </release>
  <release>
   <version>
    <release>0.4.0</release>
    <api>0.4.0</api>
   </version>
   <stability>
    <release>beta</release>
    <api>beta</api>
   </stability>
   <date>2007-02-19</date>
   <license uri="https://github.com/squizlabs/PHP_CodeSniffer/blob/master/licence.txt">BSD License</license>
   <notes>
    - Standard name specified with --standard command line argument is no longer case sensitive
    - Long error and warning messages are now wrapped to 80 characters in the full error report (thanks Endre Czirbesz)
    - Shortened a lot of error and warning messages so they don't take up so much room
    - Squiz FunctionCommentSniff now checks that param comments start with a capital letter and end with a full stop
    - Squiz FunctionSpacingSniff now reports incorrect lines below function on closing brace, not function keyword
    - Squiz FileCommentSniff now checks that there are no blank lines between the open PHP tag and the comment
    - PHP_CodeSniffer_File::isReference() now returns correctly when checking refs on right side of =>
    - Fixed incorrect error with switch closing brace in Squiz SwitchDeclarationSniff
    - Fixed missing error when multiple statements are not aligned correctly with object operators
    - Fixed incorrect errors for some PHP special variables in Squiz ValidVariableNameSniff
    - Fixed incorrect errors for arrays that only contain other arrays in Squiz ArrayDeclarationSniff
    - Fixed bug #9844 : throw new Exception(\n accidently reported as error but it ain't
   </notes>
  </release>
  <release>
   <version>
    <release>0.3.0</release>
    <api>0.3.0</api>
   </version>
   <stability>
    <release>beta</release>
    <api>beta</api>
   </stability>
   <date>2007-01-11</date>
   <license uri="https://github.com/squizlabs/PHP_CodeSniffer/blob/master/licence.txt">BSD License</license>
   <notes>
    - Updated package.xml to version 2
    - Specifying coding standard on command line is now optional, even if you have multiple standards installed
      - PHP_CodeSniffer uses the PEAR coding standard by default if no standard is specified
    - New command line option, --extensions, to specify a comma separated list of file extensions to check
    - Converted all unit tests to PHPUnit 3 format
    - Added new coding standard, Squiz, that can be used as an alternative to PEAR
      - also contains more examples of sniffs
      - some may be moved into the Generic coding standard if required
    - Added MultipleStatementAlignmentSniff to Generic standard
    - Added ScopeIndentSniff to Generic standard
    - Added ForbiddenFunctionsSniff to Generic standard
    - Added FileCommentSniff to PEAR standard
    - Added ClassCommentSniff to PEAR standard
    - Added FunctionCommentSniff to PEAR standard
    - Change MultipleStatementSniff to MultipleStatementAlignmentSniff in PEAR standard
    - Replaced Methods directory with Functions directory in Generic and PEAR standards
      - also renamed some of the sniffs in those directories
    - Updated file, class and method comments for all files
    - Fixed bug #9274 : nested_parenthesis element not set for open and close parenthesis tokens
    - Fixed bug #9411 : too few pattern characters cause incorrect error report
   </notes>
  </release>
  <release>
   <version>
    <release>0.2.1</release>
    <api>0.2.1</api>
   </version>
   <stability>
    <release>alpha</release>
    <api>alpha</api>
   </stability>
   <date>2006-11-09</date>
   <license uri="https://github.com/squizlabs/PHP_CodeSniffer/blob/master/licence.txt">BSD License</license>
   <notes>
    - Fixed bug #9274 : nested_parenthesis element not set for open and close parenthesis tokens
   </notes>
  </release>
  <release>
   <version>
    <release>0.2.0</release>
    <api>0.2.0</api>
   </version>
   <stability>
    <release>alpha</release>
    <api>alpha</api>
   </stability>
   <date>2006-10-13</date>
   <license uri="https://github.com/squizlabs/PHP_CodeSniffer/blob/master/licence.txt">BSD License</license>
   <notes>
    - Added a generic standards package that will contain generic sniffs to be used in specific coding standards
      - thanks to Frederic Poeydomenge for the idea
    - Changed PEAR standard to use generic sniffs where available
    - Added LowerCaseConstantSniff to Generic standard
    - Added UpperCaseConstantSniff to Generic standard
    - Added DisallowShortOpenTagSniff to Generic standard
    - Added LineLengthSniff to Generic standard
    - Added UpperCaseConstantNameSniff to Generic standard
    - Added OpeningMethodBraceBsdAllmanSniff to Generic standard (contrib by Frederic Poeydomenge)
    - Added OpeningMethodBraceKernighanRitchieSniff to Generic standard (contrib by Frederic Poeydomenge)
    - Added framework for core PHP_CodeSniffer unit tests
    - Added unit test for PHP_CodeSniffer:isCamelCaps method
    - ScopeClosingBraceSniff now checks indentation of BREAK statements
    - Added new command line arg (-vv) to show developer debug output
    - Fixed some coding standard errors
    - Fixed bug #8834 : Massive memory consumption
    - Fixed bug #8836 : path case issues in package.xml
    - Fixed bug #8843 : confusion on nested switch()
    - Fixed bug #8841 : comments taken as whitespace
    - Fixed bug #8884 : another problem with nested switch() statements
   </notes>
  </release>
  <release>
   <version>
    <release>0.1.1</release>
    <api>0.1.1</api>
   </version>
   <stability>
    <release>alpha</release>
    <api>alpha</api>
   </stability>
   <date>2006-09-25</date>
   <license uri="https://github.com/squizlabs/PHP_CodeSniffer/blob/master/licence.txt">BSD License</license>
   <notes>
    - Added unit tests for all PEAR sniffs
    - Exception class now extends from PEAR_Exception
    - Fixed summary report so files without errors but with warnings are not shown when warnings are hidden
   </notes>
  </release>
  <release>
   <version>
    <release>0.1.0</release>
    <api>0.1.0</api>
   </version>
   <stability>
    <release>alpha</release>
    <api>alpha</api>
   </stability>
   <date>2006-09-19</date>
   <license uri="https://github.com/squizlabs/PHP_CodeSniffer/blob/master/licence.txt">BSD License</license>
   <notes>
    - Reorganised package contents to conform to PEAR standards
    - Changed version numbering to conform to PEAR standards
    - Removed duplicate require_once() of Exception.php from CodeSniffer.php
   </notes>
  </release>
  <release>
   <version>
    <release>0.0.5</release>
    <api>0.0.5</api>
   </version>
   <stability>
    <release>alpha</release>
    <api>alpha</api>
   </stability>
   <date>2006-09-18</date>
   <license uri="https://github.com/squizlabs/PHP_CodeSniffer/blob/master/licence.txt">BSD License</license>
   <notes>
    - Fixed .bat file for situation where php.ini cannot be found so include_path is not set
   </notes>
  </release>
  <release>
   <version>
    <release>0.0.4</release>
    <api>0.0.4</api>
   </version>
   <stability>
    <release>alpha</release>
    <api>alpha</api>
   </stability>
   <date>2006-08-28</date>
   <license uri="https://github.com/squizlabs/PHP_CodeSniffer/blob/master/licence.txt">BSD License</license>
   <notes>
    - Added .bat file for easier running of PHP_CodeSniffer on Windows
    - Sniff that checks method names now works for PHP4 style code where there is no scope keyword
    - Sniff that checks method names now works for PHP4 style constructors
    - Sniff that checks method names no longer incorrectly reports error with magic methods
    - Sniff that checks method names now reports errors with non-magic methods prefixed with __
    - Sniff that checks for constant names no longer incorrectly reports errors with heredoc strings
    - Sniff that checks for constant names no longer incorrectly reports errors with created objects
    - Sniff that checks indentation no longer incorrectly reports errors with heredoc strings
    - Sniff that checks indentation now correctly reports errors with improperly indented multi-line strings
    - Sniff that checks function declarations now checks for spaces before and after an equals sign for default values
    - Sniff that checks function declarations no longer incorrectly reports errors with multi-line declarations
    - Sniff that checks included code no longer incorrectly reports errors when return value is used conditionally
    - Sniff that checks opening brace of function no longer incorrectly reports errors with multi-line declarations
    - Sniff that checks spacing after commas in function calls no longer reports too many errors for some code
    - Sniff that checks control structure declarations now gives more descriptive error message
   </notes>
  </release>
  <release>
   <version>
    <release>0.0.3</release>
    <api>0.0.3</api>
   </version>
   <stability>
    <release>alpha</release>
    <api>alpha</api>
   </stability>
   <date>2006-08-22</date>
   <license uri="https://github.com/squizlabs/PHP_CodeSniffer/blob/master/licence.txt">BSD License</license>
   <notes>
    - Added sniff to check for invalid class and interface names
    - Added sniff to check for invalid function and method names
    - Added sniff to warn if line is greater than 85 characters
    - Added sniff to check that function calls are in the correct format
    - Fixed error where comments were not allowed on the same line as a control structure declaration
    - Added command line arg to print current version (--version)
   </notes>
  </release>
  <release>
   <version>
    <release>0.0.2</release>
    <api>0.0.2</api>
   </version>
   <stability>
    <release>alpha</release>
    <api>alpha</api>
   </stability>
   <date>2006-07-25</date>
   <license uri="https://github.com/squizlabs/PHP_CodeSniffer/blob/master/licence.txt">BSD License</license>
   <notes>
    - Removed the including of checked files to stop errors caused by parsing them
    - Removed the use of reflection so checked files do not have to be included
    - Memory usage has been greatly reduced
    - Much faster tokenising and checking times
    - Reworked the PEAR coding standard sniffs (much faster now)
    - Fix some bugs with the PEAR scope indentation standard
    - Better checking for installed coding standards
    - Can now accept multiple files and dirs on the command line
    - Added an option to list installed coding standards
    - Added an option to print a summary report (number of errors and warnings shown for each file)
    - Added an option to hide warnings from reports
    - Added an option to print verbose output (so you know what is going on)
    - Reordered command line args to put switches first (although order is not enforced)
    - Switches can now be specified together (eg. php -nv) as well as separately (phpcs -n -v)
   </notes>
  </release>
  <release>
   <version>
    <release>0.0.1</release>
    <api>0.0.1</api>
   </version>
   <stability>
    <release>alpha</release>
    <api>alpha</api>
   </stability>
   <date>2006-07-19</date>
   <license uri="https://github.com/squizlabs/PHP_CodeSniffer/blob/master/licence.txt">BSD License</license>
   <notes>Initial preview release.</notes>
  </release>
 </changelog>
</package><|MERGE_RESOLUTION|>--- conflicted
+++ resolved
@@ -26,11 +26,8 @@
  </stability>
  <license uri="https://github.com/squizlabs/PHP_CodeSniffer/blob/master/licence.txt">BSD 3-Clause License</license>
  <notes>
-<<<<<<< HEAD
   - Fixed bug #20093 : Bug with ternary operator token
-=======
   - Fixed bug #20097 : CLI.php throws error in php 5.2
->>>>>>> 4b615f4e
   - Fixed bug #20100 : incorrect Function mysql() has been deprecated report
  </notes>
  <contents>
