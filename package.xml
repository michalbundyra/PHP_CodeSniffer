<?xml version="1.0" encoding="UTF-8"?>
<package packagerversion="1.4.10" version="2.0" xmlns="http://pear.php.net/dtd/package-2.0" xmlns:tasks="http://pear.php.net/dtd/tasks-1.0" xmlns:xsi="http://www.w3.org/2001/XMLSchema-instance" xsi:schemaLocation="http://pear.php.net/dtd/tasks-1.0
http://pear.php.net/dtd/tasks-1.0.xsd
http://pear.php.net/dtd/package-2.0
http://pear.php.net/dtd/package-2.0.xsd">
 <name>PHP_CodeSniffer</name>
 <channel>pear.php.net</channel>
 <summary>PHP_CodeSniffer tokenizes PHP, JavaScript and CSS files to detect and fix violations of a defined set of coding standards.</summary>
 <description>PHP_CodeSniffer is a set of two PHP scripts; the main phpcs script that tokenizes PHP, JavaScript and CSS files to detect violations of a defined coding standard, and a second phpcbf script to automatically correct coding standard violations. PHP_CodeSniffer is an essential development tool that ensures your code remains clean and consistent.
 </description>
 <lead>
  <name>Greg Sherwood</name>
  <user>squiz</user>
  <email>gsherwood@squiz.net</email>
  <active>yes</active>
 </lead>
 <date>2017-03-02</date>
 <time>09:30:00</time>
 <version>
  <release>3.0.0RC5</release>
  <api>3.0.0RC5</api>
 </version>
 <stability>
  <release>beta</release>
  <api>beta</api>
 </stability>
 <license uri="https://github.com/squizlabs/PHP_CodeSniffer/blob/master/licence.txt">BSD 3-Clause License</license>
 <notes>
<<<<<<< HEAD
  - Added an --ignore-annotations command line argument to ignore all @codingStandards annotations in code comments (request #811)
    -- This allows you to force errors to be shown that would otherwise be ignored by code comments
    -- Also stop files being able to change sniff properties mid way through processing
  - Includes all changes from the 2.8.2 release
=======
   - Added Generic.Debug.ESLint sniff to run ESLint over JS files and report errors
      -- Set eslint path using: phpcs --config-set eslint_path /path/to/eslint
      -- Thanks to Ryan McCue for the contribution
  - Fixed bug #1364 : Yield From values are not recognised as returned values in Squiz FunctionComment sniff
  - Fixed bug #1373 : Error in tab expansion results in white-space of incorrect size
    -- Thanks to Mark Clements for the patch
  - Fixed bug #1381 : Tokenizer: derefencing incorrectly identified as short array
  - Fixed bug #1387 : Squiz.ControlStructures.ControlSignature does not handle alt syntax when checking space after closing brace
>>>>>>> 6b2f2155
 </notes>
 <contents>
  <dir name="/">
   <file baseinstalldir="PHP/CodeSniffer" name="autoload.php" role="php">
    <tasks:replace from="@test_dir@" to="test_dir" type="pear-config" />
  </file>
   <file baseinstalldir="PHP/CodeSniffer" name="CodeSniffer.conf.dist" role="data" />
   <file baseinstalldir="PHP/CodeSniffer" name="README.md" role="doc" />
   <file baseinstalldir="PHP/CodeSniffer" name="CONTRIBUTING.md" role="doc" />
   <file baseinstalldir="PHP/CodeSniffer" name="licence.txt" role="doc" />
   <dir name="bin">
    <file baseinstalldir="" name="phpcbf" role="script">
     <tasks:replace from="/usr/bin/env php" to="php_bin" type="pear-config" />
    </file>
    <file baseinstalldir="" name="phpcs" role="script">
     <tasks:replace from="/usr/bin/env php" to="php_bin" type="pear-config" />
    </file>
    <file baseinstalldir="" name="phpcs.bat" role="script">
     <tasks:replace from="@php_bin@" to="php_bin" type="pear-config" />
     <tasks:replace from="@bin_dir@" to="bin_dir" type="pear-config" />
    </file>
    <file baseinstalldir="" name="phpcbf.bat" role="script">
     <tasks:replace from="@php_bin@" to="php_bin" type="pear-config" />
     <tasks:replace from="@bin_dir@" to="bin_dir" type="pear-config" />
    </file>
   </dir>
   <dir name="tests">
    <dir name="Core">
     <dir name="File">
      <file baseinstalldir="" name="FindExtendedClassNameTest.inc" role="test" />
      <file baseinstalldir="" name="FindExtendedClassNameTest.php" role="test" />
      <file baseinstalldir="" name="FindImplementedInterfaceNamesTest.inc" role="test" />
      <file baseinstalldir="" name="FindImplementedInterfaceNamesTest.php" role="test" />
      <file baseinstalldir="" name="GetMethodParametersTest.inc" role="test" />
      <file baseinstalldir="" name="GetMethodParametersTest.php" role="test" />
     </dir>
     <file baseinstalldir="" name="AllTests.php" role="test" />
     <file baseinstalldir="" name="ErrorSuppressionTest.php" role="test" />
     <file baseinstalldir="" name="IsCamelCapsTest.php" role="test" />
    </dir>
    <dir name="Standards">
     <file baseinstalldir="" name="AbstractSniffUnitTest.php" role="test" />
     <file baseinstalldir="" name="AllSniffs.php" role="test" />
    </dir>
    <file baseinstalldir="" name="AllTests.php" role="test" />
    <file baseinstalldir="" name="TestSuite.php" role="test" />
   </dir>
   <dir name="src">
    <file baseinstalldir="PHP/CodeSniffer" name="Config.php" role="php">
      <tasks:replace from="@data_dir@" to="data_dir" type="pear-config" />
    </file>
    <file baseinstalldir="PHP/CodeSniffer" name="Fixer.php" role="php" />
    <file baseinstalldir="PHP/CodeSniffer" name="Reporter.php" role="php" />
    <file baseinstalldir="PHP/CodeSniffer" name="Ruleset.php" role="php" />
    <file baseinstalldir="PHP/CodeSniffer" name="Runner.php" role="php" />
    <dir name="Exceptions">
     <file baseinstalldir="PHP/CodeSniffer" name="RuntimeException.php" role="php" />
     <file baseinstalldir="PHP/CodeSniffer" name="TokenizerException.php" role="php" />
    </dir>
    <dir name="Files">
     <file baseinstalldir="PHP/CodeSniffer" name="DummyFile.php" role="php" />
     <file baseinstalldir="PHP/CodeSniffer" name="File.php" role="php" />
     <file baseinstalldir="PHP/CodeSniffer" name="FileList.php" role="php" />
     <file baseinstalldir="PHP/CodeSniffer" name="LocalFile.php" role="php" />
    </dir>
    <dir name="Filters">
     <file baseinstalldir="PHP/CodeSniffer" name="ExactMatch.php" role="php" />
     <file baseinstalldir="PHP/CodeSniffer" name="Filter.php" role="php" />
     <file baseinstalldir="PHP/CodeSniffer" name="GitModified.php" role="php" />
    </dir>
    <dir name="Generators">
     <file baseinstalldir="PHP/CodeSniffer" name="Generator.php" role="php" />
     <file baseinstalldir="PHP/CodeSniffer" name="HTML.php" role="php" />
     <file baseinstalldir="PHP/CodeSniffer" name="Markdown.php" role="php" />
     <file baseinstalldir="PHP/CodeSniffer" name="Text.php" role="php" />
    </dir>
    <dir name="Reports">
     <file baseinstalldir="PHP/CodeSniffer" name="Cbf.php" role="php" />
     <file baseinstalldir="PHP/CodeSniffer" name="Checkstyle.php" role="php" />
     <file baseinstalldir="PHP/CodeSniffer" name="Csv.php" role="php" />
     <file baseinstalldir="PHP/CodeSniffer" name="Diff.php" role="php" />
     <file baseinstalldir="PHP/CodeSniffer" name="Emacs.php" role="php" />
     <file baseinstalldir="PHP/CodeSniffer" name="Full.php" role="php" />
     <file baseinstalldir="PHP/CodeSniffer" name="Gitblame.php" role="php" />
     <file baseinstalldir="PHP/CodeSniffer" name="Hgblame.php" role="php" />
     <file baseinstalldir="PHP/CodeSniffer" name="Info.php" role="php" />
     <file baseinstalldir="PHP/CodeSniffer" name="Json.php" role="php" />
     <file baseinstalldir="PHP/CodeSniffer" name="Junit.php" role="php" />
     <file baseinstalldir="PHP/CodeSniffer" name="Notifysend.php" role="php" />
     <file baseinstalldir="PHP/CodeSniffer" name="Report.php" role="php" />
     <file baseinstalldir="PHP/CodeSniffer" name="Source.php" role="php" />
     <file baseinstalldir="PHP/CodeSniffer" name="Summary.php" role="php" />
     <file baseinstalldir="PHP/CodeSniffer" name="Svnblame.php" role="php" />
     <file baseinstalldir="PHP/CodeSniffer" name="VersionControl.php" role="php" />
     <file baseinstalldir="PHP/CodeSniffer" name="Xml.php" role="php" />
    </dir>
    <dir name="Sniffs">
     <file baseinstalldir="PHP/CodeSniffer" name="AbstractPatternSniff.php" role="php" />
     <file baseinstalldir="PHP/CodeSniffer" name="AbstractScopeSniff.php" role="php" />
     <file baseinstalldir="PHP/CodeSniffer" name="AbstractVariableSniff.php" role="php" />
     <file baseinstalldir="PHP/CodeSniffer" name="Sniff.php" role="php" />
    </dir>
    <dir name="Standards">
     <dir name="Generic">
      <dir name="Docs">
       <dir name="Classes">
        <file baseinstalldir="PHP/CodeSniffer" name="DuplicateClassNameStandard.xml" role="php" />
        <file baseinstalldir="PHP/CodeSniffer" name="OpeningBraceSameLineStandard.xml" role="php" />
       </dir>
       <dir name="Debug">
        <file baseinstalldir="PHP/CodeSniffer" name="CSSLintStandard.xml" role="php" />
        <file baseinstalldir="PHP/CodeSniffer" name="ClosureLinterStandard.xml" role="php" />
        <file baseinstalldir="PHP/CodeSniffer" name="JSHintStandard.xml" role="php" />
       </dir>
       <dir name="Commenting">
        <file baseinstalldir="PHP/CodeSniffer" name="FixmeStandard.xml" role="php" />
        <file baseinstalldir="PHP/CodeSniffer" name="TodoStandard.xml" role="php" />
       </dir>
       <dir name="CodeAnalysis">
        <file baseinstalldir="PHP/CodeSniffer" name="JumbledIncrementerStandard.xml" role="php" />
        <file baseinstalldir="PHP/CodeSniffer" name="UnusedFunctionParameterStandard.xml" role="php" />
       </dir>
       <dir name="ControlStructures">
        <file baseinstalldir="PHP/CodeSniffer" name="InlineControlStructureStandard.xml" role="php" />
       </dir>
       <dir name="CodeAnalysis">
        <file baseinstalldir="PHP/CodeSniffer" name="EmptyStatementStandard.xml" role="php" />
        <file baseinstalldir="PHP/CodeSniffer" name="ForLoopShouldBeWhileLoopStandard.xml" role="php" />
        <file baseinstalldir="PHP/CodeSniffer" name="ForLoopWithTestFunctionCallStandard.xml" role="php" />
        <file baseinstalldir="PHP/CodeSniffer" name="UnconditionalIfStatementStandard.xml" role="php" />
        <file baseinstalldir="PHP/CodeSniffer" name="UnnecessaryFinalModifierStandard.xml" role="php" />
        <file baseinstalldir="PHP/CodeSniffer" name="UselessOverridingMethodStandard.xml" role="php" />
       </dir>
       <dir name="Files">
        <file baseinstalldir="PHP/CodeSniffer" name="ByteOrderMarkStandard.xml" role="php" />
        <file baseinstalldir="PHP/CodeSniffer" name="EndFileNewlineStandard.xml" role="php" />
        <file baseinstalldir="PHP/CodeSniffer" name="EndFileNoNewlineStandard.xml" role="php" />
        <file baseinstalldir="PHP/CodeSniffer" name="InlineHTMLStandard.xml" role="php" />
        <file baseinstalldir="PHP/CodeSniffer" name="LineEndingsStandard.xml" role="php" />
        <file baseinstalldir="PHP/CodeSniffer" name="LineLengthStandard.xml" role="php" />
        <file baseinstalldir="PHP/CodeSniffer" name="LowercasedFilenameStandard.xml" role="php" />
        <file baseinstalldir="PHP/CodeSniffer" name="OneClassPerFileStandard.xml" role="php" />
        <file baseinstalldir="PHP/CodeSniffer" name="OneInterfacePerFileStandard.xml" role="php" />
       </dir>
       <dir name="Formatting">
        <file baseinstalldir="PHP/CodeSniffer" name="DisallowMultipleStatementsStandard.xml" role="php" />
        <file baseinstalldir="PHP/CodeSniffer" name="MultipleStatementAlignmentStandard.xml" role="php" />
        <file baseinstalldir="PHP/CodeSniffer" name="NoSpaceAfterCastStandard.xml" role="php" />
        <file baseinstalldir="PHP/CodeSniffer" name="SpaceAfterCastStandard.xml" role="php" />
       </dir>
       <dir name="Functions">
        <file baseinstalldir="PHP/CodeSniffer" name="CallTimePassByReferenceStandard.xml" role="php" />
        <file baseinstalldir="PHP/CodeSniffer" name="FunctionCallArgumentSpacingStandard.xml" role="php" />
        <file baseinstalldir="PHP/CodeSniffer" name="OpeningFunctionBraceBsdAllmanStandard.xml" role="php" />
        <file baseinstalldir="PHP/CodeSniffer" name="OpeningFunctionBraceKernighanRitchieStandard.xml" role="php" />
       </dir>
       <dir name="Metrics">
        <file baseinstalldir="PHP/CodeSniffer" name="CyclomaticComplexityStandard.xml" role="php" />
        <file baseinstalldir="PHP/CodeSniffer" name="NestingLevelStandard.xml" role="php" />
       </dir>
       <dir name="NamingConventions">
        <file baseinstalldir="PHP/CodeSniffer" name="CamelCapsFunctionNameStandard.xml" role="php" />
        <file baseinstalldir="PHP/CodeSniffer" name="ConstructorNameStandard.xml" role="php" />
        <file baseinstalldir="PHP/CodeSniffer" name="UpperCaseConstantNameStandard.xml" role="php" />
       </dir>
       <dir name="PHP">
        <file baseinstalldir="PHP/CodeSniffer" name="BacktickOperatorStandard.xml" role="php" />
        <file baseinstalldir="PHP/CodeSniffer" name="CharacterBeforePHPOpeningTagStandard.xml" role="php" />
        <file baseinstalldir="PHP/CodeSniffer" name="ClosingPHPTagStandard.xml" role="php" />
        <file baseinstalldir="PHP/CodeSniffer" name="DeprecatedFunctionsStandard.xml" role="php" />
        <file baseinstalldir="PHP/CodeSniffer" name="DisallowAlternativePHPTagsStandard.xml" role="php" />
        <file baseinstalldir="PHP/CodeSniffer" name="DisallowShortOpenTagStandard.xml" role="php" />
        <file baseinstalldir="PHP/CodeSniffer" name="ForbiddenFunctionsStandard.xml" role="php" />
        <file baseinstalldir="PHP/CodeSniffer" name="LowerCaseConstantStandard.xml" role="php" />
        <file baseinstalldir="PHP/CodeSniffer" name="LowerCaseKeywordStandard.xml" role="php" />
        <file baseinstalldir="PHP/CodeSniffer" name="NoSilencedErrorsStandard.xml" role="php" />
        <file baseinstalldir="PHP/CodeSniffer" name="SAPIUsageStandard.xml" role="php" />
        <file baseinstalldir="PHP/CodeSniffer" name="UpperCaseConstantStandard.xml" role="php" />
       </dir>
       <dir name="Strings">
        <file baseinstalldir="PHP/CodeSniffer" name="UnnecessaryStringConcatStandard.xml" role="php" />
       </dir>
       <dir name="VersionControl">
        <file baseinstalldir="PHP/CodeSniffer" name="SubversionPropertiesStandard.xml" role="php" />
       </dir>
       <dir name="WhiteSpace">
        <file baseinstalldir="PHP/CodeSniffer" name="DisallowSpaceIndentStandard.xml" role="php" />
        <file baseinstalldir="PHP/CodeSniffer" name="DisallowTabIndentStandard.xml" role="php" />
        <file baseinstalldir="PHP/CodeSniffer" name="ScopeIndentStandard.xml" role="php" />
       </dir>
      </dir>
      <dir name="Sniffs">
       <dir name="Arrays">
        <file baseinstalldir="PHP/CodeSniffer" name="DisallowLongArraySyntaxSniff.php" role="php" />
        <file baseinstalldir="PHP/CodeSniffer" name="DisallowShortArraySyntaxSniff.php" role="php" />
       </dir>
       <dir name="Classes">
        <file baseinstalldir="PHP/CodeSniffer" name="DuplicateClassNameSniff.php" role="php" />
        <file baseinstalldir="PHP/CodeSniffer" name="OpeningBraceSameLineSniff.php" role="php" />
       </dir>
       <dir name="CodeAnalysis">
        <file baseinstalldir="PHP/CodeSniffer" name="EmptyStatementSniff.php" role="php" />
        <file baseinstalldir="PHP/CodeSniffer" name="ForLoopShouldBeWhileLoopSniff.php" role="php" />
        <file baseinstalldir="PHP/CodeSniffer" name="ForLoopWithTestFunctionCallSniff.php" role="php" />
        <file baseinstalldir="PHP/CodeSniffer" name="JumbledIncrementerSniff.php" role="php" />
        <file baseinstalldir="PHP/CodeSniffer" name="UnconditionalIfStatementSniff.php" role="php" />
        <file baseinstalldir="PHP/CodeSniffer" name="UnnecessaryFinalModifierSniff.php" role="php" />
        <file baseinstalldir="PHP/CodeSniffer" name="UnusedFunctionParameterSniff.php" role="php" />
        <file baseinstalldir="PHP/CodeSniffer" name="UselessOverridingMethodSniff.php" role="php" />
       </dir>
       <dir name="Commenting">
        <file baseinstalldir="PHP/CodeSniffer" name="DocCommentSniff.php" role="php" />
        <file baseinstalldir="PHP/CodeSniffer" name="FixmeSniff.php" role="php" />
        <file baseinstalldir="PHP/CodeSniffer" name="TodoSniff.php" role="php" />
       </dir>
       <dir name="ControlStructures">
        <file baseinstalldir="PHP/CodeSniffer" name="InlineControlStructureSniff.php" role="php" />
       </dir>
       <dir name="Debug">
<<<<<<< HEAD
        <file baseinstalldir="PHP/CodeSniffer" name="ClosureLinterSniff.php" role="php" />
        <file baseinstalldir="PHP/CodeSniffer" name="CSSLintSniff.php" role="php" />
        <file baseinstalldir="PHP/CodeSniffer" name="JSHintSniff.php" role="php" />
=======
        <file baseinstalldir="PHP" name="ClosureLinterSniff.php" role="php">
         <tasks:replace from="@package_version@" to="version" type="package-info" />
        </file>
        <file baseinstalldir="PHP" name="CSSLintSniff.php" role="php">
         <tasks:replace from="@package_version@" to="version" type="package-info" />
        </file>
        <file baseinstalldir="PHP" name="ESLintSniff.php" role="php">
         <tasks:replace from="@package_version@" to="version" type="package-info" />
        </file>
        <file baseinstalldir="PHP" name="JSHintSniff.php" role="php">
         <tasks:replace from="@package_version@" to="version" type="package-info" />
        </file>
>>>>>>> 6b2f2155
       </dir>
       <dir name="Files">
        <file baseinstalldir="PHP/CodeSniffer" name="ByteOrderMarkSniff.php" role="php" />
        <file baseinstalldir="PHP/CodeSniffer" name="EndFileNewlineSniff.php" role="php" />
        <file baseinstalldir="PHP/CodeSniffer" name="EndFileNoNewlineSniff.php" role="php" />
        <file baseinstalldir="PHP/CodeSniffer" name="InlineHTMLSniff.php" role="php" />
        <file baseinstalldir="PHP/CodeSniffer" name="LineEndingsSniff.php" role="php" />
        <file baseinstalldir="PHP/CodeSniffer" name="LineLengthSniff.php" role="php" />
        <file baseinstalldir="PHP/CodeSniffer" name="LowercasedFilenameSniff.php" role="php" />
        <file baseinstalldir="PHP/CodeSniffer" name="OneClassPerFileSniff.php" role="php" />
        <file baseinstalldir="PHP/CodeSniffer" name="OneInterfacePerFileSniff.php" role="php" />
        <file baseinstalldir="PHP/CodeSniffer" name="OneTraitPerFileSniff.php" role="php" />
       </dir>
       <dir name="Formatting">
        <file baseinstalldir="PHP/CodeSniffer" name="DisallowMultipleStatementsSniff.php" role="php" />
        <file baseinstalldir="PHP/CodeSniffer" name="MultipleStatementAlignmentSniff.php" role="php" />
        <file baseinstalldir="PHP/CodeSniffer" name="NoSpaceAfterCastSniff.php" role="php" />
        <file baseinstalldir="PHP/CodeSniffer" name="SpaceAfterCastSniff.php" role="php" />
        <file baseinstalldir="PHP/CodeSniffer" name="SpaceAfterNotSniff.php" role="php" />
       </dir>
       <dir name="Functions">
        <file baseinstalldir="PHP/CodeSniffer" name="CallTimePassByReferenceSniff.php" role="php" />
        <file baseinstalldir="PHP/CodeSniffer" name="FunctionCallArgumentSpacingSniff.php" role="php" />
        <file baseinstalldir="PHP/CodeSniffer" name="OpeningFunctionBraceBsdAllmanSniff.php" role="php" />
        <file baseinstalldir="PHP/CodeSniffer" name="OpeningFunctionBraceKernighanRitchieSniff.php" role="php" />
       </dir>
       <dir name="Metrics">
        <file baseinstalldir="PHP/CodeSniffer" name="CyclomaticComplexitySniff.php" role="php" />
        <file baseinstalldir="PHP/CodeSniffer" name="NestingLevelSniff.php" role="php" />
       </dir>
       <dir name="NamingConventions">
        <file baseinstalldir="PHP/CodeSniffer" name="CamelCapsFunctionNameSniff.php" role="php" />
        <file baseinstalldir="PHP/CodeSniffer" name="ConstructorNameSniff.php" role="php" />
        <file baseinstalldir="PHP/CodeSniffer" name="UpperCaseConstantNameSniff.php" role="php" />
       </dir>
       <dir name="PHP">
        <file baseinstalldir="PHP/CodeSniffer" name="BacktickOperatorSniff.php" role="php" />
        <file baseinstalldir="PHP/CodeSniffer" name="CharacterBeforePHPOpeningTagSniff.php" role="php" />
        <file baseinstalldir="PHP/CodeSniffer" name="ClosingPHPTagSniff.php" role="php" />
        <file baseinstalldir="PHP/CodeSniffer" name="DeprecatedFunctionsSniff.php" role="php" />
        <file baseinstalldir="PHP/CodeSniffer" name="DisallowShortOpenTagSniff.php" role="php" />
        <file baseinstalldir="PHP/CodeSniffer" name="DisallowAlternativePHPTagsSniff.php" role="php" />
        <file baseinstalldir="PHP/CodeSniffer" name="ForbiddenFunctionsSniff.php" role="php" />
        <file baseinstalldir="PHP/CodeSniffer" name="LowerCaseConstantSniff.php" role="php" />
        <file baseinstalldir="PHP/CodeSniffer" name="LowerCaseKeywordSniff.php" role="php" />
        <file baseinstalldir="PHP/CodeSniffer" name="NoSilencedErrorsSniff.php" role="php" />
        <file baseinstalldir="PHP/CodeSniffer" name="SAPIUsageSniff.php" role="php" />
        <file baseinstalldir="PHP/CodeSniffer" name="SyntaxSniff.php" role="php" />
        <file baseinstalldir="PHP/CodeSniffer" name="UpperCaseConstantSniff.php" role="php" />
       </dir>
       <dir name="Strings">
        <file baseinstalldir="PHP/CodeSniffer" name="UnnecessaryStringConcatSniff.php" role="php" />
       </dir>
       <dir name="VersionControl">
        <file baseinstalldir="PHP/CodeSniffer" name="SubversionPropertiesSniff.php" role="php" />
       </dir>
       <dir name="WhiteSpace">
        <file baseinstalldir="PHP/CodeSniffer" name="DisallowSpaceIndentSniff.php" role="php" />
        <file baseinstalldir="PHP/CodeSniffer" name="DisallowTabIndentSniff.php" role="php" />
        <file baseinstalldir="PHP/CodeSniffer" name="ScopeIndentSniff.php" role="php" />
       </dir>
      </dir>
      <dir name="Tests">
       <dir name="Arrays">
        <file baseinstalldir="PHP/CodeSniffer" name="DisallowLongArraySyntaxUnitTest.inc" role="test" />
        <file baseinstalldir="PHP/CodeSniffer" name="DisallowLongArraySyntaxUnitTest.inc.fixed" role="test" />
        <file baseinstalldir="PHP/CodeSniffer" name="DisallowLongArraySyntaxUnitTest.php" role="test" />
        <file baseinstalldir="PHP/CodeSniffer" name="DisallowShortArraySyntaxUnitTest.inc" role="test" />
        <file baseinstalldir="PHP/CodeSniffer" name="DisallowShortArraySyntaxUnitTest.inc.fixed" role="test" />
        <file baseinstalldir="PHP/CodeSniffer" name="DisallowShortArraySyntaxUnitTest.php" role="test" />
       </dir>
       <dir name="Classes">
        <file baseinstalldir="PHP/CodeSniffer" name="DuplicateClassNameUnitTest.1.inc" role="test" />
        <file baseinstalldir="PHP/CodeSniffer" name="DuplicateClassNameUnitTest.2.inc" role="test" />
        <file baseinstalldir="PHP/CodeSniffer" name="DuplicateClassNameUnitTest.3.inc" role="test" />
        <file baseinstalldir="PHP/CodeSniffer" name="DuplicateClassNameUnitTest.4.inc" role="test" />
        <file baseinstalldir="PHP/CodeSniffer" name="DuplicateClassNameUnitTest.5.inc" role="test" />
        <file baseinstalldir="PHP/CodeSniffer" name="DuplicateClassNameUnitTest.6.inc" role="test" />
        <file baseinstalldir="PHP/CodeSniffer" name="DuplicateClassNameUnitTest.php" role="test" />
        <file baseinstalldir="PHP/CodeSniffer" name="OpeningBraceSameLineUnitTest.inc" role="test" />
        <file baseinstalldir="PHP/CodeSniffer" name="OpeningBraceSameLineUnitTest.inc.fixed" role="test" />
        <file baseinstalldir="PHP/CodeSniffer" name="OpeningBraceSameLineUnitTest.php" role="test" />
       </dir>
       <dir name="CodeAnalysis">
        <file baseinstalldir="PHP/CodeSniffer" name="EmptyStatementUnitTest.inc" role="test" />
        <file baseinstalldir="PHP/CodeSniffer" name="EmptyStatementUnitTest.php" role="test" />
        <file baseinstalldir="PHP/CodeSniffer" name="ForLoopShouldBeWhileLoopUnitTest.inc" role="test" />
        <file baseinstalldir="PHP/CodeSniffer" name="ForLoopShouldBeWhileLoopUnitTest.php" role="test" />
        <file baseinstalldir="PHP/CodeSniffer" name="ForLoopWithTestFunctionCallUnitTest.inc" role="test" />
        <file baseinstalldir="PHP/CodeSniffer" name="ForLoopWithTestFunctionCallUnitTest.php" role="test" />
        <file baseinstalldir="PHP/CodeSniffer" name="JumbledIncrementerUnitTest.inc" role="test" />
        <file baseinstalldir="PHP/CodeSniffer" name="JumbledIncrementerUnitTest.php" role="test" />
        <file baseinstalldir="PHP/CodeSniffer" name="UnconditionalIfStatementUnitTest.inc" role="test" />
        <file baseinstalldir="PHP/CodeSniffer" name="UnconditionalIfStatementUnitTest.php" role="test" />
        <file baseinstalldir="PHP/CodeSniffer" name="UnnecessaryFinalModifierUnitTest.inc" role="test" />
        <file baseinstalldir="PHP/CodeSniffer" name="UnnecessaryFinalModifierUnitTest.php" role="test" />
        <file baseinstalldir="PHP/CodeSniffer" name="UnusedFunctionParameterUnitTest.inc" role="test" />
        <file baseinstalldir="PHP/CodeSniffer" name="UnusedFunctionParameterUnitTest.php" role="test" />
        <file baseinstalldir="PHP/CodeSniffer" name="UselessOverridingMethodUnitTest.inc" role="test" />
        <file baseinstalldir="PHP/CodeSniffer" name="UselessOverridingMethodUnitTest.php" role="test" />
       </dir>
       <dir name="Commenting">
        <file baseinstalldir="PHP/CodeSniffer" name="DocCommentUnitTest.inc" role="test" />
        <file baseinstalldir="PHP/CodeSniffer" name="DocCommentUnitTest.js" role="test" />
        <file baseinstalldir="PHP/CodeSniffer" name="DocCommentUnitTest.php" role="test" />
        <file baseinstalldir="PHP/CodeSniffer" name="FixmeUnitTest.inc" role="test" />
        <file baseinstalldir="PHP/CodeSniffer" name="FixmeUnitTest.js" role="test" />
        <file baseinstalldir="PHP/CodeSniffer" name="FixmeUnitTest.php" role="test" />
        <file baseinstalldir="PHP/CodeSniffer" name="TodoUnitTest.inc" role="test" />
        <file baseinstalldir="PHP/CodeSniffer" name="TodoUnitTest.js" role="test" />
        <file baseinstalldir="PHP/CodeSniffer" name="TodoUnitTest.php" role="test" />
       </dir>
       <dir name="ControlStructures">
        <file baseinstalldir="PHP/CodeSniffer" name="InlineControlStructureUnitTest.inc" role="test" />
        <file baseinstalldir="PHP/CodeSniffer" name="InlineControlStructureUnitTest.inc.fixed" role="test" />
        <file baseinstalldir="PHP/CodeSniffer" name="InlineControlStructureUnitTest.js" role="test" />
        <file baseinstalldir="PHP/CodeSniffer" name="InlineControlStructureUnitTest.js.fixed" role="test" />
        <file baseinstalldir="PHP/CodeSniffer" name="InlineControlStructureUnitTest.php" role="test" />
       </dir>
       <dir name="Files">
        <file baseinstalldir="PHP/CodeSniffer" name="ByteOrderMarkUnitTest.inc" role="test" />
        <file baseinstalldir="PHP/CodeSniffer" name="ByteOrderMarkUnitTest.php" role="test" />
        <file baseinstalldir="PHP/CodeSniffer" name="EndFileNewlineUnitTest.1.css" role="test" />
        <file baseinstalldir="PHP/CodeSniffer" name="EndFileNewlineUnitTest.1.js" role="test" />
        <file baseinstalldir="PHP/CodeSniffer" name="EndFileNewlineUnitTest.1.inc" role="test" />
        <file baseinstalldir="PHP/CodeSniffer" name="EndFileNewlineUnitTest.2.css" role="test" />
        <file baseinstalldir="PHP/CodeSniffer" name="EndFileNewlineUnitTest.2.js" role="test" />
        <file baseinstalldir="PHP/CodeSniffer" name="EndFileNewlineUnitTest.2.inc" role="test" />
        <file baseinstalldir="PHP/CodeSniffer" name="EndFileNewlineUnitTest.3.css" role="test" />
        <file baseinstalldir="PHP/CodeSniffer" name="EndFileNewlineUnitTest.3.js" role="test" />
        <file baseinstalldir="PHP/CodeSniffer" name="EndFileNewlineUnitTest.3.inc" role="test" />
        <file baseinstalldir="PHP/CodeSniffer" name="EndFileNewlineUnitTest.4.inc" role="test" />
        <file baseinstalldir="PHP/CodeSniffer" name="EndFileNewlineUnitTest.5.inc" role="test" />
        <file baseinstalldir="PHP/CodeSniffer" name="EndFileNewlineUnitTest.php" role="test" />
        <file baseinstalldir="PHP/CodeSniffer" name="EndFileNoNewlineUnitTest.1.css" role="test" />
        <file baseinstalldir="PHP/CodeSniffer" name="EndFileNoNewlineUnitTest.1.js" role="test" />
        <file baseinstalldir="PHP/CodeSniffer" name="EndFileNoNewlineUnitTest.1.inc" role="test" />
        <file baseinstalldir="PHP/CodeSniffer" name="EndFileNoNewlineUnitTest.2.css" role="test" />
        <file baseinstalldir="PHP/CodeSniffer" name="EndFileNoNewlineUnitTest.2.js" role="test" />
        <file baseinstalldir="PHP/CodeSniffer" name="EndFileNoNewlineUnitTest.2.inc" role="test" />
        <file baseinstalldir="PHP/CodeSniffer" name="EndFileNoNewlineUnitTest.3.css" role="test" />
        <file baseinstalldir="PHP/CodeSniffer" name="EndFileNoNewlineUnitTest.3.js" role="test" />
        <file baseinstalldir="PHP/CodeSniffer" name="EndFileNoNewlineUnitTest.3.inc" role="test" />
        <file baseinstalldir="PHP/CodeSniffer" name="EndFileNoNewlineUnitTest.4.inc" role="test" />
        <file baseinstalldir="PHP/CodeSniffer" name="EndFileNoNewlineUnitTest.5.inc" role="test" />
        <file baseinstalldir="PHP/CodeSniffer" name="EndFileNoNewlineUnitTest.6.inc" role="test" />
        <file baseinstalldir="PHP/CodeSniffer" name="EndFileNoNewlineUnitTest.php" role="test" />
        <file baseinstalldir="PHP/CodeSniffer" name="InlineHTMLUnitTest.1.inc" role="test" />
        <file baseinstalldir="PHP/CodeSniffer" name="InlineHTMLUnitTest.2.inc" role="test" />
        <file baseinstalldir="PHP/CodeSniffer" name="InlineHTMLUnitTest.3.inc" role="test" />
        <file baseinstalldir="PHP/CodeSniffer" name="InlineHTMLUnitTest.4.inc" role="test" />
        <file baseinstalldir="PHP/CodeSniffer" name="InlineHTMLUnitTest.5.inc" role="test" />
        <file baseinstalldir="PHP/CodeSniffer" name="InlineHTMLUnitTest.php" role="test" />
        <file baseinstalldir="PHP/CodeSniffer" name="LineEndingsUnitTest.css" role="test" />
        <file baseinstalldir="PHP/CodeSniffer" name="LineEndingsUnitTest.inc" role="test" />
        <file baseinstalldir="PHP/CodeSniffer" name="LineEndingsUnitTest.inc.fixed" role="test" />
        <file baseinstalldir="PHP/CodeSniffer" name="LineEndingsUnitTest.js" role="test" />
        <file baseinstalldir="PHP/CodeSniffer" name="LineEndingsUnitTest.php" role="test" />
        <file baseinstalldir="PHP/CodeSniffer" name="LineLengthUnitTest.inc" role="test" />
        <file baseinstalldir="PHP/CodeSniffer" name="LineLengthUnitTest.php" role="test" />
        <file baseinstalldir="PHP/CodeSniffer" name="LowercasedFilenameUnitTest.inc" role="test" />
        <file baseinstalldir="PHP/CodeSniffer" name="LowercasedFilenameUnitTest.php" role="test" />
        <file baseinstalldir="PHP/CodeSniffer" name="OneClassPerFileUnitTest.inc" role="test" />
        <file baseinstalldir="PHP/CodeSniffer" name="OneClassPerFileUnitTest.php" role="test" />
        <file baseinstalldir="PHP/CodeSniffer" name="OneInterfacePerFileUnitTest.inc" role="test" />
        <file baseinstalldir="PHP/CodeSniffer" name="OneInterfacePerFileUnitTest.php" role="test" />
        <file baseinstalldir="PHP/CodeSniffer" name="OneTraitPerFileUnitTest.inc" role="test" />
        <file baseinstalldir="PHP/CodeSniffer" name="OneTraitPerFileUnitTest.php" role="test" />
       </dir>
       <dir name="Formatting">
        <file baseinstalldir="PHP/CodeSniffer" name="DisallowMultipleStatementsUnitTest.inc" role="test" />
        <file baseinstalldir="PHP/CodeSniffer" name="DisallowMultipleStatementsUnitTest.php" role="test" />
        <file baseinstalldir="PHP/CodeSniffer" name="MultipleStatementAlignmentUnitTest.inc" role="test" />
        <file baseinstalldir="PHP/CodeSniffer" name="MultipleStatementAlignmentUnitTest.inc.fixed" role="test" />
        <file baseinstalldir="PHP/CodeSniffer" name="MultipleStatementAlignmentUnitTest.js" role="test" />
        <file baseinstalldir="PHP/CodeSniffer" name="MultipleStatementAlignmentUnitTest.js.fixed" role="test" />
        <file baseinstalldir="PHP/CodeSniffer" name="MultipleStatementAlignmentUnitTest.php" role="test" />
        <file baseinstalldir="PHP/CodeSniffer" name="NoSpaceAfterCastUnitTest.inc" role="test" />
        <file baseinstalldir="PHP/CodeSniffer" name="NoSpaceAfterCastUnitTest.inc.fixed" role="test" />
        <file baseinstalldir="PHP/CodeSniffer" name="NoSpaceAfterCastUnitTest.php" role="test" />
        <file baseinstalldir="PHP/CodeSniffer" name="SpaceAfterCastUnitTest.inc" role="test" />
        <file baseinstalldir="PHP/CodeSniffer" name="SpaceAfterCastUnitTest.inc.fixed" role="test" />
        <file baseinstalldir="PHP/CodeSniffer" name="SpaceAfterCastUnitTest.php" role="test" />
        <file baseinstalldir="PHP/CodeSniffer" name="SpaceAfterNotUnitTest.inc" role="test" />
        <file baseinstalldir="PHP/CodeSniffer" name="SpaceAfterNotUnitTest.inc.fixed" role="test" />
        <file baseinstalldir="PHP/CodeSniffer" name="SpaceAfterNotUnitTest.js" role="test" />
        <file baseinstalldir="PHP/CodeSniffer" name="SpaceAfterNotUnitTest.js.fixed" role="test" />
        <file baseinstalldir="PHP/CodeSniffer" name="SpaceAfterNotUnitTest.php" role="test" />
       </dir>
       <dir name="Functions">
        <file baseinstalldir="PHP/CodeSniffer" name="CallTimePassByReferenceUnitTest.inc" role="test" />
        <file baseinstalldir="PHP/CodeSniffer" name="CallTimePassByReferenceUnitTest.php" role="test" />
        <file baseinstalldir="PHP/CodeSniffer" name="FunctionCallArgumentSpacingUnitTest.inc" role="test" />
        <file baseinstalldir="PHP/CodeSniffer" name="FunctionCallArgumentSpacingUnitTest.inc.fixed" role="test" />
        <file baseinstalldir="PHP/CodeSniffer" name="FunctionCallArgumentSpacingUnitTest.php" role="test" />
        <file baseinstalldir="PHP/CodeSniffer" name="OpeningFunctionBraceBsdAllmanUnitTest.inc" role="test" />
        <file baseinstalldir="PHP/CodeSniffer" name="OpeningFunctionBraceBsdAllmanUnitTest.inc.fixed" role="test" />
        <file baseinstalldir="PHP/CodeSniffer" name="OpeningFunctionBraceBsdAllmanUnitTest.php" role="test" />
        <file baseinstalldir="PHP/CodeSniffer" name="OpeningFunctionBraceKernighanRitchieUnitTest.inc" role="test" />
        <file baseinstalldir="PHP/CodeSniffer" name="OpeningFunctionBraceKernighanRitchieUnitTest.inc.fixed" role="test" />
        <file baseinstalldir="PHP/CodeSniffer" name="OpeningFunctionBraceKernighanRitchieUnitTest.php" role="test" />
       </dir>
       <dir name="Metrics">
        <file baseinstalldir="PHP/CodeSniffer" name="CyclomaticComplexityUnitTest.inc" role="test" />
        <file baseinstalldir="PHP/CodeSniffer" name="CyclomaticComplexityUnitTest.php" role="test" />
        <file baseinstalldir="PHP/CodeSniffer" name="NestingLevelUnitTest.inc" role="test" />
        <file baseinstalldir="PHP/CodeSniffer" name="NestingLevelUnitTest.php" role="test" />
       </dir>
       <dir name="NamingConventions">
        <file baseinstalldir="PHP/CodeSniffer" name="CamelCapsFunctionNameUnitTest.inc" role="test" />
        <file baseinstalldir="PHP/CodeSniffer" name="CamelCapsFunctionNameUnitTest.php" role="test" />
        <file baseinstalldir="PHP/CodeSniffer" name="ConstructorNameUnitTest.inc" role="test" />
        <file baseinstalldir="PHP/CodeSniffer" name="ConstructorNameUnitTest.php" role="test" />
        <file baseinstalldir="PHP/CodeSniffer" name="UpperCaseConstantNameUnitTest.inc" role="test" />
        <file baseinstalldir="PHP/CodeSniffer" name="UpperCaseConstantNameUnitTest.php" role="test" />
       </dir>
       <dir name="PHP">
        <file baseinstalldir="PHP/CodeSniffer" name="BacktickOperatorUnitTest.inc" role="test" />
        <file baseinstalldir="PHP/CodeSniffer" name="BacktickOperatorUnitTest.php" role="test" />
        <file baseinstalldir="PHP/CodeSniffer" name="CharacterBeforePHPOpeningTagUnitTest.1.inc" role="test" />
        <file baseinstalldir="PHP/CodeSniffer" name="CharacterBeforePHPOpeningTagUnitTest.2.inc" role="test" />
        <file baseinstalldir="PHP/CodeSniffer" name="CharacterBeforePHPOpeningTagUnitTest.php" role="test" />
        <file baseinstalldir="PHP/CodeSniffer" name="ClosingPHPTagUnitTest.inc" role="test" />
        <file baseinstalldir="PHP/CodeSniffer" name="ClosingPHPTagUnitTest.php" role="test" />
        <file baseinstalldir="PHP/CodeSniffer" name="DisallowAlternativePHPTagsUnitTest.1.inc" role="test" />
        <file baseinstalldir="PHP/CodeSniffer" name="DisallowAlternativePHPTagsUnitTest.1.inc.fixed" role="test" />
        <file baseinstalldir="PHP/CodeSniffer" name="DisallowAlternativePHPTagsUnitTest.2.inc" role="test" />
        <file baseinstalldir="PHP/CodeSniffer" name="DisallowAlternativePHPTagsUnitTest.2.inc.fixed" role="test" />
        <file baseinstalldir="PHP/CodeSniffer" name="DisallowAlternativePHPTagsUnitTest.php" role="test" />
        <file baseinstalldir="PHP/CodeSniffer" name="DisallowShortOpenTagUnitTest.1.inc" role="test" />
        <file baseinstalldir="PHP/CodeSniffer" name="DisallowShortOpenTagUnitTest.1.inc.fixed" role="test" />
        <file baseinstalldir="PHP/CodeSniffer" name="DisallowShortOpenTagUnitTest.2.inc" role="test" />
        <file baseinstalldir="PHP/CodeSniffer" name="DisallowShortOpenTagUnitTest.2.inc.fixed" role="test" />
        <file baseinstalldir="PHP/CodeSniffer" name="DisallowShortOpenTagUnitTest.php" role="test" />
        <file baseinstalldir="PHP/CodeSniffer" name="ForbiddenFunctionsUnitTest.inc" role="test" />
        <file baseinstalldir="PHP/CodeSniffer" name="ForbiddenFunctionsUnitTest.php" role="test" />
        <file baseinstalldir="PHP/CodeSniffer" name="LowerCaseConstantUnitTest.inc" role="test" />
        <file baseinstalldir="PHP/CodeSniffer" name="LowerCaseConstantUnitTest.inc.fixed" role="test" />
        <file baseinstalldir="PHP/CodeSniffer" name="LowerCaseConstantUnitTest.js" role="test" />
        <file baseinstalldir="PHP/CodeSniffer" name="LowerCaseConstantUnitTest.js.fixed" role="test" />
        <file baseinstalldir="PHP/CodeSniffer" name="LowerCaseConstantUnitTest.php" role="test" />
        <file baseinstalldir="PHP/CodeSniffer" name="LowerCaseKeywordUnitTest.inc" role="test" />
        <file baseinstalldir="PHP/CodeSniffer" name="LowerCaseKeywordUnitTest.inc.fixed" role="test" />
        <file baseinstalldir="PHP/CodeSniffer" name="LowerCaseKeywordUnitTest.php" role="test" />
        <file baseinstalldir="PHP/CodeSniffer" name="NoSilencedErrorsUnitTest.inc" role="test" />
        <file baseinstalldir="PHP/CodeSniffer" name="NoSilencedErrorsUnitTest.php" role="test" />
        <file baseinstalldir="PHP/CodeSniffer" name="SAPIUsageUnitTest.inc" role="test" />
        <file baseinstalldir="PHP/CodeSniffer" name="SAPIUsageUnitTest.php" role="test" />
        <file baseinstalldir="PHP/CodeSniffer" name="SyntaxUnitTest.inc" role="test" />
        <file baseinstalldir="PHP/CodeSniffer" name="SyntaxUnitTest.php" role="test" />
        <file baseinstalldir="PHP/CodeSniffer" name="UpperCaseConstantUnitTest.inc" role="test" />
        <file baseinstalldir="PHP/CodeSniffer" name="UpperCaseConstantUnitTest.inc.fixed" role="test" />
        <file baseinstalldir="PHP/CodeSniffer" name="UpperCaseConstantUnitTest.php" role="test" />
       </dir>
       <dir name="Strings">
        <file baseinstalldir="PHP/CodeSniffer" name="UnnecessaryStringConcatUnitTest.inc" role="test" />
        <file baseinstalldir="PHP/CodeSniffer" name="UnnecessaryStringConcatUnitTest.js" role="test" />
        <file baseinstalldir="PHP/CodeSniffer" name="UnnecessaryStringConcatUnitTest.php" role="test" />
       </dir>
       <dir name="WhiteSpace">
        <file baseinstalldir="PHP/CodeSniffer" name="DisallowSpaceIndentUnitTest.css" role="test" />
        <file baseinstalldir="PHP/CodeSniffer" name="DisallowSpaceIndentUnitTest.inc" role="test" />
        <file baseinstalldir="PHP/CodeSniffer" name="DisallowSpaceIndentUnitTest.inc.fixed" role="test" />
        <file baseinstalldir="PHP/CodeSniffer" name="DisallowSpaceIndentUnitTest.js" role="test" />
        <file baseinstalldir="PHP/CodeSniffer" name="DisallowSpaceIndentUnitTest.php" role="test" />
        <file baseinstalldir="PHP/CodeSniffer" name="DisallowTabIndentUnitTest.css" role="test" />
        <file baseinstalldir="PHP/CodeSniffer" name="DisallowTabIndentUnitTest.css.fixed" role="test" />
        <file baseinstalldir="PHP/CodeSniffer" name="DisallowTabIndentUnitTest.inc" role="test" />
        <file baseinstalldir="PHP/CodeSniffer" name="DisallowTabIndentUnitTest.inc.fixed" role="test" />
        <file baseinstalldir="PHP/CodeSniffer" name="DisallowTabIndentUnitTest.js" role="test" />
        <file baseinstalldir="PHP/CodeSniffer" name="DisallowTabIndentUnitTest.js.fixed" role="test" />
        <file baseinstalldir="PHP/CodeSniffer" name="DisallowTabIndentUnitTest.php" role="test" />
        <file baseinstalldir="PHP/CodeSniffer" name="ScopeIndentUnitTest.1.inc" role="test" />
        <file baseinstalldir="PHP/CodeSniffer" name="ScopeIndentUnitTest.1.inc.fixed" role="test" />
        <file baseinstalldir="PHP/CodeSniffer" name="ScopeIndentUnitTest.1.js" role="test" />
        <file baseinstalldir="PHP/CodeSniffer" name="ScopeIndentUnitTest.1.js.fixed" role="test" />
        <file baseinstalldir="PHP/CodeSniffer" name="ScopeIndentUnitTest.2.inc" role="test" />
        <file baseinstalldir="PHP/CodeSniffer" name="ScopeIndentUnitTest.2.inc.fixed" role="test" />
        <file baseinstalldir="PHP/CodeSniffer" name="ScopeIndentUnitTest.3.inc" role="test" />
        <file baseinstalldir="PHP/CodeSniffer" name="ScopeIndentUnitTest.3.inc.fixed" role="test" />
        <file baseinstalldir="PHP/CodeSniffer" name="ScopeIndentUnitTest.php" role="test" />
       </dir>
      </dir>
      <file baseinstalldir="PHP/CodeSniffer" name="ruleset.xml" role="php" />
     </dir>
     <dir name="MySource">
      <dir name="Sniffs">
       <dir name="Channels">
        <file baseinstalldir="PHP/CodeSniffer" name="DisallowSelfActionsSniff.php" role="php" />
        <file baseinstalldir="PHP/CodeSniffer" name="IncludeOwnSystemSniff.php" role="php" />
        <file baseinstalldir="PHP/CodeSniffer" name="IncludeSystemSniff.php" role="php" />
        <file baseinstalldir="PHP/CodeSniffer" name="UnusedSystemSniff.php" role="php" />
       </dir>
       <dir name="Commenting">
        <file baseinstalldir="PHP/CodeSniffer" name="FunctionCommentSniff.php" role="php" />
       </dir>
       <dir name="CSS">
        <file baseinstalldir="PHP/CodeSniffer" name="BrowserSpecificStylesSniff.php" role="php" />
       </dir>
       <dir name="Debug">
        <file baseinstalldir="PHP/CodeSniffer" name="DebugCodeSniff.php" role="php" />
        <file baseinstalldir="PHP/CodeSniffer" name="FirebugConsoleSniff.php" role="php" />
       </dir>
       <dir name="Objects">
        <file baseinstalldir="PHP/CodeSniffer" name="AssignThisSniff.php" role="php" />
        <file baseinstalldir="PHP/CodeSniffer" name="CreateWidgetTypeCallbackSniff.php" role="php" />
        <file baseinstalldir="PHP/CodeSniffer" name="DisallowNewWidgetSniff.php" role="php" />
       </dir>
       <dir name="PHP">
        <file baseinstalldir="PHP/CodeSniffer" name="AjaxNullComparisonSniff.php" role="php" />
        <file baseinstalldir="PHP/CodeSniffer" name="EvalObjectFactorySniff.php" role="php" />
        <file baseinstalldir="PHP/CodeSniffer" name="GetRequestDataSniff.php" role="php" />
        <file baseinstalldir="PHP/CodeSniffer" name="ReturnFunctionValueSniff.php" role="php" />
       </dir>
       <dir name="Strings">
        <file baseinstalldir="PHP/CodeSniffer" name="JoinStringsSniff.php" role="php" />
       </dir>
      </dir>
      <dir name="Tests">
       <dir name="Channels">
        <file baseinstalldir="PHP/CodeSniffer" name="DisallowSelfActionsUnitTest.inc" role="test" />
        <file baseinstalldir="PHP/CodeSniffer" name="DisallowSelfActionsUnitTest.php" role="test" />
        <file baseinstalldir="PHP/CodeSniffer" name="IncludeSystemUnitTest.inc" role="test" />
        <file baseinstalldir="PHP/CodeSniffer" name="IncludeSystemUnitTest.php" role="test" />
        <file baseinstalldir="PHP/CodeSniffer" name="UnusedSystemUnitTest.inc" role="test" />
        <file baseinstalldir="PHP/CodeSniffer" name="UnusedSystemUnitTest.php" role="test" />
       </dir>
       <dir name="Commenting">
        <file baseinstalldir="PHP/CodeSniffer" name="FunctionCommentUnitTest.inc" role="test" />
        <file baseinstalldir="PHP/CodeSniffer" name="FunctionCommentUnitTest.php" role="test" />
       </dir>
       <dir name="CSS">
        <file baseinstalldir="PHP/CodeSniffer" name="BrowserSpecificStylesUnitTest.css" role="test" />
        <file baseinstalldir="PHP/CodeSniffer" name="BrowserSpecificStylesUnitTest.php" role="test" />
       </dir>
       <dir name="Debug">
        <file baseinstalldir="PHP/CodeSniffer" name="DebugCodeUnitTest.inc" role="test" />
        <file baseinstalldir="PHP/CodeSniffer" name="DebugCodeUnitTest.php" role="test" />
        <file baseinstalldir="PHP/CodeSniffer" name="FirebugConsoleUnitTest.js" role="test" />
        <file baseinstalldir="PHP/CodeSniffer" name="FirebugConsoleUnitTest.php" role="test" />
       </dir>
       <dir name="Objects">
        <file baseinstalldir="PHP/CodeSniffer" name="AssignThisUnitTest.js" role="test" />
        <file baseinstalldir="PHP/CodeSniffer" name="AssignThisUnitTest.php" role="test" />
        <file baseinstalldir="PHP/CodeSniffer" name="CreateWidgetTypeCallbackUnitTest.js" role="test" />
        <file baseinstalldir="PHP/CodeSniffer" name="CreateWidgetTypeCallbackUnitTest.php" role="test" />
        <file baseinstalldir="PHP/CodeSniffer" name="DisallowNewWidgetUnitTest.inc" role="test" />
        <file baseinstalldir="PHP/CodeSniffer" name="DisallowNewWidgetUnitTest.php" role="test" />
       </dir>
       <dir name="PHP">
        <file baseinstalldir="PHP/CodeSniffer" name="AjaxNullComparisonUnitTest.inc" role="test" />
        <file baseinstalldir="PHP/CodeSniffer" name="AjaxNullComparisonUnitTest.php" role="test" />
        <file baseinstalldir="PHP/CodeSniffer" name="EvalObjectFactoryUnitTest.inc" role="test" />
        <file baseinstalldir="PHP/CodeSniffer" name="EvalObjectFactoryUnitTest.php" role="test" />
        <file baseinstalldir="PHP/CodeSniffer" name="GetRequestDataUnitTest.inc" role="test" />
        <file baseinstalldir="PHP/CodeSniffer" name="GetRequestDataUnitTest.php" role="test" />
        <file baseinstalldir="PHP/CodeSniffer" name="ReturnFunctionValueUnitTest.inc" role="test" />
        <file baseinstalldir="PHP/CodeSniffer" name="ReturnFunctionValueUnitTest.php" role="test" />
       </dir>
       <dir name="Strings">
        <file baseinstalldir="PHP/CodeSniffer" name="JoinStringsUnitTest.js" role="test" />
        <file baseinstalldir="PHP/CodeSniffer" name="JoinStringsUnitTest.php" role="test" />
       </dir>
      </dir>
      <file baseinstalldir="PHP/CodeSniffer" name="ruleset.xml" role="php" />
     </dir>
     <dir name="PEAR">
      <dir name="Docs">
       <dir name="Classes">
        <file baseinstalldir="PHP/CodeSniffer" name="ClassDeclarationStandard.xml" role="php" />
       </dir>
       <dir name="Commenting">
        <file baseinstalldir="PHP/CodeSniffer" name="ClassCommentStandard.xml" role="php" />
        <file baseinstalldir="PHP/CodeSniffer" name="FileCommentStandard.xml" role="php" />
        <file baseinstalldir="PHP/CodeSniffer" name="FunctionCommentStandard.xml" role="php" />
        <file baseinstalldir="PHP/CodeSniffer" name="InlineCommentStandard.xml" role="php" />
       </dir>
       <dir name="ControlStructures">
        <file baseinstalldir="PHP/CodeSniffer" name="ControlSignatureStandard.xml" role="php" />
        <file baseinstalldir="PHP/CodeSniffer" name="MultiLineConditionStandard.xml" role="php" />
       </dir>
       <dir name="Files">
        <file baseinstalldir="PHP/CodeSniffer" name="IncludingFileStandard.xml" role="php" />
        <file baseinstalldir="PHP/CodeSniffer" name="LineLengthStandard.xml" role="php" />
       </dir>
       <dir name="Formatting">
        <file baseinstalldir="PHP/CodeSniffer" name="MultiLineAssignmentStandard.xml" role="php" />
       </dir>
       <dir name="Functions">
        <file baseinstalldir="PHP/CodeSniffer" name="FunctionCallSignatureStandard.xml" role="php" />
        <file baseinstalldir="PHP/CodeSniffer" name="FunctionDeclarationStandard.xml" role="php" />
        <file baseinstalldir="PHP/CodeSniffer" name="ValidDefaultValueStandard.xml" role="php" />
       </dir>
       <dir name="NamingConventions">
        <file baseinstalldir="PHP/CodeSniffer" name="ValidClassNameStandard.xml" role="php" />
        <file baseinstalldir="PHP/CodeSniffer" name="ValidFunctionNameStandard.xml" role="php" />
        <file baseinstalldir="PHP/CodeSniffer" name="ValidVariableNameStandard.xml" role="php" />
       </dir>
       <dir name="WhiteSpace">
        <file baseinstalldir="PHP/CodeSniffer" name="ScopeClosingBraceStandard.xml" role="php" />
        <file baseinstalldir="PHP/CodeSniffer" name="ScopeIndentStandard.xml" role="php" />
        <file baseinstalldir="PHP/CodeSniffer" name="ObjectOperatorIndentStandard.xml" role="php" />
       </dir>
      </dir>
      <dir name="Sniffs">
       <dir name="Classes">
        <file baseinstalldir="PHP/CodeSniffer" name="ClassDeclarationSniff.php" role="php" />
       </dir>
       <dir name="Commenting">
        <file baseinstalldir="PHP/CodeSniffer" name="ClassCommentSniff.php" role="php" />
        <file baseinstalldir="PHP/CodeSniffer" name="FileCommentSniff.php" role="php" />
        <file baseinstalldir="PHP/CodeSniffer" name="FunctionCommentSniff.php" role="php" />
        <file baseinstalldir="PHP/CodeSniffer" name="InlineCommentSniff.php" role="php" />
       </dir>
       <dir name="ControlStructures">
        <file baseinstalldir="PHP/CodeSniffer" name="ControlSignatureSniff.php" role="php" />
        <file baseinstalldir="PHP/CodeSniffer" name="MultiLineConditionSniff.php" role="php" />
       </dir>
       <dir name="Files">
        <file baseinstalldir="PHP/CodeSniffer" name="IncludingFileSniff.php" role="php" />
       </dir>
       <dir name="Formatting">
        <file baseinstalldir="PHP/CodeSniffer" name="MultiLineAssignmentSniff.php" role="php" />
       </dir>
       <dir name="Functions">
        <file baseinstalldir="PHP/CodeSniffer" name="FunctionCallSignatureSniff.php" role="php" />
        <file baseinstalldir="PHP/CodeSniffer" name="FunctionDeclarationSniff.php" role="php" />
        <file baseinstalldir="PHP/CodeSniffer" name="ValidDefaultValueSniff.php" role="php" />
       </dir>
       <dir name="NamingConventions">
        <file baseinstalldir="PHP/CodeSniffer" name="ValidClassNameSniff.php" role="php" />
        <file baseinstalldir="PHP/CodeSniffer" name="ValidFunctionNameSniff.php" role="php" />
        <file baseinstalldir="PHP/CodeSniffer" name="ValidVariableNameSniff.php" role="php" />
       </dir>
       <dir name="WhiteSpace">
        <file baseinstalldir="PHP/CodeSniffer" name="ObjectOperatorIndentSniff.php" role="php" />
        <file baseinstalldir="PHP/CodeSniffer" name="ScopeClosingBraceSniff.php" role="php" />
        <file baseinstalldir="PHP/CodeSniffer" name="ScopeIndentSniff.php" role="php" />
       </dir>
      </dir>
      <dir name="Tests">
       <dir name="Classes">
        <file baseinstalldir="PHP/CodeSniffer" name="ClassDeclarationUnitTest.inc" role="test" />
        <file baseinstalldir="PHP/CodeSniffer" name="ClassDeclarationUnitTest.php" role="test" />
       </dir>
       <dir name="Commenting">
        <file baseinstalldir="PHP/CodeSniffer" name="ClassCommentUnitTest.inc" role="test" />
        <file baseinstalldir="PHP/CodeSniffer" name="ClassCommentUnitTest.php" role="test" />
        <file baseinstalldir="PHP/CodeSniffer" name="FileCommentUnitTest.inc" role="test" />
        <file baseinstalldir="PHP/CodeSniffer" name="FileCommentUnitTest.php" role="test" />
        <file baseinstalldir="PHP/CodeSniffer" name="FunctionCommentUnitTest.inc" role="test" />
        <file baseinstalldir="PHP/CodeSniffer" name="FunctionCommentUnitTest.inc.fixed" role="test" />
        <file baseinstalldir="PHP/CodeSniffer" name="FunctionCommentUnitTest.php" role="test" />
        <file baseinstalldir="PHP/CodeSniffer" name="InlineCommentUnitTest.inc" role="test" />
        <file baseinstalldir="PHP/CodeSniffer" name="InlineCommentUnitTest.inc.fixed" role="test" />
        <file baseinstalldir="PHP/CodeSniffer" name="InlineCommentUnitTest.php" role="test" />
       </dir>
       <dir name="ControlStructures">
        <file baseinstalldir="PHP/CodeSniffer" name="ControlSignatureUnitTest.inc" role="test" />
        <file baseinstalldir="PHP/CodeSniffer" name="ControlSignatureUnitTest.php" role="test" />
        <file baseinstalldir="PHP/CodeSniffer" name="MultiLineConditionUnitTest.inc" role="test" />
        <file baseinstalldir="PHP/CodeSniffer" name="MultiLineConditionUnitTest.inc.fixed" role="test" />
        <file baseinstalldir="PHP/CodeSniffer" name="MultiLineConditionUnitTest.js" role="test" />
        <file baseinstalldir="PHP/CodeSniffer" name="MultiLineConditionUnitTest.js.fixed" role="test" />
        <file baseinstalldir="PHP/CodeSniffer" name="MultiLineConditionUnitTest.php" role="test" />
       </dir>
       <dir name="Files">
        <file baseinstalldir="PHP/CodeSniffer" name="IncludingFileUnitTest.inc" role="test" />
        <file baseinstalldir="PHP/CodeSniffer" name="IncludingFileUnitTest.inc.fixed" role="test" />
        <file baseinstalldir="PHP/CodeSniffer" name="IncludingFileUnitTest.php" role="test" />
       </dir>
       <dir name="Formatting">
        <file baseinstalldir="PHP/CodeSniffer" name="MultiLineAssignmentUnitTest.inc" role="test" />
        <file baseinstalldir="PHP/CodeSniffer" name="MultiLineAssignmentUnitTest.php" role="test" />
       </dir>
       <dir name="Functions">
        <file baseinstalldir="PHP/CodeSniffer" name="FunctionCallSignatureUnitTest.inc" role="test" />
        <file baseinstalldir="PHP/CodeSniffer" name="FunctionCallSignatureUnitTest.inc.fixed" role="test" />
        <file baseinstalldir="PHP/CodeSniffer" name="FunctionCallSignatureUnitTest.js" role="test" />
        <file baseinstalldir="PHP/CodeSniffer" name="FunctionCallSignatureUnitTest.js.fixed" role="test" />
        <file baseinstalldir="PHP/CodeSniffer" name="FunctionCallSignatureUnitTest.php" role="test" />
        <file baseinstalldir="PHP/CodeSniffer" name="FunctionDeclarationUnitTest.inc" role="test" />
        <file baseinstalldir="PHP/CodeSniffer" name="FunctionDeclarationUnitTest.inc.fixed" role="test" />
        <file baseinstalldir="PHP/CodeSniffer" name="FunctionDeclarationUnitTest.js" role="test" />
        <file baseinstalldir="PHP/CodeSniffer" name="FunctionDeclarationUnitTest.js.fixed" role="test" />
        <file baseinstalldir="PHP/CodeSniffer" name="FunctionDeclarationUnitTest.php" role="test" />
        <file baseinstalldir="PHP/CodeSniffer" name="ValidDefaultValueUnitTest.inc" role="test" />
        <file baseinstalldir="PHP/CodeSniffer" name="ValidDefaultValueUnitTest.php" role="test" />
       </dir>
       <dir name="NamingConventions">
        <file baseinstalldir="PHP/CodeSniffer" name="ValidClassNameUnitTest.inc" role="test" />
        <file baseinstalldir="PHP/CodeSniffer" name="ValidClassNameUnitTest.php" role="test" />
        <file baseinstalldir="PHP/CodeSniffer" name="ValidFunctionNameUnitTest.inc" role="test" />
        <file baseinstalldir="PHP/CodeSniffer" name="ValidFunctionNameUnitTest.php" role="test" />
        <file baseinstalldir="PHP/CodeSniffer" name="ValidVariableNameUnitTest.inc" role="test" />
        <file baseinstalldir="PHP/CodeSniffer" name="ValidVariableNameUnitTest.php" role="test" />
       </dir>
       <dir name="WhiteSpace">
        <file baseinstalldir="PHP/CodeSniffer" name="ObjectOperatorIndentUnitTest.inc" role="test" />
        <file baseinstalldir="PHP/CodeSniffer" name="ObjectOperatorIndentUnitTest.php" role="test" />
        <file baseinstalldir="PHP/CodeSniffer" name="ScopeClosingBraceUnitTest.inc" role="test" />
        <file baseinstalldir="PHP/CodeSniffer" name="ScopeClosingBraceUnitTest.inc.fixed" role="test" />
        <file baseinstalldir="PHP/CodeSniffer" name="ScopeClosingBraceUnitTest.php" role="test" />
        <file baseinstalldir="PHP/CodeSniffer" name="ScopeIndentUnitTest.inc" role="test" />
        <file baseinstalldir="PHP/CodeSniffer" name="ScopeIndentUnitTest.php" role="test" />
       </dir>
      </dir>
      <file baseinstalldir="PHP/CodeSniffer" name="ruleset.xml" role="php" />
     </dir>
     <dir name="PSR1">
      <dir name="Docs">
       <dir name="Classes">
        <file baseinstalldir="PHP/CodeSniffer" name="ClassDeclarationStandard.xml" role="php" />
       </dir>
       <dir name="Files">
        <file baseinstalldir="PHP/CodeSniffer" name="SideEffectsStandard.xml" role="php" />
       </dir>
      </dir>
      <dir name="Sniffs">
       <dir name="Classes">
        <file baseinstalldir="PHP/CodeSniffer" name="ClassDeclarationSniff.php" role="php" />
       </dir>
       <dir name="Files">
        <file baseinstalldir="PHP/CodeSniffer" name="SideEffectsSniff.php" role="php" />
       </dir>
       <dir name="Methods">
        <file baseinstalldir="PHP/CodeSniffer" name="CamelCapsMethodNameSniff.php" role="php" />
       </dir>
      </dir>
      <dir name="Tests">
       <dir name="Classes">
        <file baseinstalldir="PHP/CodeSniffer" name="ClassDeclarationUnitTest.1.inc" role="test" />
        <file baseinstalldir="PHP/CodeSniffer" name="ClassDeclarationUnitTest.2.inc" role="test" />
        <file baseinstalldir="PHP/CodeSniffer" name="ClassDeclarationUnitTest.php" role="test" />
       </dir>
       <dir name="Files">
        <file baseinstalldir="PHP/CodeSniffer" name="SideEffectsUnitTest.1.inc" role="test" />
        <file baseinstalldir="PHP/CodeSniffer" name="SideEffectsUnitTest.2.inc" role="test" />
        <file baseinstalldir="PHP/CodeSniffer" name="SideEffectsUnitTest.3.inc" role="test" />
        <file baseinstalldir="PHP/CodeSniffer" name="SideEffectsUnitTest.4.inc" role="test" />
        <file baseinstalldir="PHP/CodeSniffer" name="SideEffectsUnitTest.5.inc" role="test" />
        <file baseinstalldir="PHP/CodeSniffer" name="SideEffectsUnitTest.6.inc" role="test" />
        <file baseinstalldir="PHP/CodeSniffer" name="SideEffectsUnitTest.7.inc" role="test" />
        <file baseinstalldir="PHP/CodeSniffer" name="SideEffectsUnitTest.php" role="test" />
       </dir>
       <dir name="Methods">
        <file baseinstalldir="PHP/CodeSniffer" name="CamelCapsMethodNameUnitTest.inc" role="test" />
        <file baseinstalldir="PHP/CodeSniffer" name="CamelCapsMethodNameUnitTest.php" role="test" />
       </dir>
      </dir>
      <file baseinstalldir="PHP/CodeSniffer" name="ruleset.xml" role="php" />
     </dir>
     <dir name="PSR2">
      <dir name="Docs">
       <dir name="Classes">
        <file baseinstalldir="PHP/CodeSniffer" name="ClassDeclarationStandard.xml" role="php" />
        <file baseinstalldir="PHP/CodeSniffer" name="PropertyDeclarationStandard.xml" role="php" />
       </dir>
       <dir name="ControlStructures">
        <file baseinstalldir="PHP/CodeSniffer" name="ControlStructureSpacingStandard.xml" role="php" />
        <file baseinstalldir="PHP/CodeSniffer" name="ElseIfDeclarationStandard.xml" role="php" />
        <file baseinstalldir="PHP/CodeSniffer" name="SwitchDeclarationStandard.xml" role="php" />
       </dir>
       <dir name="Files">
        <file baseinstalldir="PHP/CodeSniffer" name="EndFileNewlineStandard.xml" role="php" />
       </dir>
       <dir name="Methods">
        <file baseinstalldir="PHP/CodeSniffer" name="MethodDeclarationStandard.xml" role="php" />
       </dir>
       <dir name="Namespaces">
        <file baseinstalldir="PHP/CodeSniffer" name="NamespaceDeclarationStandard.xml" role="php" />
        <file baseinstalldir="PHP/CodeSniffer" name="UseDeclarationStandard.xml" role="php" />
       </dir>
      </dir>
      <dir name="Sniffs">
       <dir name="Classes">
        <file baseinstalldir="PHP/CodeSniffer" name="ClassDeclarationSniff.php" role="php" />
        <file baseinstalldir="PHP/CodeSniffer" name="PropertyDeclarationSniff.php" role="php" />
       </dir>
       <dir name="ControlStructures">
        <file baseinstalldir="PHP/CodeSniffer" name="ControlStructureSpacingSniff.php" role="php" />
        <file baseinstalldir="PHP/CodeSniffer" name="ElseIfDeclarationSniff.php" role="php" />
        <file baseinstalldir="PHP/CodeSniffer" name="SwitchDeclarationSniff.php" role="php" />
       </dir>
       <dir name="Files">
        <file baseinstalldir="PHP/CodeSniffer" name="ClosingTagSniff.php" role="php" />
        <file baseinstalldir="PHP/CodeSniffer" name="EndFileNewlineSniff.php" role="php" />
       </dir>
       <dir name="Methods">
        <file baseinstalldir="PHP/CodeSniffer" name="FunctionCallSignatureSniff.php" role="php" />
        <file baseinstalldir="PHP/CodeSniffer" name="FunctionClosingBraceSniff.php" role="php" />
        <file baseinstalldir="PHP/CodeSniffer" name="MethodDeclarationSniff.php" role="php" />
       </dir>
       <dir name="Namespaces">
        <file baseinstalldir="PHP/CodeSniffer" name="NamespaceDeclarationSniff.php" role="php" />
        <file baseinstalldir="PHP/CodeSniffer" name="UseDeclarationSniff.php" role="php" />
       </dir>
      </dir>
      <dir name="Tests">
       <dir name="Classes">
        <file baseinstalldir="PHP/CodeSniffer" name="ClassDeclarationUnitTest.inc" role="test" />
        <file baseinstalldir="PHP/CodeSniffer" name="ClassDeclarationUnitTest.inc.fixed" role="test" />
        <file baseinstalldir="PHP/CodeSniffer" name="ClassDeclarationUnitTest.php" role="test" />
        <file baseinstalldir="PHP/CodeSniffer" name="PropertyDeclarationUnitTest.inc" role="test" />
        <file baseinstalldir="PHP/CodeSniffer" name="PropertyDeclarationUnitTest.php" role="test" />
       </dir>
       <dir name="ControlStructures">
        <file baseinstalldir="PHP/CodeSniffer" name="ControlStructureSpacingUnitTest.inc" role="test" />
        <file baseinstalldir="PHP/CodeSniffer" name="ControlStructureSpacingUnitTest.inc.fixed" role="test" />
        <file baseinstalldir="PHP/CodeSniffer" name="ControlStructureSpacingUnitTest.php" role="test" />
        <file baseinstalldir="PHP/CodeSniffer" name="ElseIfDeclarationUnitTest.inc" role="test" />
        <file baseinstalldir="PHP/CodeSniffer" name="ElseIfDeclarationUnitTest.inc.fixed" role="test" />
        <file baseinstalldir="PHP/CodeSniffer" name="ElseIfDeclarationUnitTest.php" role="test" />
        <file baseinstalldir="PHP/CodeSniffer" name="SwitchDeclarationUnitTest.inc" role="test" />
        <file baseinstalldir="PHP/CodeSniffer" name="SwitchDeclarationUnitTest.inc.fixed" role="test" />
        <file baseinstalldir="PHP/CodeSniffer" name="SwitchDeclarationUnitTest.php" role="test" />
       </dir>
       <dir name="Files">
        <file baseinstalldir="PHP/CodeSniffer" name="ClosingTagUnitTest.1.inc" role="test" />
        <file baseinstalldir="PHP/CodeSniffer" name="ClosingTagUnitTest.1.inc.fixed" role="test" />
        <file baseinstalldir="PHP/CodeSniffer" name="ClosingTagUnitTest.2.inc" role="test" />
        <file baseinstalldir="PHP/CodeSniffer" name="ClosingTagUnitTest.3.inc" role="test" />
        <file baseinstalldir="PHP/CodeSniffer" name="ClosingTagUnitTest.4.inc" role="test" />
        <file baseinstalldir="PHP/CodeSniffer" name="ClosingTagUnitTest.4.inc.fixed" role="test" />
        <file baseinstalldir="PHP/CodeSniffer" name="ClosingTagUnitTest.5.inc" role="test" />
        <file baseinstalldir="PHP/CodeSniffer" name="ClosingTagUnitTest.php" role="test" />
        <file baseinstalldir="PHP/CodeSniffer" name="EndFileNewlineUnitTest.1.inc" role="test" />
        <file baseinstalldir="PHP/CodeSniffer" name="EndFileNewlineUnitTest.2.inc" role="test" />
        <file baseinstalldir="PHP/CodeSniffer" name="EndFileNewlineUnitTest.3.inc" role="test" />
        <file baseinstalldir="PHP/CodeSniffer" name="EndFileNewlineUnitTest.4.inc" role="test" />
        <file baseinstalldir="PHP/CodeSniffer" name="EndFileNewlineUnitTest.5.inc" role="test" />
        <file baseinstalldir="PHP/CodeSniffer" name="EndFileNewlineUnitTest.6.inc" role="test" />
        <file baseinstalldir="PHP/CodeSniffer" name="EndFileNewlineUnitTest.7.inc" role="test" />
        <file baseinstalldir="PHP/CodeSniffer" name="EndFileNewlineUnitTest.8.inc" role="test" />
        <file baseinstalldir="PHP/CodeSniffer" name="EndFileNewlineUnitTest.9.inc" role="test" />
        <file baseinstalldir="PHP/CodeSniffer" name="EndFileNewlineUnitTest.10.inc" role="test" />
        <file baseinstalldir="PHP/CodeSniffer" name="EndFileNewlineUnitTest.php" role="test" />
       </dir>
       <dir name="Methods">
        <file baseinstalldir="PHP/CodeSniffer" name="FunctionCallSignatureUnitTest.inc" role="test" />
        <file baseinstalldir="PHP/CodeSniffer" name="FunctionCallSignatureUnitTest.inc.fixed" role="test" />
        <file baseinstalldir="PHP/CodeSniffer" name="FunctionCallSignatureUnitTest.php" role="test" />
        <file baseinstalldir="PHP/CodeSniffer" name="FunctionClosingBraceUnitTest.inc" role="test" />
        <file baseinstalldir="PHP/CodeSniffer" name="FunctionClosingBraceUnitTest.inc.fixed" role="test" />
        <file baseinstalldir="PHP/CodeSniffer" name="FunctionClosingBraceUnitTest.php" role="test" />
        <file baseinstalldir="PHP/CodeSniffer" name="MethodDeclarationUnitTest.inc" role="test" />
        <file baseinstalldir="PHP/CodeSniffer" name="MethodDeclarationUnitTest.inc.fixed" role="test" />
        <file baseinstalldir="PHP/CodeSniffer" name="MethodDeclarationUnitTest.php" role="test" />
       </dir>
       <dir name="Namespaces">
        <file baseinstalldir="PHP/CodeSniffer" name="NamespaceDeclarationUnitTest.inc" role="test" />
        <file baseinstalldir="PHP/CodeSniffer" name="NamespaceDeclarationUnitTest.inc.fixed" role="test" />
        <file baseinstalldir="PHP/CodeSniffer" name="NamespaceDeclarationUnitTest.php" role="test" />
        <file baseinstalldir="PHP/CodeSniffer" name="UseDeclarationUnitTest.1.inc" role="test" />
        <file baseinstalldir="PHP/CodeSniffer" name="UseDeclarationUnitTest.2.inc" role="test" />
        <file baseinstalldir="PHP/CodeSniffer" name="UseDeclarationUnitTest.2.inc.fixed" role="test" />
        <file baseinstalldir="PHP/CodeSniffer" name="UseDeclarationUnitTest.3.inc" role="test" />
        <file baseinstalldir="PHP/CodeSniffer" name="UseDeclarationUnitTest.3.inc.fixed" role="test" />
        <file baseinstalldir="PHP/CodeSniffer" name="UseDeclarationUnitTest.4.inc" role="test" />
        <file baseinstalldir="PHP/CodeSniffer" name="UseDeclarationUnitTest.5.inc" role="test" />
        <file baseinstalldir="PHP/CodeSniffer" name="UseDeclarationUnitTest.5.inc.fixed" role="test" />
        <file baseinstalldir="PHP/CodeSniffer" name="UseDeclarationUnitTest.php" role="test" />
       </dir>
      </dir>
      <file baseinstalldir="PHP/CodeSniffer" name="ruleset.xml" role="php" />
     </dir>
     <dir name="Squiz">
      <dir name="Docs">
       <dir name="Arrays">
        <file baseinstalldir="PHP/CodeSniffer" name="ArrayBracketSpacingStandard.xml" role="php" />
        <file baseinstalldir="PHP/CodeSniffer" name="ArrayDeclarationStandard.xml" role="php" />
       </dir>
       <dir name="Classes">
        <file baseinstalldir="PHP/CodeSniffer" name="LowercaseClassKeywordsStandard.xml" role="php" />
        <file baseinstalldir="PHP/CodeSniffer" name="SelfMemberReferenceStandard.xml" role="php" />
       </dir>
       <dir name="Commenting">
        <file baseinstalldir="PHP/CodeSniffer" name="DocCommentAlignmentStandard.xml" role="php" />
        <file baseinstalldir="PHP/CodeSniffer" name="FunctionCommentThrowTagStandard.xml" role="php" />
       </dir>
       <dir name="ControlStructures">
        <file baseinstalldir="PHP/CodeSniffer" name="ForEachLoopDeclarationStandard.xml" role="php" />
        <file baseinstalldir="PHP/CodeSniffer" name="ForLoopDeclarationStandard.xml" role="php" />
        <file baseinstalldir="PHP/CodeSniffer" name="LowercaseDeclarationStandard.xml" role="php" />
       </dir>
       <dir name="Functions">
        <file baseinstalldir="PHP/CodeSniffer" name="FunctionDuplicateArgumentStandard.xml" role="php" />
        <file baseinstalldir="PHP/CodeSniffer" name="LowercaseFunctionKeywordsStandard.xml" role="php" />
       </dir>
       <dir name="Scope">
        <file baseinstalldir="PHP/CodeSniffer" name="StaticThisUsageStandard.xml" role="php" />
       </dir>
       <dir name="Strings">
        <file baseinstalldir="PHP/CodeSniffer" name="EchoedStringsStandard.xml" role="php" />
       </dir>
       <dir name="WhiteSpace">
        <file baseinstalldir="PHP/CodeSniffer" name="CastSpacingStandard.xml" role="php" />
        <file baseinstalldir="PHP/CodeSniffer" name="FunctionOpeningBraceStandard.xml" role="php" />
        <file baseinstalldir="PHP/CodeSniffer" name="LanguageConstructSpacingStandard.xml" role="php" />
        <file baseinstalldir="PHP/CodeSniffer" name="ObjectOperatorSpacingStandard.xml" role="php" />
        <file baseinstalldir="PHP/CodeSniffer" name="ScopeKeywordSpacingStandard.xml" role="php" />
        <file baseinstalldir="PHP/CodeSniffer" name="SemicolonSpacingStandard.xml" role="php" />
       </dir>
      </dir>
      <dir name="Sniffs">
       <dir name="Arrays">
        <file baseinstalldir="PHP/CodeSniffer" name="ArrayBracketSpacingSniff.php" role="php" />
        <file baseinstalldir="PHP/CodeSniffer" name="ArrayDeclarationSniff.php" role="php" />
       </dir>
       <dir name="Classes">
        <file baseinstalldir="PHP/CodeSniffer" name="ClassDeclarationSniff.php" role="php" />
        <file baseinstalldir="PHP/CodeSniffer" name="ClassFileNameSniff.php" role="php" />
        <file baseinstalldir="PHP/CodeSniffer" name="DuplicatePropertySniff.php" role="php" />
        <file baseinstalldir="PHP/CodeSniffer" name="LowercaseClassKeywordsSniff.php" role="php" />
        <file baseinstalldir="PHP/CodeSniffer" name="SelfMemberReferenceSniff.php" role="php" />
        <file baseinstalldir="PHP/CodeSniffer" name="ValidClassNameSniff.php" role="php" />
       </dir>
       <dir name="Commenting">
        <file baseinstalldir="PHP/CodeSniffer" name="BlockCommentSniff.php" role="php" />
        <file baseinstalldir="PHP/CodeSniffer" name="ClassCommentSniff.php" role="php" />
        <file baseinstalldir="PHP/CodeSniffer" name="ClosingDeclarationCommentSniff.php" role="php" />
        <file baseinstalldir="PHP/CodeSniffer" name="DocCommentAlignmentSniff.php" role="php" />
        <file baseinstalldir="PHP/CodeSniffer" name="EmptyCatchCommentSniff.php" role="php" />
        <file baseinstalldir="PHP/CodeSniffer" name="FileCommentSniff.php" role="php" />
        <file baseinstalldir="PHP/CodeSniffer" name="FunctionCommentThrowTagSniff.php" role="php" />
        <file baseinstalldir="PHP/CodeSniffer" name="FunctionCommentSniff.php" role="php" />
        <file baseinstalldir="PHP/CodeSniffer" name="InlineCommentSniff.php" role="php" />
        <file baseinstalldir="PHP/CodeSniffer" name="LongConditionClosingCommentSniff.php" role="php" />
        <file baseinstalldir="PHP/CodeSniffer" name="PostStatementCommentSniff.php" role="php" />
        <file baseinstalldir="PHP/CodeSniffer" name="VariableCommentSniff.php" role="php" />
       </dir>
       <dir name="ControlStructures">
        <file baseinstalldir="PHP/CodeSniffer" name="ControlSignatureSniff.php" role="php" />
        <file baseinstalldir="PHP/CodeSniffer" name="ElseIfDeclarationSniff.php" role="php" />
        <file baseinstalldir="PHP/CodeSniffer" name="ForEachLoopDeclarationSniff.php" role="php" />
        <file baseinstalldir="PHP/CodeSniffer" name="ForLoopDeclarationSniff.php" role="php" />
        <file baseinstalldir="PHP/CodeSniffer" name="InlineIfDeclarationSniff.php" role="php" />
        <file baseinstalldir="PHP/CodeSniffer" name="LowercaseDeclarationSniff.php" role="php" />
        <file baseinstalldir="PHP/CodeSniffer" name="SwitchDeclarationSniff.php" role="php" />
       </dir>
       <dir name="CSS">
        <file baseinstalldir="PHP/CodeSniffer" name="ClassDefinitionClosingBraceSpaceSniff.php" role="php" />
        <file baseinstalldir="PHP/CodeSniffer" name="ClassDefinitionNameSpacingSniff.php" role="php" />
        <file baseinstalldir="PHP/CodeSniffer" name="ClassDefinitionOpeningBraceSpaceSniff.php" role="php" />
        <file baseinstalldir="PHP/CodeSniffer" name="ColonSpacingSniff.php" role="php" />
        <file baseinstalldir="PHP/CodeSniffer" name="ColourDefinitionSniff.php" role="php" />
        <file baseinstalldir="PHP/CodeSniffer" name="DisallowMultipleStyleDefinitionsSniff.php" role="php" />
        <file baseinstalldir="PHP/CodeSniffer" name="DuplicateClassDefinitionSniff.php" role="php" />
        <file baseinstalldir="PHP/CodeSniffer" name="DuplicateStyleDefinitionSniff.php" role="php" />
        <file baseinstalldir="PHP/CodeSniffer" name="EmptyClassDefinitionSniff.php" role="php" />
        <file baseinstalldir="PHP/CodeSniffer" name="EmptyStyleDefinitionSniff.php" role="php" />
        <file baseinstalldir="PHP/CodeSniffer" name="ForbiddenStylesSniff.php" role="php" />
        <file baseinstalldir="PHP/CodeSniffer" name="IndentationSniff.php" role="php" />
        <file baseinstalldir="PHP/CodeSniffer" name="LowercaseStyleDefinitionSniff.php" role="php" />
        <file baseinstalldir="PHP/CodeSniffer" name="MissingColonSniff.php" role="php" />
        <file baseinstalldir="PHP/CodeSniffer" name="NamedColoursSniff.php" role="php" />
        <file baseinstalldir="PHP/CodeSniffer" name="OpacitySniff.php" role="php" />
        <file baseinstalldir="PHP/CodeSniffer" name="SemicolonSpacingSniff.php" role="php" />
        <file baseinstalldir="PHP/CodeSniffer" name="ShorthandSizeSniff.php" role="php" />
       </dir>
       <dir name="Debug">
        <file baseinstalldir="PHP/CodeSniffer" name="JavaScriptLintSniff.php" role="php" />
        <file baseinstalldir="PHP/CodeSniffer" name="JSLintSniff.php" role="php" />
       </dir>
       <dir name="Files">
        <file baseinstalldir="PHP/CodeSniffer" name="FileExtensionSniff.php" role="php" />
       </dir>
       <dir name="Formatting">
        <file baseinstalldir="PHP/CodeSniffer" name="OperatorBracketSniff.php" role="php" />
       </dir>
       <dir name="Functions">
        <file baseinstalldir="PHP/CodeSniffer" name="FunctionDeclarationArgumentSpacingSniff.php" role="php" />
        <file baseinstalldir="PHP/CodeSniffer" name="FunctionDeclarationSniff.php" role="php" />
        <file baseinstalldir="PHP/CodeSniffer" name="FunctionDuplicateArgumentSniff.php" role="php" />
        <file baseinstalldir="PHP/CodeSniffer" name="GlobalFunctionSniff.php" role="php" />
        <file baseinstalldir="PHP/CodeSniffer" name="LowercaseFunctionKeywordsSniff.php" role="php" />
        <file baseinstalldir="PHP/CodeSniffer" name="MultiLineFunctionDeclarationSniff.php" role="php" />
       </dir>
       <dir name="NamingConventions">
        <file baseinstalldir="PHP/CodeSniffer" name="ValidFunctionNameSniff.php" role="php" />
        <file baseinstalldir="PHP/CodeSniffer" name="ValidVariableNameSniff.php" role="php" />
       </dir>
       <dir name="Objects">
        <file baseinstalldir="PHP/CodeSniffer" name="DisallowObjectStringIndexSniff.php" role="php" />
        <file baseinstalldir="PHP/CodeSniffer" name="ObjectInstantiationSniff.php" role="php" />
        <file baseinstalldir="PHP/CodeSniffer" name="ObjectMemberCommaSniff.php" role="php" />
       </dir>
       <dir name="Operators">
        <file baseinstalldir="PHP/CodeSniffer" name="ComparisonOperatorUsageSniff.php" role="php" />
        <file baseinstalldir="PHP/CodeSniffer" name="IncrementDecrementUsageSniff.php" role="php" />
        <file baseinstalldir="PHP/CodeSniffer" name="ValidLogicalOperatorsSniff.php" role="php" />
       </dir>
       <dir name="PHP">
        <file baseinstalldir="PHP/CodeSniffer" name="CommentedOutCodeSniff.php" role="php" />
        <file baseinstalldir="PHP/CodeSniffer" name="DisallowBooleanStatementSniff.php" role="php" />
        <file baseinstalldir="PHP/CodeSniffer" name="DisallowComparisonAssignmentSniff.php" role="php" />
        <file baseinstalldir="PHP/CodeSniffer" name="DisallowInlineIfSniff.php" role="php" />
        <file baseinstalldir="PHP/CodeSniffer" name="DisallowMultipleAssignmentsSniff.php" role="php" />
        <file baseinstalldir="PHP/CodeSniffer" name="DisallowObEndFlushSniff.php" role="php" />
        <file baseinstalldir="PHP/CodeSniffer" name="DisallowSizeFunctionsInLoopsSniff.php" role="php" />
        <file baseinstalldir="PHP/CodeSniffer" name="DiscouragedFunctionsSniff.php" role="php" />
        <file baseinstalldir="PHP/CodeSniffer" name="EmbeddedPhpSniff.php" role="php" />
        <file baseinstalldir="PHP/CodeSniffer" name="EvalSniff.php" role="php" />
        <file baseinstalldir="PHP/CodeSniffer" name="ForbiddenFunctionsSniff.php" role="php" />
        <file baseinstalldir="PHP/CodeSniffer" name="GlobalKeywordSniff.php" role="php" />
        <file baseinstalldir="PHP/CodeSniffer" name="HeredocSniff.php" role="php" />
        <file baseinstalldir="PHP/CodeSniffer" name="InnerFunctionsSniff.php" role="php" />
        <file baseinstalldir="PHP/CodeSniffer" name="LowercasePHPFunctionsSniff.php" role="php" />
        <file baseinstalldir="PHP/CodeSniffer" name="NonExecutableCodeSniff.php" role="php" />
       </dir>
       <dir name="Scope">
        <file baseinstalldir="PHP/CodeSniffer" name="MemberVarScopeSniff.php" role="php" />
        <file baseinstalldir="PHP/CodeSniffer" name="MethodScopeSniff.php" role="php" />
        <file baseinstalldir="PHP/CodeSniffer" name="StaticThisUsageSniff.php" role="php" />
       </dir>
       <dir name="Strings">
        <file baseinstalldir="PHP/CodeSniffer" name="ConcatenationSpacingSniff.php" role="php" />
        <file baseinstalldir="PHP/CodeSniffer" name="DoubleQuoteUsageSniff.php" role="php" />
        <file baseinstalldir="PHP/CodeSniffer" name="EchoedStringsSniff.php" role="php" />
       </dir>
       <dir name="WhiteSpace">
        <file baseinstalldir="PHP/CodeSniffer" name="CastSpacingSniff.php" role="php" />
        <file baseinstalldir="PHP/CodeSniffer" name="ControlStructureSpacingSniff.php" role="php" />
        <file baseinstalldir="PHP/CodeSniffer" name="FunctionClosingBraceSpaceSniff.php" role="php" />
        <file baseinstalldir="PHP/CodeSniffer" name="FunctionOpeningBraceSpaceSniff.php" role="php" />
        <file baseinstalldir="PHP/CodeSniffer" name="FunctionSpacingSniff.php" role="php" />
        <file baseinstalldir="PHP/CodeSniffer" name="LanguageConstructSpacingSniff.php" role="php" />
        <file baseinstalldir="PHP/CodeSniffer" name="LogicalOperatorSpacingSniff.php" role="php" />
        <file baseinstalldir="PHP/CodeSniffer" name="MemberVarSpacingSniff.php" role="php" />
        <file baseinstalldir="PHP/CodeSniffer" name="ObjectOperatorSpacingSniff.php" role="php" />
        <file baseinstalldir="PHP/CodeSniffer" name="OperatorSpacingSniff.php" role="php" />
        <file baseinstalldir="PHP/CodeSniffer" name="PropertyLabelSpacingSniff.php" role="php" />
        <file baseinstalldir="PHP/CodeSniffer" name="ScopeClosingBraceSniff.php" role="php" />
        <file baseinstalldir="PHP/CodeSniffer" name="ScopeKeywordSpacingSniff.php" role="php" />
        <file baseinstalldir="PHP/CodeSniffer" name="SemicolonSpacingSniff.php" role="php" />
        <file baseinstalldir="PHP/CodeSniffer" name="SuperfluousWhitespaceSniff.php" role="php" />
       </dir>
      </dir>
      <dir name="Tests">
       <dir name="Arrays">
        <file baseinstalldir="PHP/CodeSniffer" name="ArrayBracketSpacingUnitTest.inc" role="test" />
        <file baseinstalldir="PHP/CodeSniffer" name="ArrayBracketSpacingUnitTest.php" role="test" />
        <file baseinstalldir="PHP/CodeSniffer" name="ArrayDeclarationUnitTest.1.inc" role="test" />
        <file baseinstalldir="PHP/CodeSniffer" name="ArrayDeclarationUnitTest.1.inc.fixed" role="test" />
        <file baseinstalldir="PHP/CodeSniffer" name="ArrayDeclarationUnitTest.2.inc" role="test" />
        <file baseinstalldir="PHP/CodeSniffer" name="ArrayDeclarationUnitTest.2.inc.fixed" role="test" />
        <file baseinstalldir="PHP/CodeSniffer" name="ArrayDeclarationUnitTest.php" role="test" />
       </dir>
       <dir name="Classes">
        <file baseinstalldir="PHP/CodeSniffer" name="ClassDeclarationUnitTest.inc" role="test" />
        <file baseinstalldir="PHP/CodeSniffer" name="ClassDeclarationUnitTest.inc.fixed" role="test" />
        <file baseinstalldir="PHP/CodeSniffer" name="ClassDeclarationUnitTest.php" role="test" />
        <file baseinstalldir="PHP/CodeSniffer" name="ClassFileNameUnitTest.inc" role="test" />
        <file baseinstalldir="PHP/CodeSniffer" name="ClassFileNameUnitTest.php" role="test" />
        <file baseinstalldir="PHP/CodeSniffer" name="DuplicatePropertyUnitTest.js" role="test" />
        <file baseinstalldir="PHP/CodeSniffer" name="DuplicatePropertyUnitTest.php" role="test" />
        <file baseinstalldir="PHP/CodeSniffer" name="LowercaseClassKeywordsUnitTest.inc" role="test" />
        <file baseinstalldir="PHP/CodeSniffer" name="LowercaseClassKeywordsUnitTest.php" role="test" />
        <file baseinstalldir="PHP/CodeSniffer" name="SelfMemberReferenceUnitTest.inc" role="test" />
        <file baseinstalldir="PHP/CodeSniffer" name="SelfMemberReferenceUnitTest.inc.fixed" role="test" />
        <file baseinstalldir="PHP/CodeSniffer" name="SelfMemberReferenceUnitTest.php" role="test" />
        <file baseinstalldir="PHP/CodeSniffer" name="ValidClassNameUnitTest.inc" role="test" />
        <file baseinstalldir="PHP/CodeSniffer" name="ValidClassNameUnitTest.php" role="test" />
       </dir>
       <dir name="Commenting">
        <file baseinstalldir="PHP/CodeSniffer" name="BlockCommentUnitTest.inc" role="test" />
        <file baseinstalldir="PHP/CodeSniffer" name="BlockCommentUnitTest.inc.fixed" role="test" />
        <file baseinstalldir="PHP/CodeSniffer" name="BlockCommentUnitTest.php" role="test" />
        <file baseinstalldir="PHP/CodeSniffer" name="ClassCommentUnitTest.inc" role="test" />
        <file baseinstalldir="PHP/CodeSniffer" name="ClassCommentUnitTest.php" role="test" />
        <file baseinstalldir="PHP/CodeSniffer" name="ClosingDeclarationCommentUnitTest.inc" role="test" />
        <file baseinstalldir="PHP/CodeSniffer" name="ClosingDeclarationCommentUnitTest.php" role="test" />
        <file baseinstalldir="PHP/CodeSniffer" name="DocCommentAlignmentUnitTest.inc" role="test" />
        <file baseinstalldir="PHP/CodeSniffer" name="DocCommentAlignmentUnitTest.inc.fixed" role="test" />
        <file baseinstalldir="PHP/CodeSniffer" name="DocCommentAlignmentUnitTest.js" role="test" />
        <file baseinstalldir="PHP/CodeSniffer" name="DocCommentAlignmentUnitTest.js.fixed" role="test" />
        <file baseinstalldir="PHP/CodeSniffer" name="DocCommentAlignmentUnitTest.php" role="test" />
        <file baseinstalldir="PHP/CodeSniffer" name="EmptyCatchCommentUnitTest.inc" role="test" />
        <file baseinstalldir="PHP/CodeSniffer" name="EmptyCatchCommentUnitTest.php" role="test" />
        <file baseinstalldir="PHP/CodeSniffer" name="FileCommentUnitTest.inc" role="test" />
        <file baseinstalldir="PHP/CodeSniffer" name="FileCommentUnitTest.1.inc" role="test" />
        <file baseinstalldir="PHP/CodeSniffer" name="FileCommentUnitTest.js" role="test" />
        <file baseinstalldir="PHP/CodeSniffer" name="FileCommentUnitTest.1.js" role="test" />
        <file baseinstalldir="PHP/CodeSniffer" name="FileCommentUnitTest.php" role="test" />
        <file baseinstalldir="PHP/CodeSniffer" name="FunctionCommentThrowTagUnitTest.inc" role="test" />
        <file baseinstalldir="PHP/CodeSniffer" name="FunctionCommentThrowTagUnitTest.php" role="test" />
        <file baseinstalldir="PHP/CodeSniffer" name="FunctionCommentUnitTest.inc" role="test" />
        <file baseinstalldir="PHP/CodeSniffer" name="FunctionCommentUnitTest.inc.fixed" role="test" />
        <file baseinstalldir="PHP/CodeSniffer" name="FunctionCommentUnitTest.php" role="test" />
        <file baseinstalldir="PHP/CodeSniffer" name="InlineCommentUnitTest.inc" role="test" />
        <file baseinstalldir="PHP/CodeSniffer" name="InlineCommentUnitTest.inc.fixed" role="test" />
        <file baseinstalldir="PHP/CodeSniffer" name="InlineCommentUnitTest.js" role="test" />
        <file baseinstalldir="PHP/CodeSniffer" name="InlineCommentUnitTest.php" role="test" />
        <file baseinstalldir="PHP/CodeSniffer" name="LongConditionClosingCommentUnitTest.inc" role="test" />
        <file baseinstalldir="PHP/CodeSniffer" name="LongConditionClosingCommentUnitTest.inc.fixed" role="test" />
        <file baseinstalldir="PHP/CodeSniffer" name="LongConditionClosingCommentUnitTest.js" role="test" />
        <file baseinstalldir="PHP/CodeSniffer" name="LongConditionClosingCommentUnitTest.php" role="test" />
        <file baseinstalldir="PHP/CodeSniffer" name="PostStatementCommentUnitTest.inc" role="test" />
        <file baseinstalldir="PHP/CodeSniffer" name="PostStatementCommentUnitTest.js" role="test" />
        <file baseinstalldir="PHP/CodeSniffer" name="PostStatementCommentUnitTest.php" role="test" />
        <file baseinstalldir="PHP/CodeSniffer" name="VariableCommentUnitTest.inc" role="test" />
        <file baseinstalldir="PHP/CodeSniffer" name="VariableCommentUnitTest.inc.fixed" role="test" />
        <file baseinstalldir="PHP/CodeSniffer" name="VariableCommentUnitTest.php" role="test" />
       </dir>
       <dir name="ControlStructures">
        <file baseinstalldir="PHP/CodeSniffer" name="ControlSignatureUnitTest.inc" role="test" />
        <file baseinstalldir="PHP/CodeSniffer" name="ControlSignatureUnitTest.inc.fixed" role="test" />
        <file baseinstalldir="PHP/CodeSniffer" name="ControlSignatureUnitTest.js" role="test" />
        <file baseinstalldir="PHP/CodeSniffer" name="ControlSignatureUnitTest.js.fixed" role="test" />
        <file baseinstalldir="PHP/CodeSniffer" name="ControlSignatureUnitTest.php" role="test" />
        <file baseinstalldir="PHP/CodeSniffer" name="ElseIfDeclarationUnitTest.inc" role="test" />
        <file baseinstalldir="PHP/CodeSniffer" name="ElseIfDeclarationUnitTest.php" role="test" />
        <file baseinstalldir="PHP/CodeSniffer" name="ForEachLoopDeclarationUnitTest.inc" role="test" />
        <file baseinstalldir="PHP/CodeSniffer" name="ForEachLoopDeclarationUnitTest.inc.fixed" role="test" />
        <file baseinstalldir="PHP/CodeSniffer" name="ForEachLoopDeclarationUnitTest.php" role="test" />
        <file baseinstalldir="PHP/CodeSniffer" name="ForLoopDeclarationUnitTest.inc" role="test" />
        <file baseinstalldir="PHP/CodeSniffer" name="ForLoopDeclarationUnitTest.js" role="test" />
        <file baseinstalldir="PHP/CodeSniffer" name="ForLoopDeclarationUnitTest.php" role="test" />
        <file baseinstalldir="PHP/CodeSniffer" name="InlineIfDeclarationUnitTest.inc" role="test" />
        <file baseinstalldir="PHP/CodeSniffer" name="InlineIfDeclarationUnitTest.inc.fixed" role="test" />
        <file baseinstalldir="PHP/CodeSniffer" name="InlineIfDeclarationUnitTest.php" role="test" />
        <file baseinstalldir="PHP/CodeSniffer" name="LowercaseDeclarationUnitTest.inc" role="test" />
        <file baseinstalldir="PHP/CodeSniffer" name="LowercaseDeclarationUnitTest.php" role="test" />
        <file baseinstalldir="PHP/CodeSniffer" name="SwitchDeclarationUnitTest.inc" role="test" />
        <file baseinstalldir="PHP/CodeSniffer" name="SwitchDeclarationUnitTest.js" role="test" />
        <file baseinstalldir="PHP/CodeSniffer" name="SwitchDeclarationUnitTest.php" role="test" />
       </dir>
       <dir name="CSS">
        <file baseinstalldir="PHP/CodeSniffer" name="ClassDefinitionClosingBraceSpaceUnitTest.css" role="test" />
        <file baseinstalldir="PHP/CodeSniffer" name="ClassDefinitionClosingBraceSpaceUnitTest.php" role="test" />
        <file baseinstalldir="PHP/CodeSniffer" name="ClassDefinitionNameSpacingUnitTest.css" role="test" />
        <file baseinstalldir="PHP/CodeSniffer" name="ClassDefinitionNameSpacingUnitTest.php" role="test" />
        <file baseinstalldir="PHP/CodeSniffer" name="ClassDefinitionOpeningBraceSpaceUnitTest.css" role="test" />
        <file baseinstalldir="PHP/CodeSniffer" name="ClassDefinitionOpeningBraceSpaceUnitTest.php" role="test" />
        <file baseinstalldir="PHP/CodeSniffer" name="ColonSpacingUnitTest.css" role="test" />
        <file baseinstalldir="PHP/CodeSniffer" name="ColonSpacingUnitTest.php" role="test" />
        <file baseinstalldir="PHP/CodeSniffer" name="ColourDefinitionUnitTest.css" role="test" />
        <file baseinstalldir="PHP/CodeSniffer" name="ColourDefinitionUnitTest.php" role="test" />
        <file baseinstalldir="PHP/CodeSniffer" name="DisallowMultipleStyleDefinitionsUnitTest.css" role="test" />
        <file baseinstalldir="PHP/CodeSniffer" name="DisallowMultipleStyleDefinitionsUnitTest.php" role="test" />
        <file baseinstalldir="PHP/CodeSniffer" name="DuplicateClassDefinitionUnitTest.css" role="test" />
        <file baseinstalldir="PHP/CodeSniffer" name="DuplicateClassDefinitionUnitTest.php" role="test" />
        <file baseinstalldir="PHP/CodeSniffer" name="DuplicateStyleDefinitionUnitTest.css" role="test" />
        <file baseinstalldir="PHP/CodeSniffer" name="DuplicateStyleDefinitionUnitTest.php" role="test" />
        <file baseinstalldir="PHP/CodeSniffer" name="EmptyClassDefinitionUnitTest.css" role="test" />
        <file baseinstalldir="PHP/CodeSniffer" name="EmptyClassDefinitionUnitTest.php" role="test" />
        <file baseinstalldir="PHP/CodeSniffer" name="EmptyStyleDefinitionUnitTest.css" role="test" />
        <file baseinstalldir="PHP/CodeSniffer" name="EmptyStyleDefinitionUnitTest.php" role="test" />
        <file baseinstalldir="PHP/CodeSniffer" name="ForbiddenStylesUnitTest.css" role="test" />
        <file baseinstalldir="PHP/CodeSniffer" name="ForbiddenStylesUnitTest.php" role="test" />
        <file baseinstalldir="PHP/CodeSniffer" name="IndentationUnitTest.css" role="test" />
        <file baseinstalldir="PHP/CodeSniffer" name="IndentationUnitTest.css.fixed" role="test" />
        <file baseinstalldir="PHP/CodeSniffer" name="IndentationUnitTest.php" role="test" />
        <file baseinstalldir="PHP/CodeSniffer" name="LowercaseStyleDefinitionUnitTest.css" role="test" />
        <file baseinstalldir="PHP/CodeSniffer" name="LowercaseStyleDefinitionUnitTest.php" role="test" />
        <file baseinstalldir="PHP/CodeSniffer" name="MissingColonUnitTest.css" role="test" />
        <file baseinstalldir="PHP/CodeSniffer" name="MissingColonUnitTest.php" role="test" />
        <file baseinstalldir="PHP/CodeSniffer" name="NamedColoursUnitTest.css" role="test" />
        <file baseinstalldir="PHP/CodeSniffer" name="NamedColoursUnitTest.php" role="test" />
        <file baseinstalldir="PHP/CodeSniffer" name="OpacityUnitTest.css" role="test" />
        <file baseinstalldir="PHP/CodeSniffer" name="OpacityUnitTest.php" role="test" />
        <file baseinstalldir="PHP/CodeSniffer" name="SemicolonSpacingUnitTest.css" role="test" />
        <file baseinstalldir="PHP/CodeSniffer" name="SemicolonSpacingUnitTest.php" role="test" />
        <file baseinstalldir="PHP/CodeSniffer" name="ShorthandSizeUnitTest.css" role="test" />
        <file baseinstalldir="PHP/CodeSniffer" name="ShorthandSizeUnitTest.php" role="test" />
       </dir>
       <dir name="Debug">
        <file baseinstalldir="PHP/CodeSniffer" name="JavaScriptLintUnitTest.js" role="test" />
        <file baseinstalldir="PHP/CodeSniffer" name="JavaScriptLintUnitTest.php" role="test" />
        <file baseinstalldir="PHP/CodeSniffer" name="JSLintUnitTest.js" role="test" />
        <file baseinstalldir="PHP/CodeSniffer" name="JSLintUnitTest.php" role="test" />
       </dir>
       <dir name="Files">
        <file baseinstalldir="PHP/CodeSniffer" name="FileExtensionUnitTest.1.inc" role="test" />
        <file baseinstalldir="PHP/CodeSniffer" name="FileExtensionUnitTest.2.inc" role="test" />
        <file baseinstalldir="PHP/CodeSniffer" name="FileExtensionUnitTest.3.inc" role="test" />
        <file baseinstalldir="PHP/CodeSniffer" name="FileExtensionUnitTest.4.inc" role="test" />
        <file baseinstalldir="PHP/CodeSniffer" name="FileExtensionUnitTest.php" role="test" />
       </dir>
       <dir name="Formatting">
        <file baseinstalldir="PHP/CodeSniffer" name="OperatorBracketUnitTest.inc" role="test" />
        <file baseinstalldir="PHP/CodeSniffer" name="OperatorBracketUnitTest.inc.fixed" role="test" />
        <file baseinstalldir="PHP/CodeSniffer" name="OperatorBracketUnitTest.js" role="test" />
        <file baseinstalldir="PHP/CodeSniffer" name="OperatorBracketUnitTest.js.fixed" role="test" />
        <file baseinstalldir="PHP/CodeSniffer" name="OperatorBracketUnitTest.php" role="test" />
       </dir>
       <dir name="Functions">
        <file baseinstalldir="PHP/CodeSniffer" name="FunctionDeclarationArgumentSpacingUnitTest.inc" role="test" />
        <file baseinstalldir="PHP/CodeSniffer" name="FunctionDeclarationArgumentSpacingUnitTest.inc.fixed" role="test" />
        <file baseinstalldir="PHP/CodeSniffer" name="FunctionDeclarationArgumentSpacingUnitTest.php" role="test" />
        <file baseinstalldir="PHP/CodeSniffer" name="FunctionDeclarationUnitTest.inc" role="test" />
        <file baseinstalldir="PHP/CodeSniffer" name="FunctionDeclarationUnitTest.php" role="test" />
        <file baseinstalldir="PHP/CodeSniffer" name="FunctionDuplicateArgumentUnitTest.inc" role="test" />
        <file baseinstalldir="PHP/CodeSniffer" name="FunctionDuplicateArgumentUnitTest.php" role="test" />
        <file baseinstalldir="PHP/CodeSniffer" name="GlobalFunctionUnitTest.inc" role="test" />
        <file baseinstalldir="PHP/CodeSniffer" name="GlobalFunctionUnitTest.php" role="test" />
        <file baseinstalldir="PHP/CodeSniffer" name="LowercaseFunctionKeywordsUnitTest.inc" role="test" />
        <file baseinstalldir="PHP/CodeSniffer" name="LowercaseFunctionKeywordsUnitTest.php" role="test" />
        <file baseinstalldir="PHP/CodeSniffer" name="MultiLineFunctionDeclarationUnitTest.inc" role="test" />
        <file baseinstalldir="PHP/CodeSniffer" name="MultiLineFunctionDeclarationUnitTest.js" role="test" />
        <file baseinstalldir="PHP/CodeSniffer" name="MultiLineFunctionDeclarationUnitTest.php" role="test" />
       </dir>
       <dir name="NamingConventions">
        <file baseinstalldir="PHP/CodeSniffer" name="ValidFunctionNameUnitTest.inc" role="test" />
        <file baseinstalldir="PHP/CodeSniffer" name="ValidFunctionNameUnitTest.php" role="test" />
        <file baseinstalldir="PHP/CodeSniffer" name="ValidVariableNameUnitTest.inc" role="test" />
        <file baseinstalldir="PHP/CodeSniffer" name="ValidVariableNameUnitTest.php" role="test" />
       </dir>
       <dir name="Objects">
        <file baseinstalldir="PHP/CodeSniffer" name="DisallowObjectStringIndexUnitTest.js" role="test" />
        <file baseinstalldir="PHP/CodeSniffer" name="DisallowObjectStringIndexUnitTest.php" role="test" />
        <file baseinstalldir="PHP/CodeSniffer" name="ObjectInstantiationUnitTest.inc" role="test" />
        <file baseinstalldir="PHP/CodeSniffer" name="ObjectInstantiationUnitTest.php" role="test" />
        <file baseinstalldir="PHP/CodeSniffer" name="ObjectMemberCommaUnitTest.js" role="test" />
        <file baseinstalldir="PHP/CodeSniffer" name="ObjectMemberCommaUnitTest.php" role="test" />
       </dir>
       <dir name="Operators">
        <file baseinstalldir="PHP/CodeSniffer" name="ComparisonOperatorUsageUnitTest.inc" role="test" />
        <file baseinstalldir="PHP/CodeSniffer" name="ComparisonOperatorUsageUnitTest.js" role="test" />
        <file baseinstalldir="PHP/CodeSniffer" name="ComparisonOperatorUsageUnitTest.php" role="test" />
        <file baseinstalldir="PHP/CodeSniffer" name="IncrementDecrementUsageUnitTest.inc" role="test" />
        <file baseinstalldir="PHP/CodeSniffer" name="IncrementDecrementUsageUnitTest.php" role="test" />
        <file baseinstalldir="PHP/CodeSniffer" name="ValidLogicalOperatorsUnitTest.inc" role="test" />
        <file baseinstalldir="PHP/CodeSniffer" name="ValidLogicalOperatorsUnitTest.php" role="test" />
       </dir>
       <dir name="PHP">
        <file baseinstalldir="PHP/CodeSniffer" name="CommentedOutCodeUnitTest.css" role="test" />
        <file baseinstalldir="PHP/CodeSniffer" name="CommentedOutCodeUnitTest.inc" role="test" />
        <file baseinstalldir="PHP/CodeSniffer" name="CommentedOutCodeUnitTest.php" role="test" />
        <file baseinstalldir="PHP/CodeSniffer" name="DisallowBooleanStatementUnitTest.inc" role="test" />
        <file baseinstalldir="PHP/CodeSniffer" name="DisallowBooleanStatementUnitTest.php" role="test" />
        <file baseinstalldir="PHP/CodeSniffer" name="DisallowComparisonAssignmentUnitTest.inc" role="test" />
        <file baseinstalldir="PHP/CodeSniffer" name="DisallowComparisonAssignmentUnitTest.php" role="test" />
        <file baseinstalldir="PHP/CodeSniffer" name="DisallowInlineIfUnitTest.inc" role="test" />
        <file baseinstalldir="PHP/CodeSniffer" name="DisallowInlineIfUnitTest.js" role="test" />
        <file baseinstalldir="PHP/CodeSniffer" name="DisallowInlineIfUnitTest.php" role="test" />
        <file baseinstalldir="PHP/CodeSniffer" name="DisallowMultipleAssignmentsUnitTest.inc" role="test" />
        <file baseinstalldir="PHP/CodeSniffer" name="DisallowMultipleAssignmentsUnitTest.php" role="test" />
        <file baseinstalldir="PHP/CodeSniffer" name="DisallowObEndFlushUnitTest.inc" role="test" />
        <file baseinstalldir="PHP/CodeSniffer" name="DisallowObEndFlushUnitTest.php" role="test" />
        <file baseinstalldir="PHP/CodeSniffer" name="DisallowSizeFunctionsInLoopsUnitTest.inc" role="test" />
        <file baseinstalldir="PHP/CodeSniffer" name="DisallowSizeFunctionsInLoopsUnitTest.js" role="test" />
        <file baseinstalldir="PHP/CodeSniffer" name="DisallowSizeFunctionsInLoopsUnitTest.php" role="test" />
        <file baseinstalldir="PHP/CodeSniffer" name="DiscouragedFunctionsUnitTest.inc" role="test" />
        <file baseinstalldir="PHP/CodeSniffer" name="DiscouragedFunctionsUnitTest.php" role="test" />
        <file baseinstalldir="PHP/CodeSniffer" name="EmbeddedPhpUnitTest.inc" role="test" />
        <file baseinstalldir="PHP/CodeSniffer" name="EmbeddedPhpUnitTest.inc.fixed" role="test" />
        <file baseinstalldir="PHP/CodeSniffer" name="EmbeddedPhpUnitTest.php" role="test" />
        <file baseinstalldir="PHP/CodeSniffer" name="EvalUnitTest.inc" role="test" />
        <file baseinstalldir="PHP/CodeSniffer" name="EvalUnitTest.php" role="test" />
        <file baseinstalldir="PHP/CodeSniffer" name="ForbiddenFunctionsUnitTest.inc" role="test" />
        <file baseinstalldir="PHP/CodeSniffer" name="ForbiddenFunctionsUnitTest.php" role="test" />
        <file baseinstalldir="PHP/CodeSniffer" name="GlobalKeywordUnitTest.inc" role="test" />
        <file baseinstalldir="PHP/CodeSniffer" name="GlobalKeywordUnitTest.php" role="test" />
        <file baseinstalldir="PHP/CodeSniffer" name="HeredocUnitTest.inc" role="test" />
        <file baseinstalldir="PHP/CodeSniffer" name="HeredocUnitTest.php" role="test" />
        <file baseinstalldir="PHP/CodeSniffer" name="InnerFunctionsUnitTest.inc" role="test" />
        <file baseinstalldir="PHP/CodeSniffer" name="InnerFunctionsUnitTest.php" role="test" />
        <file baseinstalldir="PHP/CodeSniffer" name="LowercasePHPFunctionsUnitTest.inc" role="test" />
        <file baseinstalldir="PHP/CodeSniffer" name="LowercasePHPFunctionsUnitTest.php" role="test" />
        <file baseinstalldir="PHP/CodeSniffer" name="NonExecutableCodeUnitTest.inc" role="test" />
        <file baseinstalldir="PHP/CodeSniffer" name="NonExecutableCodeUnitTest.php" role="test" />
       </dir>
       <dir name="Scope">
        <file baseinstalldir="PHP/CodeSniffer" name="MemberVarScopeUnitTest.inc" role="test" />
        <file baseinstalldir="PHP/CodeSniffer" name="MemberVarScopeUnitTest.php" role="test" />
        <file baseinstalldir="PHP/CodeSniffer" name="MethodScopeUnitTest.inc" role="test" />
        <file baseinstalldir="PHP/CodeSniffer" name="MethodScopeUnitTest.php" role="test" />
        <file baseinstalldir="PHP/CodeSniffer" name="StaticThisUsageUnitTest.inc" role="test" />
        <file baseinstalldir="PHP/CodeSniffer" name="StaticThisUsageUnitTest.php" role="test" />
       </dir>
       <dir name="Strings">
        <file baseinstalldir="PHP/CodeSniffer" name="ConcatenationSpacingUnitTest.inc" role="test" />
        <file baseinstalldir="PHP/CodeSniffer" name="ConcatenationSpacingUnitTest.inc.fixed" role="test" />
        <file baseinstalldir="PHP/CodeSniffer" name="ConcatenationSpacingUnitTest.php" role="test" />
        <file baseinstalldir="PHP/CodeSniffer" name="DoubleQuoteUsageUnitTest.inc" role="test" />
        <file baseinstalldir="PHP/CodeSniffer" name="DoubleQuoteUsageUnitTest.inc.fixed" role="test" />
        <file baseinstalldir="PHP/CodeSniffer" name="DoubleQuoteUsageUnitTest.php" role="test" />
        <file baseinstalldir="PHP/CodeSniffer" name="EchoedStringsUnitTest.inc" role="test" />
        <file baseinstalldir="PHP/CodeSniffer" name="EchoedStringsUnitTest.inc.fixed" role="test" />
        <file baseinstalldir="PHP/CodeSniffer" name="EchoedStringsUnitTest.php" role="test" />
       </dir>
       <dir name="WhiteSpace">
        <file baseinstalldir="PHP/CodeSniffer" name="CastSpacingUnitTest.inc" role="test" />
        <file baseinstalldir="PHP/CodeSniffer" name="CastSpacingUnitTest.php" role="test" />
        <file baseinstalldir="PHP/CodeSniffer" name="ControlStructureSpacingUnitTest.inc" role="test" />
        <file baseinstalldir="PHP/CodeSniffer" name="ControlStructureSpacingUnitTest.js" role="test" />
        <file baseinstalldir="PHP/CodeSniffer" name="ControlStructureSpacingUnitTest.php" role="test" />
        <file baseinstalldir="PHP/CodeSniffer" name="FunctionClosingBraceSpaceUnitTest.inc" role="test" />
        <file baseinstalldir="PHP/CodeSniffer" name="FunctionClosingBraceSpaceUnitTest.inc.fixed" role="test" />
        <file baseinstalldir="PHP/CodeSniffer" name="FunctionClosingBraceSpaceUnitTest.js" role="test" />
        <file baseinstalldir="PHP/CodeSniffer" name="FunctionClosingBraceSpaceUnitTest.js.fixed" role="test" />
        <file baseinstalldir="PHP/CodeSniffer" name="FunctionClosingBraceSpaceUnitTest.php" role="test" />
        <file baseinstalldir="PHP/CodeSniffer" name="FunctionOpeningBraceSpaceUnitTest.inc" role="test" />
        <file baseinstalldir="PHP/CodeSniffer" name="FunctionOpeningBraceSpaceUnitTest.js" role="test" />
        <file baseinstalldir="PHP/CodeSniffer" name="FunctionOpeningBraceSpaceUnitTest.php" role="test" />
        <file baseinstalldir="PHP/CodeSniffer" name="FunctionSpacingUnitTest.inc" role="test" />
        <file baseinstalldir="PHP/CodeSniffer" name="FunctionSpacingUnitTest.inc.fixed" role="test" />
        <file baseinstalldir="PHP/CodeSniffer" name="FunctionSpacingUnitTest.php" role="test" />
        <file baseinstalldir="PHP/CodeSniffer" name="LanguageConstructSpacingUnitTest.inc" role="test" />
        <file baseinstalldir="PHP/CodeSniffer" name="LanguageConstructSpacingUnitTest.inc.fixed" role="test" />
        <file baseinstalldir="PHP/CodeSniffer" name="LanguageConstructSpacingUnitTest.php" role="test" />
        <file baseinstalldir="PHP/CodeSniffer" name="LogicalOperatorSpacingUnitTest.inc" role="test" />
        <file baseinstalldir="PHP/CodeSniffer" name="LogicalOperatorSpacingUnitTest.js" role="test" />
        <file baseinstalldir="PHP/CodeSniffer" name="LogicalOperatorSpacingUnitTest.php" role="test" />
        <file baseinstalldir="PHP/CodeSniffer" name="MemberVarSpacingUnitTest.inc" role="test" />
        <file baseinstalldir="PHP/CodeSniffer" name="MemberVarSpacingUnitTest.inc.fixed" role="test" />
        <file baseinstalldir="PHP/CodeSniffer" name="MemberVarSpacingUnitTest.php" role="test" />
        <file baseinstalldir="PHP/CodeSniffer" name="ObjectOperatorSpacingUnitTest.inc" role="test" />
        <file baseinstalldir="PHP/CodeSniffer" name="ObjectOperatorSpacingUnitTest.php" role="test" />
        <file baseinstalldir="PHP/CodeSniffer" name="OperatorSpacingUnitTest.inc" role="test" />
        <file baseinstalldir="PHP/CodeSniffer" name="OperatorSpacingUnitTest.inc.fixed" role="test" />
        <file baseinstalldir="PHP/CodeSniffer" name="OperatorSpacingUnitTest.js" role="test" />
        <file baseinstalldir="PHP/CodeSniffer" name="OperatorSpacingUnitTest.js.fixed" role="test" />
        <file baseinstalldir="PHP/CodeSniffer" name="OperatorSpacingUnitTest.php" role="test" />
        <file baseinstalldir="PHP/CodeSniffer" name="PropertyLabelSpacingUnitTest.js" role="test" />
        <file baseinstalldir="PHP/CodeSniffer" name="PropertyLabelSpacingUnitTest.js.fixed" role="test" />
        <file baseinstalldir="PHP/CodeSniffer" name="PropertyLabelSpacingUnitTest.php" role="test" />
        <file baseinstalldir="PHP/CodeSniffer" name="ScopeClosingBraceUnitTest.inc" role="test" />
        <file baseinstalldir="PHP/CodeSniffer" name="ScopeClosingBraceUnitTest.php" role="test" />
        <file baseinstalldir="PHP/CodeSniffer" name="ScopeKeywordSpacingUnitTest.inc" role="test" />
        <file baseinstalldir="PHP/CodeSniffer" name="ScopeKeywordSpacingUnitTest.php" role="test" />
        <file baseinstalldir="PHP/CodeSniffer" name="SemicolonSpacingUnitTest.inc" role="test" />
        <file baseinstalldir="PHP/CodeSniffer" name="SemicolonSpacingUnitTest.inc.fixed" role="test" />
        <file baseinstalldir="PHP/CodeSniffer" name="SemicolonSpacingUnitTest.js" role="test" />
        <file baseinstalldir="PHP/CodeSniffer" name="SemicolonSpacingUnitTest.js.fixed" role="test" />
        <file baseinstalldir="PHP/CodeSniffer" name="SemicolonSpacingUnitTest.php" role="test" />
        <file baseinstalldir="PHP/CodeSniffer" name="SuperfluousWhitespaceUnitTest.1.css" role="test" />
        <file baseinstalldir="PHP/CodeSniffer" name="SuperfluousWhitespaceUnitTest.1.css.fixed" role="test" />
        <file baseinstalldir="PHP/CodeSniffer" name="SuperfluousWhitespaceUnitTest.1.js" role="test" />
        <file baseinstalldir="PHP/CodeSniffer" name="SuperfluousWhitespaceUnitTest.1.js.fixed" role="test" />
        <file baseinstalldir="PHP/CodeSniffer" name="SuperfluousWhitespaceUnitTest.2.css" role="test" />
        <file baseinstalldir="PHP/CodeSniffer" name="SuperfluousWhitespaceUnitTest.2.css.fixed" role="test" />
        <file baseinstalldir="PHP/CodeSniffer" name="SuperfluousWhitespaceUnitTest.2.js" role="test" />
        <file baseinstalldir="PHP/CodeSniffer" name="SuperfluousWhitespaceUnitTest.2.js.fixed" role="test" />
        <file baseinstalldir="PHP/CodeSniffer" name="SuperfluousWhitespaceUnitTest.3.css" role="test" />
        <file baseinstalldir="PHP/CodeSniffer" name="SuperfluousWhitespaceUnitTest.3.css.fixed" role="test" />
        <file baseinstalldir="PHP/CodeSniffer" name="SuperfluousWhitespaceUnitTest.3.js" role="test" />
        <file baseinstalldir="PHP/CodeSniffer" name="SuperfluousWhitespaceUnitTest.3.js.fixed" role="test" />
        <file baseinstalldir="PHP/CodeSniffer" name="SuperfluousWhitespaceUnitTest.inc" role="test" />
        <file baseinstalldir="PHP/CodeSniffer" name="SuperfluousWhitespaceUnitTest.inc.fixed" role="test" />
        <file baseinstalldir="PHP/CodeSniffer" name="SuperfluousWhitespaceUnitTest.php" role="test" />
       </dir>
      </dir>
      <file baseinstalldir="PHP/CodeSniffer" name="ruleset.xml" role="php" />
     </dir>
     <dir name="Zend">
      <dir name="Docs">
       <dir name="Debug">
        <file baseinstalldir="PHP/CodeSniffer" name="CodeAnalyzerStandard.xml" role="php" />
       </dir>
       <dir name="Files">
        <file baseinstalldir="PHP/CodeSniffer" name="ClosingTagStandard.xml" role="php" />
       </dir>
       <dir name="NamingConventions">
        <file baseinstalldir="PHP/CodeSniffer" name="ValidVariableNameStandard.xml" role="php" />
       </dir>
      </dir>
      <dir name="Sniffs">
       <dir name="Debug">
        <file baseinstalldir="PHP/CodeSniffer" name="CodeAnalyzerSniff.php" role="php" />
       </dir>
       <dir name="Files">
        <file baseinstalldir="PHP/CodeSniffer" name="ClosingTagSniff.php" role="php" />
       </dir>
       <dir name="NamingConventions">
        <file baseinstalldir="PHP/CodeSniffer" name="ValidVariableNameSniff.php" role="php" />
       </dir>
      </dir>
      <dir name="Tests">
       <dir name="Debug">
        <file baseinstalldir="PHP/CodeSniffer" name="CodeAnalyzerUnitTest.inc" role="test" />
        <file baseinstalldir="PHP/CodeSniffer" name="CodeAnalyzerUnitTest.php" role="test" />
       </dir>
       <dir name="Files">
        <file baseinstalldir="PHP/CodeSniffer" name="ClosingTagUnitTest.1.inc" role="test" />
        <file baseinstalldir="PHP/CodeSniffer" name="ClosingTagUnitTest.2.inc" role="test" />
        <file baseinstalldir="PHP/CodeSniffer" name="ClosingTagUnitTest.php" role="test" />
       </dir>
       <dir name="NamingConventions">
        <file baseinstalldir="PHP/CodeSniffer" name="ValidVariableNameUnitTest.inc" role="test" />
        <file baseinstalldir="PHP/CodeSniffer" name="ValidVariableNameUnitTest.php" role="test" />
       </dir>
      </dir>
      <file baseinstalldir="PHP/CodeSniffer" name="ruleset.xml" role="php" />
     </dir>
    </dir>
    <dir name="Tokenizers">
     <file baseinstalldir="PHP/CodeSniffer" name="Comment.php" role="php" />
     <file baseinstalldir="PHP/CodeSniffer" name="CSS.php" role="php" />
     <file baseinstalldir="PHP/CodeSniffer" name="JS.php" role="php" />
     <file baseinstalldir="PHP/CodeSniffer" name="PHP.php" role="php" />
     <file baseinstalldir="PHP/CodeSniffer" name="Tokenizer.php" role="php" />
    </dir>
    <dir name="Util">
     <file baseinstalldir="PHP/CodeSniffer" name="Cache.php" role="php" />
     <file baseinstalldir="PHP/CodeSniffer" name="Common.php" role="php" />
     <file baseinstalldir="PHP/CodeSniffer" name="Standards.php" role="php" />
     <file baseinstalldir="PHP/CodeSniffer" name="Timing.php" role="php" />
     <file baseinstalldir="PHP/CodeSniffer" name="Tokens.php" role="php" />
    </dir>
   </dir>
  </dir>
 </contents>
 <dependencies>
  <required>
   <php>
    <min>5.4.0</min>
   </php>
   <pearinstaller>
    <min>1.4.0b1</min>
   </pearinstaller>
   <extension>
    <name>tokenizer</name>
   </extension>
   <extension>
    <name>xmlwriter</name>
   </extension>
   <extension>
    <name>simplexml</name>
   </extension>
  </required>
 </dependencies>
 <phprelease>
  <installconditions>
   <os>
    <name>windows</name>
   </os>
  </installconditions>
  <filelist>
   <install as="phpcs" name="bin/phpcs" />
   <install as="phpcbf" name="bin/phpcbf" />
   <install as="phpcs.bat" name="bin/phpcs.bat" />
   <install as="phpcbf.bat" name="bin/phpcbf.bat" />
   <install as="README" name="README.md" />
   <install as="CONTRIBUTING" name="CONTRIBUTING.md" />
   <install as="LICENCE" name="licence.txt" />
   <install as="AllTests.php" name="tests/AllTests.php" />
   <install as="TestSuite.php" name="tests/TestSuite.php" />
   <install as="CodeSniffer/Core/AllTests.php" name="tests/Core/AllTests.php" />
   <install as="CodeSniffer/Core/IsCamelCapsTest.php" name="tests/Core/IsCamelCapsTest.php" />
   <install as="CodeSniffer/Core/ErrorSuppressionTest.php" name="tests/Core/ErrorSuppressionTest.php" />
   <install as="CodeSniffer/Core/File/FindExtendedClassNameTest.php" name="tests/Core/File/FindExtendedClassNameTest.php" />
   <install as="CodeSniffer/Core/File/FindExtendedClassNameTest.inc" name="tests/Core/File/FindExtendedClassNameTest.inc" />
   <install as="CodeSniffer/Core/File/FindImplementedInterfaceNamesTest.php" name="tests/Core/File/FindImplementedInterfaceNamesTest.php" />
   <install as="CodeSniffer/Core/File/FindImplementedInterfaceNamesTest.inc" name="tests/Core/File/FindImplementedInterfaceNamesTest.inc" />
   <install as="CodeSniffer/Core/File/GetMethodParametersTest.php" name="tests/Core/File/GetMethodParametersTest.php" />
   <install as="CodeSniffer/Core/File/GetMethodParametersTest.inc" name="tests/Core/File/GetMethodParametersTest.inc" />
   <install as="CodeSniffer/Standards/AllSniffs.php" name="tests/Standards/AllSniffs.php" />
   <install as="CodeSniffer/Standards/AbstractSniffUnitTest.php" name="tests/Standards/AbstractSniffUnitTest.php" />
  </filelist>
 </phprelease>
 <phprelease>
  <filelist>
   <install as="phpcs" name="bin/phpcs" />
   <install as="phpcbf" name="bin/phpcbf" />
   <install as="README" name="README.md" />
   <install as="CONTRIBUTING" name="CONTRIBUTING.md" />
   <install as="LICENCE" name="licence.txt" />
   <install as="AllTests.php" name="tests/AllTests.php" />
   <install as="TestSuite.php" name="tests/TestSuite.php" />
   <install as="CodeSniffer/Core/AllTests.php" name="tests/Core/AllTests.php" />
   <install as="CodeSniffer/Core/IsCamelCapsTest.php" name="tests/Core/IsCamelCapsTest.php" />
   <install as="CodeSniffer/Core/ErrorSuppressionTest.php" name="tests/Core/ErrorSuppressionTest.php" />
   <install as="CodeSniffer/Core/File/FindExtendedClassNameTest.php" name="tests/Core/File/FindExtendedClassNameTest.php" />
   <install as="CodeSniffer/Core/File/FindExtendedClassNameTest.inc" name="tests/Core/File/FindExtendedClassNameTest.inc" />
   <install as="CodeSniffer/Core/File/FindImplementedInterfaceNamesTest.php" name="tests/Core/File/FindImplementedInterfaceNamesTest.php" />
   <install as="CodeSniffer/Core/File/FindImplementedInterfaceNamesTest.inc" name="tests/Core/File/FindImplementedInterfaceNamesTest.inc" />
   <install as="CodeSniffer/Core/File/GetMethodParametersTest.php" name="tests/Core/File/GetMethodParametersTest.php" />
   <install as="CodeSniffer/Core/File/GetMethodParametersTest.inc" name="tests/Core/File/GetMethodParametersTest.inc" />
   <install as="CodeSniffer/Standards/AllSniffs.php" name="tests/Standards/AllSniffs.php" />
   <install as="CodeSniffer/Standards/AbstractSniffUnitTest.php" name="tests/Standards/AbstractSniffUnitTest.php" />
   <ignore name="bin/phpcs.bat" />
   <ignore name="bin/phpcbf.bat" />
  </filelist>
 </phprelease>
 <changelog>
  <release>
   <version>
    <release>3.0.0RC4</release>
    <api>3.0.0RC4</api>
   </version>
   <stability>
    <release>beta</release>
    <api>beta</api>
   </stability>
   <date>2017-03-02</date>
   <license uri="https://github.com/squizlabs/PHP_CodeSniffer/blob/master/licence.txt">BSD License</license>
   <notes>
    - This release contains a fix for a security advisory related to the improper handling of shell commands
      -- Uses of shell_exec() and exec() were not escaping filenames and configuration settings in most cases
      -- A properly crafted filename or configuration option would allow for arbitrary code execution when using some features
      -- All users are encouraged to upgrade to this version, especially if you are checking 3rd-party code
         --- e.g., you run PHPCS over libraries that you did not write
         --- e.g., you provide a web service that runs PHPCS over user-uploaded files or 3rd-party repositories
         --- e.g., you allow external tool paths to be set by user-defined values
      -- If you are unable to upgrade but you check 3rd-party code, ensure you are not using the following features:
         --- The diff report
         --- The notify-send report
         --- The Generic.PHP.Syntax sniff
         --- The Generic.Debug.CSSLint sniff
         --- The Generic.Debug.ClosureLinter sniff
         --- The Generic.Debug.JSHint sniff
         --- The Squiz.Debug.JSLint sniff
         --- The Squiz.Debug.JavaScriptLint sniff
         --- The Zend.Debug.CodeAnalyzer sniff
      -- Thanks to Klaus Purer for the report
  
    - The indent property of PEAR.Classes.ClassDeclaration has been removed
      -- Instead of calculating the indent of the brace, it just ensures the brace is aligned with the class keyword
      -- Other sniffs can be used to ensure the class itself is indented correctly
    - Invalid exclude rules inside a ruleset.xml file are now ignored instead of potentially causing out of memory errors
      -- Using the -vv command line argument now also shows the invalid exclude rule as XML
    - Includes all changes from the 2.8.1 release
    - Fixed bug #1333 : The new autoloader breaks some frameworks with custom autoloaders
    - Fixed bug #1334 : Undefined offset when explaining standard with custom sniffs
    </notes>
  </release>
  <release>
   <version>
    <release>3.0.0RC3</release>
    <api>3.0.0RC3</api>
   </version>
   <stability>
    <release>beta</release>
    <api>beta</api>
   </stability>
   <date>2017-02-02</date>
   <license uri="https://github.com/squizlabs/PHP_CodeSniffer/blob/master/licence.txt">BSD License</license>
   <notes>
    - Added support for ES6 class declarations
      -- Previously, these class were tokenized as JS objects but are now tokenzied as normal T_CLASS structures
    - Added support for ES6 method declarations, where the "function" keyword is not used
      -- Previously, these methods were tokenized as JS objects (fixes bug #1251)
      -- The name of the ES6 method is now assigned the T_FUNCTION keyword and treated like a normal function
      -- Custom sniffs that support JS and listen for T_FUNCTION tokens can't assume the token represents the word   "function"
      -- Check the contents of the token first, or use $phpcsFile->getDeclarationName($stackPtr) if you just want its name
      -- There is no change for custom sniffs that only check PHP code
    - PHPCBF exit codes have been changed so they are now more useful (request #1270)
      -- Exit code 0 is now used to indicate that no fixable errors were found, and so nothing was fixed
      -- Exit code 1 is now used to indicate that all fixable errors were fixed correctly
      -- Exit code 2 is now used to indicate that PHPCBF failed to fix some of the fixable errors it found
      -- Exit code 3 is now used for general script execution errors
    - Added PEAR.Commenting.FileComment.ParamCommentAlignment to check alignment of multi-line param comments
    - Includes all changes from the 2.8.0 release
    - Fixed an issue where excluding a file using a @codingStandardsIgnoreFile comment would produce errors
      -- For PHPCS, it would show empty files being processed
      -- For PHPCBF, it would produce a PHP error
    - Fixed bug #1233 : Can't set config data inside ruleset.xml file
    - Fixed bug #1241 : CodeSniffer.conf not working with 3.x PHAR file
    </notes>
  </release>
  <release>
   <version>
    <release>3.0.0RC2</release>
    <api>3.0.0RC2</api>
   </version>
   <stability>
    <release>beta</release>
    <api>beta</api>
   </stability>
   <date>2016-11-30</date>
   <license uri="https://github.com/squizlabs/PHP_CodeSniffer/blob/master/licence.txt">BSD License</license>
   <notes>
    - Fixed an undefined var name error that could be produced while running PHPCBF
    - Made the Runner class easier to use with wrapper scripts
    - Full usage information is no longer printed when a usage error is encountered (request #1186)
      -- Makes it a lot easier to find and read the error message that was printed
    - Includes all changes from the 2.7.1 release
    - Fixed bug #1167 : 3.0.0RC1 PHAR does not work with PEAR standard
    - Fixed bug #1208 : Excluding files doesn't work when using STDIN with a filename specified
    </notes>
  </release>
  <release>
   <version>
    <release>3.0.0RC1</release>
    <api>3.0.0RC1</api>
   </version>
   <stability>
    <release>beta</release>
    <api>beta</api>
   </stability>
   <date>2016-09-02</date>
   <license uri="https://github.com/squizlabs/PHP_CodeSniffer/blob/master/licence.txt">BSD License</license>
   <notes>
    - Progress output now shows E and W in green when a file has fixable errors or warnings
      -- Only supported if colors are enabled
    - PHPCBF no longer produces verbose output by default (request #699)
      -- Use the -v command line argument to show verbose fixing output
      -- Use the -q command line argument to disable verbose information if enabled by default
    - PHPBF now prints a summary report after fixing files
      -- Report shows files that were fixed, how many errors were fixed, and how many remain
    - PHPCBF now supports the -p command line argument to print progress information
      -- Prints a green F for files where fixes occurred
      -- Prints a red E for files that could not be fixed due to an error
      -- Use the -q command line argument to disable progress information if enabled by default
    - Running unit tests using --verbose no longer throws errors
    - Fixed shell error appearing on some systems when trying to find executable paths
    - Includes all changes from the 2.7.0 release
    </notes>
  </release>
  <release>
   <version>
    <release>3.0.0a1</release>
    <api>3.0.0a1</api>
   </version>
   <stability>
    <release>alpha</release>
    <api>alpha</api>
   </stability>
   <date>2016-07-20</date>
   <license uri="https://github.com/squizlabs/PHP_CodeSniffer/blob/master/licence.txt">BSD License</license>
   <notes>
    - Min PHP version increased from 5.1.2 to 5.4.0
    - Added optional caching of results between runs (request #530)
      -- Enable the cache by using the --cache command line argument
      -- If you want the cache file written somewhere specific, use --cache=/path/to/cacheFile
      -- Use the command "phpcs --config-set cache true" to turn caching on by default
      -- Use the --no-cache command line argument to disable caching if it is being turned on automatically
    - Add support for checking file in parallel (request #421)
      -- Tell PHPCS how many files to check at once using the --parallel command line argument
      -- To check 100 files at once, using --parallel=100
      -- To disable parallel checking if it is being turned on automatically, use --parallel=1
      -- Requires PHP to be compiled with the PCNTL package
    - The default encoding has been changed from iso-8859-1 to utf-8 (request #760)
      -- The --encoding command line argument still works, but you no longer have to set it to process files as utf-8
      -- If encoding is being set to utf-8 in a ruleset or on the CLI, it can be safely removed
      -- If the iconv PHP extension is not installed, standard non-multibyte aware functions will be used
    - Added a new "code" report type to show a code snippet for each error (request #419)
      -- The line containing the error is printed, along with 2 lines above and below it to show context
      -- The location of the errors is underlined in the code snippet if you also use --colors
      -- Use --report=code to generate this report
    - Added support for custom filtering of the file list
      -- Developers can write their own filter classes to perform custom filtering of the list before the run starts
      -- Use the command line arg --filter=/path/to/filter.php to specify a filter to use
      -- Extend \PHP_CodeSniffer\Filters\Filter to also support the core PHPCS extension and path filtering
      -- Extend \PHP_CodeSniffer\Filters\ExactMatch to get the core filtering and the ability to use blacklists and whitelists
      -- The included \PHP_CodeSniffer\Filters\GitModified filter is a good example of an ExactMatch filter
    - Added support for only checking files that have been locally modified or added in a git repo
      -- Use --filter=gitmodified to check these files
      -- You still need to give PHPCS a list of files or directories in which to check
    - Added automatic discovery of executable paths (request #571)
      -- Thanks to Sergey Morozov for the patch
    - You must now pass "-" on the command line to have PHPCS wait for STDIN
      -- E.g., phpcs --standard=PSR2 -
      -- You can still pipe content via STDIN as normal as PHPCS will see this and process it
      -- But without the "-", PHPCS will throw an error if no content or files are passed to it
    - All PHP errors generated by sniffs are caught, re-thrown as exceptions, and reported in the standard error reports
      -- This should stop bugs inside sniffs causing infinite loops
      -- Also stops invalid reports being produced as errors don't print to the screen directly
    - Sniff codes are no longer optional
      -- If a sniff throws and error or a warning, it must specify an internal code for that message
    - The installed_paths config setting can now point directly to a standard
      -- Previously, it had to always point to the directory in which the standard lives
    - Multiple reports can now be specified using the --report command line argument
      -- Report types are separated by commas
      -- E.g., --report=full,summary,info
      -- Previously, you had to use one argument for each report such as --report=full --report=summary --report=info
    - You can now set the severity, message type, and exclude patterns for and entire sniff, category, or standard
      -- Previously, this was only available for a single message
    - You can now include a single sniff code in a ruleset instead of having to include an entire sniff
      -- Including a sniff code will automatically exclude all other messages from that sniff
      -- If the sniff is already included by an imported standard, set the sniff severity to 0 and include the specific message you want
    - PHPCBF no longer uses patch
      -- Files are now always overwritten
      -- The --no-patch option has been removed
    - Added a --basepath option to strip a directory from the front of file paths in output (request #470)
      -- The basepath is absolute or relative to the current directory
      -- E.g., to output paths relative to current dir in reports, use --basepath=.
    - Ignore rules are now checked when using STDIN (request #733)
    - Added an include-pattern tag to rulesets to include a sniff for specific files and folders only (request #656)
      -- This is the exact opposite of the exclude-pattern tag
      -- This option is only usable within sniffs, not globally like exclude-patterns are
    - Added a new -m option to stop error messages from being recorded, which saves a lot of memory
      -- PHPCBF always uses this setting to reduce memory as it never outputs error messages
      -- Setting the $recordErrors member var inside custom report classes is no longer supported (use -m instead)
    - Exit code 2 is now used to indicate fixable errors were found (request #930)
      -- Exit code 3 is now used for general script execution errors
      -- Exit code 1 is used to indicate that coding standard errors were found, but none are fixable
      -- Exit code 0 is unchanged and continues to mean no coding standard errors found
    - The included PHPCS standard has been removed
      -- All rules are now found inside the phpcs.xml.dist file
      -- Running "phpcs" without any arguments from a git clone will use this ruleset
    - The included SVN pre-commit hook has been removed
      -- Hooks for version control systems will no longer be maintained within the PHPCS project
    </notes>
  </release>
  <release>
   <version>
    <release>2.8.1</release>
    <api>2.8.1</api>
   </version>
   <stability>
    <release>stable</release>
    <api>stable</api>
   </stability>
   <date>2017-03-02</date>
   <license uri="https://github.com/squizlabs/PHP_CodeSniffer/blob/master/licence.txt">BSD License</license>
   <notes>
    - This release contains a fix for a security advisory related to the improper handling of shell commands
      -- Uses of shell_exec() and exec() were not escaping filenames and configuration settings in most cases
      -- A properly crafted filename or configuration option would allow for arbitrary code execution when using some features
      -- All users are encouraged to upgrade to this version, especially if you are checking 3rd-party code
         --- e.g., you run PHPCS over libraries that you did not write
         --- e.g., you provide a web service that runs PHPCS over user-uploaded files or 3rd-party repositories
         --- e.g., you allow external tool paths to be set by user-defined values
      -- If you are unable to upgrade but you check 3rd-party code, ensure you are not using the following features:
         --- The diff report
         --- The notify-send report
         --- The Generic.PHP.Syntax sniff
         --- The Generic.Debug.CSSLint sniff
         --- The Generic.Debug.ClosureLinter sniff
         --- The Generic.Debug.JSHint sniff
         --- The Squiz.Debug.JSLint sniff
         --- The Squiz.Debug.JavaScriptLint sniff
         --- The Zend.Debug.CodeAnalyzer sniff
      -- Thanks to Klaus Purer for the report
  
  
    - The PHP-supplied T_COALESCE_EQUAL token has been replicated for PHP versions before 7.2
    - PEAR.Functions.FunctionDeclaration now reports an error for blank lines found inside a function declaration
    - PEAR.Functions.FunctionDeclaration no longer reports indent errors for blank lines in a function declaration
    - Squiz.Functions.MultiLineFunctionDeclaration no longer reports errors for blank lines in a function declaration
      -- It would previously report that only one argument is allowed per line
    - Squiz.Commenting.FunctionComment now corrects multi-line param comment padding more accurately
    - Squiz.Commenting.FunctionComment now properly fixes pipe-separated param types
    - Squiz.Commenting.FunctionComment now works correctly when function return types also contain a comment
      -- Thanks to Juliette Reinders Folmer for the patch
    - Squiz.ControlStructures.InlineIfDeclaration now supports the elvis operator
      -- As this is not a real PHP operator, it enforces no spaces between ? and : when the THEN statement is empty
    - Squiz.ControlStructures.InlineIfDeclaration is now able to fix the spacing errors it reports
    - Fixed bug #1340 : STDIN file contents not being populated in some cases
      -- Thanks to David Biňovec for the patch
    - Fixed bug #1344 : PEAR.Functions.FunctionCallSignatureSniff throws error for blank comment lines
    - Fixed bug #1347 : PSR2.Methods.FunctionCallSignature strips some comments during fixing
      -- Thanks to Algirdas Gurevicius for the patch
    - Fixed bug #1349 : Squiz.Strings.DoubleQuoteUsage.NotRequired message is badly formatted when string contains a CR newline char
      -- Thanks to Algirdas Gurevicius for the patch
    - Fixed bug #1350 : Invalid Squiz.Formatting.OperatorBracket error when using namespaces
    - Fixed bug #1369 : Empty line in multi-line function declaration cause infinite loop
    </notes>
  </release>
  <release>
   <version>
    <release>2.8.0</release>
    <api>2.8.0</api>
   </version>
   <stability>
    <release>stable</release>
    <api>stable</api>
   </stability>
   <date>2017-02-02</date>
   <license uri="https://github.com/squizlabs/PHP_CodeSniffer/blob/master/licence.txt">BSD License</license>
   <notes>
    - The Internal.NoCodeFound error is no longer generated for content sourced from STDIN
      -- This should stop some Git hooks generating errors because PHPCS is trying to process the refs passed on STDIN
    - Squiz.Commenting.DocCommentAlignment now checks comments on class properties defined using the VAR keyword
      -- Thanks to Klaus Purer for the patch
    - The getMethodParameters() method now recognises "self" as a valid type hint
      -- The return array now contains a new "content" index containing the raw content of the param definition
      -- Thanks to Juliette Reinders Folmer for the patch
    - The getMethodParameters() method now supports nullable types
      -- The return array now contains a new "nullable_type" index set to true or false for each method param
      -- Thanks to Juliette Reinders Folmer for the patch
    - The getMethodParameters() method now supports closures
      -- Thanks to Juliette Reinders Folmer for the patch
    - Added more guard code for JS files with syntax errors (request #1271 and request #1272)
    - Added more guard code for CSS files with syntax errors (request #1304)
    - PEAR.Commenting.FunctionComment fixers now correctly handle multi-line param comments
    - AbstractVariableSniff now supports anonymous classes
      -- Thanks to Juliette Reinders Folmer for the patch
    - Generic.NamingConventions.ConstructorName and PEAR.NamingConventions.ValidVariable now support anonymous classes
    - Generic.NamingConventions.CamelCapsFunctionName and PEAR.NamingConventions.ValidFunctionName now support anonymous   classes
      -- Thanks to Juliette Reinders Folmer for the patch
    - Generic.CodeAnalysis.UnusedFunctionParameter and PEAR.Functions.ValidDefaultValue now support closures
      -- Thanks to Juliette Reinders Folmer for the patch
    - PEAR.NamingConventions.ValidClassName and Squiz.Classes.ValidClassName now support traits
      -- Thanks to Juliette Reinders Folmer for the patch
    - Generic.Functions.FunctionCallArgumentSpacing now supports closures other PHP-provided functions
      -- Thanks to Algirdas Gurevicius for the patch
    - Fixed an error where a nullable type character was detected as an inline then token
      -- A new T_NULLABLE token has been added to represent the ? nullable type character
      -- Thanks to Jaroslav Hanslík for the patch
    - Squiz.WhiteSpace.SemicolonSpacing no longer removes comments while fixing the placement of semicolons
      -- Thanks to Algirdas Gurevicius for the patch
    - Fixed bug #1230 : JS tokeniser incorrectly tokenises bitwise shifts as comparison
      -- Thanks to Ryan McCue for the patch
    - Fixed bug #1237 : Uninitialized string offset in PHP Tokenizer on PHP 5.2
    - Fixed bug #1239 : Warning when static method name is 'default'
    - Fixed bug #1240 : False positive for function names starting with triple underscore
      -- Thanks to Juliette Reinders Folmer for the patch
    - Fixed bug #1245 : SELF is not recognised as T_SELF token in: return new self
    - Fixed bug #1246 : A mix of USE statements with and without braces can cause the tokenizer to mismatch brace tokens
      -- Thanks to Michał Bundyra for the patch
    - Fixed bug #1249 : GitBlame report requires a .git directory
    - Fixed bug #1252 : Squiz.Strings.ConcatenationSpacing fix creates syntax error when joining a number to a string
    - Fixed bug #1253 : Generic.ControlStructures.InlineControlStructure fix creates syntax error fixing if-try/catch
    - Fixed bug #1255 : Inconsistent indentation check results when ELSE on new line
    - Fixed bug #1257 : Double dash in CSS class name can lead to "Named colours are forbidden" false positives
    - Fixed bug #1260 : Syntax errors not being shown when error_prepend_string is set
      -- Thanks to Juliette Reinders Folmer for the patch
    - Fixed bug #1264 : Array return type hint is sometimes detected as T_ARRAY_HINT instead of T_RETURN_TYPE
      -- Thanks to Jaroslav Hanslík for the patch
    - Fixed bug #1265 : ES6 arrow function raises unexpected operator spacing errors
    - Fixed bug #1267 : Fixer incorrectly handles filepaths with repeated dir names
      -- Thanks to Sergey Ovchinnikov for the patch
    - Fixed bug #1276 : Commenting.FunctionComment.InvalidReturnVoid conditional issue with anonymous classes
    - Fixed bug #1277 : Squiz.PHP.DisallowMultipleAssignments.Found error when var assignment is on the same line as an   open tag
    - Fixed bug #1284 : Squiz.Arrays.ArrayBracketSpacing.SpaceBeforeBracket false positive match for short list syntax
    </notes>
  </release>
  <release>
   <version>
    <release>2.7.1</release>
    <api>2.7.1</api>
   </version>
   <stability>
    <release>stable</release>
    <api>stable</api>
   </stability>
   <date>2016-11-30</date>
   <license uri="https://github.com/squizlabs/PHP_CodeSniffer/blob/master/licence.txt">BSD License</license>
   <notes>
    - Squiz.ControlStructures.ControlSignature.SpaceAfterCloseParenthesis fix now removes unnecessary whitespace
    - Squiz.Formatting.OperatorBracket no longer errors for negative array indexes used within a function call
    - Squiz.PHP.EmbeddedPhp no longer expects a semicolon after statements that are only opening a scope
    - Fixed a problem where the content of T_DOC_COMMENT_CLOSE_TAG tokens could sometimes be (boolean) false
    - Developers of custom standards with custom test runners can now have their standards ignored by the built-in test runner
      -- Set the value of an environment variable called PHPCS_IGNORE_TESTS with a comma separated list of your standard names
      -- Thanks to Juliette Reinders Folmer for the patch
    - The unit test runner now loads the test sniff outside of the standard's ruleset so that exclude rules do not get applied
      -- This may have caused problems when testing custom sniffs inside custom standards
      -- Also makes the unit tests runs a little faster
    - The SVN pre-commit hook now works correctly when installed via composer
      -- Thanks to Sergey for the patch
    - Fixed bug #1135 : PEAR.ControlStructures.MultiLineCondition.CloseBracketNewLine not detected if preceded by multiline function   call
    - Fixed bug #1138 : PEAR.ControlStructures.MultiLineCondition.Alignment not detected if closing brace is first token on line
    - Fixed bug #1141 : Sniffs that check EOF newlines don't detect newlines properly when the last token is a doc block
    - Fixed bug #1150 : Squiz.Strings.EchoedStrings does not properly fix bracketed statements
    - Fixed bug #1156 : Generic.Formatting.DisallowMultipleStatements errors when multiple short echo tags are used on the same line
      -- Thanks to Nikola Kovacs for the patch
    - Fixed bug #1161 : Absolute report path is treated like a relative path if it also exists within the current directory
    - Fixed bug #1170 : Javascript regular expression literal not recognized after comparison operator
    - Fixed bug #1180 : Class constant named FUNCTION is incorrectly tokenized
    - Fixed bug #1181 : Squiz.Operators.IncrementDecrementUsage.NoBrackets false positive when incrementing properties
      -- Thanks to Jürgen Henge-Ernst for the patch
    - Fixed bug #1188 : Generic.WhiteSpace.ScopeIndent issues with inline HTML and multi-line function signatures
    - Fixed bug #1190 : phpcbf on if/else with trailing comment generates erroneous code
    - Fixed bug #1191 : Javascript sniffer fails with function called "Function"
    - Fixed bug #1203 : Inconsistent behavior of PHP_CodeSniffer_File::findEndOfStatement
    - Fixed bug #1218 : CASE conditions using class constants named NAMESPACE/INTERFACE/TRAIT etc are incorrectly tokenized
    - Fixed bug #1221 : Indented function call with multiple closure arguments can cause scope indent error
    - Fixed bug #1224 : PHPCBF fails to fix code with heredoc/nowdoc as first argument to a function
    </notes>
  </release>
  <release>
   <version>
    <release>2.7.0</release>
    <api>2.7.0</api>
   </version>
   <stability>
    <release>stable</release>
    <api>stable</api>
   </stability>
   <date>2016-09-02</date>
   <license uri="https://github.com/squizlabs/PHP_CodeSniffer/blob/master/licence.txt">BSD License</license>
   <notes>
    - Added --file-list command line argument to allow a list of files and directories to be specified in an external file
      -- Useful is you have a generated list of files to check that would be too long for the command line
      -- File and directory paths are listed one per line
      -- Usage is: phpcs --file-list=/path/to/file-list ...
      -- Thanks to Blotzu for the patch
    - Values set using @codingStandardsChangeSetting comments can now contain spaces
    - Sniff unit tests can now specify a list of test files instead of letting the runner pick them (request #1078)
      -- Useful if a sniff needs to exclude files based on the environment, or is checking filenames
      -- Override the new getTestFiles() method to specify your own list of test files
    - Generic.Functions.OpeningFunctionBraceKernighanRitchie now ignores spacing for function return types
      -- The sniff code Generic.Functions.OpeningFunctionBraceKernighanRitchie.SpaceAfterBracket has been removed
      -- Replaced by Generic.Functions.OpeningFunctionBraceKernighanRitchie.SpaceBeforeBrace
      -- The new error message is slightly clearer as it indicates that a single space is needed before the brace
    - Squiz.Commenting.LongConditionClosingComment now allows for the length of a code block to be configured
      -- Set the lineLimit property (default is 20) in your ruleset.xml file to set the code block length
      -- When the code block length is reached, the sniff will enforce a closing comment after the closing brace
      -- Thanks to Juliette Reinders Folmer for the patch
    - Squiz.Commenting.LongConditionClosingComment now allows for the end comment format to be configured
      -- Set the commentFormat property (default is "//end %s") in your ruleset.xml file to set the format
      -- The placeholder %s will be replaced with the type of condition opener, e.g., "//end foreach"
      -- Thanks to Juliette Reinders Folmer for the patch
    - Generic.PHPForbiddenFunctions now allows forbidden functions to have mixed case
      -- Previously, it would only do a strtolower comparison
      -- Error message now shows what case was found in the code and what the correct case should be
      -- Thanks to Juliette Reinders Folmer for the patch
    - Added Generic.Classes.OpeningBraceSameLine to ensure opening brace of class/interface/trait is on the same line as the declaration
      -- Thanks to Juliette Reinders Folmer for the patch
    - Added Generic.PHP.BacktickOperator to ban the use of the backtick operator for running shell commands
      -- Thanks to Juliette Reinders Folmer for the patch
    - Added Generic.PHP.DisallowAlternativePHPTags to ban the use of alternate PHP tags
      -- Thanks to Juliette Reinders Folmer for the patch
    - Squiz.WhiteSpace.LanguageConstructSpacing no longer checks for spaces if parenthesis are being used (request #1062)
      -- Makes this sniff more compatibile with those that check parenthesis spacing of function calls
    - Squiz.WhiteSpace.ObjectOperatorSpacing now has a setting to ignore newline characters around object operators
      -- Default remains FALSE, so newlines are not allowed
      -- Override the "ignoreNewlines" setting in a ruleset.xml file to change
      -- Thanks to Alex Howansky for the patch
    - Squiz.Scope.MethodScope now sniffs traits as well as classes and interfaces
      -- Thanks to Jesse Donat for the patch
    - PHPCBF is now able to fix Squiz.SelfMemberReference.IncorrectCase errors
      -- Thanks to Nikola Kovacs for the patch
    - PHPCBF is now able to fix Squiz.Commenting.VariableComment.IncorrectVarType
      -- Thanks to Walt Sorensen for the patch
    - PHPCBF is now able to fix Generic.PHP.DisallowShortOpenTag
      -- Thanks to Juliette Reinders Folmer for the patch
    - Improved the formatting of the end brace when auto fixing InlineControlStructure errors (request #1121)
    - Generic.Functions.OpeningFunctionBraceKernighanRitchie.BraceOnNewLine fix no longer leaves blank line after brace (request #1085)
    - Generic UpperCaseConstantNameSniff now allows lowercase namespaces in constant definitions
      -- Thanks to Daniel Schniepp for the patch
    - Squiz DoubleQuoteUsageSniff is now more tolerant of syntax errors caused by mismatched string tokens
    - A few sniffs that produce errors based on the current PHP version can now be told to run using a specific PHP version
      -- Set the php_version config var using --config-set, --runtime-set, or in a ruleset to specify a specific PHP version
      -- The format of the PHP version is the same as the PHP_VERSION_ID constant (e.g., 50403 for version 5.4.3)
      -- Supported sniffs are Generic.PHP.DisallowAlternativePHPTags, PSR1.Classes.ClassDeclaration, Squiz.Commenting.FunctionComment
      -- Thanks to Finlay Beaton for the patch
    - Fixed bug #985  : Duplicate class definition detection generates false-positives in media queries
      -- Thanks to Raphael Horber for the patch
    - Fixed bug #1014 : Squiz VariableCommentSniff doesn't always detect a missing comment
    - Fixed bug #1066 : Undefined index: quiet in CLI.php during unit test run with -v command line arg
    - Fixed bug #1072 : Squiz.SelfMemberReference.NotUsed not detected if leading namespace separator is used
    - Fixed bug #1089 : Rulesets cannot be loaded if the path contains urlencoded characters
    - Fixed bug #1091 : PEAR and Squiz FunctionComment sniffs throw errors for some invalid @param line formats
    - Fixed bug #1092 : PEAR.Functions.ValidDefaultValue should not flag type hinted methods with a NULL default argument
    - Fixed bug #1095 : Generic LineEndings sniff replaces tabs with spaces with --tab-width is set
    - Fixed bug #1096 : Squiz FunctionDeclarationArgumentSpacing gives incorrect error/fix when variadic operator is followed by a space
    - Fixed bug #1099 : Group use declarations are incorrectly fixed by the PSR2 standard
      -- Thanks to Jason McCreary for the patch
    - Fixed bug #1101 : Incorrect indent errors when breaking out of PHP inside an IF statement
    - Fixed bug #1102 : Squiz.Formatting.OperatorBracket.MissingBrackets faulty bracketing fix
    - Fixed bug #1109 : Wrong scope indent reported in anonymous class
    - Fixed bug #1112 : File docblock not recognized when require_once follows it
    - Fixed bug #1120 : InlineControlStructureSniff does not handle auto-fixing for control structures that make function calls
    - Fixed bug #1124 : Squiz.Operators.ComparisonOperatorUsage does not detect bracketed conditions for inline IF statements
      -- Thanks to Raphael Horber for the patch
    </notes>
  </release>
  <release>
   <version>
    <release>2.6.2</release>
    <api>2.6.2</api>
   </version>
   <stability>
    <release>stable</release>
    <api>stable</api>
   </stability>
   <date>2016-07-14</date>
   <license uri="https://github.com/squizlabs/PHP_CodeSniffer/blob/master/licence.txt">BSD License</license>
   <notes>
    - Added a new --exclude CLI argument to exclude a list of sniffs from checking and fixing (request #904)
      -- Accepts the same sniff codes as the --sniffs command line argument, but provides the opposite functionality
    - Added a new -q command line argument to disable progress and verbose information from being printed (request #969)
      -- Useful if a coding standard hard-codes progess or verbose output but you want PHPCS to be quiet
      -- Use the command "phpcs --config-set quiet true" to turn quiet mode on by default
    - Generic LineLength sniff no longer errors for comments that cannot be broken out onto a new line (request #766)
      -- A typical case is a comment that contains a very long URL
      -- The comment is ignored if putting the URL on a indented new comment line would be longer than the allowed length
    - Settings extensions in a ruleset no longer causes PHP notices during unit testing
      -- Thanks to Klaus Purer for the patch
    - Version control reports now show which errors are fixable if you are showing sources
    - Added a new sniff to enforce a single space after a NOT operator (request #1051)
      -- Include in a ruleset using the code Generic.Formatting.SpaceAfterNot
    - The Squiz.Commenting.BlockComment sniff now supports tabs for indenting comment lines (request #1056)
    - Fixed bug #790 : Incorrect missing @throws error in methods that use closures
    - Fixed bug #908 : PSR2 standard is not checking that closing brace is on line following the body
    - Fixed bug #945 : Incorrect indent behavior using deep-nested function and arrays
    - Fixed bug #961 : Two anonymous functions passed as function/method arguments cause indentation false positive
    - Fixed bug #1005 : Using global composer vendor autoload breaks PHP lowercase built-in function sniff
      -- Thanks to Michael Butler for the patch
    - Fixed bug #1007 : Squiz Unreachable code detection is not working properly with a closure inside a case
    - Fixed bug #1023 : PSR2.Classes.ClassDeclaration fails if class extends base class and "implements" is on trailing line
    - Fixed bug #1026 : Arrays in comma delimited class properties cause ScopeIndent to increase indent
    - Fixed bug #1028 : Squiz ArrayDeclaration incorrectly fixes multi-line array where end bracket is not on a new line
    - Fixed bug #1034 : Squiz FunctionDeclarationArgumentSpacing gives incorrect error when first arg is a variadic
    - Fixed bug #1036 : Adjacent assignments aligned analysis statement wrong
    - Fixed bug #1049 : Version control reports can show notices when the report width is very small
    - Fixed bug #21050 : PEAR MultiLineCondition sniff suppresses errors on last condition line
    </notes>
  </release>
  <release>
   <version>
    <release>2.6.1</release>
    <api>2.6.1</api>
   </version>
   <stability>
    <release>stable</release>
    <api>stable</api>
   </stability>
   <date>2016-05-31</date>
   <license uri="https://github.com/squizlabs/PHP_CodeSniffer/blob/master/licence.txt">BSD License</license>
   <notes>
    - The PHP-supplied T_COALESCE token has been replicated for PHP versions before 7.0
    - Function return types of self, parent and callable are now tokenized as T_RETURN_TYPE
      -- Thanks to Jaroslav Hanslík for the patch
    - The default_standard config setting now allows multiple standards to be listed, like on the command line
      -- Thanks to Michael Mayer for the patch
    - Installations done via composer now only include the composer autoloader for PHP 5.3.2+ (request #942)
    - Added a rollbackChangeset() method to the Fixer class to purposely rollback the active changeset
    - Fixed bug #940 : Auto-fixing issue encountered with inconsistent use of braces
    - Fixed bug #943 : Squiz.PHP.InnerFunctions.NotAllowed reported in anonymous classes
    - Fixed bug #944 : PHP warning when running the latest phar
    - Fixed bug #951 : InlineIfDeclaration: invalid error produced with UTF-8 string
    - Fixed bug #957 : Operator spacing sniff errors when plus is used as part of a number
      -- Thanks to Klaus Purer for the patch
    - Fixed bug #959 : Call-time pass-by-reference false positive if there is a square bracket before the ampersand
      -- Thanks to Konstantin Leboev for the patch
    - Fixed bug #962 : Null coalescing operator (??) not detected as a token
      -- Thanks to Joel Posti for the patch
    - Fixed bug #973 : Anonymous class declaration and PSR1.Files.SideEffects.FoundWithSymbols
    - Fixed bug #974 : Error when file ends with "function"
    - Fixed bug #979 : Anonymous function with return type hint is not refactored as expected
    - Fixed bug #983 : Squiz.WhiteSpace.MemberVarSpacing.AfterComment fails to fix error when comment is not a docblock
    - Fixed bug #1010 : Squiz NonExectuableCode sniff does not detect boolean OR
      -- Thanks to Derek Henderson for the patch
    - Fixed bug #1015 : The Squiz.Commenting.FunctionComment sniff doesn't allow description in @return tag
      -- Thanks to Alexander Obuhovich for the patch
    - Fixed bug #1022 : Duplicate spaces after opening bracket error with PSR2 standard
    - Fixed bug #1025 : Syntax error in JS file can cause undefined index for parenthesis_closer
    </notes>
  </release>
  <release>
   <version>
    <release>2.6.0</release>
    <api>2.6.0</api>
   </version>
   <stability>
    <release>stable</release>
    <api>stable</api>
   </stability>
   <date>2016-04-04</date>
   <license uri="https://github.com/squizlabs/PHP_CodeSniffer/blob/master/licence.txt">BSD License</license>
   <notes>
    - Paths used when setting CLI arguments inside ruleset.xml files are now relative to the ruleset location (request #847)
      -- This change only applies to paths within ARG tags, used to set CLI arguments
      -- Previously, the paths were relative to the directory PHPCS was being run from
      -- Absolute paths are still allowed and work the same way they always have
      -- This change allows ruleset.xml files to be more portable
    - Content passed via STDIN will now be processed even if files are specified on the command line or in a ruleset
    - When passing content via STDIN, you can now specify the file path to use on the command line (request #934)
      -- This allows sniffs that check file paths to work correctly
      -- This is the same functionality provided by the phpcs_input_file line, except it is available on the command line
    - Files processed with custom tokenizers will no longer be skipped if they appear minified (request #877)
      -- If the custom tokenizer wants minified files skipped, it can set a $skipMinified member var to TRUE
      -- See the included JS and CSS tokenizers for an example
    - Config vars set in ruleset.xml files are now processed earlier, allowing them to be used during sniff registration
      -- Among other things, this allows the installed_paths config var to be set in ruleset.xml files
      -- Thanks to Pieter Frenssen for the patch
    - Improved detection of regular expressions in the JS tokenizer
    - Generic PHP Syntax sniff now uses PHP_BINARY (if available) to determine the path to PHP if no other path is available
      -- You can still manually set php_path to use a specific binary for testing
      -- Thanks to Andrew Berry for the patch
    - The PHP-supplied T_POW_EQUAL token has been replicated for PHP versions before 5.6
    - Added support for PHP7 use group declarations (request #878)
      -- New tokens T_OPEN_USE_GROUP and T_CLOSE_USE_GROUP are assigned to the open and close curly braces
    - Generic ScopeIndent sniff now reports errors for every line that needs the indent changed (request #903)
      -- Previously, it ignored lines that were indented correctly in the context of their block
      -- This change produces more technically accurate error messages, but is much more verbose
    - The PSR2 and Squiz standards now allow multi-line default values in function declarations (request #542)
      -- Previously, these would automatically make the function a multi-line declaration
    - Squiz InlineCommentSniff now allows docblocks on require(_once) and include(_once) statements
      -- Thanks to Gary Jones for the patch
    - Squiz and PEAR Class and File sniffs no longer assume the first comment in a file is always a file comment
      -- phpDocumentor assigns the comment to the file only if it is not followed by a structural element
      -- These sniffs now follow this same rule
    - Squiz ClassCommentSniff no longer checks for blank lines before class comments
      -- Removes the error Squiz.Commenting.ClassComment.SpaceBefore
    - Renamed Squiz.CSS.Opacity.SpacingAfterPoint to Squiz.CSS.Opacity.DecimalPrecision
      -- Please update your ruleset if you are referencing this error code directly
    - Fixed PHP tokenizer problem that caused an infinite loop when checking a comment with specific content
    - Generic Disallow Space and Tab indent sniffs now detect and fix indents inside embedded HTML chunks (request #882)
    - Squiz CSS IndentationSniff no longer assumes the class opening brace is at the end of a line
    - Squiz FunctionCommentThrowTagSniff now ignores non-docblock comments
    - Squiz ComparisonOperatorUsageSniff now allows conditions like while(true)
    - PEAR FunctionCallSignatureSniff (and the Squiz and PSR2 sniffs that use it) now correctly check the first argument
      -- Further fix for bug #698
    - Fixed bug #791 : codingStandardsChangeSetting settings not working with namespaces
    - Fixed bug #872 : Incorrect detection of blank lines between CSS class names
    - Fixed bug #879 : Generic InlineControlStructureSniff can create parse error when case/if/elseif/else have mixed brace and braceless definitions
    - Fixed bug #883 : PSR2 is not checking for blank lines at the start and end of control structures
    - Fixed bug #884 : Incorrect indentation notice for anonymous classes
    - Fixed bug #887 : Using curly braces for a shared CASE/DEFAULT statement can generate an error in PSR2 SwitchDeclaration
    - Fixed bug #889 : Closure inside catch/else/elseif causes indentation error
    - Fixed bug #890 : Function call inside returned short array value can cause indentation error inside CASE statements
    - Fixed bug #897 : Generic.Functions.CallTimePassByReference.NotAllowed false positive when short array syntax
    - Fixed bug #900 : Squiz.Functions.FunctionDeclarationArgumentSpacing bug when no space between type hint and argument
    - Fixed bug #902 : T_OR_EQUAL and T_POW_EQUAL are not seen as assignment tokens
    - Fixed bug #910 : Unrecognized "extends" and indentation on anonymous classes
    - Fixed bug #915 : JS Tokenizer generates errors when processing some decimals
    - Fixed bug #928 : Endless loop when sniffing a PHP file with a git merge conflict inside a function
    - Fixed bug #937 : Shebang can cause PSR1 SideEffects warning
      -- Thanks to Clay Loveless for the patch
    - Fixed bug #938 : CallTimePassByReferenceSniff ignores functions with return value
    </notes>
  </release>
  <release>
   <version>
    <release>2.5.1</release>
    <api>2.5.1</api>
   </version>
   <stability>
    <release>stable</release>
    <api>stable</api>
   </stability>
   <date>2016-01-20</date>
   <license uri="https://github.com/squizlabs/PHP_CodeSniffer/blob/master/licence.txt">BSD License</license>
   <notes>
    - The PHP-supplied T_SPACESHIP token has been replicated for PHP versions before 7.0
    - T_SPACESHIP is now correctly identified as an operator
      -- Thanks to Alexander Obuhovich for the patch
    - Generic LowerCaseKeyword now ensures array type hints are lowercase as well
      -- Thanks to Mathieu Rochette for the patch
    - Squiz ComparisonOperatorUsageSniff no longer hangs on JS FOR loops that don't use semicolons
    - PHP_CodesSniffer now includes the composer autoload.php file, if there is one
      -- Thanks to Klaus Purer for the patch
    - Added error Squiz.Commenting.FunctionComment.ScalarTypeHintMissing for PHP7 only (request #858)
      -- These errors were previously reported as Squiz.Commenting.FunctionComment.TypeHintMissing on PHP7
      -- Disable this error message in a ruleset.xml file if your code needs to run on both PHP5 and PHP7
    - The PHP 5.6 __debugInfo magic method no longer produces naming convention errors
      -- Thanks to Michael Nowack for the patch
    - PEAR and Squiz FunctionComment sniffs now support variadic functions (request #841)
    - Fixed bug #622 : Wrong detection of Squiz.CSS.DuplicateStyleDefinition with media queries
    - Fixed bug #752 : The missing exception error is reported in first found DocBlock
    - Fixed bug #794 : PSR2 MultiLineFunctionDeclaration forbids comments after opening parenthesis of a multiline call
    - Fixed bug #820 : PEAR/PSR2 FunctionCallSignature sniffs suggest wrong indent when there are multiple arguments on a line
    - Fixed bug #822 : Ruleset hard-coded file paths are not used if not running from the same directory as the ruleset
    - Fixed bug #825 : FunctionCallArgumentSpacing sniff complains about more than one space before comment in multi-line function call
    - Fixed bug #828 : Null classname is tokenized as T_NULL instead of T_STRING
    - Fixed bug #829 : Short array argument not fixed correctly when multiple function arguments are on the same line
    - Fixed bug #831 : PHPCS freezes in an infinite loop under Windows if no standard is passed
    - Fixed bug #832 : Tokenizer does not support context sensitive parsing
      -- Thanks to Jaroslav Hanslík for the patch
    - Fixed bug #835 : PEAR.Functions.FunctionCallSignature broken when closure uses return types
    - Fixed bug #838 : CSS indentation fixer changes color codes
      -- Thanks to Klaus Purer for the patch
    - Fixed bug #839 : "__()" method is marked as not camel caps
      -- Thanks to Tim Bezhashvyly for the patch
    - Fixed bug #852 : Generic.Commenting.DocComment not finding errors when long description is omitted
    - Fixed bug #854 : Return typehints in interfaces are not reported as T_RETURN_TYPE
      -- Thanks to Jaroslav Hanslík for the patch
    - Fixed bug #855 : Capital letter detection for multibyte strings doesn't work correctly
    - Fixed bug #857 : PSR2.ControlStructure.SwitchDeclaration shouldn't check indent of curly brace closers
    - Fixed bug #859 : Switch statement indention issue when returning function call with closure
    - Fixed bug #861 : Single-line arrays and function calls can generate incorrect indentation errors
    - Fixed bug #867 : Squiz.Strings.DoubleQuoteUsage broken for some escape codes
      -- Thanks to Jack Blower for the help with the fix
    - Fixed bug #21005 : Incorrect indent detection when multiple properties are initialized to arrays
    - Fixed bug #21010 : Incorrect missing colon detection in CSS when first style is not on new line
    - Fixed bug #21011 : Incorrect error message text when newline found after opening brace
    </notes>
  </release>
  <release>
   <version>
    <release>2.5.0</release>
    <api>2.5.0</api>
   </version>
   <stability>
    <release>stable</release>
    <api>stable</api>
   </stability>
   <date>2015-12-11</date>
   <license uri="https://github.com/squizlabs/PHP_CodeSniffer/blob/master/licence.txt">BSD License</license>
   <notes>
    - PHPCS will now look for a phpcs.xml file in parent directories as well as the current directory (request #626)
    - PHPCS will now use a phpcs.xml file even if files are specified on the command line
      -- This file is still only used if no standard is specified on the command line
    - Added support for a phpcs.xml.dist file (request #583)
      -- If both a phpcs.xml and phpcs.xml.dist file are present, the phpcs.xml file will be used
    - Added support for setting PHP ini values in ruleset.xml files (request #560)
      -- Setting the value of the new ini tags to name="memory_limit" value="32M" is the same as -d memory_limit=32M
    - Added support for one or more bootstrap files to be run before processing begins
      -- Use the --bootstrap=file,file,file command line argument to include bootstrap files
      -- Useful if you want to override some of the high-level settings of PHPCS or PHPCBF
      -- Thanks to John Maguire for the patch
    - Added additional verbose output for CSS tokenizing
    - Squiz ComparisonOperatorUsageSniff now checks FOR, WHILE and DO-WHILE statements
      -- Thanks to Arnout Boks for the patch
    - Fixed bug #660 : Syntax checks can fail on Windows with PHP5.6
    - Fixed bug #784 : $this->trait is seen as a T_TRAIT token
    - Fixed bug #786 : Switch indent issue with short array notation
    - Fixed bug #787 : SpacingAfterDefaultBreak confused by multi-line statements
    - Fixed bug #797 : Parsing CSS url() value breaks further parsing
    - Fixed bug #805 : Squiz.Commenting.FunctionComment.InvalidTypeHint on Scalar types on PHP7
    - Fixed bug #807 : Cannot fix line endings when open PHP tag is not on the first line
    - Fixed bug #808 : JS tokeniser incorrectly setting some function and class names to control structure tokens
    - Fixed bug #809 : PHPCBF can break a require_once statement with a space before the open parenthesis
    - Fixed bug #813 : PEAR FunctionCallSignature checks wrong indent when first token on line is part of a multi-line string
    </notes>
  </release>
  <release>
   <version>
    <release>2.4.0</release>
    <api>2.4.0</api>
   </version>
   <stability>
    <release>stable</release>
    <api>stable</api>
   </stability>
   <date>2015-11-24</date>
   <license uri="https://github.com/squizlabs/PHP_CodeSniffer/blob/master/licence.txt">BSD License</license>
   <notes>
    - Added support for PHP 7 anonymous classes
      -- Anonymous classes are now tokenized as T_ANON_CLASS and ignored by normal class sniffs
    - Added support for PHP 7 function return type declarations
      -- Return types are now tokenized as T_RETURN_TYPE
    - Fixed tokenizing of the XOR operator, which was incorrectly identified as a power operator (bug #765)
      -- The T_POWER token has been removed and replaced by the T_BITWISE_XOR token
      -- The PHP-supplied T_POW token has been replicated for PHP versions before 5.6
    - Traits are now tokenized in PHP versions before 5.4 to make testing easier
    - Improved regular expression detection in JS files
    - PEAR FunctionCallSignatureSniff now properly detects indents in more mixed HTML/PHP code blocks
    - Full report now properly indents lines when newlines are found inside error messages
    - Generating documentation without specifying a standard now uses the default standard instead
      -- Thanks to Ken Guest for the patch
    - Generic InlineControlStructureSniff now supports braceless do/while loops in JS
      -- Thanks to Pieter Frenssen for the patch
    - Added more guard code for function declarations with syntax errors
      -- Thanks to Yun Young-jin for the patch
    - Added more guard code for foreach declarations with syntax errors
      -- Thanks to Johan de Ruijter for the patch
    - Added more guard code for class declarations with syntax errors
    - Squiz ArrayDeclarationSniff now has guard code for arrays with syntax errors
    - Generic InlineControlStructureSniff now correctly fixes ELSEIF statements
    - Fixed bug #601 : Expected type hint int[]; found array in Squiz FunctionCommentSniff
      -- Thanks to Scato Eggen for the patch
    - Fixed bug #625 : Consider working around T_HASHBANG in HHVM 3.5.x and 3.6.x
      -- Thanks to Kunal Mehta for the patch
    - Fixed bug #692 : Comment tokenizer can break when using mbstring function overloading
    - Fixed bug #694 : Long sniff codes can cause PHP warnings in source report when showing error codes
    - Fixed bug #698 : PSR2.Methods.FunctionCallSignature.Indent forces exact indent of ternary operator parameters
    - Fixed bug #704 : ScopeIndent can fail when an opening parenthesis is on a line by itself
    - Fixed bug #707 : Squiz MethodScopeSniff doesn't handle nested functions
    - Fixed bug #709 : Squiz.Sniffs.Whitespace.ScopeClosingBraceSniff marking indented endif in mixed inline HTML blocks
    - Fixed bug #711 : Sniffing from STDIN shows Generic.Files.LowercasedFilename.NotFound error
    - Fixed bug #714 : Fixes suppression of errors using docblocks
      -- Thanks to Andrzej Karmazyn for the patch
    - Fixed bug #716 : JSON report is invalid when messages contain newlines or tabs
      -- Thanks to Pieter Frenssen for the patch
    - Fixed bug #723 : ScopeIndent can fail when multiple array closers are on the same line
    - Fixed bug #730 : ScopeIndent can fail when a short array opening square bracket is on a line by itself
    - Fixed bug #732 : PHP Notice if @package name is made up of all invalid characters
      -- Adds new error code PEAR.Commenting.FileComment.InvalidPackageValue
    - Fixed bug #748 : Auto fix for Squiz.Commenting.BlockComment.WrongEnd is incorrect
      -- Thanks to J.D. Grimes for the patch
    - Fixed bug #753 : PSR2 standard shouldn't require space after USE block when next code is a closing tag
    - Fixed bug #768 : PEAR FunctionCallSignature sniff forbids comments after opening parenthesis of a multiline call
    - Fixed bug #769 : Incorrect detection of variable reference operator when used with short array syntax
      -- Thanks to Klaus Purer for the patch
    - Fixed bug #772 : Syntax error when using PHPCBF on alternative style foreach loops
    - Fixed bug #773 : Syntax error when stripping trailing PHP close tag and previous statement has no semicolon
    - Fixed bug #778 : PHPCBF creates invalid PHP for inline FOREACH containing multiple control structures
    - Fixed bug #781 : Incorrect checking for PHP7 return types on multi-line function declartions
    - Fixed bug #782 : Conditional function declarations cause fixing conflicts in Squiz standard
      -- Squiz.ControlStructures.ControlSignature no longer enforces a single newline after open brace
      -- Squiz.WhiteSpace.ControlStructureSpacing can be used to checl spacing at the start/end of control structures
    </notes>
  </release>
  <release>
   <version>
    <release>2.3.4</release>
    <api>2.3.4</api>
   </version>
   <stability>
    <release>stable</release>
    <api>stable</api>
   </stability>
   <date>2015-09-09</date>
   <license uri="https://github.com/squizlabs/PHP_CodeSniffer/blob/master/licence.txt">BSD License</license>
   <notes>
    - JSON report format now includes the fixable status for each error message and the total number of fixable errors
    - Added more guard code for function declarations with syntax errors
    - Added tokenizer support for the PHP declare construct
      -- Thanks to Andy Blyler for the patch
    - Generic UnnecessaryStringConcatSniff can now allow strings concatenated over multiple lines
      -- Set the allowMultiline property to TRUE (default is FALSE) in your ruleset.xml file to enable this
      -- By default, concat used only for getting around line length limits still generates an error
      -- Thanks to Stefan Lenselink for the contribution
    - Invalid byte sequences no longer throw iconv_strlen() errors (request #639)
      -- Thanks to Willem Stuursma for the patch
    - Generic TodoSniff and FixmeSniff are now better at processing strings with invalid characters
    - PEAR FunctionCallSignatureSniff now ignores indentation of inline HTML content
    - Squiz ControlSignatureSniff now supports control structures with only inline HTML content
    - Fixed bug #636 : Some class names cause CSS tokenizer to hang
    - Fixed bug #638 : VCS blame reports output error content from the blame commands for files not under VC
    - Fixed bug #642 : Method params incorrectly detected when default value uses short array syntax
      -- Thanks to Josh Davis for the patch
    - Fixed bug #644 : PEAR ScopeClosingBrace sniff does not work with mixed HTML/PHP
    - Fixed bug #645 : FunctionSignature and ScopeIndent sniffs don't detect indents correctly when PHP open tag is not on a line by itself
    - Fixed bug #648 : Namespace not tokenized correctly when followed by multiple use statements
    - Fixed bug #654 : Comments affect indent check for BSDAllman brace style
    - Fixed bug #658 : Squiz.Functions.FunctionDeclarationSpacing error for multi-line declarations with required spaces greater than zero
      -- Thanks to J.D. Grimes for the patch
    - Fixed bug #663 : No space after class name generates: Class name "" is not in camel caps format
    - Fixed bug #667 : Scope indent check can go into infinite loop due to some parse errors
    - Fixed bug #670 : Endless loop in PSR1 SideEffects sniffer if no semicolon after last statement
      -- Thanks to Thomas Jarosch for the patch
    - Fixed bug #672 : Call-time pass-by-reference false positive
    - Fixed bug #683 : Comments are incorrectly reported by PSR2.ControlStructures.SwitchDeclaration sniff
    - Fixed bug #687 : ScopeIndent does not check indent correctly for method prefixes like public and abstract
    - Fixed bug #689 : False error on some comments after class closing brace
    </notes>
  </release>
  <release>
   <version>
    <release>2.3.3</release>
    <api>2.3.3</api>
   </version>
   <stability>
    <release>stable</release>
    <api>stable</api>
   </stability>
   <date>2015-06-24</date>
   <license uri="https://github.com/squizlabs/PHP_CodeSniffer/blob/master/licence.txt">BSD License</license>
   <notes>
    - Improved the performance of the CSS tokenizer, especially on very large CSS files (thousands of lines)
      -- Thanks to Klaus Purer for the patch
    - Defined tokens for lower PHP versions are now phpcs-specific strings instead of ints
      -- Stops conflict with other projects, like PHP_CodeCoverage
    - Added more guard code for syntax errors to various sniffs
    - Improved support for older HHVM versions
      -- Thanks to Kunal Mehta for the patch
    - Squiz ValidLogicalOperatorsSniff now ignores XOR as type casting is different when using the ^ operator (request #567)
    - Squiz CommentedOutCodeSniff is now better at ignoring URLs inside comments
    - Squiz ControlSignatureSniff is now better at checking embedded PHP code
    - Squiz ScopeClosingBraceSniff is now better at checking embedded PHP code
    - Fixed bug #584 : Squiz.Arrays.ArrayDeclaration sniff gives incorrect NoComma error for multiline string values
    - Fixed bug #589 : PEAR.Functions.FunctionCallSignature sniff not checking all function calls
    - Fixed bug #592 : USE statement tokenising can sometimes result in mismatched scopes
    - Fixed bug #594 : Tokenizer issue on closure that returns by reference
    - Fixed bug #595 : Colons in CSS selectors within media queries throw false positives
      -- Thanks to Klaus Purer for the patch
    - Fixed bug #598 : PHPCBF can break function/use closure brace placement
    - Fixed bug #603 : Squiz ControlSignatureSniff hard-codes opener type while fixing
    - Fixed bug #605 : Auto report-width specified in ruleset.xml ignored
    - Fixed bug #611 : Invalid numeric literal on CSS files under PHP7
    - Fixed bug #612 : Multi-file diff generating incorrectly if files do not end with EOL char
    - Fixed bug #615 : Squiz OperatorBracketSniff incorrectly reports and fixes operations using self::
    - Fixed bug #616 : Squiz DisallowComparisonAssignmentSniff inconsistent errors with inline IF statements
    - Fixed bug #617 : Space after switch keyword in PSR-2 is not being enforced
    - Fixed bug #621 : PSR2 SwitchDeclaration sniff doesn't detect, or correctly fix, case body on same line as statement
    </notes>
  </release>
  <release>
   <version>
    <release>2.3.2</release>
    <api>2.3.2</api>
   </version>
   <stability>
    <release>stable</release>
    <api>stable</api>
   </stability>
   <date>2015-04-29</date>
   <license uri="https://github.com/squizlabs/PHP_CodeSniffer/blob/master/licence.txt">BSD License</license>
   <notes>
    - The error message for PSR2.ControlStructures.SwitchDeclaration.WrongOpenercase is now clearer (request #579)
    - Fixed bug #545 : Long list of CASE statements can cause tokenizer to reach a depth limit
    - Fixed bug #565 : Squiz.WhiteSpace.OperatorSpacing reports negative number in short array
      -- Thanks to Vašek Purchart for the patch
      -- Same fix also applied to Squiz.Formatting.OperatorBracket
    - Fixed bug #569 : Generic ScopeIndentSniff throws PHP notices in JS files
    - Fixed bug #570 : Phar class fatals in PHP less than 5.3
    </notes>
  </release>
  <release>
   <version>
    <release>2.3.1</release>
    <api>2.3.1</api>
   </version>
   <stability>
    <release>stable</release>
    <api>stable</api>
   </stability>
   <date>2015-04-23</date>
   <license uri="https://github.com/squizlabs/PHP_CodeSniffer/blob/master/licence.txt">BSD License</license>
   <notes>
    - PHPCS can now exit with 0 even if errors are found
      -- Set the ignore_errors_on_exit config variable to 1 to set this behaviour
      -- Use with the ignore_warnings_on_exit config variable to never return a non-zero exit code
    - Added Generic DisallowLongArraySyntaxSniff to enforce the use of the PHP short array syntax (request #483)
      -- Thanks to Xaver Loppenstedt for helping with tests
    - Added Generic DisallowShortArraySyntaxSniff to ban the use of the PHP short array syntax (request #483)
      -- Thanks to Xaver Loppenstedt for helping with tests
    - Generic ScopeIndentSniff no longer does exact checking for content inside parenthesis (request #528)
      -- Only applies to custom coding standards that set the "exact" flag to TRUE
    - Squiz ConcatenationSpacingSniff now has a setting to ignore newline characters around operators (request #511)
        -- Default remains FALSE, so newlines are not allowed
        -- Override the "ignoreNewlines" setting in a ruleset.xml file to change
    - Squiz InlineCommentSniff no longer checks the last char of a comment if the first char is not a letter (request #505)
    - The Squiz standard has increased the max padding for statement alignment from 12 to 20
    - Fixed bug #479 : Yielded values are not recognised as returned values in Squiz FunctionComment sniff
    - Fixed bug #512 : Endless loop whilst parsing mixture of control structure styles
    - Fixed bug #515 : Spaces in JS block incorrectly flagged as indentation error
    - Fixed bug #523 : Generic ScopeIndent errors for IF in FINALLY
    - Fixed bug #527 : Closure inside IF statement is not tokenized correctly
    - Fixed bug #529 : Squiz.Strings.EchoedStrings gives false positive when echo'ing using an inline condition
    - Fixed bug #537 : Using --config-set is breaking phpcs.phar
    - Fixed bug #543 : SWITCH with closure in condition generates inline control structure error
    - Fixed bug #551 : Multiple catch blocks not checked in Squiz.ControlStructures.ControlSignature sniff
    - Fixed bug #554 : ScopeIndentSniff causes errors when encountering an unmatched parenthesis
    - Fixed bug #558 : PHPCBF adds brace for ELSE IF split over multiple lines
    - Fixed bug #564 : Generic MultipleStatementAlignment sniff reports incorrect errors for multiple assignments on a single line
    </notes>
  </release>
  <release>
   <version>
    <release>2.3.0</release>
    <api>2.3.0</api>
   </version>
   <stability>
    <release>stable</release>
    <api>stable</api>
   </stability>
   <date>2015-03-04</date>
   <license uri="https://github.com/squizlabs/PHP_CodeSniffer/blob/master/licence.txt">BSD License</license>
   <notes>
    - The existence of the main config file is now cached to reduce is_file() calls when it doesn't exist (request #486)
    - Abstract classes inside the Sniffs directory are now ignored even if they are named [Name]Sniff.php (request #476)
      -- Thanks to David Vernet for the patch
    - PEAR and Squiz FileComment sniffs no longer have @ in their error codes
      -- e.g., PEAR.Commenting.FileComment.Duplicate@categoryTag becomes PEAR.Commenting.FileComment.DuplicateCategoryTag
      -- e.g., Squiz.Commenting.FileComment.Missing@categoryTag becomes Squiz.Commenting.FileComment.MissingCategoryTag
    - PEAR MultiLineConditionSniff now allows comment lines inside multi-line IF statement conditions
      -- Thanks to Klaus Purer for the patch
    - Generic ForbiddenFunctionsSniff now supports setting null replacements in ruleset files (request #263)
    - Generic opening function brace sniffs now support checking of closures
      -- Set the checkClosures property to TRUE (default is FALSE) in your ruleset.xml file to enable this
      -- Can also set the checkFunctions property to FALSE (default is TRUE) in your ruleset.xml file to only check closures
      -- Affects OpeningFunctionBraceBsdAllmanSniff and OpeningFunctionBraceKernighanRitchieSniff
    - Generic OpeningFunctionBraceKernighanRitchieSniff can now fix all the errors it finds
    - Generic OpeningFunctionBraceKernighanRitchieSniff now allows empty functions with braces next to each other
    - Generic OpeningFunctionBraceBsdAllmanSniff now allows empty functions with braces next to each other
    - Improved auto report width for the "full" report
    - Improved conflict detection during auto fixing
    - Generic ScopeIndentSniff is no longer confused by empty closures
    - Squiz ControlSignatureSniff now always ignores comments (fixes bug #490)
      -- Include the Squiz.Commenting.PostStatementComment sniff in your ruleset.xml to ban these comments again
    - Squiz OperatorSpacingSniff no longer throws errors for code in the form ($foo || -1 === $bar)
    - Fixed errors tokenizing T_ELSEIF tokens on HHVM 3.5
    - Squiz ArrayDeclarationSniff is no longer tricked by comments after array values
    - PEAR IncludingFileSniff no longer produces invalid code when removing parenthesis from require/include statements
    - Fixed bug #415 : The @codingStandardsIgnoreStart has no effect during fixing
    - Fixed bug #432 : Properties of custom sniffs cannot be configured
    - Fixed bug #453 : PSR2 standard does not allow closing tag for mixed PHP/HTML files
    - Fixed bug #457 : FunctionCallSignature sniffs do not support here/nowdoc syntax and can cause syntax error when fixing
    - Fixed bug #466 : PropertyLabelSpacing JS fixer issue when there is no space after colon
    - Fixed bug #473 : Writing a report for an empty folder to existing file includes the existing contents
    - Fixed bug #485 : PHP notice in Squiz.Commenting.FunctionComment when checking malformed @throws comment
    - Fixed bug #491 : Generic InlineControlStructureSniff can correct with missing semicolon
      -- Thanks to Jesse Donat for the patch
    - Fixed bug #492 : Use statements don't increase the scope indent
    - Fixed bug #493 : PSR1_Sniffs_Methods_CamelCapsMethodNameSniff false positives for some magic method detection
      -- Thanks to Andreas Möller for the patch
    - Fixed bug #496 : Closures in PSR2 are not checked for a space after the function keyword
    - Fixed bug #497 : Generic InlineControlStructureSniff does not support alternative SWITCH syntax
    - Fixed bug #500 : Functions not supported as values in Squiz ArrayDeclaration sniff
    - Fixed bug #501 : ScopeClosingBrace and ScopeIndent conflict with closures used as array values
      -- Generic ScopeIndentSniff may now report fewer errors for closures, but perform the same fixes
    - Fixed bug #502 : PSR1 SideEffectsSniff sees declare() statements as side effects
    </notes>
  </release>
  <release>
   <version>
    <release>2.2.0</release>
    <api>2.2.0</api>
   </version>
   <stability>
    <release>stable</release>
    <api>stable</api>
   </stability>
   <date>2015-01-22</date>
   <license uri="https://github.com/squizlabs/PHP_CodeSniffer/blob/master/licence.txt">BSD License</license>
   <notes>
    - Added (hopefully) tastefully used colors to report and progress output for the phpcs command
      -- Use the --colors command line argument to use colors in output
      -- Use the command "phpcs --config-set colors true" to turn colors on by default
      -- Use the --no-colors command line argument to turn colors off when the config value is set
    - Added support for using the full terminal width for report output
      -- Use the --report-width=auto command line argument to auto-size the reports
      -- Use the command "phpcs --config-set report_width auto" to use auto-sizing by default
    - Reports will now size to fit inside the report width setting instead of always using padding to fill the space
    - If no files or standards are specified, PHPCS will now look for a phpcs.xml file in the current directory
      -- This file has the same format as a standard ruleset.xml file
      -- The phpcs.xml file should specify (at least) files to process and a standard/sniffs to use
      -- Useful for running the phpcs and phpcbf commands without any arguments at the top of a repository
    - Default file paths can now be specified in a ruleset.xml file using the "file" tag
      -- File paths are only processed if no files were specified on the command line
    - Extensions specified on the CLI are now merged with those set in ruleset.xml files
      -- Previously, the ruleset.xml file setting replaced the CLI setting completely
    - Squiz coding standard now requires lowercase PHP constants (true, false and null)
      -- Removed Squiz.NamingConventions.ConstantCase sniff as the rule is now consistent across PHP and JS files
    - Squiz FunctionOpeningBraceSpaceSniff no longer does additional checks for JS functions
      -- PHP and JS functions and closures are now treated the same way
    - Squiz MultiLineFunctionDeclarationSniff now supports JS files
    - Interactive mode no longer breaks if you also specify a report type on the command line
    - PEAR InlineCommentSniff now fixes the Perl-style comments that it finds (request #375)
    - PSR2 standard no longer fixes the placement of docblock open tags as comments are excluded from this standard
    - PSR2 standard now sets a default tab width of 4 spaces
    - Generic DocCommentSniff now only disallows lowercase letters at the start of a long/short comment (request #377)
      -- All non-letter characters are now allowed, including markdown special characters and numbers
    - Generic DisallowMultipleStatementsSniff now allows multiple open/close tags on the same line (request #423)
    - Generic CharacterBeforePHPOpeningTagSniff now only checks the first PHP tag it finds (request #423)
    - Generic CharacterBeforePHPOpeningTagSniff now allows a shebang line at the start of the file (request #20481)
    - Generic InlineHTMLUnitTest now allows a shebang line at the start of the file (request #20481)
    - PEAR ObjectOperatorIndentSniff now only checks object operators at the start of a line
    - PEAR FileComment and ClassComment sniffs no longer have @ in their error codes
      -- E.g., PEAR.Commenting.FileComment.Missing@categoryTag becomes PEAR.Commenting.FileComment.MissingCategoryTag
      -- Thanks to Grzegorz Rygielski for the patch
    - Squiz ControlStructureSpacingSniff no longer enforces a blank line before CATCH statements
    - Squiz FunctionCommentSniff now fixes the return type in the @return tag (request #392)
    - Squiz BlockCommentSniff now only disallows lowercase letters at the start of the comment
    - Squiz InlineCommentSniff now only disallows lowercase letters at the start of the comment
    - Squiz OperatorSpacingSniff now has a setting to ignore newline characters around operators (request #348)
      -- Default remains FALSE, so newlines are not allowed
      -- Override the "ignoreNewlines" setting in a ruleset.xml file to change
    - PSR2 ControlStructureSpacingSniff now checks for, and fixes, newlines after the opening parenthesis
    - Added a markdown document generator (--generator=markdown to use)
      -- Thanks to Stefano Kowalke for the contribution
    - Fixed bug #379 : Squiz.Arrays.ArrayDeclaration.NoCommaAfterLast incorrectly detects comments
    - Fixed bug #382 : JS tokenizer incorrect for inline conditionally created immediately invoked anon function
    - Fixed bug #383 : Squiz.Arrays.ArrayDeclaration.ValueNoNewline incorrectly detects nested arrays
    - Fixed bug #386 : Undefined offset in Squiz.FunctionComment sniff when param has no comment
    - Fixed bug #390 : Indentation of non-control structures isn't adjusted when containing structure is fixed
    - Fixed bug #400 : InlineControlStructureSniff fails to fix when statement has no semicolon
    - Fixed bug #401 : PHPCBF no-patch option shows an error when there are no fixable violations in a file
    - Fixed bug #405 : The "Squiz.WhiteSpace.FunctionSpacing" sniff removes class "}" during fixing
    - Fixed bug #407 : PEAR.ControlStructures.MultiLineCondition doesn't account for comments at the end of lines
    - Fixed bug #410 : The "Squiz.WhiteSpace.MemberVarSpacing" not respecting "var"
    - Fixed bug #411 : Generic.WhiteSpace.ScopeIndent.Incorrect - false positive with multiple arrays in argument list
    - Fixed bug #412 : PSR2 multi-line detection doesn't work for inline IF and string concats
    - Fixed bug #414 : Squiz.WhiteSpace.MemberVarSpacing - inconsistent checking of member vars with comment
    - Fixed bug #433 : Wrong detection of Squiz.Arrays.ArrayDeclaration.KeyNotAligned when key contains space
    - Fixed bug #434 : False positive for spacing around "=>" in inline array within foreach
    - Fixed bug #452 : Ruleset exclude-pattern for specific sniff code ignored when using CLI --ignore option
    - Fixed bug #20482 : Scope indent sniff can get into infinite loop when processing a parse error
    </notes>
  </release>
  <release>
   <version>
    <release>2.1.0</release>
    <api>2.1.0</api>
   </version>
   <stability>
    <release>stable</release>
    <api>stable</api>
   </stability>
   <date>2014-12-18</date>
   <license uri="https://github.com/squizlabs/PHP_CodeSniffer/blob/master/licence.txt">BSD License</license>
   <notes>
    - Time and memory output is now shown if progress information is also shown (request #335)
    - A tilde can now be used to reference a user's home directory in a path to a standard (request #353)
    - Added PHP_CodeSniffer_File::findStartOfStatement() to find the first non-whitespace token in a statement
      -- Possible alternative for code using PHP_CodeSniffer_File::findPrevious() with the local flag set
    - Added PHP_CodeSniffer_File::findEndOfStatement() to find the last non-whitespace token in a statement
      -- Possible alternative for code using PHP_CodeSniffer_File::findNext() with the local flag set
    - Generic opening function brace sniffs now ensure the opening brace is the last content on the line
      -- Affects OpeningFunctionBraceBsdAllmanSniff and OpeningFunctionBraceKernighanRitchieSniff
      -- Also enforced in PEAR FunctionDeclarationSniff and Squiz MultiLineFunctionDeclarationSniff
    - Generic DisallowTabIndentSniff now replaces tabs everywhere it finds them, except in strings and here/now docs
    - Generic EmptyStatementSniff error codes now contain the type of empty statement detected (request #314)
      -- All messages generated by this sniff are now errors (empty CATCH was previously a warning)
      -- Message code Generic.CodeAnalysis.EmptyStatement.NotAllowed has been removed
      -- Message code Generic.CodeAnalysis.EmptyStatement.NotAllowedWarning has been removed
      -- New message codes have the format Generic.CodeAnalysis.EmptyStatement.Detected[TYPE]
      -- Example code is Generic.CodeAnalysis.EmptyStatement.DetectedCATCH
      -- You can now use a custom ruleset to change messages to warnings and to exclude them
    - PEAR and Squiz FunctionCommentSniffs no longer ban @return tags for constructors and destructors
      -- Removed message PEAR.Commenting.FunctionComment.ReturnNotRequired
      -- Removed message Squiz.Commenting.FunctionComment.ReturnNotRequired
      -- Change initiated by request #324 and request #369
    - Squiz EmptyStatementSniff has been removed
      -- Squiz standard now includes Generic EmptyStatementSniff and turns off the empty CATCH error
    - Squiz ControlSignatureSniff fixes now retain comments between the closing parenthesis and open brace
    - Squiz SuperfluousWhitespaceSniff now checks for extra blank lines inside closures
      -- Thanks to Sertan Danis for the patch
    - Squiz ArrayDeclarationSniff now skips function calls while checking multi-line arrays
    - Fixed bug #337 : False positive with anonymous functions in Generic_Sniffs_WhiteSpace_ScopeIndentSniff
    - Fixed bug #339 : reformatting brace location can result in broken code
    - Fixed bug #342 : Nested ternary operators not tokenized correctly
    - Fixed bug #345 : Javascript regex not tokenized when inside array
    - Fixed bug #346 : PHP path can't be determined in some cases in "phpcs.bat" (on Windows XP)
    - Fixed bug #358 : False positives for Generic_Sniffs_WhiteSpace_ScopeIndentSniff
    - Fixed bug #361 : Sniff-specific exclude patterns don't work for Windows
    - Fixed bug #364 : Don't interpret "use function" as declaration
    - Fixed bug #366 : phpcbf with PSR2 errors on control structure alternative syntax
    - Fixed bug #367 : Nested Anonymous Functions Causing False Negative
    - Fixed bug #371 : Shorthand binary cast causes tokenizer errors
      -- New token T_BINARY_CAST added for the b"string" cast format (the 'b' is the T_BINARY_CAST token)
    - Fixed bug #372 : phpcbf parse problem, wrong brace placement for inline IF
    - Fixed bug #373 : Double quote usage fix removing too many double quotes
    - Fixed bug #20196 : 1.5.2 breaks scope_closer position
    </notes>
  </release>
  <release>
   <version>
    <release>2.0.0</release>
    <api>2.0.0</api>
   </version>
   <stability>
    <release>stable</release>
    <api>stable</api>
   </stability>
   <date>2014-12-05</date>
   <license uri="https://github.com/squizlabs/PHP_CodeSniffer/blob/master/licence.txt">BSD License</license>
   <notes>
    - JS tokenizer now sets functions as T_CLOSUREs if the function is anonymous
    - JS tokenizer now sets all objects to T_OBJECT
      -- Object end braces are set to a new token T_CLOSE_OBJECT
      -- T_OBJECT tokens no longer act like scopes; i.e., they have no condition/opener/closer
      -- T_PROPERTY tokens no longer act like scopes; i.e., they have no condition/opener/closer
      -- T_OBJECT tokens have a bracket_closer instead, which can be used to find the ending
      -- T_CLOSE_OBJECT tokens have a bracket_opener
    - Improved regular expression detection in the JS tokenizer
    - You can now get PHP_CodeSniffer to ignore a single line by putting @codingStandardsIgnoreLine in a comment
      -- When the comment is found, the comment line and the following line will be ignored
      -- Thanks to Andy Bulford for the contribution
    - PHPCBF now prints output when it is changing into directories
    - Improved conflict detection during auto fixing
    - The -vvv command line argument will now output the current file content for each loop during fixing
    - Generic ScopeIndentSniff now checks that open/close PHP tags are aligned to the correct column
    - PEAR FunctionCallSignatureSniff now checks indent of closing parenthesis even if it is not on a line by itself
    - PEAR FunctionCallSignatureSniff now supports JS files
    - PEAR MultiLineConditionSniff now supports JS files
    - Squiz DocCommentAlignmentSniff now supports JS files
    - Fixed a problem correcting the closing brace line in Squiz ArrayDeclarationSniff
    - Fixed a problem auto-fixing the Squiz.WhiteSpace.FunctionClosingBraceSpace.SpacingBeforeNestedClose error
    - Squiz EmbeddedPhpSniff no longer reports incorrect alignment of tags when they are not on new lines
    - Squiz EmbeddedPhpSniff now aligns open tags correctly when moving them onto a new line
    - Improved fixing of arrays with multiple values in Squiz ArrayDeclarationSniff
    - Improved detection of function comments in Squiz FunctionCommentSpacingSniff
    - Improved fixing of lines after cases statements in Squiz SwitchDeclarationSniff
    - Fixed bug #311 : Suppression of function prototype breaks checking of lines within function
    - Fixed bug #320 : Code sniffer identation issue
    - Fixed bug #333 : Nested ternary operators causing problems
    </notes>
  </release>
  <release>
   <version>
    <release>2.0.0RC4</release>
    <api>2.0.0RC4</api>
   </version>
   <stability>
    <release>beta</release>
    <api>beta</api>
   </stability>
   <date>2014-11-07</date>
   <license uri="https://github.com/squizlabs/PHP_CodeSniffer/blob/master/licence.txt">BSD License</license>
   <notes>
    - JS tokenizer now detects xor statements correctly
    - Improved detection of properties and objects in the JS tokenizer
    - Generic ScopeIndentSniff can now fix indents using tabs instead of spaces
      -- Set the tabIndent property to TRUE in your ruleset.xml file to enable this
      -- It is important to also set a tab-width setting, either in the ruleset or on the command line, for accuracy
    - Generic ScopeIndentSniff now checks and auto-fixes JS files
    - Generic DisallowSpaceIndentSniff is now able to replace space indents with tab indents during fixing
    - Support for phpcs-only and phpcbf-only attributes has been added to all ruleset.xml elements
      -- Allows parts of the ruleset to only apply when using a specific tool
      -- Useful for doing things like excluding indent fixes but still reporting indent errors
    - Unit tests can now set command line arguments during a test run
      -- Override getCliValues() and pass an array of CLI arguments for each file being tested
    - File-wide sniff properties can now be set using T_INLINE_HTML content during unit test runs
      -- Sniffs that start checking at the open tag can only, normally, have properties set using a ruleset
    - Generic ConstructorNameSniff no longer errors for PHP4 style constructors when __construct() is present
      -- Thanks to Thibaud Fabre for the patch
    - Generic DocCommentSniff now checks that the end comment tag is on a new line
    - Generic MultipleStatementAlignmentSniff no longer skips assignments for closures
    - Squiz DocCommentAlignment sniff now has better checking for single line doc block
    - Running unit tests with the -v CLI argument no longer generates PHP errors
    - Fixed bug #295 : ScopeIndentSniff hangs when processing nested closures
    - Fixed bug #298 : False positive in ScopeIndentSniff when anonymous functions are used with method chaining
    - Fixed bug #302 : Fixing code in Squiz InlineComment sniff can remove some comment text
    - Fixed bug #303 : Open and close tag on same line can cause a PHP notice checking scope indent
    - Fixed bug #306 : File containing only a namespace declaration raises undefined index notice
    - Fixed bug #307 : Conditional breaks in case statements get incorrect indentions
    - Fixed bug #308 : Squiz InlineIfDeclarationSniff fails on ternary operators inside closure
    - Fixed bug #310 : Variadics not recognized by tokenizer
    </notes>
  </release>
  <release>
   <version>
    <release>2.0.0RC3</release>
    <api>2.0.0RC3</api>
   </version>
   <stability>
    <release>beta</release>
    <api>beta</api>
   </stability>
   <date>2014-10-16</date>
   <license uri="https://github.com/squizlabs/PHP_CodeSniffer/blob/master/licence.txt">BSD License</license>
   <notes>
    - Improved default output for PHPCBF and removed the options to print verbose and progress output
    - If a .fixed file is supplied for a unit test file, the auto fixes will be checked against it during testing
      -- See Generic ScopeIndentUnitTest.inc and ScopeIndentUnitTest.inc.fixed for an example
    - Fixer token replacement methods now return TRUE if the change was accepted and FALSE if rejected
    - The --config-show command now pretty-prints the config values
      -- Thanks to Ken Guest for the patch
    - Setting and removing config values now catches exceptions if the config file is not writable
      -- Thanks to Ken Guest for the patch
    - Setting and removing config values now prints a message to confirm the action and show old values
    - Generic ScopeIndentSniff has been completely rewritten to improve fixing and embedded PHP detection
    - Generic DisallowTabIndent and DisallowSpaceIndent sniffs now detect indents at the start of block comments
    - Generic DisallowTabIndent and DisallowSpaceIndent sniffs now detect indents inside multi-line strings
    - Generic DisallowTabIndentSniff now replaces tabs inside doc block comments
    - Squiz ControlStructureSpacingSniff error codes have been corrected; they were reversed
    - Squiz EmbeddedPhpSniff now checks open and close tag indents and fixes some errors
    - Squiz FileCommentSniff no longer throws incorrect blank line before comment errors in JS files
    - Squiz ClassDeclarationSniff now has better checking for blank lines after a closing brace
    - Removed error Squiz.Classes.ClassDeclaration.NoNewlineAfterCloseBrace (request #285)
      -- Already handled by Squiz.Classes.ClassDeclaration.CloseBraceSameLine
    - Fixed bug #280 : The --config-show option generates error when there is no config file
    </notes>
  </release>
  <release>
   <version>
    <release>2.0.0RC2</release>
    <api>2.0.0RC2</api>
   </version>
   <stability>
    <release>beta</release>
    <api>beta</api>
   </stability>
   <date>2014-09-26</date>
   <license uri="https://github.com/squizlabs/PHP_CodeSniffer/blob/master/licence.txt">BSD License</license>
   <notes>
    - Minified JS and CSS files are now detected and skipped (fixes bug #252 and bug #19899)
      -- A warning will be added to the file so it can be found in the report and ignored in the future
    - Fixed incorrect length of JS object operator tokens
    - PHP tokenizer no longer converts class/function names to special tokens types
      -- Class/function names such as parent and true would become special tokens such as T_PARENT and T_TRUE
    - PHPCS can now exit with 0 if only warnings were found (request #262)
      -- Set the ignore_warnings_on_exit config variable to 1 to set this behaviour
      -- Default remains at exiting with 0 only if no errors and no warnings were found
      -- Also changes return value of PHP_CodeSniffer_Reporting::printReport()
    - Rulesets can now set associative array properties
      -- property name="[property]" type="array" value="foo=>bar,baz=>qux"
    - Generic ForbiddenFunctionsSniff now has a public property called forbiddenFunctions (request #263)
      -- Override the property in a ruleset.xml file to define forbidden functions and their replacements
      -- A replacement of NULL indicates that no replacement is available
      -- e.g., value="delete=>unset,print=>echo,create_function=>null"
      -- Custom sniffs overriding this one will need to change the visibility of their member var
    - Improved closure support in Generic ScopeIndentSniff
    - Improved indented PHP tag support in Generic ScopeIndentSniff
    - Improved fixing of mixed line indents in Generic ScopeIndentSniff
    - Added conflict detection to the file fixer
      -- If 2 sniffs look to be conflicting, one change will be ignored to allow a fix to occur
    - Generic CamelCapsFunctionNameSniff now ignores a single leading underscore
      -- Thanks to Alex Slobodiskiy for the patch
    - Standards can now be located within hidden directories (further fix for bug #20323)
      -- Thanks to Klaus Purer for the patch
    - Sniff ignore patterns now replace Win dir separators like file ignore patterns already did
    - Exclude patterns now use backtick delimiters, allowing all special characters to work correctly again
      -- Thanks to Jeremy Edgell for the patch
    - Errors converted to warnings in a ruleset (and vice versa) now retain their fixable status
      -- Thanks to Alexander Obuhovich for the patch
    - Squiz ConcatenationSpacingSniff now has a setting to specify how many spaces there should around concat operators
      -- Default remains at 0
      -- Override the "spacing" setting in a ruleset.xml file to change
    - Added auto-fixes for Squiz InlineCommentSniff
    - Generic DocCommentSniff now correctly fixes additional blank lines at the end of a comment
    - Squiz OperatorBracketSniff now correctly fixes operations that include arrays
    - Zend ClosingTagSniff fix now correctly leaves closing tags when followed by HTML
    - Added Generic SyntaxSniff to check for syntax errors in PHP files
      -- Thanks to Blaine Schmeisser for the contribution
    - Added Generic OneTraitPerFileSniff to check that only one trait is defined in each file
      -- Thanks to Alexander Obuhovich for the contribution
    - Squiz DiscouragedFunctionsSniff now warns about var_dump()
    - PEAR ValidFunctionNameSniff no longer throws an error for _()
    - Squiz and PEAR FunctionCommentSniffs now support _()
    - Generic DisallowTabIndentSniff now checks for, and fixes, mixed indents again
    - Generic UpperCaseConstantSniff and LowerCaseConstantSniff now ignore function names
    - Fixed bug #243 : Missing DocBlock not detected
    - Fixed bug #248 : FunctionCommentSniff expects ampersand on param name
    - Fixed bug #265 : False positives with type hints in ForbiddenFunctionsSniff
    - Fixed bug #20373 : Inline comment sniff tab handling way
    - Fixed bug #20377 : Error when trying to execute phpcs with report=json
    - Fixed bug #20378 : Report appended to existing file if no errors found in run
    - Fixed bug #20381 : Invalid "Comment closer must be on a new line"
      -- Thanks to Brad Kent for the patch
    - Fixed bug #20402 : SVN pre-commit hook fails due to unknown argument error
    </notes>
  </release>
  <release>
   <version>
    <release>2.0.0RC1</release>
    <api>2.0.0RC1</api>
   </version>
   <stability>
    <release>beta</release>
    <api>beta</api>
   </stability>
   <date>2014-08-06</date>
   <license uri="https://github.com/squizlabs/PHP_CodeSniffer/blob/master/licence.txt">BSD License</license>
   <notes>
    - PHPCBF will now fix incorrect newline characters in a file
    - PHPCBF now exists cleanly when there are no errors to fix
    - Added phpcbf.bat file for Windows
    - Verbose option no longer errors when using a phar file with a space in the path
    - Fixed a reporting error when using HHVM
      -- Thanks to Martins Sipenko for the patch
    - addFixableError() and addFixableWarning() now only return true if the fixer is enabled
      -- Saves checking ($phpcsFile->fixer->enabled === true) before every fix
    - Added addErrorOnLine() and addWarningOnLine() to add a non-fixable violation to a line at column 1
      -- Useful if you are generating errors using an external tool or parser and only know line numbers
      -- Thanks to Ondřej Mirtes for the patch
    - CSS tokenizer now identifies embedded PHP code using the new T_EMBEDDED_PHP token type
      -- The entire string of PHP is contained in a single token
    - PHP tokenizer contains better detection of short array syntax
    - Unit test runner now also test any standards installed under the installed_paths config var
    - Exclude patterns now use {} delimiters, allowing the | special character to work correctly again
    - The filtering component of the --extensions argument is now ignored again when passing filenames
      -- Can still be used to specify a custom tokenizer for each extension when passing filenames
      -- If no tokenizer is specified, default values will be used for common file extensions
    - Diff report now produces relative paths on Windows, where possible (further fix for bug #20234)
    - If a token's content has been modified by the tab-width setting, it will now have an orig_content in the tokens array
    - Generic DisallowSpaceIndent and DisallowTabIndent sniffs now check original indent content even when tab-width is set
      -- Previously, setting --tab-width would force both to check the indent as spaces
    - Fixed a problem where PHPCBF could replace tabs with too many spaces when changing indents
    - Fixed a problem that could occur with line numbers when using HHVM to check files with Windows newline characters
    - Removed use of sys_get_temp_dir() as this is not supported by the min PHP version
    - Squiz ArrayDeclarationSniff now supports short array syntax
    - Squiz ControlSignatureSniff no longer uses the Abstract Pattern sniff
      -- If you are extending this sniff, you'll need to rewrite your code
      -- The rewrite allows this sniff to fix all control structure formatting issues it finds
    - The installed_paths config var now accepts relative paths
      -- The paths are relative to the PHP_CodeSniffer install directory
      -- Thanks to Weston Ruter for the patch
    - Generic ScopeIndentSniff now accounts for different open tag indents
    - PEAR FunctionDeclarationSniff now ignores short arrays when checking indent
      -- Thanks to Daniel Tschinder for the patch
    - PSR2 FunctionCallSignatureSniff now treats multi-line strings as a single-line argument, like arrays and closures
      -- Thanks to Dawid Nowak for the patch
    - PSR2 UseDeclarationSniff now checks for a single space after the USE keyword
    - Generic ForbiddenFunctionsSniff now detects calls to functions in the global namespace
      -- Thanks to Ole Martin Handeland for the patch
    - Generic LowerCaseConstantSniff and UpperCaseConstantSniff now ignore namespaces beginning with TRUE/FALSE/NULL
      -- Thanks to Renan Gonçalves for the patch
    - Squiz InlineCommentSniff no longer requires a blank line after post-statement comments (request #20299)
    - Squiz SelfMemberReferenceSniff now works correctly with namespaces
    - Squiz FunctionCommentSniff is now more relaxed when checking namespaced type hints
    - Tab characters are now encoded in abstract pattern errors messages
      -- Thanks to Blaine Schmeisser for the patch
    - Invalid sniff codes passed to --sniffs now show a friendly error message (request #20313)
    - Generic LineLengthSniff now shows a warning if the iconv module is disabled (request #20314)
    - Source report no longer shows errors if category or sniff names ends in an uppercase error
      -- Thanks to Jonathan Marcil for the patch
    - Fixed bug #20261 : phpcbf has an endless fixing loop
    - Fixed bug #20268 : Incorrect documentation titles in PEAR documentation
    - Fixed bug #20296 : new array notion in function comma check fails
    - Fixed bug #20297 : phar does not work when renamed it to phpcs
    - Fixed bug #20307 : PHP_CodeSniffer_Standards_AbstractVariableSniff analyze traits
    - Fixed bug #20308 : Squiz.ValidVariableNameSniff - wrong variable usage
    - Fixed bug #20309 : Use "member variable" term in sniff "processMemberVar" method
    - Fixed bug #20310 : PSR2 does not check for space after function name
    - Fixed bug #20322 : Display rules set to type=error even when suppressing warnings
    - Fixed bug #20323 : PHPCS tries to load sniffs from hidden directories
    - Fixed bug #20346 : Fixer endless loop with Squiz.CSS sniffs
    - Fixed bug #20355 : No sniffs are registered with PHAR on Windows
    </notes>
  </release>
  <release>
   <version>
    <release>2.0.0a2</release>
    <api>2.0.0a2</api>
   </version>
   <stability>
    <release>alpha</release>
    <api>alpha</api>
   </stability>
   <date>2014-05-01</date>
   <license uri="https://github.com/squizlabs/PHP_CodeSniffer/blob/master/licence.txt">BSD License</license>
   <notes>
    - Added report type --report=info to show information about the checked code to make building a standard easier
      -- Checks a number of things, such as what line length you use, and spacing are brackets, but not everything
      -- Still highly experimental
    - Generic LineLengthSniff now shows warnings for long lines referring to licence and VCS information
      -- It previously ignored these lines, but at the expense of performance
    - Generic DisallowTabIndent and DisallowSpaceIndent sniffs no longer error when detecting mixed indent types
      -- Only the first type of indent found on a line (space or indent) is considered
    - Lots of little performance improvements that can add up to a substantial saving over large code bases
      -- Added a "length" array index to tokens so you don't need to call strlen() of them, or deal with encoding
      -- Can now use isset() to find tokens inside the PHP_CodeSniffer_Tokens static vars instead of in_array()
    - Custom reports can now specify a $recordErrors member var; this previously only worked for built-in reports
      -- When set to FALSE, error messages will not be recorded and only totals will be returned
      -- This can save significant memory while processing a large code base
    - Removed dependence on PHP_Timer
    - PHP tokenizer now supports DEFAULT statements opened with a T_SEMICOLON
    - The Squiz and PHPCS standards have increased the max padding for statement alignment from 8 to 12
    - Squiz EchoedStringsSniff now supports statments without a semicolon, such as PHP embedded in HTML
    - Squiz DoubleQuoteUsageSniff now properly replaces escaped double quotes when fixing a doubled quoted string
    - Improved detection of nested IF statements that use the alternate IF/ENDIF syntax
    - PSR1 CamelCapsMethodNameSniff now ignores magic methods
      -- Thanks to Eser Ozvataf for the patch
    - PSR1 SideEffectsSniff now ignores methods named define()
    - PSR1 and PEAR ClassDeclarationSniffs now support traits (request #20208)
    - PSR2 ControlStructureSpacingSniff now allows newlines before/after parentheses
      -- Thanks to Maurus Cuelenaere for the patch
    - PSR2 ControlStructureSpacingSniff now checks TRY and CATCH statements
    - Squiz SuperfluousWhitespaceSniff now detects whitespace at the end of block comment lines
      -- Thanks to Klaus Purer for the patch
    - Squiz LowercasePHPFunctionsSniff no longer reports errors for namespaced functions
      -- Thanks to Max Galbusera for the patch
    - Squiz SwitchDeclarationSniff now allows exit() as a breaking statement for case/default
    - Squiz ValidVariableNameSniff and Zend ValidVariableNameSniff now ignore additional PHP reserved vars
      -- Thanks to Mikuláš Dítě and Adrian Crepaz for the patch
    - Sniff code Squiz.WhiteSpace.MemberVarSpacing.After changed to Squiz.WhiteSpace.MemberVarSpacing.Incorrect (request #20241)
    - Fixed bug #20200 : Invalid JSON produced with specific error message
    - Fixed bug #20204 : Ruleset exclude checks are case sensitive
    - Fixed bug #20213 : Invalid error, Inline IF must be declared on single line
    - Fixed bug #20225 : array_merge() that takes more than one line generates error
    - Fixed bug #20230 : Squiz ControlStructureSpacing sniff assumes specific condition formatting
    - Fixed bug #20234 : phpcbf patch command absolute paths
    - Fixed bug #20240 : Squiz block comment sniff fails when newline present
    - Fixed bug #20247 : The Squiz.WhiteSpace.ControlStructureSpacing sniff and do-while
      -- Thanks to Alexander Obuhovich for the patch
    - Fixed bug #20248 : The Squiz_Sniffs_WhiteSpace_ControlStructureSpacingSniff sniff and empty scope
    - Fixed bug #20252 : Unitialized string offset when package name starts with underscore
    </notes>
  </release>
  <release>
   <version>
    <release>2.0.0a1</release>
    <api>2.0.0a1</api>
   </version>
   <stability>
    <release>alpha</release>
    <api>alpha</api>
   </stability>
   <date>2014-02-05</date>
   <license uri="https://github.com/squizlabs/PHP_CodeSniffer/blob/master/licence.txt">BSD License</license>
   <notes>
    - Added the phpcbf script to automatically fix many errors found by the phpcs script
    - Added report type --report=diff to show suggested changes to fix coding standard violations
    - The --report argument now allows for custom reports to be used
      -- Use the full path to your custom report class as the report name
    - The --extensions argument is now respected when passing filenames; not just with directories
    - The --extensions argument now allows you to specify the tokenizer for each extension
      -- e.g., --extensions=module/php,es/js
    - Command line arguments can now be set in ruleset files
      -- e.g., arg name="report" value="summary" (print summary report; same as --report=summary)
      -- e.g., arg value="sp" (print source and progress information; same as -sp)
      -- The -vvv, --sniffs, --standard and -l command line arguments cannot be set in this way
    - Sniff process() methods can not optionally return a token to ignore up to
      -- If returned, the sniff will not be executed again until the passed token is reached in the file
      -- Useful if you are looking for tokens like T_OPEN_TAG but only want to process the first one
    - Removed the comment parser classes and replaced it with a simple comment tokenier
      -- T_DOC_COMMENT tokens are now tokenized into T_DOC_COMMENT_* tokens so they can be used more easily
      -- This change requires a significant rewrite of sniffs that use the comment parser
      -- This change requires minor changes to sniffs that listen for T_DOC_COMMENT tokens directly
    - Added Generic DocCommentSniff to check generic doc block formatting
      -- Removed doc block formatting checks from PEAR ClassCommentSniff
      -- Removed doc block formatting checks from PEAR FileCommentSniff
      -- Removed doc block formatting checks from PEAR FunctionCommentSniff
      -- Removed doc block formatting checks from Squiz ClassCommentSniff
      -- Removed doc block formatting checks from Squiz FileCommentSniff
      -- Removed doc block formatting checks from Squiz FunctionCommentSniff
      -- Removed doc block formatting checks from Squiz VariableCommentSniff
    - Squiz DocCommentAlignmentSniff has had its error codes changed
      -- NoSpaceBeforeTag becomes NoSpaceAfterStar
      -- SpaceBeforeTag becomes SpaceAfterStar
      -- SpaceBeforeAsterisk becomes SpaceBeforeStar
    - Generic MultipleStatementAlignment now aligns assignments within a block so they fit within their max padding setting
      -- The sniff previously requested the padding as 1 space if max padding was exceeded
      -- It now aligns the assignment with surrounding assignments if it can
      -- Removed property ignoreMultiline as multi-line assignments are now handled correctly and should not be ignored
    - Squiz FunctionClosingBraceSpaceSniff now requires a blank line before the brace in all cases except function args
    - Added error Squiz.Commenting.ClassComment.SpacingAfter to ensure there are no blank lines after a class comment
    - Added error Squiz.WhiteSpace.MemberVarSpacing.AfterComment to ensure there are no blank lines after a member var comment
      -- Fixes have also been corrected to not strip the member var comment or indent under some circumstances
      -- Thanks to Mark Scherer for help with this fix
    - Added error Squiz.Commenting.FunctionCommentThrowTag.Missing to ensure a throw is documented
    - Removed error Squiz.Commenting.FunctionCommentThrowTag.WrongType
    - Content passed via STDIN can now specify the filename to use so that sniffs can run the correct filename checks
      -- Ensure the first line of the content is: phpcs_input_file: /path/to/file
    - Squiz coding standard now enforces no closing PHP tag at the end of a pure PHP file
    - Squiz coding standard now enforces a single newline character at the end of the file
    - Squiz ClassDeclarationSniff no longer checks for a PHP ending tag after a class definition
    - Squiz ControlStructureSpacingSniff now checks TRY and CATCH statements as well
    - Removed MySource ChannelExceptionSniff
    </notes>
  </release>
  <release>
   <version>
    <release>1.5.6</release>
    <api>1.5.6</api>
   </version>
   <stability>
    <release>stable</release>
    <api>stable</api>
   </stability>
   <date>2014-12-05</date>
   <license uri="https://github.com/squizlabs/PHP_CodeSniffer/blob/master/licence.txt">BSD License</license>
   <notes>
    - JS tokenizer now detects xor statements correctly
    - The --config-show command now pretty-prints the config values
      -- Thanks to Ken Guest for the patch
    - Setting and removing config values now catches exceptions if the config file is not writable
      -- Thanks to Ken Guest for the patch
    - Setting and removing config values now prints a message to confirm the action and show old values
    - You can now get PHP_CodeSniffer to ignore a single line by putting @codingStandardsIgnoreLine in a comment
      -- When the comment is found, the comment line and the following line will be ignored
      -- Thanks to Andy Bulford for the contribution
    - Generic ConstructorNameSniff no longer errors for PHP4 style constructors when __construct() is present
      -- Thanks to Thibaud Fabre for the patch
    - Fixed bug #280 : The --config-show option generates error when there is no config file
    - Fixed bug #306 : File containing only a namespace declaration raises undefined index notice
    - Fixed bug #308 : Squiz InlineIfDeclarationSniff fails on ternary operators inside closure
    - Fixed bug #310 : Variadics not recognized by tokenizer
    - Fixed bug #311 : Suppression of function prototype breaks checking of lines within function
   </notes>
  </release>
  <release>
   <version>
    <release>1.5.5</release>
    <api>1.5.5</api>
   </version>
   <stability>
    <release>stable</release>
    <api>stable</api>
   </stability>
   <date>2014-09-25</date>
   <license uri="https://github.com/squizlabs/PHP_CodeSniffer/blob/master/licence.txt">BSD License</license>
   <notes>
    - PHP tokenizer no longer converts class/function names to special tokens types
      -- Class/function names such as parent and true would become special tokens such as T_PARENT and T_TRUE
    - Improved closure support in Generic ScopeIndentSniff
    - Improved indented PHP tag support in Generic ScopeIndentSniff
    - Generic CamelCapsFunctionNameSniff now ignores a single leading underscore
      -- Thanks to Alex Slobodiskiy for the patch
    - Standards can now be located within hidden directories (further fix for bug #20323)
      -- Thanks to Klaus Purer for the patch
    - Added Generic SyntaxSniff to check for syntax errors in PHP files
      -- Thanks to Blaine Schmeisser for the contribution
    - Squiz DiscouragedFunctionsSniff now warns about var_dump()
    - PEAR ValidFunctionNameSniff no longer throws an error for _()
    - Squiz and PEAR FunctionCommentSnif now support _()
    - Generic UpperCaseConstantSniff and LowerCaseConstantSniff now ignore function names
    - Fixed bug #248 : FunctionCommentSniff expects ampersand on param name
    - Fixed bug #265 : False positives with type hints in ForbiddenFunctionsSniff
    - Fixed bug #20373 : Inline comment sniff tab handling way
    - Fixed bug #20378 : Report appended to existing file if no errors found in run
    - Fixed bug #20381 : Invalid "Comment closer must be on a new line"
      -- Thanks to Brad Kent for the patch
    - Fixed bug #20386 : Squiz.Commenting.ClassComment.SpacingBefore thrown if first block comment
   </notes>
  </release>
  <release>
   <version>
    <release>1.5.4</release>
    <api>1.5.4</api>
   </version>
   <stability>
    <release>stable</release>
    <api>stable</api>
   </stability>
   <date>2014-08-06</date>
   <license uri="https://github.com/squizlabs/PHP_CodeSniffer/blob/master/licence.txt">BSD License</license>
   <notes>
    - Removed use of sys_get_temp_dir() as this is not supported by the min PHP version
    - The installed_paths config var now accepts relative paths
      -- The paths are relative to the PHP_CodeSniffer install directory
      -- Thanks to Weston Ruter for the patch
    - Generic ScopeIndentSniff now accounts for different open tag indents
    - PEAR FunctionDeclarationSniff now ignores short arrays when checking indent
      -- Thanks to Daniel Tschinder for the patch
    - PSR2 FunctionCallSignatureSniff now treats multi-line strings as a single-line argument, like arrays and closures
      -- Thanks to Dawid Nowak for the patch
    - Generic ForbiddenFunctionsSniff now detects calls to functions in the global namespace
      -- Thanks to Ole Martin Handeland for the patch
    - Generic LowerCaseConstantSniff and UpperCaseConstantSniff now ignore namespaces beginning with TRUE/FALSE/NULL
      -- Thanks to Renan Gonçalves for the patch
    - Squiz InlineCommentSniff no longer requires a blank line after post-statement comments (request #20299)
    - Squiz SelfMemberReferenceSniff now works correctly with namespaces
    - Tab characters are now encoded in abstract pattern errors messages
      -- Thanks to Blaine Schmeisser for the patch
    - Invalid sniff codes passed to --sniffs now show a friendly error message (request #20313)
    - Generic LineLengthSniff now shows a warning if the iconv module is disabled (request #20314)
    - Source report no longer shows errors if category or sniff names ends in an uppercase error
      -- Thanks to Jonathan Marcil for the patch
    - Fixed bug #20268 : Incorrect documentation titles in PEAR documentation
    - Fixed bug #20296 : new array notion in function comma check fails
    - Fixed bug #20307 : PHP_CodeSniffer_Standards_AbstractVariableSniff analyze traits
    - Fixed bug #20308 : Squiz.ValidVariableNameSniff - wrong variable usage
    - Fixed bug #20309 : Use "member variable" term in sniff "processMemberVar" method
    - Fixed bug #20310 : PSR2 does not check for space after function name
    - Fixed bug #20322 : Display rules set to type=error even when suppressing warnings
    - Fixed bug #20323 : PHPCS tries to load sniffs from hidden directories
   </notes>
  </release>
  <release>
   <version>
    <release>1.5.3</release>
    <api>1.5.3</api>
   </version>
   <stability>
    <release>stable</release>
    <api>stable</api>
   </stability>
   <date>2014-05-01</date>
   <license uri="https://github.com/squizlabs/PHP_CodeSniffer/blob/master/licence.txt">BSD License</license>
   <notes>
    - Improved detection of nested IF statements that use the alternate IF/ENDIF syntax
    - PHP tokenizer now supports DEFAULT statements opened with a T_SEMICOLON
    - PSR1 CamelCapsMethodNameSniff now ignores magic methods
      -- Thanks to Eser Ozvataf for the patch
    - PSR1 SideEffectsSniff now ignores methods named define()
    - PSR1 and PEAR ClassDeclarationSniffs now support traits (request #20208)
    - PSR2 ControlStructureSpacingSniff now allows newlines before/after parentheses
      -- Thanks to Maurus Cuelenaere for the patch
    - Squiz LowercasePHPFunctionsSniff no longer reports errors for namespaced functions
      -- Thanks to Max Galbusera for the patch
    - Squiz SwitchDeclarationSniff now allows exit() as a breaking statement for case/default
    - Squiz ValidVariableNameSniff and Zend ValidVariableNameSniff now ignore additional PHP reserved vars
      -- Thanks to Mikuláš Dítě and Adrian Crepaz for the patch
    - Sniff code Squiz.WhiteSpace.MemberVarSpacing.After changed to Squiz.WhiteSpace.MemberVarSpacing.Incorrect (request #20241)
    - Fixed bug #20200 : Invalid JSON produced with specific error message
    - Fixed bug #20204 : Ruleset exclude checks are case sensitive
    - Fixed bug #20213 : Invalid error, Inline IF must be declared on single line
    - Fixed bug #20225 : array_merge() that takes more than one line generates error
    - Fixed bug #20230 : Squiz ControlStructureSpacing sniff assumes specific condition formatting
    - Fixed bug #20240 : Squiz block comment sniff fails when newline present
    - Fixed bug #20247 : The Squiz.WhiteSpace.ControlStructureSpacing sniff and do-while
      -- Thanks to Alexander Obuhovich for the patch
    - Fixed bug #20248 : The Squiz_Sniffs_WhiteSpace_ControlStructureSpacingSniff sniff and empty scope
    - Fixed bug #20252 : Unitialized string offset when package name starts with underscore
   </notes>
  </release>
  <release>
   <version>
    <release>1.5.2</release>
    <api>1.5.2</api>
   </version>
   <stability>
    <release>stable</release>
    <api>stable</api>
   </stability>
   <date>2014-02-05</date>
   <license uri="https://github.com/squizlabs/PHP_CodeSniffer/blob/master/licence.txt">BSD License</license>
   <notes>
    - Improved support for the PHP 5.5. classname::class syntax
      -- PSR2 SwitchDeclarationSniff no longer throws errors when this syntax is used in CASE conditions
    - Improved support for negative checks of instanceOf in Squiz ComparisonOperatorUsageSniff
      -- Thanks to Martin Winkel for the patch
    - Generic FunctionCallArgumentSpacingSniff now longer complains about space before comma when using here/nowdocs
      -- Thanks to Richard van Velzen for the patch
    - Generic LowerCaseConstantSniff and UpperCaseConstantSniff now ignore class constants
      -- Thanks to Kristopher Wilson for the patch
    - PEAR FunctionCallSignatureSniff now has settings to specify how many spaces should appear before/after parentheses
      -- Override the 'requiredSpacesAfterOpen' and 'requiredSpacesBeforeClose' settings in a ruleset.xml file to change
      -- Default remains at 0 for both
      -- Thanks to Astinus Eberhard for the patch
    - PSR2 ControlStructureSpacingSniff now has settings to specify how many spaces should appear before/after parentheses
      -- Override the 'requiredSpacesAfterOpen' and 'requiredSpacesBeforeClose' settings in a ruleset.xml file to change
      -- Default remains at 0 for both
      -- Thanks to Astinus Eberhard for the patch
    - Squiz ForEachLoopDeclarationSniff now has settings to specify how many spaces should appear before/after parentheses
      -- Override the 'requiredSpacesAfterOpen' and 'requiredSpacesBeforeClose' settings in a ruleset.xml file to change
      -- Default remains at 0 for both
      -- Thanks to Astinus Eberhard for the patch
    - Squiz ForLoopDeclarationSniff now has settings to specify how many spaces should appear before/after parentheses
      -- Override the 'requiredSpacesAfterOpen' and 'requiredSpacesBeforeClose' settings in a ruleset.xml file to change
      -- Default remains at 0 for both
      -- Thanks to Astinus Eberhard for the patch
    - Squiz FunctionDeclarationArgumentSpacingSniff now has settings to specify how many spaces should appear before/after parentheses
      -- Override the 'requiredSpacesAfterOpen' and 'requiredSpacesBeforeClose' settings in a ruleset.xml file to change
      -- Default remains at 0 for both
      -- Thanks to Astinus Eberhard for the patch
    - Removed UnusedFunctionParameter, CyclomaticComplexity and NestingLevel from the Squiz standard
    - Generic FixmeSniff and TodoSniff now work correctly with accented characters
    - Fixed bug #20145 : Custom ruleset preferences directory over installed standard
    - Fixed bug #20147 : phpcs-svn-pre-commit - no more default error report
    - Fixed bug #20151 : Problem handling "if(): ... else: ... endif;" syntax
    - Fixed bug #20190 : Invalid regex in Squiz_Sniffs_WhiteSpace_SuperfluousWhitespaceSniff
   </notes>
  </release>
  <release>
   <version>
    <release>1.5.1</release>
    <api>1.5.1</api>
   </version>
   <stability>
    <release>stable</release>
    <api>stable</api>
   </stability>
   <date>2013-12-12</date>
   <license uri="https://github.com/squizlabs/PHP_CodeSniffer/blob/master/licence.txt">BSD License</license>
   <notes>
    - Config values can now be set at runtime using the command line argument [--runtime-set key value]
      -- Runtime values are the same as config values, but are not written to the main config file
      -- Thanks to Wim Godden for the patch
    - Config values can now be set in ruleset files
      -- e.g., config name="zend_ca_path" value="/path/to/ZendCodeAnalyzer"
      -- Can not be used to set config values that override command line values, such as show_warnings
      -- Thanks to Jonathan Marcil for helping with the patch
    - Added a new installed_paths config value to allow for the setting of directories that contain standards
      -- By default, standards have to be installed into the CodeSniffer/Standards directory to be considered installed
      -- New config value allows a list of paths to be set in addition to this internal path
      -- Installed standards appear when using the -i arg, and can be referenced in rulesets using only their name
      -- Set paths by running: phpcs --config-set installed_paths /path/one,/path/two,...
    - PSR2 ClassDeclarationSniff now allows a list of extended interfaces to be split across multiple lines
    - Squiz DoubleQuoteUsageSniff now allows \b in double quoted strings
    - Generic ForbiddenFunctionsSniff now ignores object creation
      -- This is a further fix for bug #20100 : incorrect Function mysql() has been deprecated report
    - Fixed bug #20136 : Squiz_Sniffs_WhiteSpace_ScopeKeywordSpacingSniff and Traits
    - Fixed bug #20138 : Protected property underscore and camel caps issue (in trait with Zend)
      -- Thanks to Gaetan Rousseau for the patch
    - Fixed bug #20139 : No report file generated on success
   </notes>
  </release>
  <release>
   <version>
    <release>1.5.0</release>
    <api>1.5.0</api>
   </version>
   <stability>
    <release>stable</release>
    <api>stable</api>
   </stability>
   <date>2013-11-28</date>
   <license uri="https://github.com/squizlabs/PHP_CodeSniffer/blob/master/licence.txt">BSD License</license>
   <notes>
    - Doc generation is now working again for installed standards
      -- Includes a fix for limiting the docs to specific sniffs
    - Generic ScopeIndentSniff now allows for ignored tokens to be set via ruleset.xml files
      -- E.g., to ignore comments, override a property using:
      -- name="ignoreIndentationTokens" type="array" value="T_COMMENT,T_DOC_COMMENT"
    - PSR2 standard now ignores comments when checking indentation rules
    - Generic UpperCaseConstantNameSniff no longer reports errors where constants are used (request #20090)
      -- It still reports errors where constants are defined
    - Individual messages can now be excluded in ruleset.xml files using the exclude tag (request #20091)
      -- Setting message severity to 0 continues to be supported
    - Squiz OperatorSpacingSniff no longer throws errors for the ?: short ternary operator
      -- Thanks to Antoine Musso for the patch
    - Comment parser now supports non-English characters when splitting comment lines into words
      -- Thanks to Nik Sun for the patch
    - Exit statements are now recognised as valid closers for CASE and DEFAULT blocks
      -- Thanks to Maksim Kochkin for the patch
    - PHP_CodeSniffer_CLI::process() can now be passed an incomplete array of CLI values
      -- Missing values will be set to the CLI defaults
      -- Thanks to Maksim Kochkin for the patch
    - Fixed bug #20093 : Bug with ternary operator token
    - Fixed bug #20097 : CLI.php throws error in php 5.2
    - Fixed bug #20100 : incorrect Function mysql() has been deprecated report
    - Fixed bug #20119 : PHP warning: invalid argument to str_repeat() in SVN blame report with -s
    - Fixed bug #20123 : PSR2 complains about an empty second statement in for-loop
    - Fixed bug #20131 : PHP errors in svnblame report, if there are files not under version control
    - Fixed bug #20133 : Allow "HG: hg_id" as value for @version tag
   </notes>
  </release>
  <release>
   <version>
    <release>1.5.0RC4</release>
    <api>1.5.0RC4</api>
   </version>
   <stability>
    <release>beta</release>
    <api>beta</api>
   </stability>
   <date>2013-09-26</date>
   <license uri="https://github.com/squizlabs/PHP_CodeSniffer/blob/master/licence.txt">BSD License</license>
   <notes>
    - You can now restrict violations to individual sniff codes using the --sniffs command line argument
     -- Previously, this only restricted violations to an entire sniff and not individual messages
     -- If you have scripts calling PHP_CodeSniffer::process() or creating PHP_CodeSniffer_File objects, you must update your code
     -- The array of restrictions passed to PHP_CodeSniffer::process() must now be an array of sniff codes instead of class names
     -- The PHP_CodeSniffer_File::__construct() method now requires an array of restrictions to be passed
    - Doc generation is now working again
    - Progress information now shows the percentage complete at the end of each line
    - Added report type --report=junit to show the error list in a JUnit compatible format
      -- Thanks to Oleg Lobach for the contribution
    - Added support for the PHP 5.4 callable type hint
    - Fixed problem where some file content could be ignored when checking STDIN
    - Version information is now printed when installed via composer or run from a Git clone (request #20050)
    - Added Squiz DisallowBooleanStatementSniff to ban boolean operators outside of control structure conditions
    - The CSS tokenizer is now more reliable when encountering 'list' and 'break' strings
    - Coding standard ignore comments can now appear instead doc blocks as well as inline comments
      -- Thanks to Stuart Langley for the patch
    - Generic LineLengthSniff now ignores SVN URL and Head URL comments
      -- Thanks to Karl DeBisschop for the patch
    - PEAR MultiLineConditionSniff now has a setting to specify how many spaces code should be indented
      -- Default remains at 4; override the 'indent' setting in a ruleset.xml file to change
      -- Thanks to Szabolcs Sulik for the patch
    - PEAR MultiLineAssignmentSniff now has a setting to specify how many spaces code should be indented
      -- Default remains at 4; override the 'indent' setting in a ruleset.xml file to change
      -- Thanks to Szabolcs Sulik for the patch
    - PEAR FunctionDeclarationSniff now has a setting to specify how many spaces code should be indented
      -- Default remains at 4; override the 'indent' setting in a ruleset.xml file to change
      -- Thanks to Szabolcs Sulik for the patch
    - Squiz SwitchDeclarationSniff now has a setting to specify how many spaces code should be indented
      -- Default remains at 4; override the 'indent' setting in a ruleset.xml file to change
      -- Thanks to Szabolcs Sulik for the patch
    - Squiz CSS IndentationSniff now has a setting to specify how many spaces code should be indented
      -- Default remains at 4; override the 'indent' setting in a ruleset.xml file to change
      -- Thanks to Hugo Fonseca for the patch
    - Squiz and MySource File and Function comment sniffs now allow all tags and don't require a particular licence
    - Squiz standard now allows lines to be 120 characters long before warning; up from 85
    - Squiz LowercaseStyleDefinitionSniff no longer throws errors for class names in nested style definitions
    - Squiz ClassFileNameSniff no longer throws errors when checking STDIN
    - Squiz CSS sniffs no longer generate errors for IE filters
    - Squiz CSS IndentationSniff no longer sees comments as blank lines
    - Squiz LogicalOperatorSpacingSniff now ignores whitespace at the end of a line
    - Squiz.Scope.MethodScope.Missing error message now mentions 'visibility' instead of 'scope modifier'
      -- Thanks to Renat Akhmedyanov for the patch
    - Added support for the PSR2 multi-line arguments errata
    - The PSR2 standard no longer throws errors for additional spacing after a type hint
    - PSR UseDeclarationSniff no longer throws errors for USE statements inside TRAITs
    - Fixed cases where code was incorrectly assigned the T_GOTO_LABEL token when used in a complex CASE condition
    - Fixed bug #20026 : Check for multi-line arrays that should be single-line is slightly wrong
      -- Adds new error message for single-line arrays that end with a comma
    - Fixed bug #20029 : ForbiddenFunction sniff incorrectly recognizes methods in USE clauses
    - Fixed bug #20043 : Mis-interpretation of Foo::class
    - Fixed bug #20044 : PSR1 camelCase check does not ignore leading underscores
    - Fixed bug #20045 : Errors about indentation for closures with multi-line 'use' in functions
    - Fixed bug #20051 : Undefined index: scope_opener / scope_closer
      -- Thanks to Anthon Pang for the patch
   </notes>
  </release>
  <release>
   <version>
    <release>1.5.0RC3</release>
    <api>1.5.0RC3</api>
   </version>
   <stability>
    <release>beta</release>
    <api>beta</api>
   </stability>
   <date>2013-07-25</date>
   <license uri="https://github.com/squizlabs/PHP_CodeSniffer/blob/master/licence.txt">BSD License</license>
   <notes>
    - Added report type --report=json to show the error list and total counts for all checked files
      -- Thanks to Jeffrey Fisher for the contribution
    - PHP_CodeSniffer::isCamelCaps now allows for acronyms at the start of a string if the strict flag is FALSE
      -- acronyms are defined as at least 2 uppercase characters in a row
      -- e.g., the following is now valid camel caps with strict set to FALSE: XMLParser
    - The PHP tokenizer now tokenizes goto labels as T_GOTO_LABEL instead of T_STRING followed by T_COLON
    - The JS tokenizer now has support for the T_THROW token
    - Symlinked directories inside CodeSniffer/Standards and in ruleset.xml files are now supported
      -- Only available since PHP 5.2.11 and 5.3.1
      -- Thanks to Maik Penz for the patch
    - The JS tokenizer now correctly identifies T_INLINE_ELSE tokens instead of leaving them as T_COLON
      -- Thanks to Arnout Boks for the patch
    - Explaining a standard (phpcs -e) that uses namespaces now works correctly
    - Restricting a check to specific sniffs (phpcs --sniffs=...) now works correctly with namespaced sniffs
      -- Thanks to Maik Penz for the patch
    - Docs added for the entire Generic standard, and many sniffs from other standards are now documented as well
      -- Thanks to Spencer Rinehart for the contribution
    - Clearer error message for when the sniff class name does not match the directory structure
    - Generated HTML docs now correctly show the open PHP tag in code comparison blocks
    - Added Generic InlineHTMLSniff to ensure a file only contains PHP code
    - Added Squiz ShorthandSizeSniff to check that CSS sizes are using shorthand notation only when 1 or 2 values are used
    - Added Squiz ForbiddenStylesSniff to ban the use of some deprecated browser-specific styles
    - Added Squiz NamedColoursSniff to ban the use of colour names
    - PSR2 standard no longer enforces no whitespace between the closing parenthesis of a function call and the semicolon
    - PSR2 ClassDeclarationSniff now ignores empty classes when checking the end brace position
    - PSR2 SwitchDeclarationSniff no longer reports errors for empty lines between CASE statements
    - PEAR ObjectOperatorIndentSniff now has a setting to specify how many spaces code should be indented
      -- Default remains at 4; override the indent setting in a ruleset.xml file to change
      -- Thanks to Andrey Mindubaev for the patch
    - Squiz FileExtensionSniff now supports traits
      -- Thanks to Lucas Green for the patch
    - Squiz ArrayDeclarationSniff no longer reports errors for no comma at the end of a line that contains a function call
    - Squiz SwitchDeclarationSniff now supports T_CONTINUE and T_THROW as valid case/default breaking statements
    - Squiz CommentedOutCodeSniff is now better at ignoring commented out HTML, XML and regular expressions
    - Squiz DisallowComparisonAssignmentSniff no longer throws errors for the third expression in a FOR statement
    - Squiz ColourDefinitionSniff no longer throws errors for some CSS class names
    - Squiz ControlStructureSpacingSniff now supports all types of CASE/DEFAULT breaking statements
    - Generic CallTimePassByReferenceSniff now reports errors for functions called using a variable
      -- Thanks to Maik Penz for the patch
    - Generic ConstructorNameSniff no longer throws a notice for abstract constructors inside abstract classes
      -- Thanks to Spencer Rinehart for the patch
    - Squiz ComparisonOperatorUsageSniff now checks inside elseif statements
      -- Thanks to Arnout Boks for the patch
    - Squiz OperatorSpacingSniff now reports errors for no spacing around inline then and else tokens
      -- Thanks to Arnout Boks for the patch
    - Fixed bug #19811 : Comments not ignored in all cases in AbstractPatternSniff
      -- Thanks to Erik Wiffin for the patch
    - Fixed bug #19892 : ELSE with no braces causes incorrect SWITCH break statement indentation error
    - Fixed bug #19897 : Indenting warnings in templates not consistent
    - Fixed bug #19908 : PEAR MultiLineCondition Does Not Apply elseif
    - Fixed bug #19930 : option --report-file generate an empty file
    - Fixed bug #19935 : notify-send reports do not vanish in gnome-shell
      -- Thanks to Christian Weiske for the patch
    - Fixed bug #19944 : docblock squiz sniff "return void" trips over return in lambda function
    - Fixed bug #19953 : PSR2 - Spaces before interface name for abstract class
    - Fixed bug #19956 : phpcs warns for Type Hint missing Resource
    - Fixed bug #19957 : Does not understand trait method aliasing
    - Fixed bug #19968 : Permission denied on excluded directory
    - Fixed bug #19969 : Sniffs with namespace not recognized in reports
    - Fixed bug #19997 : Class names incorrectly detected as constants
   </notes>
  </release>
  <release>
   <version>
    <release>1.5.0RC2</release>
    <api>1.5.0RC2</api>
   </version>
   <stability>
    <release>beta</release>
    <api>beta</api>
   </stability>
   <date>2013-04-04</date>
   <license uri="https://github.com/squizlabs/PHP_CodeSniffer/blob/master/licence.txt">BSD License</license>
   <notes>
    - Ruleset processing has been rewritten to be more predictable
      -- Provides much better support for relative paths inside ruleset files
      -- May mean that sniffs that were previously ignored are now being included when importing external rulesets
      -- Ruleset processing output can be seen by using the -vv command line argument
      -- Internal sniff registering functions have all changed, so please review custom scripts
    - You can now pass multiple coding standards on the command line, comma separated (request #19144)
      -- Works with built-in or custom standards and rulesets, or a mix of both
    - You can now exclude directories or whole standards in a ruleset XML file (request #19731)
      -- e.g., exclude "Generic.Commenting" or just "Generic"
      -- You can also pass in a path to a directory instead, if you know it
    - Added Generic LowerCaseKeywordSniff to ensure all PHP keywords are defined in lowercase
      -- The PSR2 and Squiz standards now use this sniff
    - Added Generic SAPIUsageSniff to ensure the PHP_SAPI constant is used instead of php_sapi_name() (request #19863)
    - Squiz FunctionSpacingSniff now has a setting to specify how many lines there should between functions (request #19843)
      -- Default remains at 2
      -- Override the "spacing" setting in a ruleset.xml file to change
    - Squiz LowercasePHPFunctionSniff no longer throws errors for the limited set of PHP keywords it was checking
      -- Add a rule for Generic.PHP.LowerCaseKeyword to your ruleset to replicate this functionality
    - Added support for the PHP 5.4 T_CALLABLE token so it can be used in lower PHP versions
    - Generic EndFileNoNewlineSniff now supports checking of CSS and JS files
    - PSR2 SwitchDeclarationSniff now has a setting to specify how many spaces code should be indented
      -- Default remains at 4; override the indent setting in a ruleset.xml file to change
      -- Thanks to Asher Snyder for the patch
    - Generic ScopeIndentSniff now has a setting to specify a list of tokens that should be ignored
      -- The first token on the line is checked and the whole line is ignored if the token is in the array
      -- Thanks to Eloy Lafuente for the patch
    - Squiz LowercaseClassKeywordsSniff now checks for the TRAIT keyword
      -- Thanks to Anthon Pang for the patch
    - If you create your own PHP_CodeSniffer object, PHPCS will no longer exit when an unknown argument is found
      -- This allows you to create wrapper scripts for PHPCS more easily
    - PSR2 MethodDeclarationSniff no longer generates a notice for methods named "_"
      -- Thanks to Bart S for the patch
    - Squiz BlockCommentSniff no longer reports that a blank line between a scope closer and block comment is invalid
    - Generic DuplicateClassNameSniff no longer reports an invalid error if multiple PHP open tags exist in a file
    - Generic DuplicateClassNameSniff no longer reports duplicate errors if multiple PHP open tags exist in a file
    - Fixed bug #19819 : Freeze with syntax error in use statement
    - Fixed bug #19820 : Wrong message level in Generic_Sniffs_CodeAnalysis_EmptyStatementSniff
    - Fixed bug #19859 : CodeSniffer::setIgnorePatterns API changed
    - Fixed bug #19871 : findExtendedClassName doesn't return FQCN on namespaced classes
    - Fixed bug #19879 : bitwise and operator interpreted as reference by value
   </notes>
  </release>
  <release>
   <version>
    <release>1.5.0RC1</release>
    <api>1.5.0RC1</api>
   </version>
   <stability>
    <release>beta</release>
    <api>beta</api>
   </stability>
   <date>2013-02-08</date>
   <license uri="https://github.com/squizlabs/PHP_CodeSniffer/blob/master/licence.txt">BSD License</license>
   <notes>
    - Reports have been completely rewritten to consume far less memory
      -- Each report is incrementally written to the file system during a run and then printed out when the run ends
      -- There is no longer a need to keep the list of errors and warnings in memory during a run
    - Multi-file sniff support has been removed because they are too memory intensive
      -- If you have a custom multi-file sniff, you can convert it into a standard sniff quite easily
      -- See CodeSniffer/Standards/Generic/Sniffs/Classes/DuplicateClassNameSniff.php for an example
    </notes>
  </release>
  <release>
   <version>
    <release>1.4.8</release>
    <api>1.4.8</api>
   </version>
   <stability>
    <release>stable</release>
    <api>stable</api>
   </stability>
   <date>2013-11-26</date>
   <license uri="https://github.com/squizlabs/PHP_CodeSniffer/blob/master/licence.txt">BSD License</license>
   <notes>
    - Generic ScopeIndentSniff now allows for ignored tokens to be set via ruleset.xml files
      -- E.g., to ignore comments, override a property using:
      -- name="ignoreIndentationTokens" type="array" value="T_COMMENT,T_DOC_COMMENT"
    - PSR2 standard now ignores comments when checking indentation rules
    - Squiz OperatorSpacingSniff no longer throws errors for the ?: short ternary operator
      -- Thanks to Antoine Musso for the patch
    - Comment parser now supports non-English characters when splitting comment lines into words
      -- Thanks to Nik Sun for the patch
    - Exit statements are now recognised as valid closers for CASE and DEFAULT blocks
      -- Thanks to Maksim Kochkin for the patch
    - PHP_CodeSniffer_CLI::process() can now be passed an incomplete array of CLI values
      -- Missing values will be set to the CLI defaults
      -- Thanks to Maksim Kochkin for the patch
    - Fixed bug #20097 : CLI.php throws error in php 5.2
    - Fixed bug #20100 : incorrect Function mysql() has been deprecated report
    - Fixed bug #20119 : PHP warning: invalid argument to str_repeat() in SVN blame report with -s
    - Fixed bug #20123 : PSR2 complains about an empty second statement in for-loop
    - Fixed bug #20131 : PHP errors in svnblame report, if there are files not under version control
    - Fixed bug #20133 : Allow "HG: hg_id" as value for @version tag
   </notes>
  </release>
  <release>
   <version>
    <release>1.4.7</release>
    <api>1.4.7</api>
   </version>
   <stability>
    <release>stable</release>
    <api>stable</api>
   </stability>
   <date>2013-09-26</date>
   <license uri="https://github.com/squizlabs/PHP_CodeSniffer/blob/master/licence.txt">BSD License</license>
   <notes>
    - Added report type --report=junit to show the error list in a JUnit compatible format
      -- Thanks to Oleg Lobach for the contribution
    - Added support for the PHP 5.4 callable type hint
    - Fixed problem where some file content could be ignored when checking STDIN
    - Version information is now printed when installed via composer or run from a Git clone (request #20050)
    - The CSS tokenizer is now more reliable when encountering 'list' and 'break' strings
    - Coding standard ignore comments can now appear instead doc blocks as well as inline comments
      -- Thanks to Stuart Langley for the patch
    - Generic LineLengthSniff now ignores SVN URL and Head URL comments
      -- Thanks to Karl DeBisschop for the patch
    - PEAR MultiLineConditionSniff now has a setting to specify how many spaces code should be indented
      -- Default remains at 4; override the 'indent' setting in a ruleset.xml file to change
      -- Thanks to Szabolcs Sulik for the patch
    - PEAR MultiLineAssignmentSniff now has a setting to specify how many spaces code should be indented
      -- Default remains at 4; override the 'indent' setting in a ruleset.xml file to change
      -- Thanks to Szabolcs Sulik for the patch
    - PEAR FunctionDeclarationSniff now has a setting to specify how many spaces code should be indented
      -- Default remains at 4; override the 'indent' setting in a ruleset.xml file to change
      -- Thanks to Szabolcs Sulik for the patch
    - Squiz SwitchDeclarationSniff now has a setting to specify how many spaces code should be indented
      -- Default remains at 4; override the 'indent' setting in a ruleset.xml file to change
      -- Thanks to Szabolcs Sulik for the patch
    - Squiz CSS IndentationSniff now has a setting to specify how many spaces code should be indented
      -- Default remains at 4; override the 'indent' setting in a ruleset.xml file to change
      -- Thanks to Hugo Fonseca for the patch
    - Squiz and MySource File and Function comment sniffs now allow all tags and don't require a particular licence
    - Squiz LowercaseStyleDefinitionSniff no longer throws errors for class names in nested style definitions
    - Squiz ClassFileNameSniff no longer throws errors when checking STDIN
    - Squiz CSS sniffs no longer generate errors for IE filters
    - Squiz CSS IndentationSniff no longer sees comments as blank lines
    - Squiz LogicalOperatorSpacingSniff now ignores whitespace at the end of a line
    - Squiz.Scope.MethodScope.Missing error message now mentions 'visibility' instead of 'scope modifier'
      -- Thanks to Renat Akhmedyanov for the patch
    - Added support for the PSR2 multi-line arguments errata
    - The PSR2 standard no longer throws errors for additional spacing after a type hint
    - PSR UseDeclarationSniff no longer throws errors for USE statements inside TRAITs
    - Fixed bug #20026 : Check for multi-line arrays that should be single-line is slightly wrong
      -- Adds new error message for single-line arrays that end with a comma
    - Fixed bug #20029 : ForbiddenFunction sniff incorrectly recognizes methods in USE clauses
    - Fixed bug #20043 : Mis-interpretation of Foo::class
    - Fixed bug #20044 : PSR1 camelCase check does not ignore leading underscores
    - Fixed bug #20045 : Errors about indentation for closures with multi-line 'use' in functions
   </notes>
  </release>
  <release>
   <version>
    <release>1.4.6</release>
    <api>1.4.6</api>
   </version>
   <stability>
    <release>stable</release>
    <api>stable</api>
   </stability>
   <date>2013-07-25</date>
   <license uri="https://github.com/squizlabs/PHP_CodeSniffer/blob/master/licence.txt">BSD License</license>
   <notes>
    - Added report type --report=json to show the error list and total counts for all checked files
      -- Thanks to Jeffrey Fisher for the contribution
    - The JS tokenizer now has support for the T_THROW token
    - Symlinked directories inside CodeSniffer/Standards and in ruleset.xml files are now supported
      -- Only available since PHP 5.2.11 and 5.3.1
      -- Thanks to Maik Penz for the patch
    - The JS tokenizer now correctly identifies T_INLINE_ELSE tokens instead of leaving them as T_COLON
      -- Thanks to Arnout Boks for the patch
    - Explaining a standard (phpcs -e) that uses namespaces now works correctly
    - Restricting a check to specific sniffs (phpcs --sniffs=...) now works correctly with namespaced sniffs
      -- Thanks to Maik Penz for the patch
    - Docs added for the entire Generic standard, and many sniffs from other standards are now documented as well
      -- Thanks to Spencer Rinehart for the contribution
    - Clearer error message for when the sniff class name does not match the directory structure
    - Generated HTML docs now correctly show the open PHP tag in code comparison blocks
    - Added Generic InlineHTMLSniff to ensure a file only contains PHP code
    - Added Squiz ShorthandSizeSniff to check that CSS sizes are using shorthand notation only when 1 or 2 values are used
    - Added Squiz ForbiddenStylesSniff to ban the use of some deprecated browser-specific styles
    - Added Squiz NamedColoursSniff to ban the use of colour names
    - PSR2 standard no longer enforces no whitespace between the closing parenthesis of a function call and the semicolon
    - PSR2 ClassDeclarationSniff now ignores empty classes when checking the end brace position
    - PSR2 SwitchDeclarationSniff no longer reports errors for empty lines between CASE statements
    - PEAR ObjectOperatorIndentSniff now has a setting to specify how many spaces code should be indented
      -- Default remains at 4; override the indent setting in a ruleset.xml file to change
      -- Thanks to Andrey Mindubaev for the patch
    - Squiz FileExtensionSniff now supports traits
      -- Thanks to Lucas Green for the patch
    - Squiz ArrayDeclarationSniff no longer reports errors for no comma at the end of a line that contains a function call
    - Squiz SwitchDeclarationSniff now supports T_CONTINUE and T_THROW as valid case/default breaking statements
    - Squiz CommentedOutCodeSniff is now better at ignoring commented out HTML, XML and regular expressions
    - Squiz DisallowComparisonAssignmentSniff no longer throws errors for the third expression in a FOR statement
    - Squiz ColourDefinitionSniff no longer throws errors for some CSS class names
    - Squiz ControlStructureSpacingSniff now supports all types of CASE/DEFAULT breaking statements
    - Generic CallTimePassByReferenceSniff now reports errors for functions called using a variable
      -- Thanks to Maik Penz for the patch
    - Generic ConstructorNameSniff no longer throws a notice for abstract constructors inside abstract classes
      -- Thanks to Spencer Rinehart for the patch
    - Squiz ComparisonOperatorUsageSniff now checks inside elseif statements
      -- Thanks to Arnout Boks for the patch
    - Squiz OperatorSpacingSniff now reports errors for no spacing around inline then and else tokens
      -- Thanks to Arnout Boks for the patch
    - Fixed bug #19811 : Comments not ignored in all cases in AbstractPatternSniff
      -- Thanks to Erik Wiffin for the patch
    - Fixed bug #19892 : ELSE with no braces causes incorrect SWITCH break statement indentation error
    - Fixed bug #19897 : Indenting warnings in templates not consistent
    - Fixed bug #19908 : PEAR MultiLineCondition Does Not Apply elseif
    - Fixed bug #19913 : Running phpcs in interactive mode causes warnings
      -- Thanks to Harald Franndorfer for the patch
    - Fixed bug #19935 : notify-send reports do not vanish in gnome-shell
      -- Thanks to Christian Weiske for the patch
    - Fixed bug #19944 : docblock squiz sniff "return void" trips over return in lambda function
    - Fixed bug #19953 : PSR2 - Spaces before interface name for abstract class
    - Fixed bug #19956 : phpcs warns for Type Hint missing Resource
    - Fixed bug #19957 : Does not understand trait method aliasing
    - Fixed bug #19968 : Permission denied on excluded directory
    - Fixed bug #19969 : Sniffs with namespace not recognized in reports
    - Fixed bug #19997 : Class names incorrectly detected as constants
   </notes>
  </release>
  <release>
   <version>
    <release>1.4.5</release>
    <api>1.4.5</api>
   </version>
   <stability>
    <release>stable</release>
    <api>stable</api>
   </stability>
   <date>2013-04-04</date>
   <license uri="https://github.com/squizlabs/PHP_CodeSniffer/blob/master/licence.txt">BSD License</license>
   <notes>
    - Added Generic LowerCaseKeywordSniff to ensure all PHP keywords are defined in lowercase
      -- The PSR2 and Squiz standards now use this sniff
    - Added Generic SAPIUsageSniff to ensure the PHP_SAPI constant is used instead of php_sapi_name() (request #19863)
    - Squiz FunctionSpacingSniff now has a setting to specify how many lines there should between functions (request #19843)
      -- Default remains at 2
      -- Override the "spacing" setting in a ruleset.xml file to change
    - Squiz LowercasePHPFunctionSniff no longer throws errors for the limited set of PHP keywords it was checking
      -- Add a rule for Generic.PHP.LowerCaseKeyword to your ruleset to replicate this functionality
    - Added support for the PHP 5.4 T_CALLABLE token so it can be used in lower PHP versions
    - Generic EndFileNoNewlineSniff now supports checking of CSS and JS files
    - PSR2 SwitchDeclarationSniff now has a setting to specify how many spaces code should be indented
      -- Default remains at 4; override the indent setting in a ruleset.xml file to change
      -- Thanks to Asher Snyder for the patch
    - Generic ScopeIndentSniff now has a setting to specify a list of tokens that should be ignored
      -- The first token on the line is checked and the whole line is ignored if the token is in the array
      -- Thanks to Eloy Lafuente for the patch
    - Squiz LowercaseClassKeywordsSniff now checks for the TRAIT keyword
      -- Thanks to Anthon Pang for the patch
    - If you create your own PHP_CodeSniffer object, PHPCS will no longer exit when an unknown argument is found
      -- This allows you to create wrapper scripts for PHPCS more easily
    - PSR2 MethodDeclarationSniff no longer generates a notice for methods named "_"
      -- Thanks to Bart S for the patch
    - Squiz BlockCommentSniff no longer reports that a blank line between a scope closer and block comment is invalid
    - Generic DuplicateClassNameSniff no longer reports an invalid error if multiple PHP open tags exist in a file
    - Generic DuplicateClassNameSniff no longer reports duplicate errors if multiple PHP open tags exist in a file
    - Fixed bug #19819 : Freeze with syntax error in use statement
    - Fixed bug #19820 : Wrong message level in Generic_Sniffs_CodeAnalysis_EmptyStatementSniff
    - Fixed bug #19859 : CodeSniffer::setIgnorePatterns API changed
    - Fixed bug #19871 : findExtendedClassName doesn't return FQCN on namespaced classes
    - Fixed bug #19879 : bitwise and operator interpreted as reference by value
   </notes>
  </release>
  <release>
   <version>
    <release>1.4.4</release>
    <api>1.4.4</api>
   </version>
   <stability>
    <release>stable</release>
    <api>stable</api>
   </stability>
   <date>2013-02-07</date>
   <license uri="https://github.com/squizlabs/PHP_CodeSniffer/blob/master/licence.txt">BSD License</license>
   <notes>
    - Ignored lines no longer cause the summary report to show incorrect error and warning counts
      -- Thanks to Bert Van Hauwaert for the patch
    - Added Generic CSSLintSniff to run CSSLint over a CSS file and report warnings
      -- Set full command to run CSSLint using phpcs --config-set csslint_path /path/to/csslint
      -- Thanks to Roman Levishchenko for the contribution
    - Added PSR2 ControlStructureSpacingSniff to ensure there are no spaces before and after parenthesis in control structures
      -- Fixes bug #19732 : PSR2: some control structures errors not reported
    - Squiz commenting sniffs now support non-English characters when checking for capital letters
      -- Thanks to Roman Levishchenko for the patch
    - Generic EndFileNewlineSniff now supports JS and CSS files
      -- Thanks to Denis Ryabkov for the patch
    - PSR1 SideEffectsSniff no longer reports constant declarations as side effects
    - Notifysend report now supports notify-send versions before 0.7.3
      -- Thanks to Ken Guest for the patch
    - PEAR and Squiz FunctionCommentSniffs no longer report errors for misaligned argument comments when they are blank
      -- Thanks to Thomas Peterson for the patch
    - Squiz FunctionDeclarationArgumentSpacingSniff now works correctly for equalsSpacing values greater than 0
      -- Thanks to Klaus Purer for the patch
    - Squiz SuperfluousWhitespaceSniff no longer throws errors for CSS files with no newline at the end
    - Squiz SuperfluousWhitespaceSniff now allows a single newline at the end of JS and CSS files
    - Fixed bug #19755 : Token of T_CLASS type has no scope_opener and scope_closer keys
    - Fixed bug #19759 : Squiz.PHP.NonExecutableCode fails for return function()...
    - Fixed bug #19763 : Use statements for traits not recognised correctly for PSR2 code style
    - Fixed bug #19764 : Instead of for traits throws uppercase constant name errors
    - Fixed bug #19772 : PSR2_Sniffs_Namespaces_UseDeclarationSniff does not properly recognize last use
    - Fixed bug #19775 : False positive in NonExecutableCode sniff when not using curly braces
    - Fixed bug #19782 : Invalid found size functions in loop when using object operator
    - Fixed bug #19799 : config folder is not created automatically
    - Fixed bug #19804 : JS Tokenizer wrong /**/ parsing
   </notes>
  </release>
  <release>
   <version>
    <release>1.4.3</release>
    <api>1.4.3</api>
   </version>
   <stability>
    <release>stable</release>
    <api>stable</api>
   </stability>
   <date>2012-12-04</date>
   <license uri="https://github.com/squizlabs/PHP_CodeSniffer/blob/master/licence.txt">BSD License</license>
   <notes>
    - Added support for the PHP 5.5 T_FINALLY token to detect try/catch/finally statements
    - Added empty CodeSniffer.conf to enable config settings for Composer installs
    - Added Generic EndFileNoNewlineSniff to ensure there is no newline at the end of a file
    - Autoloader can now load PSR-0 compliant classes
      -- Thanks to Maik Penz for the patch
    - Squiz NonExecutableCodeSniff no longer throws error for multi-line RETURNs inside CASE statements
      -- Thanks to Marc Ypes for the patch
    - Squiz OperatorSpacingSniff no longer reports errors for negative numbers inside inline THEN statements
      -- Thanks to Klaus Purer for the patch
    - Squiz OperatorSpacingSniff no longer reports errors for the assignment of operations involving negative numbers
    - Squiz SelfMemberReferenceSniff can no longer get into an infinite loop when checking a static call with a namespace
      -- Thanks to Andy Grunwald for the patch
    - Fixed bug #19699 : Generic.Files.LineLength giving false positives when tab-width is used
    - Fixed bug #19726 : Wrong number of spaces expected after instanceof static
  - Fixed bug #19727 : PSR2: no error reported when using } elseif {
   </notes>
  </release>
  <release>
   <version>
    <release>1.4.2</release>
    <api>1.4.2</api>
   </version>
   <stability>
    <release>stable</release>
    <api>stable</api>
   </stability>
   <date>2012-11-09</date>
   <license uri="https://github.com/squizlabs/PHP_CodeSniffer/blob/master/licence.txt">BSD License</license>
   <notes>
    - PHP_CodeSniffer can now be installed using Composer
      -- Require squizlabs/php_codesniffer in your composer.json file
      -- Thanks to Rob Bast, Stephen Rees-Carter, Stefano Kowalke and Ivan Habunek for help with this
    - Squiz BlockCommentSniff and InlineCommentSniff no longer report errors for trait block comments
    - Squiz SelfMemberReferenceSniff now supports namespaces
      -- Thanks to Andy Grunwald for the patch
    - Squiz FileCommentSniff now uses tag names inside the error codes for many messages
      -- This allows you to exclude specific missing, out of order etc., tags
    - Squiz SuperfluousWhitespaceSniff now has an option to ignore blank lines
      -- This will stop errors being reported for lines that contain only whitespace
      -- Set the ignoreBlankLines property to TRUE in your ruleset.xml file to enable this
    - PSR2 no longer reports errors for whitespace at the end of blank lines
    - Fixed gitblame report not working on Windows
      -- Thanks to Rogerio Prado de Jesus
    - Fixed an incorrect error in Squiz OperatorSpacingSniff for default values inside a closure definition
    - Fixed bug #19691 : SubversionPropertiesSniff fails to find missing properties
      -- Thanks to Kevin Winahradsky for the patch
    - Fixed bug #19692 : DisallowMultipleAssignments is triggered by a closure
    - Fixed bug #19693 : exclude-patterns no longer work on specific messages
    - Fixed bug #19694 : Squiz.PHP.LowercasePHPFunctions incorrectly matches return by ref functions
   </notes>
  </release>
  <release>
   <version>
    <release>1.4.1</release>
    <api>1.4.1</api>
   </version>
   <stability>
    <release>stable</release>
    <api>stable</api>
   </stability>
   <date>2012-11-02</date>
   <license uri="https://github.com/squizlabs/PHP_CodeSniffer/blob/master/licence.txt">BSD License</license>
   <notes>
    - All ignore patterns have been reverted to being checked against the absolute path of a file
      -- Patterns can be specified to be relative in a rulset.xml file, but nowhere else
      -- e.g., [exclude-pattern type="relative"]^tests/*[/exclude-pattern] (with angle brackets, not square brackets)
    - Added support for PHP tokenizing of T_INLINE_ELSE colons, so this token type is now available
      -- Custom sniffs that rely on looking for T_COLON tokens inside inline if statements must be changed to use the new token
      -- Fixes bug #19666 : PSR1.Files.SideEffects throws a notice Undefined index: scope_closer
    - Messages can now be changed from errors to warnings (and vice versa) inside ruleset.xml files
      -- As you would with "message" and "severity", specify a "type" tag under a "rule" tag and set the value to "error" or "warning"
    - PHP_CodeSniffer will now generate a warning on files that it detects have mixed line endings
      -- This warning has the code Internal.LineEndings.Mixed and can be overriden in a ruleset.xml file
      -- Thanks to Vit Brunner for help with this
    - Sniffs inside PHP 5.3 namespaces are now supported, along with the existing underscore-style emulated namespaces
      -- For example: namespace MyStandard\Sniffs\Arrays; class ArrayDeclarationSniff implements \PHP_CodeSniffer_Sniff { ...
      -- Thanks to Till Klampaeckel for the patch
    - Generic DuplicateClassNameSniff is no longer a multi-file sniff, so it won't max out your memory
      -- Multi-file sniff support should be considered deprecated as standard sniffs can now do the same thing
    - Added Generic DisallowSpaceIndent to check that files are indented using tabs
    - Added Generic OneClassPerFileSniff to check that only one class is defined in each file
      -- Thanks to Andy Grunwald for the contribution
    - Added Generic OneInterfacePerFileSniff to check that only one interface is defined in each file
      -- Thanks to Andy Grunwald for the contribution
    - Added Generic LowercasedFilenameSniff to check that filenames are lowercase
      -- Thanks to Andy Grunwald for the contribution
    - Added Generic ClosingPHPTagSniff to check that each open PHP tag has a corresponding close tag
      -- Thanks to Andy Grunwald for the contribution
    - Added Generic CharacterBeforePHPOpeningTagSniff to check that the open PHP tag is the first content in a file
      -- Thanks to Andy Grunwald for the contribution
    - Fixed incorrect errors in Squiz OperatorBracketSniff and OperatorSpacingSniff for negative numbers in CASE statements
      -- Thanks to Arnout Boks for the patch
    - Generic CamelCapsFunctionNameSniff no longer enforces exact case matching for PHP magic methods
    - Generic CamelCapsFunctionNameSniff no longer throws errors for overridden SOAPClient methods prefixed with double underscores
      -- Thanks to Dorian Villet for the patch
    - PEAR ValidFunctionNameSniff now supports traits
    - PSR1 ClassDeclarationSniff no longer throws an error for non-namespaced code if PHP version is less than 5.3.0
    - Fixed bug #19616 : Nested switches cause false error in PSR2
    - Fixed bug #19629 : PSR2 error for inline comments on multi-line argument lists
    - Fixed bug #19644 : Alternative syntax, e.g. if/endif triggers Inline Control Structure error
    - Fixed bug #19655 : Closures reporting as multi-line when they are not
    - Fixed bug #19675 : Improper indent of nested anonymous function bodies in a call
    - Fixed bug #19685 : PSR2 catch-22 with empty third statement in for loop
    - Fixed bug #19687 : Anonymous functions inside arrays marked as indented incorrectly in PSR2
   </notes>
  </release>
  <release>
   <version>
    <release>1.4.0</release>
    <api>1.4.0</api>
   </version>
   <stability>
    <release>stable</release>
    <api>stable</api>
   </stability>
   <date>2012-09-26</date>
   <license uri="https://github.com/squizlabs/PHP_CodeSniffer/blob/master/licence.txt">BSD License</license>
   <notes>
    - Added PSR1 and PSR2 coding standards that can be used to check your code against these guidelines
    - PHP 5.4 short array syntax is now detected and tokens are assigned to the open and close characters
      -- New tokens are T_OPEN_SHORT_ARRAY and T_CLOSE_SHORT_ARRAY as PHP does not define its own
    - Added the ability to explain a coding standard by listing the sniffs that it includes
      -- The sniff list includes all imported and native sniffs
      -- Explain a standard by using the -e and --standard=[standard] command line arguments
      -- E.g., phpcs -e --standard=Squiz
      -- Thanks to Ben Selby for the idea
    - Added report to show results using notify-send
      -- Use --report=notifysend to generate the report
      -- Thanks to Christian Weiske for the contribution
    - The JS tokenizer now recognises RETURN as a valid closer for CASE and DEFAULT inside switch statements
    - AbstractPatternSniff now sets the ignoreComments option using a public var rather than through the constructor
      -- This allows the setting to be overwritten in ruleset.xml files
      -- Old method remains for backwards compatibility
    - Generic LowerCaseConstantSniff and UpperCaseConstantSniff no longer report errors on classes named True, False or Null
    - PEAR ValidFunctionNameSniff no longer enforces exact case matching for PHP magic methods
    - Squiz SwitchDeclarationSniff now allows RETURN statements to close a CASE or DEFAULT statement
    - Squiz BlockCommentSniff now correctly reports an error for blank lines before blocks at the start of a control structure
    - Fixed a PHP notice generated when loading custom array settings from a rulset.xml file
    - Fixed bug #17908 : CodeSniffer does not recognise optional @params
      -- Thanks to Pete Walker for the patch
    - Fixed bug #19538 : Function indentation code sniffer checks inside short arrays
    - Fixed bug #19565 : Non-Executable Code Sniff Broken for Case Statements with both return and break
    - Fixed bug #19612 : Invalid @package suggestion
   </notes>
  </release>
  <release>
   <version>
    <release>1.3.6</release>
    <api>1.3.6</api>
   </version>
   <stability>
    <release>stable</release>
    <api>stable</api>
   </stability>
   <date>2012-08-08</date>
   <license uri="https://github.com/squizlabs/PHP_CodeSniffer/blob/master/licence.txt">BSD License</license>
   <notes>
    - Memory usage has been dramatically reduced when using the summary report
      -- Reduced memory is only available when displaying a single summary report to the screen
      -- PHP_CodeSniffer will not generate any messages in this case, storing only error counts instead
      -- Impact is most notable with very high error and warning counts
    - Significantly improved the performance of Squiz NonExecutableCodeSniff
    - Ignore patterns now check the relative path of a file based on the dir being checked
      -- Allows ignore patterns to become more generic as the path to the code is no longer included when checking
      -- Thanks to Kristof Coomans for the patch
    - Sniff settings can now be changed by specifying a special comment format inside a file
      -- e.g., // @codingStandardsChangeSetting PEAR.Functions.FunctionCallSignature allowMultipleArguments false
      -- If you change a setting, don't forget to change it back
    - Added Generic EndFileNewlineSniff to ensure PHP files end with a newline character
    - PEAR FunctionCallSignatureSniff now includes a setting to force one argument per line in multi-line calls
      -- Set allowMultipleArguments to false
    - Squiz standard now enforces one argument per line in multi-line function calls
    - Squiz FunctionDeclarationArgumentSpacingSniff now supports closures
    - Squiz OperatorSpacingSniff no longer throws an error for negative values inside an inline THEN statement
      -- Thanks to Klaus Purer for the patch
    - Squiz FunctionCommentSniff now throws an error for not closing a comment with */
      -- Thanks to Klaus Purer for the patch
    - Summary report no longer shows two lines of PHP_Timer output when showing sources
    - Fixed undefined variable error in PEAR FunctionCallSignatureSniff for lines with no indent
    - Fixed bug #19502 : Generic.Files.LineEndingsSniff fails if no new-lines in file
    - Fixed bug #19508 : switch+return: Closing brace indented incorrectly
    - Fixed bug #19532 : The PSR-2 standard don't recognize Null in class names
    - Fixed bug #19546 : Error thrown for __call() method in traits
   </notes>
  </release>
  <release>
   <version>
    <release>1.3.5</release>
    <api>1.3.5</api>
   </version>
   <stability>
    <release>stable</release>
    <api>stable</api>
   </stability>
   <date>2012-07-12</date>
   <license uri="https://github.com/squizlabs/PHP_CodeSniffer/blob/master/licence.txt">BSD License</license>
   <notes>
    - Added Generic CamelCapsFunctionNameSniff to just check if function and method names use camel caps
      -- Does not allow underscore prefixes for private/protected methods
      -- Defaults to strict checking, where two uppercase characters can not be next to each other
      -- Strict checking can be disabled in a ruleset.xml file
    - Squiz FunctionDeclarationArgumentSpacing now has a setting to specify how many spaces should surround equals signs
      -- Default remains at 0
      -- Override the equalsSpacing setting in a ruleset.xml file to change
    - Squiz ClassDeclarationSniff now throws errors for > 1 space before extends/implements class name with ns seperator
    - Squiz standard now warns about deprecated functions using Generic DeprecatedFunctionsSniff
    - PEAR FunctionDeclarationSniff now reports an error for multiple spaces after the FUNCTION keyword and around USE
    - PEAR FunctionDeclarationSniff now supports closures
    - Squiz MultiLineFunctionDeclarationSniff now supports closures
    - Exclude rules written for Unix systems will now work correctly on Windows
      -- Thanks to Walter Tamboer for the patch
    - The PHP tokenizer now recognises T_RETURN as a valid closer for T_CASE and T_DEFAULT inside switch statements
    - Fixed duplicate message codes in Generic OpeningFunctionBraceKernighanRitchieSniff
    - Fixed bug #18651 : PHPunit Test cases for custom standards are not working on Windows
    - Fixed bug #19416 : Shorthand arrays cause bracket spacing errors
    - Fixed bug #19421 : phpcs doesn't recognize ${x} as equivalent to $x
    - Fixed bug #19428 : PHPCS Report "hgblame" doesn't support windows paths
      -- Thanks to Justin Rovang for the patch
    - Fixed bug #19448 : Problem with detecting remote standards
    - Fixed bug #19463 : Anonymous functions incorrectly being flagged by NonExecutableCodeSniff
    - Fixed bug #19469 : PHP_CodeSniffer_File::getMemberProperties() sets wrong scope
    - Fixed bug #19471 : phpcs on Windows, when using Zend standard, doesn't catch problems
      -- Thanks to Ivan Habunek for the patch
    - Fixed bug #19478 : Incorrect indent detection in PEAR standard
      -- Thanks to Shane Auckland for the patch
    - Fixed bug #19483 : Blame Reports fail with space in directory name
   </notes>
  </release>
  <release>
   <version>
    <release>1.3.4</release>
    <api>1.3.4</api>
   </version>
   <stability>
    <release>stable</release>
    <api>stable</api>
   </stability>
   <date>2012-05-17</date>
   <license uri="https://github.com/squizlabs/PHP_CodeSniffer/blob/master/licence.txt">BSD License</license>
   <notes>
    - Added missing package.xml entries for new Generic FixmeSniff
      -- Thanks to Jaroslav Hanslík for the patch
    - Expected indents for PEAR ScopeClosingBraceSniff and FunctionCallSignatureSniff can now be set in ruleset files
      -- Both sniffs use a variable called "indent"
      -- Thanks to Thomas Despoix for the patch
    - Standards designed to be installed in the PHPCS Standards dir will now work outside this dir as well
      -- In particular, allows the Drupal CS to work without needing to symlink it into the PHPCS install
      -- Thanks to Peter Philipp for the patch
    - Rule references for standards, directories and specific sniffs can now be relative in ruleset.xml files
      -- For example: ref="../MyStandard/Sniffs/Commenting/DisallowHashCommentsSniff.php"
    - Symlinked standards now work correctly, allowing aliasing of installed standards (request #19417)
      -- Thanks to Tom Klingenberg for the patch
    - Squiz ObjectInstantiationSniff now allows objects to be returned without assinging them to a variable
    - Added Squiz.Commenting.FileComment.MissingShort error message for file comments that only contains tags
      -- Also stops undefined index errors being generated for these comments
    - Debug option -vv now shows tokenizer status for CSS files
    - Added support for new gjslint error formats
      -- Thanks to Meck for the patch
    - Generic ScopeIndentSniff now allows comment indents to not be exact even if the exact flag is set
      -- The start of the comment is still checked for exact indentation as normal
    - Fixed an issue in AbstractPatternSniff where comments were not being ignored in some cases
    - Fixed an issue in Zend ClosingTagSniff where the closing tag was not always being detected correctly
      -- Thanks to Jonathan Robson for the patch
    - Fixed an issue in Generic FunctionCallArgumentSpacingSniff where closures could cause incorrect errors
    - Fixed an issue in Generic UpperCaseConstantNameSniff where errors were incorrectly reported on goto statements
      -- Thanks to Tom Klingenberg for the patch
    - PEAR FileCommentSniff and ClassCommentSniff now support author emails with a single character in the local part
      -- E.g., a@me.com
      -- Thanks to Denis Shapkin for the patch
    - Fixed bug #19290 : Generic indent sniffer fails for anonymous functions
    - Fixed bug #19324 : Setting show_warnings configuration option does not work
    - Fixed bug #19354 : Not recognizing references passed to method
    - Fixed bug #19361 : CSS tokenzier generates errors when PHP embedded in CSS file
    - Fixed bug #19374 : HEREDOC/NOWDOC Indentation problems
    - Fixed bug #19381 : traits and indetations in traits are not handled properly
    - Fixed bug #19394 : Notice in NonExecutableCodeSniff
    - Fixed bug #19402 : Syntax error when executing phpcs on Windows with parens in PHP path
      -- Thanks to Tom Klingenberg for the patch
    - Fixed bug #19411 : magic method error on __construct()
      -- The fix required a rewrite of AbstractScopeSniff, so please test any sniffs that extend this class
    - Fixed bug #19412 : Incorrect error about assigning objects to variables when inside inline IF
    - Fixed bug #19413 : php_cs thinks I haven't used a parameter when I have
    - Fixed bug #19414 : php_cs seems to not track variables correctly in heredocs
   </notes>
  </release>
  <release>
   <version>
    <release>1.3.3</release>
    <api>1.3.3</api>
   </version>
   <stability>
    <release>stable</release>
    <api>stable</api>
   </stability>
   <date>2012-02-17</date>
   <license uri="https://github.com/squizlabs/PHP_CodeSniffer/blob/master/licence.txt">BSD License</license>
   <notes>
    - Added new Generic FixmeSniff that shows error messages for all FIXME comments left in your code
      -- Thanks to Sam Graham for the contribution
    - The maxPercentage setting in the Squiz CommentedOutCodeSniff can now be overriden in a rulset.xml file
      -- Thanks to Volker Dusch for the patch
    - The Checkstyle and XML reports now use XMLWriter
      -- Only change in output is that empty file tags are no longer produced for files with no violations
      -- Thanks to Sebastian Bergmann for the patch
    - Added PHP_CodeSniffer_Tokens::$bracketTokens to give sniff writers fast access to open and close bracket tokens
    - Fixed an issue in AbstractPatternSniff where EOL tokens were not being correctly checked in some cases
    - PHP_CodeSniffer_File::getTokensAsString() now detects incorrect length value (request #19313)
    - Fixed bug #19114 : CodeSniffer checks extension even for single file
    - Fixed bug #19171 : Show sniff codes option is ignored by some report types
      -- Thanks to Dominic Scheirlinck for the patch
    - Fixed bug #19188 : Lots of PHP Notices when analyzing the Symfony framework
      -- First issue was list-style.. lines in CSS files not properly adjusting open/close bracket positions
      -- Second issue was notices caused by bug #19137
    - Fixed bug #19208 : UpperCaseConstantName reports class members
      -- Was also a problem with LowerCaseConstantName as well
    - Fixed bug #19256 : T_DOC_COMMENT in CSS files breaks ClassDefinitionNameSpacingSniff
      -- Thanks to Klaus Purer for the patch
    - Fixed bug #19264 : Squiz.PHP.NonExecutableCode does not handle RETURN in CASE without BREAK
    - Fixed bug #19270 : DuplicateClassName does not handle namespaces correctly
    - Fixed bug #19283 : CSS @media rules cause false positives
      -- Thanks to Klaus Purer for the patch
   </notes>
  </release>
  <release>
   <version>
    <release>1.3.2</release>
    <api>1.3.2</api>
   </version>
   <stability>
    <release>stable</release>
    <api>stable</api>
   </stability>
   <date>2011-12-01</date>
   <license uri="https://github.com/squizlabs/PHP_CodeSniffer/blob/master/licence.txt">BSD License</license>
   <notes>
    - Added Generic JSHintSniff to run jshint.js over a JS file and report warnings
      -- Set jshint path using phpcs --config-set jshint_path /path/to/jshint-rhino.js
      -- Set rhino path using phpcs --config-set rhino_path /path/to/rhino
      -- Thanks to Alexander Weiß for the contribution
    - Nowdocs are now tokenized using PHP_CodeSniffer specific T_NOWDOC tokens for easier identification
    - Generic UpperCaseConstantNameSniff no longer throws errors for namespaces
      -- Thanks to Jaroslav Hanslík for the patch
    - Squiz NonExecutableCodeSniff now detects code after thrown exceptions
      -- Thanks to Jaroslav Hanslík for the patch
    - Squiz OperatorSpacingSniff now ignores references
      -- Thanks to Jaroslav Hanslík for the patch
    - Squiz FunctionCommentSniff now reports a missing function comment if it finds a standard code comment instead
    - Squiz FunctionCommentThrownTagSniff no longer reports errors if it can't find a function comment
    - Fixed unit tests not running under Windows
      -- Thanks to Jaroslav Hanslík for the patch
    - Fixed bug #18964 : "$stackPtr must be of type T_VARIABLE" on heredocs and nowdocs
    - Fixed bug #18973 : phpcs is looking for variables in a nowdoc
    - Fixed bug #18974 : Blank line causes "Multi-line function call not indented correctly"
      -- Adds new error message to ban empty lines in multi-line function calls
    - Fixed bug #18975 : "Closing parenthesis must be on a line by itself" also causes indentation error
   </notes>
  </release>
  <release>
   <version>
    <release>1.3.1</release>
    <api>1.3.1</api>
   </version>
   <stability>
    <release>stable</release>
    <api>stable</api>
   </stability>
   <date>2011-11-03</date>
   <license uri="https://github.com/squizlabs/PHP_CodeSniffer/blob/master/licence.txt">BSD License</license>
   <notes>
    - All report file command line arguments now work with relative paths (request #17240)
    - The extensions command line argument now supports multi-part file extensions (request #17227)
    - Added report type --report=hgblame to show number of errors/warnings committed by authors in a Mercurial repository
      -- Has the same functionality as the svnblame report
      -- Thanks to Ben Selby for the patch
    - Added T_BACKTICK token type to make detection of backticks easier (request #18799)
    - Added pattern matching support to Generic ForbiddenFunctionsSniff
        -- If you are extending it and overriding register() or addError() you will need to review your sniff
    - Namespaces are now recognised as scope openers, although they do not require braces (request #18043)
    - Added new ByteOrderMarkSniff to Generic standard (request #18194)
      -- Throws an error if a byte order mark is found in any PHP file
      -- Thanks to Piotr Karas for the contribution
    - PHP_Timer output is no longer included in reports when being written to a file (request #18252)
      -- Also now shown for all report types if nothing is being printed to the screen
    - Generic DeprecatedFunctionSniff now reports functions as deprecated and not simply forbidden (request #18288)
    - PHPCS now accepts file contents from STDIN (request #18447)
      -- Example usage: cat temp.php | phpcs [options]  -OR-  phpcs [options] &lt; temp.php
      -- Not every sniff will work correctly due to the lack of a valid file path
    - PHP_CodeSniffer_Exception no longer extends PEAR_Exception (request #18483)
      -- PEAR_Exception added a requirement that PEAR had to be installed
      -- PHP_CodeSniffer is not used as a library, so unlikely to have any impact
    - PEAR FileCommentSniff now allows GIT IDs in the version tag (request #14874)
    - AbstractVariableSniff now supports heredocs
      -- Also includes some variable detection fixes
      -- Thanks to Sam Graham for the patch
    - Squiz FileCommentSniff now enforces rule that package names cannot start with the word Squiz
    - MySource AssignThisSniff now allows "this" to be assigned to the private var _self
    - Fixed issue in Squiz FileCommentSniff where suggested package name was the same as the incorrect package name
    - Fixed some issues with Squiz ArrayDeclarationSniff when using function calls in array values
    - Fixed doc generation so it actually works again
      -- Also now works when being run from an SVN checkout as well as when installed as a PEAR package
      -- Should fix bug #18949 : Call to private method from static
    - PEAR ClassDeclaration sniff now supports indentation checks when using the alternate namespace syntax
      -- PEAR.Classes.ClassDeclaration.SpaceBeforeBrace message now contains 2 variables instead of 1
      -- Sniff allows overriding of the default indent level, which is set to 4
      -- Fixes bug #18933 : Alternative namespace declaration syntax confuses scope sniffs
    - Fixed bug #18465 : "self::" does not work in lambda functions
      -- Also corrects conversion of T_FUNCTION tokens to T_CLOSURE, which was not fixing token condition arrays
    - Fixed bug #18543 : CSS Tokenizer deletes too many #
    - Fixed bug #18624 : @throws namespace problem
      -- Thanks to Gavin Davies for the patch
    - Fixed bug #18628 : Generic.Files.LineLength gives incorrect results with Windows line-endings
    - Fixed bug #18633 : CSS Tokenizer doesn't replace T_LIST tokens inside some styles
    - Fixed bug #18657 : anonymous functions wrongly indented
    - Fixed bug #18670 : UpperCaseConstantNameSniff fails on dynamic retrieval of class constant
    - Fixed bug #18709 : Code sniffer sniffs file if even if it's in --ignore
      -- Thanks to Artem Lopata for the patch
    - Fixed bug #18762 : Incorrect handling of define and constant in UpperCaseConstantNameSniff
      -- Thanks to Thomas Baker for the patch
    - Fixed bug #18769 : CSS Tokenizer doesn't replace T_BREAK tokens inside some styles
    - Fixed bug #18835 : Unreachable errors of inline returns of closure functions
      -- Thanks to Patrick Schmidt for the patch
    - Fixed bug #18839 : Fix miscount of warnings in AbstractSniffUnitTest.php
      -- Thanks to Sam Graham for the patch
    - Fixed bug #18844 : Generic_Sniffs_CodeAnalysis_UnusedFunctionParameterSniff with empty body
      -- Thanks to Dmitri Medvedev for the patch
    - Fixed bug #18847 : Running Squiz_Sniffs_Classes_ClassDeclarationSniff results in PHP notice
    - Fixed bug #18868 : jslint+rhino: errors/warnings not detected
      -- Thanks to Christian Weiske for the patch
    - Fixed bug #18879 : phpcs-svn-pre-commit requires escapeshellarg
      -- Thanks to Bjorn Katuin for the patch
    - Fixed bug #18951 : weird behaviour with closures and multi-line use () params
   </notes>
  </release>
  <release>
   <version>
    <release>1.3.0</release>
    <api>1.3.0</api>
   </version>
   <stability>
    <release>stable</release>
    <api>stable</api>
   </stability>
   <date>2011-03-17</date>
   <license uri="https://github.com/squizlabs/PHP_CodeSniffer/blob/master/licence.txt">BSD License</license>
   <notes>
    - Add a new token T_CLOSURE that replaces T_FUNCTION if the function keyword is anonymous
    - Many Squiz sniffs no longer report errors when checking closures; they are now ignored
    - Fixed some error messages in PEAR MultiLineConditionSniff that were not using placeholders for message data
    - AbstractVariableSniff now correctly finds variable names wrapped with curly braces inside double quoted strings
    - PEAR FunctionDeclarationSniff now ignores arrays in argument default values when checking multi-line declarations
    - Fixed bug #18200 : Using custom named ruleset file as standard no longer works
    - Fixed bug #18196 : PEAR MultiLineCondition.SpaceBeforeOpenBrace not consistent with newline chars
    - Fixed bug #18204 : FunctionCommentThrowTag picks wrong exception type when throwing function call
    - Fixed bug #18222 : Add __invoke method to PEAR standard
    - Fixed bug #18235 : Invalid error generation in Squiz.Commenting.FunctionCommentThrowTag
    - Fixed bug #18250 : --standard with relative path skips Standards' "implicit" sniffs
    - Fixed bug #18274 : Multi-line IF and function call indent rules conflict
    - Fixed bug #18282 : Squiz doesn't handle final keyword before function comments
      -- Thanks to Dave Perrett for the patch
    - Fixed bug #18336 : Function isUnderscoreName gives php notices
   </notes>
  </release>
  <release>
   <version>
    <release>1.3.0RC2</release>
    <api>1.3.0RC2</api>
   </version>
   <stability>
    <release>beta</release>
    <api>beta</api>
   </stability>
   <date>2011-01-14</date>
   <license uri="https://github.com/squizlabs/PHP_CodeSniffer/blob/master/licence.txt">BSD License</license>
   <notes>
    - You can now print multiple reports for each run and print each to the screen or a file (request #12434)
      -- Format is --report-[report][=file] (e.g., --report-xml=out.xml)
      -- Printing to screen is done by leaving [file] empty (e.g., --report-xml)
      -- Multiple reports can be specified in this way (e.g., --report-summary --report-xml=out.xml)
      -- The standard --report and --report-file command line arguments are unchanged
    - Added -d command line argument to set php.ini settings while running (request #17244)
      -- Usage is: phpcs -d memory_limit=32M -d ...
      -- Thanks to Ben Selby for the patch
    - Added -p command line argument to show progress during a run
      -- Dot means pass, E means errors found, W means only warnings found and S means skipped file
      -- Particularly good for runs where you are checking more than 100 files
      -- Enable by default with --config-set show_progress 1
      -- Will not print anything if you are already printing verbose output
      -- This has caused a big change in the way PHP_CodeSniffer processes files (API changes around processing)
    - You can now add exclude rules for individual sniffs or error messages (request #17903)
      -- Only available when using a ruleset.xml file to specify rules
      -- Uses the same exclude-pattern tags as normal but allows them inside rule tags
    - Using the -vvv option will now print a list of sniffs executed for each file and how long they took to process
    - Added Generic ClosureLinterSniff to run Google's gjslint over your JS files
    - The XML and CSV reports now include the severity of the error (request #18165)
      -- The Severity column in the CSV report has been renamed to Type, and a new Severity column added for this
    - Fixed issue with Squiz FunctionCommentSniff reporting incorrect type hint when default value uses namespace
      -- Thanks to Anti Veeranna for the patch
    - Generic FileLengthSniff now uses iconv_strlen to check line length if an encoding is specified (request #14237)
    - Generic UnnecessaryStringConcatSniff now allows strings to be combined to form a PHP open or close tag
    - Squiz SwitchDeclarationSniff no longer reports indentation errors for BREAK statements inside IF conditions
    - Interactive mode now always prints the full error report (ignores command line)
    - Improved regular expression detection in JavaScript files
      -- Added new T_TYPEOF token that can be used to target the typeof JS operator
      -- Fixes bug #17611 : Regular expression tokens not recognised
    - Squiz ScopeIndentSniff removed
      -- Squiz standard no longer requires additional indents between ob_* methods
      -- Also removed Squiz OutputBufferingIndentSniff that was checking the same thing
    - PHP_CodeSniffer_File::getMemberProperties() performance improved significantly
      -- Improves performance of Squiz ValidVariableNameSniff significantly
    - Squiz OperatorSpacingSniff performance improved significantly
    - Squiz NonExecutableCodeSniff performance improved significantly
      -- Will throw duplicate errors in some cases now, but these should be rare
    - MySource IncludeSystemSniff performance improved significantly
    - MySource JoinStringsSniff no longer reports an error when using join() on a named JS array
    - Warnings are now reported for each file when they cannot be opened instead of stopping the script
      -- Hide warnings with the -n command line argument
      -- Can override the warnings using the code Internal.DetectLineEndings
    - Fixed bug #17693 : issue with pre-commit hook script with filenames that start with v
    - Fixed bug #17860 : isReference function fails with references in array
      -- Thanks to Lincoln Maskey for the patch
    - Fixed bug #17902 : Cannot run tests when tests are symlinked into tests dir
      -- Thanks to Matt Button for the patch
    - Fixed bug #17928 : Improve error message for Generic_Sniffs_PHP_UpperCaseConstantSniff
      -- Thanks to Stefano Kowalke for the patch
    - Fixed bug #18039 : JS Tokenizer crash when ] is last character in file
    - Fixed bug #18047 : Incorrect handling of namespace aliases as constants
      -- Thanks to Dmitri Medvedev for the patch
    - Fixed bug #18072 : Impossible to exclude path from processing when symlinked
    - Fixed bug #18073 : Squiz.PHP.NonExecutableCode fault
    - Fixed bug #18117 : PEAR coding standard: Method constructor not sniffed as a function
    - Fixed bug #18135 : Generic FunctionCallArgumentSpacingSniff reports function declaration errors
    - Fixed bug #18140 : Generic scope indent in exact mode: strange expected/found values for switch
    - Fixed bug #18145 : Sniffs are not loaded for custom ruleset file
      -- Thanks to Scott McCammon for the patch
    - Fixed bug #18152 : While and do-while with AbstractPatternSniff
    - Fixed bug #18191 : Squiz.PHP.LowercasePHPFunctions does not work with new Date()
    - Fixed bug #18193 : CodeSniffer doesn't reconize CR (\r) line endings
   </notes>
  </release>
  <release>
   <version>
    <release>1.3.0RC1</release>
    <api>1.3.0RC1</api>
   </version>
   <stability>
    <release>beta</release>
    <api>beta</api>
   </stability>
   <date>2010-09-03</date>
   <license uri="https://github.com/squizlabs/PHP_CodeSniffer/blob/master/licence.txt">BSD License</license>
   <notes>
    - Added exclude pattern support to ruleset.xml file so you can specify ignore patterns in a standard (request #17683)
      -- Use new exclude-pattern tags to include the ignore rules into your ruleset.xml file
      -- See CodeSniffer/Standards/PHPCS/ruleset.xml for an example
    - Added new --encoding command line argument to specify the encoding of the files being checked
      -- When set to utf-8, stops the XML-based reports from double-encoding
      -- When set to something else, helps the XML-based reports encode to utf-8
      -- Default value is iso-8859-1 but can be changed with --config-set encoding [value]
    - The report is no longer printed to screen when using the --report-file command line option (request #17467)
      -- If you want to print it to screen as well, use the -v command line argument
    - The SVN and GIT blame reports now also show percentage of reported errors per author (request #17606)
      -- Thanks to Ben Selby for the patch
    - Updated the SVN pre-commit hook to work with the new severity levels feature
    - Generic SubversionPropertiesSniff now allows properties to have NULL values (request #17682)
      -- A null value indicates that the property should exist but the value should not be checked
    - Generic UpperCaseConstantName Sniff now longer complains about the PHPUnit_MAIN_METHOD constant (request #17798)
    - Squiz FileComment sniff now checks JS files as well as PHP files
    - Squiz FunctionCommentSniff now supports namespaces in type hints
    - Fixed a problem in Squiz OutputBufferingIndentSniff where block comments were reported as not indented
    - Fixed bug #17092 : Problems with utf8_encode and htmlspecialchars with non-ascii chars
      -- Use the new --encoding=utf-8 command line argument if your files are utf-8 encoded
    - Fixed bug #17629 : PHP_CodeSniffer_Tokens::$booleanOperators missing T_LOGICAL_XOR
      -- Thanks to Matthew Turland for the patch
    - Fixed bug #17699 : Fatal error generating code coverage with PHPUnit 5.3.0RC1
    - Fixed bug #17718 : Namespace 'use' statement: used global class name is recognized as constant
    - Fixed bug #17734 : Generic SubversionPropertiesSniff complains on non SVN files
    - Fixed bug #17742 : EmbeddedPhpSniff reacts negatively to file without closing php tag
    - Fixed bug #17823 : Notice: Please no longer include PHPUnit/Framework.php
   </notes>
  </release>
  <release>
   <version>
    <release>1.3.0a1</release>
    <api>1.3.0a1</api>
   </version>
   <stability>
    <release>alpha</release>
    <api>alpha</api>
   </stability>
   <date>2010-07-15</date>
   <license uri="https://github.com/squizlabs/PHP_CodeSniffer/blob/master/licence.txt">BSD License</license>
   <notes>
    - All CodingStandard.php files have been replaced by ruleset.xml files
      -- Custom standards will need to be converted over to this new format to continue working
    - You can specify a path to your own custom ruleset.xml file by using the --standard command line arg
      -- e.g., phpcs --standard=/path/to/my/ruleset.xml
    - Added a new report type --report=gitblame to show how many errors and warnings were committed by each author
      -- Has the same functionality as the svnblame report
      -- Thanks to Ben Selby for the patch
    - A new token type T_DOLLAR has been added to allow you to sniff for variable variables (feature request #17095)
      -- Thanks to Ian Young for the patch
    - JS tokenizer now supports T_POWER (^) and T_MOD_EQUAL (%=) tokens (feature request #17441)
    - If you have PHP_Timer installed, you'll now get a time/memory summary at the end of a script run
      -- Only happens when printing reports that are designed to be read on the command line
    - Added Generic DeprecatedFunctionsSniff to warn about the use of deprecated functions (feature request #16694)
      -- Thanks to Sebastian Bergmann for the patch
    - Added Squiz LogicalOperatorSniff to ensure that logical operators are surrounded by single spaces
    - Added MySource ChannelExceptionSniff to ensure action files only throw ChannelException
    - Added new method getClassProperties() for sniffs to use to determine if a class is abstract and/or final
      -- Thanks to Christian Kaps for the patch
    - Generic UpperCaseConstantSniff no longer throws errors about namespaces
      -- Thanks to Christian Kaps for the patch
    - Squiz OperatorBracketSniff now correctly checks value assignmnets in arrays
    - Squiz LongConditionClosingCommentSniff now requires a comment for long CASE statements that use curly braces
    - Squiz LongConditionClosingCommentSniff now requires an exact comment match on the brace
    - MySource IncludeSystemSniff now ignores DOMDocument usage
    - MySource IncludeSystemSniff no longer requires inclusion of systems that are being implemented
    - Removed found and expected messages from Squiz ConcatenationSpacingSniff because they were messy and not helpful
    - Fixed a problem where Generic CodeAnalysisSniff could show warnings if checking multi-line strings
    - Fixed error messages in Squiz ArrayDeclarationSniff reporting incorrect number of found and expected spaces
    - Fixed bug #17048 : False positive in Squiz_WhiteSpace_ScopeKeywordSpacingSniff
    - Fixed bug #17054 : phpcs more strict than PEAR CS regarding function parameter spacing
    - Fixed bug #17096 : Notice: Undefined index: scope_condition in ScopeClosingBraceSniff.php
      -- Moved PEAR.Functions.FunctionCallArgumentSpacing to Generic.Functions.FunctionCallArgumentSpacing
    - Fixed bug #17144 : Deprecated: Function eregi() is deprecated
    - Fixed bug #17236 : PHP Warning due to token_get_all() in DoubleQuoteUsageSniff
    - Fixed bug #17243 : Alternate Switch Syntax causes endless loop of Notices in SwitchDeclaration
    - Fixed bug #17313 : Bug with switch case struture
    - Fixed bug #17331 : Possible parse error: interfaces may not include member vars
    - Fixed bug #17337 : CSS tokenizer fails on quotes urls
    - Fixed bug #17420 : Uncaught exception when comment before function brace
    - Fixed bug #17503 : closures formatting is not supported
   </notes>
  </release>
  <release>
   <version>
    <release>1.2.2</release>
    <api>1.2.2</api>
   </version>
   <stability>
    <release>stable</release>
    <api>stable</api>
   </stability>
   <date>2010-01-27</date>
   <license uri="https://github.com/squizlabs/PHP_CodeSniffer/blob/master/licence.txt">BSD License</license>
   <notes>
    - The core PHP_CodeSniffer_File methods now understand the concept of closures (feature request #16866)
      -- Thanks to Christian Kaps for the sample code
    - Sniffs can now specify violation codes for each error and warning they add
      -- Future versions will allow you to override messages and severities using these codes
      -- Specifying a code is optional, but will be required if you wish to support overriding
    - All reports have been broken into separate classes
      -- Command line usage and report output remains the same
      -- Thanks to Gabriele Santini for the patch
    - Added an interactive mode that can be enabled using the -a command line argument
      -- Scans files and stops when it finds a file with errors
      -- Waits for user input to recheck the file (hopefully you fixed the errors) or skip the file
      -- Useful for very large code bases where full rechecks take a while
    - The reports now show the correct number of errors and warnings found
    - The isCamelCaps method now allows numbers in class names
    - The JS tokenizer now correctly identifies boolean and bitwise AND and OR tokens
    - The JS tokenzier now correctly identifies regular expressions used in conditions
    - PEAR ValidFunctionNameSniff now ignores closures
    - Squiz standard now uses the PEAR setting of 85 chars for LineLengthSniff
    - Squiz ControlStructureSpacingSniff now ensure there are no spaces around parentheses
    - Squiz LongConditionClosingCommentSniff now checks for comments at the end of try/catch statements
    - Squiz LongConditionClosingCommentSniff now checks validity of comments for short structures if they exist
    - Squiz IncrementDecrementUsageSniff now has better checking to ensure it only looks at simple variable assignments
    - Squiz PostStatementCommentSniff no longer throws errors for end function comments
    - Squiz InlineCommentSniff no longer throws errors for end function comments
    - Squiz OperatorBracketSniff now allows simple arithmetic operations in SWITCH conditions
    - Squiz ValidFunctionNameSniff now ignores closures
    - Squiz MethodScopeSniff now ignores closures
    - Squiz ClosingDeclarationCommentSniff now ignores closures
    - Squiz GlobalFunctionSniff now ignores closures
    - Squiz DisallowComparisonAssignmentSniff now ignores the assigning of arrays
    - Squiz DisallowObjectStringIndexSniff now allows indexes that contain dots and reserved words
    - Squiz standard now throws nesting level and cyclomatic complexity errors at much higher levels
    - Squiz CommentedOutCodeSniff now ignores common comment framing chacacters
    - Squiz ClassCommentSniff now ensures the open comment tag is the only content on the first line
    - Squiz FileCommentSniff now ensures the open comment tag is the only content on the first line
    - Squiz FunctionCommentSniff now ensures the open comment tag is the only content on the first line
    - Squiz VariableCommentSniff now ensures the open comment tag is the only content on the first line
    - Squiz NonExecutableCodeSniff now warns about empty return statements that are not required
    - Removed ForbiddenStylesSniff from Squiz standard
      -- It is now in in the MySource standard as BrowserSpecificStylesSniff
      -- New BrowserSpecificStylesSniff ignores files with browser-specific suffixes
    - MySource IncludeSystemSniff no longer throws errors when extending the Exception class
    - MySource IncludeSystemSniff no longer throws errors for the abstract widget class
    - MySource IncludeSystemSniff and UnusedSystemSniff now allow includes inside IF statements
    - MySource IncludeSystemSniff no longer throws errors for included widgets inside methods
    - MySource GetRequestDataSniff now throws errors for using $_FILES
    - MySource CreateWidgetTypeCallbackSniff now allows return statements in nested functions
    - MySource DisallowSelfActionsSniff now ignores abstract classes
    - Fixed a problem with the SVN pre-commit hook for PHP versions without vertical whitespace regex support
    - Fixed bug #16740 : False positives for heredoc strings and unused parameter sniff
    - Fixed bug #16794 : ValidLogicalOperatorsSniff doesn't report operators not in lowercase
    - Fixed bug #16804 : Report filename is shortened too much
    - Fixed bug #16821 : Bug in Squiz_Sniffs_WhiteSpace_OperatorSpacingSniff
      -- Thanks to Jaroslav Hanslík for the patch
    - Fixed bug #16836 : Notice raised when using semicolon to open case
    - Fixed bug #16855 : Generic standard sniffs incorrectly for define() method
    - Fixed bug #16865 : Two bugs in Squiz_Sniffs_WhiteSpace_OperatorSpacingSniff
      -- Thanks to Jaroslav Hanslík for the patch
    - Fixed bug #16902 : Inline If Declaration bug
    - Fixed bug #16960 : False positive for late static binding in Squiz/ScopeKeywordSpacingSniff
      -- Thanks to Jakub Tománek for the patch
    - Fixed bug #16976 : The phpcs attempts to process symbolic links that don't resolve to files
    - Fixed bug #17017 : Including one file in the files sniffed alters errors reported for another file
   </notes>
  </release>
  <release>
   <version>
    <release>1.2.1</release>
    <api>1.2.1</api>
   </version>
   <stability>
    <release>stable</release>
    <api>stable</api>
   </stability>
   <date>2009-11-17</date>
   <license uri="https://github.com/squizlabs/PHP_CodeSniffer/blob/master/licence.txt">BSD License</license>
   <notes>
    - Added a new report type --report=svnblame to show how many errors and warnings were committed by each author
      -- Also shows the percentage of their code that are errors and warnings
      -- Requires you to have the SVN command in your path
      -- Make sure SVN is storing usernames and passwords (if required) or you will need to enter them for each file
      -- You can also use the -s command line argument to see the different types of errors authors are committing
      -- You can use the -v command line argument to see all authors, even if they have no errors or warnings
    - Added a new command line argument --report-width to allow you to set the column width of screen reports
      -- Reports wont accept values less than 70 or else they get too small
      -- Can also be set via a config var: phpcs --config-set report_width 100
    - You can now get PHP_CodeSniffer to ignore a whole file by adding @codingStandardsIgnoreFile in the content
      -- If you put it in the first two lines the file wont even be tokenized, so it will be much quicker
    - Reports now print their file lists in alphabetical order
    - PEAR FunctionDeclarationSniff now reports error for incorrect closing bracket placement in multi-line definitions
    - Added Generic CallTimePassByRefenceSniff to prohibit the passing of variables into functions by reference
      -- Thanks to Florian Grandel for the contribution
    - Added Squiz DisallowComparisonAssignmentSniff to ban the assignment of comparison values to a variable
    - Added Squiz DuplicateStyleDefinitionSniff to check for duplicate CSS styles in a single class block
    - Squiz ArrayDeclarationSniff no longer checks the case of array indexes because that is not its job
    - Squiz PostStatementCommentSniff now allows end comments for class member functions
    - Squiz InlineCommentSniff now supports the checking of JS files
    - MySource CreateWidgetTypeCallbackSniff now allows the callback to be passed to another function
    - MySource CreateWidgetTypeCallbackSniff now correctly ignores callbacks used inside conditions
    - Generic MultipleStatementAlignmentSniff now enforces a single space before equals sign if max padding is reached
    - Fixed a problem in the JS tokenizer where regular expressions containing \// were not converted correctly
    - Fixed a problem tokenizing CSS files where multiple ID targets on a line would look like comments
    - Fixed a problem tokenizing CSS files where class names containing a colon looked like style definitions
    - Fixed a problem tokenizing CSS files when style statements had empty url() calls
    - Fixed a problem tokenizing CSS colours with the letter E in first half of the code
    - Squiz ColonSpacingSniff now ensures it is only checking style definitions in CSS files and not class names
    - Squiz DisallowComparisonAssignmentSniff no longer reports errors when assigning the return value of a function
    - CSS tokenizer now correctly supports multi-line comments
    - When only the case of var names differ for function comments, the error now indicates the case is different
    - Fixed an issue with Generic UnnecessaryStringConcatSniff where it incorrectly suggested removing a concat
    - Fixed bug #16530 : ScopeIndentSniff reports false positive
    - Fixed bug #16533 : Duplicate errors and warnings
    - Fixed bug #16563 : Check file extensions problem in phpcs-svn-pre-commit
      -- Thanks to Kaijung Chen for the patch
    - Fixed bug #16592 : Object operator indentation incorrect when first operator is on a new line
    - Fixed bug #16641 : Notice output
    - Fixed bug #16682 : Squiz_Sniffs_Strings_DoubleQuoteUsageSniff reports string "\0" as invalid
    - Fixed bug #16683 : Typing error in PHP_CodeSniffer_CommentParser_AbstractParser
    - Fixed bug #16684 : Bug in Squiz_Sniffs_PHP_NonExecutableCodeSniff
    - Fixed bug #16692 : Spaces in paths in Squiz_Sniffs_Debug_JavaScriptLintSniff
      -- Thanks to Jaroslav Hanslík for the patch
    - Fixed bug #16696 : Spelling error in MultiLineConditionSniff
    - Fixed bug #16697 : MultiLineConditionSniff incorrect result with inline IF
    - Fixed bug #16698 : Notice in JavaScript Tokenizer
    - Fixed bug #16736 : Multi-files sniffs aren't processed when FILE is a single directory
      -- Thanks to Alexey Shein for the patch
    - Fixed bug #16792 : Bug in Generic_Sniffs_PHP_ForbiddenFunctionsSniff
   </notes>
  </release>
  <release>
   <version>
    <release>1.2.0</release>
    <api>1.2.0</api>
   </version>
   <stability>
    <release>stable</release>
    <api>stable</api>
   </stability>
   <date>2009-08-17</date>
   <license uri="https://github.com/squizlabs/PHP_CodeSniffer/blob/master/licence.txt">BSD License</license>
   <notes>
    - Installed standards are now favoured over custom standards when using the cmd line arg with relative paths
    - Unit tests now use a lot less memory while running
    - Squiz standard now uses Generic EmptyStatementSniff but throws errors instead of warnings
    - Squiz standard now uses Generic UnusedFunctionParameterSniff
    - Removed unused ValidArrayIndexNameSniff from the Squiz standard
    - Fixed bug #16424 : SubversionPropertiesSniff print PHP Warning
    - Fixed bug #16450 : Constant PHP_CODESNIFFER_VERBOSITY already defined (unit tests)
    - Fixed bug #16453 : function declaration long line splitted error
    - Fixed bug #16482 : phpcs-svn-pre-commit ignores extensions parameter
   </notes>
  </release>
  <release>
   <version>
    <release>1.2.0RC3</release>
    <api>1.2.0RC3</api>
   </version>
   <stability>
    <release>beta</release>
    <api>beta</api>
   </stability>
   <date>2009-07-07</date>
   <license uri="https://github.com/squizlabs/PHP_CodeSniffer/blob/master/licence.txt">BSD License</license>
   <notes>
    - You can now use @codingStandardsIgnoreStart and @...End comments to suppress messages (feature request #14002)
    - A warning is now included for files without any code when short_open_tag is set to Off (feature request #12952)
    - You can now use relative paths to your custom standards with the --standard cmd line arg (feature request #14967)
    - You can now override magic methods and functions in PEAR ValidFunctionNameSniff (feature request #15830)
    - MySource IncludeSystemSniff now recognises widget action classes
    - MySource IncludeSystemSniff now knows about unit test classes and changes rules accordingly
   </notes>
  </release>
  <release>
   <version>
    <release>1.2.0RC2</release>
    <api>1.2.0RC2</api>
   </version>
   <stability>
    <release>beta</release>
    <api>beta</api>
   </stability>
   <date>2009-05-25</date>
   <license uri="https://github.com/squizlabs/PHP_CodeSniffer/blob/master/licence.txt">BSD License</license>
   <notes>
    - Test suite can now be run using the full path to AllTests.php (feature request #16179)
    - Fixed bug #15980 : PHP_CodeSniffer change php current directory
      -- Thanks to Dolly Aswin Harahap for the patch
    - Fixed bug #16001 : Notice triggered
    - Fixed bug #16054 : phpcs-svn-pre-commit not showing any errors
    - Fixed bug #16071 : Fatal error: Uncaught PHP_CodeSniffer_Exception
    - Fixed bug #16170 : Undefined Offset -1 in MultiLineConditionSniff.php on line 68
    - Fixed bug #16175 : Bug in Squiz-IncrementDecrementUsageSniff
   </notes>
  </release>
  <release>
   <version>
    <release>1.2.0RC1</release>
    <api>1.2.0RC1</api>
   </version>
   <stability>
    <release>beta</release>
    <api>beta</api>
   </stability>
   <date>2009-03-09</date>
   <license uri="https://github.com/squizlabs/PHP_CodeSniffer/blob/master/licence.txt">BSD License</license>
   <notes>
    - Reports that are output to a file now include a trailing newline at the end of the file
    - Fixed sniff names not shown in -vvv token processing output
    - Added Generic SubversionPropertiesSniff to check that specific svn props are set for files
      -- Thanks to Jack Bates for the contribution
    - The PHP version check can now be overridden in classes that extend PEAR FileCommentSniff
      -- Thanks to Helgi Þormar Þorbjörnsson for the suggestion
    - Added Generic ConstructorNameSniff to check for PHP4 constructor name usage
      -- Thanks to Leif Wickland for the contribution
    - Squiz standard now supports multi-line function and condition sniffs from PEAR standard
    - Squiz standard now uses Generic ConstructorNameSniff
    - Added MySource GetRequestDataSniff to ensure REQUEST, GET and POST are not accessed directly
    - Squiz OperatorBracketSniff now allows square brackets in simple unbracketed operations
    - Fixed the incorrect tokenizing of multi-line block comments in CSS files
    - Fixed bug #15383 : Uncaught PHP_CodeSniffer_Exception
    - Fixed bug #15408 : An unexpected exception has been caught: Undefined offset: 2
    - Fixed bug #15519 : Uncaught PHP_CodeSniffer_Exception
    - Fixed bug #15624 : Pre-commit hook fails with PHP errors
    - Fixed bug #15661 : Uncaught PHP_CodeSniffer_Exception
    - Fixed bug #15722 : "declare(encoding = 'utf-8');" leads to "Missing file doc comment"
    - Fixed bug #15910 : Object operator indention not calculated correctly
   </notes>
  </release>
  <release>
   <version>
    <release>1.2.0a1</release>
    <api>1.2.0a1</api>
   </version>
   <stability>
    <release>alpha</release>
    <api>alpha</api>
   </stability>
   <date>2008-12-18</date>
   <license uri="https://github.com/squizlabs/PHP_CodeSniffer/blob/master/licence.txt">BSD License</license>
   <notes>
    - PHP_CodeSniffer now has a CSS tokenizer for checking CSS files
    - Added support for a new multi-file sniff that sniffs all processed files at once
    - Added new output format --report=emacs to output errors using the emacs standard compile output format
      -- Thanks to Len Trigg for the contribution
    - Reports can now be written to a file using the --report-file command line argument (feature request #14953)
      -- The report is also written to screen when using this argument
    - The CheckStyle, CSV and XML reports now include a source for each error and warning (feature request #13242)
      -- A new report type --report=source can be used to show you the most common errors in your files
    - Added new command line argument -s to show error sources in all reports
    - Added new command line argument --sniffs to specify a list of sniffs to restrict checking to
      -- Uses the sniff source codes that are optionally displayed in reports
    - Changed the max width of error lines from 80 to 79 chars to stop blank lines in the default windows cmd window
    - PHP_CodeSniffer now has a token for an asperand (@ symbol) so sniffs can listen for them
      -- Thanks to Andy Brockhurst for the patch
    - Added Generic DuplicateClassNameSniff that will warn if the same class name is used in multiple files
      -- Not currently used by any standard; more of a multi-file sniff sample than anything useful
    - Added Generic NoSilencedErrorsSniff that warns if PHP errors are being silenced using the @ symbol
      -- Thanks to Andy Brockhurst for the contribution
    - Added Generic UnnecessaryStringConcatSniff that checks for two strings being concatenated
    - Added PEAR FunctionDeclarationSniff to enforce the new multi-line function declaration PEAR standard
    - Added PEAR MultiLineAssignmentSniff to enforce the correct indentation of multi-line assignments
    - Added PEAR MultiLineConditionSniff to enforce the new multi-line condition PEAR standard
    - Added PEAR ObjectOperatorIndentSniff to enforce the new chained function call PEAR standard
    - Added MySource DisallowSelfActionSniff to ban the use of self::method() calls in Action classes
    - Added MySource DebugCodeSniff to ban the use of Debug::method() calls
    - Added MySource CreateWidgetTypeCallback sniff to check callback usage in widget type create methods
    - Added Squiz DisallowObjectStringIndexSniff that forces object dot notation in JavaScript files
      -- Thanks to Sertan Danis for the contribution
    - Added Squiz DiscouragedFunctionsSniff to warn when using debug functions
    - Added Squiz PropertyLabelSniff to check whitespace around colons in JS property and label declarations
    - Added Squiz DuplicatePropertySniff to check for duplicate property names in JS classes
    - Added Squiz ColonSpacingSniff to check for spacing around colons in CSS style definitions
    - Added Squiz SemicolonSpacingSniff to check for spacing around semicolons in CSS style definitions
    - Added Squiz IdentationSniff to check for correct indentation of CSS files
    - Added Squiz ColourDefinitionSniff to check that CSS colours are defined in uppercase and using shorthand
    - Added Squiz EmptyStyleDefinitionSniff to check for CSS style definitions without content
    - Added Squiz EmptyClassDefinitionSniff to check for CSS class definitions without content
    - Added Squiz ClassDefinitionOpeningBraceSpaceSniff to check for spaces around opening brace of CSS class definitions
    - Added Squiz ClassDefinitionClosingBraceSpaceSniff to check for a single blank line after CSS class definitions
    - Added Squiz ClassDefinitionNameSpacingSniff to check for a blank lines inside CSS class definition names
    - Added Squiz DisallowMultipleStyleDefinitionsSniff to check for multiple style definitions on a single line
    - Added Squiz DuplicateClassDefinitionSniff to check for duplicate CSS class blocks that can be merged
    - Added Squiz ForbiddenStylesSniff to check for usage of browser specific styles
    - Added Squiz OpacitySniff to check for incorrect opacity values in CSS
    - Added Squiz LowercaseStyleDefinitionSniff to check for styles that are not defined in lowercase
    - Added Squiz MissingColonSniff to check for style definitions where the colon has been forgotten
    - Added Squiz MultiLineFunctionDeclarationSniff to check that multi-line declarations contain one param per line
    - Added Squiz JSLintSniff to check for JS errors using the jslint.js script through Rhino
      -- Set jslint path using phpcs --config-set jslint_path /path/to/jslint.js
      -- Set rhino path using phpcs --config-set rhino_path /path/to/rhino
    - Added Generic TodoSniff that warns about comments that contain the word TODO
    - Removed MultipleStatementAlignmentSniff from the PEAR standard as alignment is now optional
    - Generic ForbiddenFunctionsSniff now has protected member var to specify if it should use errors or warnings
    - Generic MultipleStatementAlignmentSniff now has correct error message if assignment is on a new line
    - Generic MultipleStatementAlignmentSniff now has protected member var to allow it to ignore multi-line assignments
    - Generic LineEndingsSniff now supports checking of JS files
    - Generic LineEndingsSniff now supports checking of CSS files
    - Generic DisallowTabIndentSniff now supports checking of CSS files
    - Squiz DoubleQuoteUsageSniff now bans the use of variables in double quoted strings in favour of concatenation
    - Squiz SuperfluousWhitespaceSniff now supports checking of JS files
    - Squiz SuperfluousWhitespaceSniff now supports checking of CSS files
    - Squiz DisallowInlineIfSniff now supports checking of JS files
    - Squiz SemicolonSpacingSniff now supports checking of JS files
    - Squiz PostStatementCommentSniff now supports checking of JS files
    - Squiz FunctionOpeningBraceSpacingSniff now supports checking of JS files
    - Squiz FunctionClosingBraceSpacingSniff now supports checking of JS files
      -- Empty JS functions must have their opening and closing braces next to each other
    - Squiz ControlStructureSpacingSniff now supports checking of JS files
    - Squiz LongConditionClosingCommentSniff now supports checking of JS files
    - Squiz OperatorSpacingSniff now supports checking of JS files
    - Squiz SwitchDeclarationSniff now supports checking of JS files
    - Squiz CommentedOutCodeSniff now supports checking of CSS files
    - Squiz DisallowSizeFunctionsInLoopsSniff now supports checking of JS files for the use of object.length
    - Squiz DisallowSizeFunctionsInLoopsSniff no longer complains about size functions outside of the FOR condition
    - Squiz ControlStructureSpacingSniff now bans blank lines at the end of a control structure
    - Squiz ForLoopDeclarationSniff no longer throws errors for JS FOR loops without semicolons
    - Squiz MultipleStatementAlignmentSniff no longer throws errors if a statement would take more than 8 spaces to align
    - Squiz standard now uses Genric TodoSniff
    - Squiz standard now uses Genric UnnecessaryStringConcatSniff
    - Squiz standard now uses PEAR MultiLineAssignmentSniff
    - Squiz standard now uses PEAR MultiLineConditionSniff
    - Zend standard now uses OpeningFunctionBraceBsdAllmanSniff (feature request #14647)
    - MySource JoinStringsSniff now bans the use of inline array joins and suggests the + operator
    - Fixed incorrect errors that can be generated from abstract scope sniffs when moving to a new file
    - Core tokenizer now matches orphaned curly braces in the same way as square brackets
    - Whitespace tokens at the end of JS files are now added to the token stack
    - JavaScript tokenizer now identifies properties and labels as new token types
    - JavaScript tokenizer now identifies object definitions as a new token type and matches curly braces for them
    - JavaScript tokenizer now identifies DIV_EQUAL and MUL_EQUAL tokens
    - Improved regular expression detection in the JavaScript tokenizer
    - Improve AbstractPatternSniff support so it can listen for any token type, not just weighted tokens
    - Fixed Squiz DoubleQuoteUsageSniff so it works correctly with short_open_tag=Off
    - Fixed bug #14409 : Output of warnings to log file
    - Fixed bug #14520 : Notice: Undefined offset: 1 in /usr/share/php/PHP/CodeSniffer/File.php on line
    - Fixed bug #14637 : Call to processUnknownArguments() misses second parameter $pos
      -- Thanks to Peter Buri for the patch
    - Fixed bug #14889 : Lack of clarity: licence or license
    - Fixed bug #15008 : Nested Parentheses in Control Structure Sniffs
    - Fixed bug #15091 : pre-commit hook attempts to sniff folders
      -- Thanks to Bruce Weirdan for the patch
    - Fixed bug #15124 : AbstractParser.php uses deprecated split() function
      -- Thanks to Sebastian Bergmann for the patch
    - Fixed bug #15188 : PHPCS vs HEREDOC strings
    - Fixed bug #15231 : Notice: Uninitialized string offset: 0 in FileCommentSniff.php on line 555
    - Fixed bug #15336 : Notice: Undefined offset: 2 in /usr/share/php/PHP/CodeSniffer/File.php on line
   </notes>
  </release>
  <release>
   <version>
    <release>1.1.0</release>
    <api>1.1.0</api>
   </version>
   <stability>
    <release>stable</release>
    <api>stable</api>
   </stability>
   <date>2008-07-14</date>
   <license uri="https://github.com/squizlabs/PHP_CodeSniffer/blob/master/licence.txt">BSD License</license>
   <notes>
    - PEAR FileCommentSniff now allows tag orders to be overridden in child classes
      -- Thanks to Jeff Hodsdon for the patch
    - Added Generic DisallowMultipleStatementsSniff to ensure there is only one statement per line
    - Squiz standard now uses DisallowMultipleStatementsSniff
    - Fixed error in Zend ValidVariableNameSniff when checking vars in form: $class->{$var}
    - Fixed bug #14077 : Fatal error: Uncaught PHP_CodeSniffer_Exception: $stackPtr is not a class member
    - Fixed bug #14168 : Global Function -> Static Method and __autoload()
    - Fixed bug #14238 : Line length not checket at last line of a file
    - Fixed bug #14249 : wrong detection of scope_opener
    - Fixed bug #14250 : ArrayDeclarationSniff emit warnings at malformed array
    - Fixed bug #14251 : --extensions option doesn't work
   </notes>
  </release>
  <release>
   <version>
    <release>1.1.0RC3</release>
    <api>1.1.0RC3</api>
   </version>
   <stability>
    <release>beta</release>
    <api>beta</api>
   </stability>
   <date>2008-07-03</date>
   <license uri="https://github.com/squizlabs/PHP_CodeSniffer/blob/master/licence.txt">BSD License</license>
   <notes>
    - PEAR FileCommentSniff now allows tag orders to be overridden in child classes
      -- Thanks to Jeff Hodsdon for the patch
    - Added Generic DisallowMultipleStatementsSniff to ensure there is only one statement per line
    - Squiz standard now uses DisallowMultipleStatementsSniff
    - Fixed error in Zend ValidVariableNameSniff when checking vars in form: $class->{$var}
    - Fixed bug #14077 : Fatal error: Uncaught PHP_CodeSniffer_Exception: $stackPtr is not a class member
    - Fixed bug #14168 : Global Function -> Static Method and __autoload()
    - Fixed bug #14238 : Line length not checket at last line of a file
    - Fixed bug #14249 : wrong detection of scope_opener
    - Fixed bug #14250 : ArrayDeclarationSniff emit warnings at malformed array
    - Fixed bug #14251 : --extensions option doesn't work
   </notes>
  </release>
  <release>
   <version>
    <release>1.1.0RC2</release>
    <api>1.1.0RC2</api>
   </version>
   <stability>
    <release>beta</release>
    <api>beta</api>
   </stability>
   <date>2008-06-13</date>
   <license uri="https://github.com/squizlabs/PHP_CodeSniffer/blob/master/licence.txt">BSD License</license>
   <notes>
    - Permission denied errors now stop script execution but still display current errors (feature request #14076)
    - Added Squiz ValidArrayIndexNameSniff to ensure array indexes do not use camel case
    - Squiz ArrayDeclarationSniff now ensures arrays are not declared with camel case index values
    - PEAR ValidVariableNameSniff now alerts about a possible parse error for member vars inside an interface
    - Fixed bug #13921 : js parsing fails for comments on last line of file
    - Fixed bug #13922 : crash in case of malformed (but tokenized) php file
      -- PEAR and Squiz ClassDeclarationSniff now throw warnings for possible parse errors
      -- Squiz ValidClassNameSniff now throws warning for possible parse errors
      -- Squiz ClosingDeclarationCommentSniff now throws additonal warnings for parse errors
   </notes>
  </release>
  <release>
   <version>
    <release>1.1.0RC1</release>
    <api>1.1.0RC1</api>
   </version>
   <stability>
    <release>beta</release>
    <api>beta</api>
   </stability>
   <date>2008-05-13</date>
   <license uri="https://github.com/squizlabs/PHP_CodeSniffer/blob/master/licence.txt">BSD License</license>
   <notes>
    - Added support for multiple tokenizers so PHP_CodeSniffer can check more than just PHP files
      -- PHP_CodeSniffer now has a JS tokenizer for checking JavaScript files
      -- Sniffs need to be updated to work with additional tokenizers, or new sniffs written for them
   - phpcs now exits with status 2 if the tokenier extension has been disabled (feature request #13269)
   - Added scripts/phpcs-svn-pre-commit that can be used as an SVN pre-commit hook
     -- Also reworked the way the phpcs script works to make it easier to wrap it with other functionality
     -- Thanks to Jack Bates for the contribution
   - Fixed error in phpcs error message when a supplied file does not exist
   - Fixed a cosmetic error in AbstractPatternSniff where the "found" string was missing some content
   - Added sniffs that implement part of the PMD rule catalog to the Generic standard
     -- Thanks to Manuel Pichler for the contribution of all these sniffs.
   - Squiz FunctionCommentThrowTagSniff no longer throws errors for function that only throw variables
   - Generic ScopeIndentSniff now has private member to enforce exact indent matching
   - Replaced Squiz DisallowCountInLoopsSniff with Squiz DisallowSizeFunctionsInLoopsSniff
     -- Thanks to Jan Miczaika for the sniff
   - Squiz BlockCommentSniff now checks inline doc block comments
   - Squiz InlineCommentSniff now checks inline doc block comments
   - Squiz BlockCommentSniff now checks for no blank line before first comment in a function
   - Squiz DocCommentAlignmentSniff now ignores inline doc block comments
   - Squiz ControlStructureSpacingSniff now ensures no blank lines at the start of control structures
   - Squiz ControlStructureSpacingSniff now ensures no blank lines between control structure closing braces
   - Squiz IncrementDecrementUsageSniff now ensures inc/dec ops are bracketed in string concats
   - Squiz IncrementDecrementUsageSniff now ensures inc/dec ops are not used in arithmetic operations
   - Squiz FunctionCommentSniff no longer throws errors if return value is mixed but function returns void somewhere
   - Squiz OperatorBracketSniff no allows function call brackets to count as operator brackets
   - Squiz DoubleQuoteUsageSniff now supports \x \f and \v (feature request #13365)
   - Squiz ComparisonOperatorUsageSniff now supports JS files
   - Squiz ControlSignatureSniff now supports JS files
   - Squiz ForLoopDeclarationSniff now supports JS files
   - Squiz OperatorBracketSniff now supports JS files
   - Squiz InlineControlStructureSniff now supports JS files
   - Generic LowerCaseConstantSniff now supports JS files
   - Generic DisallowTabIndentSniff now supports JS files
   - Generic MultipleStatementAlignmentSniff now supports JS files
   - Added Squiz ObjectMemberCommaSniff to ensure the last member of a JS object is not followed by a comma
   - Added Squiz ConstantCaseSniff to ensure the PHP constants are uppercase and JS lowercase
   - Added Squiz JavaScriptLintSniff to check JS files with JSL
     -- Set path using phpcs --config-set jsl_path /path/to/jsl
   - Added MySource FirebugConsoleSniff to ban the use of "console" for JS variable and function names
   - Added MySource JoinStringsSniff to enforce the use of join() to concatenate JS strings
   - Added MySource AssignThisSniff to ensure this is only assigned to a var called self
   - Added MySource DisallowNewWidgetSniff to ban manual creation of widget objects
   - Removed warning shown in Zend CodeAnalyzerSniff when the ZCA path is not set
   - Fixed error in Squiz ValidVariableNameSniff when checking vars in the form $obj->$var
   - Fixed error in Squiz DisallowMultipleAssignmentsSniff when checking vars in the form $obj->$var
   - Fixed error in Squiz InlineCommentSniff where comments for class constants were seen as inline
   - Fixed error in Squiz BlockCommentSniff where comments for class constants were not ignored
   - Fixed error in Squiz OperatorBracketSniff where negative numbers were ignored during comparisons
   - Fixed error in Squiz FunctionSpacingSniff where functions after member vars reported incorrect spacing
   - Fixed bug #13062 : Interface comments aren't handled in PEAR standard
     -- Thanks to Manuel Pichler for the path
   - Fixed bug #13119 : php minimum requirement need to be fix
   - Fixed bug #13156 : Bug in Squiz_Sniffs_PHP_NonExecutableCodeSniff
   - Fixed bug #13158 : Strange behaviour in AbstractPatternSniff
   - Fixed bug #13169 : Undefined variables
   - Fixed bug #13178 : Catch exception in File.php
   - Fixed bug #13254 : Notices output in checkstyle report causes XML issues
   - Fixed bug #13446 : crash with src of phpMyAdmin
     -- Thanks to Manuel Pichler for the path
   </notes>
  </release>
  <release>
   <version>
    <release>1.1.0a1</release>
    <api>1.1.0a1</api>
   </version>
   <stability>
    <release>alpha</release>
    <api>alpha</api>
   </stability>
   <date>2008-04-21</date>
   <license uri="https://github.com/squizlabs/PHP_CodeSniffer/blob/master/licence.txt">BSD License</license>
   <notes>
    - Fixed error in PEAR ValidClassNameSniff when checking class names with double underscores
    - Moved Squiz InlineControlStructureSniff into Generic standard
    - PEAR standard now throws warnings for inline control structures
    - Squiz OutputBufferingIndentSniff now ignores the indentation of inline HTML
    - MySource IncludeSystemSniff now ignores usage of ZipArchive
    - Removed "function" from error messages for Generic function brace sniffs (feature request #13820)
    - Generic UpperCaseConstantSniff no longer throws errors for delcare(ticks = ...)
      -- Thanks to Josh Snyder for the patch
    - Squiz ClosingDeclarationCommentSniff and AbstractVariableSniff now throw warnings for possible parse errors
    - Fixed bug #13827 : AbstractVariableSniff throws "undefined index"
    - Fixed bug #13846 : Bug in Squiz.NonExecutableCodeSniff
    - Fixed bug #13849 : infinite loop in PHP_CodeSniffer_File::findNext()
   </notes>
  </release>
  <release>
   <version>
    <release>1.0.1</release>
    <api>1.0.1</api>
   </version>
   <stability>
    <release>stable</release>
    <api>stable</api>
   </stability>
   <date>2008-02-04</date>
   <license uri="https://github.com/squizlabs/PHP_CodeSniffer/blob/master/licence.txt">BSD License</license>
   <notes>
    - Squiz ArrayDeclarationSniff now throws error if the array keyword is followed by a space
    - Squiz ArrayDeclarationSniff now throws error for empty multi-line arrays
    - Squiz ArrayDeclarationSniff now throws error for multi-line arrays with a single value
    - Squiz DocCommentAlignmentSniff now checks for a single space before tags inside docblocks
    - Squiz ForbiddenFunctionsSniff now disallows is_null() to force use of (=== NULL) instead
    - Squiz VariableCommentSniff now continues throwing errors after the first one is found
    - Squiz SuperfluousWhitespaceSniff now throws errors for multiple blank lines inside functions
    - MySource IncludedSystemSniff now checks extended class names
    - MySource UnusedSystemSniff now checks extended and implemented class names
    - MySource IncludedSystemSniff now supports includeWidget()
    - MySource UnusedSystemSniff now supports includeWidget()
    - Added PEAR ValidVariableNameSniff to check that only private member vars are prefixed with an underscore
    - Added Squiz DisallowCountInLoopsSniff to check for the use of count() in FOR and WHILE loop conditions
    - Added MySource UnusedSystemSniff to check for included classes that are never used
    - Fixed a problem that caused the parentheses map to sometimes contain incorrect values
    - Fixed bug #12767 : Cant run phpcs from dir with PEAR subdir
    - Fixed bug #12773 : Reserved variables are not detected in strings
      -- Thanks to Wilfried Loche for the patch
    - Fixed bug #12832 : Tab to space conversion does not work
    - Fixed bug #12888 : extra space indentation = Notice: Uninitialized string offset...
    - Fixed bug #12909 : Default generateDocs function does not work under linux
      -- Thanks to Paul Smith for the patch
    - Fixed bug #12957 : PHP 5.3 magic method __callStatic
      -- Thanks to Manuel Pichler for the patch
   </notes>
  </release>
  <release>
   <version>
    <release>1.0.0</release>
    <api>1.0.0</api>
   </version>
   <stability>
    <release>stable</release>
    <api>stable</api>
   </stability>
   <date>2007-12-21</date>
   <license uri="https://github.com/squizlabs/PHP_CodeSniffer/blob/master/licence.txt">BSD License</license>
   <notes>
    - You can now specify the full path to a coding standard on the command line (feature request #11886)
      -- This allows you to use standards that are stored outside of PHP_CodeSniffer's own Standard dir
      -- You can also specify full paths in the CodingStandard.php include and exclude methods
      -- Classes, dirs and files need to be names as if the standard was part of PHP_CodeSniffer
      -- Thanks to Dirk Thomas for the doc generator patch and testing
    - Modified the scope map to keep checking after 3 lines for some tokens (feature request #12561)
      -- Those tokens that must have an opener (like T_CLASS) now keep looking until EOF
      -- Other tokens (like T_FUNCTION) still stop after 3 lines for performance
    - You can now esacpe commas in ignore patterns so they can be matched in file names
      -- Thanks to Carsten Wiedmann for the patch
    - Config data is now cached in a global var so the file system is not hit so often
      -- You can also set config data temporarily for the script if you are using your own external script
      -- Pass TRUE as the third argument to PHP_CodeSniffer::setConfigData()
    - PEAR ClassDeclarationSniff no longer throws errors for multi-line class declarations
    - Squiz ClassDeclarationSniff now ensures there is one blank line after a class closing brace
    - Squiz ClassDeclarationSniff now throws errors for a missing end PHP tag after the end class tag
    - Squiz IncrementDecrementUsageSniff no longer throws errors when -= and += are being used with vars
    - Squiz SwitchDeclarationSniff now throws errors for switch statements that do not contain a case statement
      -- Thanks to Sertan Danis for the patch
    - MySource IncludeSystemSniff no longer throws errors for the Util package
    - Fixed bug #12621 : "space after AS" check is wrong
      -- Thanks to Satoshi Oikawa for the patch
    - Fixed bug #12645 : error message is wrong
      -- Thanks to Renoiv for the patch
    - Fixed bug #12651 : Increment/Decrement Operators Usage at -1
   </notes>
  </release>
  <release>
   <version>
    <release>1.0.0RC3</release>
    <api>1.0.0RC3</api>
   </version>
   <stability>
    <release>beta</release>
    <api>beta</api>
   </stability>
   <date>2007-11-30</date>
   <license uri="https://github.com/squizlabs/PHP_CodeSniffer/blob/master/licence.txt">BSD License</license>
   <notes>
    - Added new command line argument --tab-width that will convert tabs to spaces before testing
      -- This allows you to use the existing sniffs that check for spaces even when you use tabs
      -- Can also be set via a config var: phpcs --config-set tab_width 4
      -- A value of zero (the default) tells PHP_CodeSniffer not to replace tabs with spaces
    - You can now change the default report format from "full" to something else
        -- Run: phpcs --config-set report_format [format]
    - Improved performance by optimising the way the scope map is created during tokenising
    - Added new Squiz DisallowInlineIfSniff to disallow the usage of inline IF statements
    - Fixed incorrect errors being thrown for nested switches in Squiz SwitchDeclarationSniff
    - PEAR FunctionCommentSniff no longer complains about missing comments for @throws tags
    - PEAR FunctionCommentSniff now throws error for missing exception class name for @throws tags
    - PHP_CodeSniffer_File::isReference() now correctly returns for functions that return references
    - Generic LineLengthSniff no longer warns about @version lines with CVS or SVN id tags
    - Generic LineLengthSniff no longer warns about @license lines with long URLs
    - Squiz FunctionCommentThrowTagSniff no longer complains about throwing variables
    - Squiz ComparisonOperatorUsageSniff no longer throws incorrect errors for inline IF statements
    - Squiz DisllowMultipleAssignmentsSniff no longer throws errors for assignments in inline IF statements
    - Fixed bug #12455 : CodeSniffer treats content inside heredoc as PHP code
    - Fixed bug #12471 : Checkstyle report is broken
    - Fixed bug #12476 : PHP4 destructors are reported as error
    - Fixed bug #12513 : Checkstyle XML messages need to be utf8_encode()d
      -- Thanks to Sebastian Bergmann for the patch.
    - Fixed bug #12517 : getNewlineAfter() and dos files
   </notes>
  </release>
  <release>
   <version>
    <release>1.0.0RC2</release>
    <api>1.0.0RC2</api>
   </version>
   <stability>
    <release>beta</release>
    <api>beta</api>
   </stability>
   <date>2007-11-14</date>
   <license uri="https://github.com/squizlabs/PHP_CodeSniffer/blob/master/licence.txt">BSD License</license>
   <notes>
    - Added a new Checkstyle report format
      -- Like the current XML format but modified to look like Checkstyle output
      -- Thanks to Manuel Pichler for helping get the format correct
    - You can now hide warnings by default
        -- Run: phpcs --config-set show_warnings 0
        -- If warnings are hidden by default, use the new -w command line argument to override
    - Added new command line argument --config-delete to delete a config value and revert to the default
    - Improved overall performance by optimising tokenising and next/prev methods (feature request #12421)
      -- Thanks to Christian Weiske for the patch
    - Added FunctionCallSignatureSniff to Squiz standard
    - Added @subpackage support to file and class comment sniffs in PEAR standard (feature request #12382)
      -- Thanks to Carsten Wiedmann for the patch
    - An error is now displayed if you use a PHP version less than 5.1.0 (feature request #12380)
      -- Thanks to Carsten Wiedmann for the patch
    - phpcs now exits with status 2 if it receives invalid input (feature request #12380)
      -- This is distinct from status 1, which indicates errors or warnings were found
    - Added new Squiz LanguageConstructSpacingSniff to throw errors for additional whitespace after echo etc.
    - Removed Squiz ValidInterfaceNameSniff
    - PEAR FunctionCommentSniff no longer complains about unknown tags
    - Fixed incorrect errors about missing function comments in PEAR FunctionCommentSniff
    - Fixed incorrect function docblock detection in Squiz FunctionCommentSniff
    - Fixed incorrect errors for list() in Squiz DisallowMultipleAssignmentsSniff
    - Errors no longer thrown if control structure is followed by a CASE's BREAK in Squiz ControlStructureSpacingSniff
    - Fixed bug #12368 : Autoloader cannot be found due to include_path override
      -- Thanks to Richard Quadling for the patch
    - Fixed bug #12378 : equal sign alignments problem with while()
   </notes>
  </release>
  <release>
   <version>
    <release>1.0.0RC1</release>
    <api>1.0.0RC1</api>
   </version>
   <stability>
    <release>beta</release>
    <api>beta</api>
   </stability>
   <date>2007-11-01</date>
   <license uri="https://github.com/squizlabs/PHP_CodeSniffer/blob/master/licence.txt">BSD License</license>
   <notes>
    - Main phpcs script can now be run from a CVS checkout without installing the package
    - Added a new CSV report format
      -- Header row indicates what position each element is in
      -- Always use the header row to determine positions rather than assuming the format, as it may change
    - XML and CSV report formats now contain information about which column the error occurred at
      -- Useful if you want to highlight the token that caused the error in a custom application
    - Square bracket tokens now have bracket_opener and bracket_closer set
    - Added new Squiz SemicolonSpacingSniff to throw errors if whitespace is found before a semicolon
    - Added new Squiz ArrayBracketSpacingSniff to throw errors if whitespace is found around square brackets
    - Added new Squiz ObjectOperatorSpacingSniff to throw errors if whitespace is found around object operators
    - Added new Squiz DisallowMultipleAssignmentsSniff to throw errors if multiple assignments are on the same line
    - Added new Squiz ScopeKeywordSpacingSniff to throw errors if there is not a single space after a scope modifier
    - Added new Squiz ObjectInstantiationSniff to throw errors if new objects are not assigned to a variable
    - Added new Squiz FunctionDuplicateArgumentSniff to throw errors if argument is declared multiple times in a function
    - Added new Squiz FunctionOpeningBraceSpaceSniff to ensure there are no blank lines after a function open brace
    - Added new Squiz CommentedOutCodeSniff to warn about comments that looks like they are commented out code blocks
    - Added CyclomaticComplexitySniff to Squiz standard
    - Added NestingLevelSniff to Squiz standard
    - Squiz ForbiddenFunctionsSniff now recommends echo() instead of print()
    - Squiz ValidLogicalOperatorsSniff now recommends ^ instead of xor
    - Squiz SwitchDeclarationSniff now contains more checks
      -- A single space is required after the case keyword
      -- No space is allowed before the colon in a case or default statement
      -- All switch statements now require a default case
      -- Default case must contain a break statement
      -- Empty default case must contain a comment describing why the default is ignored
      -- Empty case statements are not allowed
      -- Case and default statements must not be followed by a blank line
      -- Break statements must be followed by a blank line or the closing brace
      -- There must be no blank line before a break statement
    - Squiz standard is now using the PEAR IncludingFileSniff
    - PEAR ClassCommentSniff no longer complains about unknown tags
    - PEAR FileCommentSniff no longer complains about unknown tags
    - PEAR FileCommentSniff now accepts multiple @copyright tags
    - Squiz BlockCommentSniff now checks that comment starts with a capital letter
    - Squiz InlineCommentSniff now has better checking to ensure comment starts with a capital letter
    - Squiz ClassCommentSniff now checks that short and long comments start with a capital letter
    - Squiz FunctionCommentSniff now checks that short, long and param comments start with a capital letter
    - Squiz VariableCommentSniff now checks that short and long comments start with a capital letter
    - Fixed error with multi-token array indexes in Squiz ArrayDeclarationSniff
    - Fixed error with checking shorthand IF statements without a semicolon in Squiz InlineIfDeclarationSniff
    - Fixed error where constants used as defulat values in function declarations were seen as type hints
    - Fixed bug #12316 : PEAR is no longer the default standard
    - Fixed bug #12321 : wrong detection of missing function docblock
   </notes>
  </release>
  <release>
   <version>
    <release>0.9.0</release>
    <api>0.9.0</api>
   </version>
   <stability>
    <release>beta</release>
    <api>beta</api>
   </stability>
   <date>2007-09-24</date>
   <license uri="https://github.com/squizlabs/PHP_CodeSniffer/blob/master/licence.txt">BSD License</license>
   <notes>
    - Added a config system for setting config data across phpcs runs
    - You can now change the default coding standard from PEAR to something else
      -- Run: phpcs --config-set default_standard [standard]
    - Added new Zend coding standard to check code against the Zend Framework standards
      -- The complete standard is not yet implemented
      -- Specify --standard=Zend to use
      -- Thanks to Johann-Peter Hartmann for the contribution of some sniffs
      -- Thanks to Holger Kral for the Code Analyzer sniff
   </notes>
  </release>
  <release>
   <version>
    <release>0.8.0</release>
    <api>0.8.0</api>
   </version>
   <stability>
    <release>beta</release>
    <api>beta</api>
   </stability>
   <date>2007-08-08</date>
   <license uri="https://github.com/squizlabs/PHP_CodeSniffer/blob/master/licence.txt">BSD License</license>
   <notes>
    - Added new XML report format; --report=xml (feature request #11535)
      -- Thanks to Brett Bieber for the patch
    - Added new command line argument --ignore to specify a list of files to skip (feature request #11556)
    - Added PHPCS and MySource coding standards into the core install
    - Scope map no longer gets confused by curly braces that act as string offsets
    - Removed CodeSniffer/SniffException.php as it is no longer used
    - Unit tests can now be run directly from a CVS checkout
    - Made private vars and functions protected in PHP_CodeSniffer class so this package can be overridden
    - Added new Metrics category to Generic coding standard
      -- Contains Cyclomatic Complexity and Nesting Level sniffs
      -- Thanks to Johann-Peter Hartmann for the contribution
    - Added new Generic DisallowTabIndentSniff to throw errors if tabs are used for indentation (feature request #11738)
      -- PEAR and Squiz standards use this new sniff to throw more specific indentation errors
    - Generic MultipleStatementAlignmentSniff has new private var to set a padding size limit (feature request #11555)
    - Generic MultipleStatementAlignmentSniff can now handle assignments that span multiple lines (feature request #11561)
    - Generic LineLengthSniff now has a max line length after which errors are thrown instead of warnings
      -- BC BREAK: Override the protected member var absoluteLineLimit and set it to zero in custom LineLength sniffs
      -- Thanks to Johann-Peter Hartmann for the contribution
    - Comment sniff errors about incorrect tag orders are now more descriptive (feature request #11693)
    - Fixed bug #11473 : Invalid CamelCaps name when numbers used in names
   </notes>
  </release>
  <release>
   <version>
    <release>0.7.0</release>
    <api>0.7.0</api>
   </version>
   <stability>
    <release>beta</release>
    <api>beta</api>
   </stability>
   <date>2007-07-02</date>
   <license uri="https://github.com/squizlabs/PHP_CodeSniffer/blob/master/licence.txt">BSD License</license>
   <notes>
    - BC BREAK: EOL character is now auto-detected and used instead of hard-coded \n
      -- Pattern sniffs must now specify "EOL" instead of "\n" or "\r\n" to use auto-detection
      -- Please use $phpcsFile->eolChar to check for newlines instead of hard-coding "\n" or "\r\n"
      -- Comment parser classes now require you to pass $phpcsFile as an additional argument
    - BC BREAK: Included and excluded sniffs now require .php extension
      -- Please update your coding standard classes and add ".php" to all sniff entries
      -- See CodeSniffer/Standards/PEAR/PEARCodingStandard.php for an example

    - Fixed error where including a directory of sniffs in a coding standard class did not work
    - Coding standard classes can now specify a list of sniffs to exclude as well as include (feature request #11056)
    - Two uppercase characters can now be placed side-by-side in class names in Squiz ValidClassNameSniff
    - SVN tags now allowed in PEAR file doc blocks (feature request #11038)
      -- Thanks to Torsten Roehr for the patch
    - Private methods in commenting sniffs and comment parser are now protected (feature request #11087)
    - Added Generic LineEndingsSniff to check the EOL character of a file
    - PEAR standard now only throws one error per file for incorrect line endings (eg. /r/n)
    - Command line arg -v now shows number of registered sniffs
    - Command line arg -vvv now shows list of registered sniffs
    - Squiz ControlStructureSpacingSniff no longer throws errors if the control structure is at the end of the script
    - Squiz FunctionCommentSniff now throws error for "return void" if function has return statement
    - Squiz FunctionCommentSniff now throws error for functions that return void but specify something else
    - Squiz ValidVariableNameSniff now allows multiple uppercase letters in a row
    - Squiz ForEachLoopDeclarationSniff now throws error for AS keyword not being lowercase
    - Squiz SwitchDeclarationSniff now throws errors for CASE/DEFAULT/BREAK keywords not being lowercase
    - Squiz ArrayDeclarationSniff now handles multi-token array values when checking alignment
    - Squiz standard now enforces a space after cast tokens
    - Generic MultipleStatementAlignmentSniff no longer gets confused by assignments inside FOR conditions
    - Generic MultipleStatementAlignmentSniff no longer gets confused by the use of list()
    - Added Generic SpaceAfterCastSniff to ensure there is a single space after a cast token
    - Added Generic NoSpaceAfterCastSniff to ensure there is no whitespace after a cast token
    - Added PEAR ClassDeclarationSniff to ensure the opening brace of a class is on the line after the keyword
    - Added Squiz ScopeClosingBraceSniff to ensure closing braces are aligned correctly
    - Added Squiz EvalSniff to discourage the use of eval()
    - Added Squiz LowercaseDeclarationSniff to ensure all declaration keywords are lowercase
    - Added Squiz LowercaseClassKeywordsSniff to ensure all class declaration keywords are lowercase
    - Added Squiz LowercaseFunctionKeywordsSniff to ensure all function declaration keywords are lowercase
    - Added Squiz LowercasePHPFunctionsSniff to ensure all calls to inbuilt PHP functions are lowercase
    - Added Squiz CastSpacingSniff to ensure cast statements dont contain whitespace
    - Errors no longer thrown when checking 0 length files with verbosity on
    - Fixed bug #11105 : getIncludedSniffs() not working anymore
      -- Thanks to Blair Robertson for the patch
    - Fixed bug #11120 : Uninitialized string offset in AbstractParser.php on line 200
   </notes>
  </release>
  <release>
   <version>
    <release>0.6.0</release>
    <api>0.6.0</api>
   </version>
   <stability>
    <release>beta</release>
    <api>beta</api>
   </stability>
   <date>2007-05-15</date>
   <license uri="https://github.com/squizlabs/PHP_CodeSniffer/blob/master/licence.txt">BSD License</license>
   <notes>
    - The number of errors and warnings found is now shown for each file while checking the file if verbosity is enabled
    - Now using PHP_EOL instead of hard-coded \n so output looks good on Windows (feature request #10761)
      - Thanks to Carsten Wiedmann for the patch.
    - phpcs now exits with status 0 (no errors) or 1 (errors found) (feature request #10348)
    - Added new -l command line argument to stop recursion into directories (feature request #10979)
    - Fixed variable name error causing incorrect error message in Squiz ValidVariableNameSniff
    - Fixed bug #10757 : Error in ControlSignatureSniff
    - Fixed bugs #10751, #10777 : Sniffer class paths handled incorrectly in Windows
      - Thanks to Carsten Wiedmann for the patch.
    - Fixed bug #10961 : Error "Last parameter comment requires a blank newline after it" thrown
    - Fixed bug #10983 : phpcs outputs notices when checking invalid PHP
    - Fixed bug #10980 : Incorrect warnings for equals sign
   </notes>
  </release>
  <release>
   <version>
    <release>0.5.0</release>
    <api>0.5.0</api>
   </version>
   <stability>
    <release>beta</release>
    <api>beta</api>
   </stability>
   <date>2007-04-17</date>
   <license uri="https://github.com/squizlabs/PHP_CodeSniffer/blob/master/licence.txt">BSD License</license>
   <notes>
    - BC BREAK: Coding standards now require a class to be added so PHP_CodeSniffer can get information from them
      - Please read the end user docs for info about the new class required for all coding standards

    - Coding standards can now include sniffs from other standards, or whole standards, without writing new sniff files
    - PHP_CodeSniffer_File::isReference() now correctly returns for references in function declarations
    - PHP_CodeSniffer_File::isReference() now returns false if you don't pass it a T_BITWISE_AND token
    - PHP_CodeSniffer_File now stores the absolute path to the file so sniffs can check file locations correctly
    - Fixed undefined index error in AbstractVariableSniff for variables inside an interface function definition
    - Added MemberVarSpacingSniff to Squiz standard to enforce one-line spacing between member vars
    - Add FunctionCommentThrowTagSniff to Squiz standard to check that @throws tags are correct
    - Fixed problems caused by references and type hints in Squiz FunctionDeclarationArgumentSpacingSniff
    - Fixed problems with errors not being thrown for some misaligned @param comments in Squiz FunctionCommentSniff
    - Fixed badly spaced comma error being thrown for "extends" class in Squiz ClassDeclarationSniff
    - Errors no longer thrown for class method names in Generic ForbiddenFunctionsSniff
    - Errors no longer thrown for type hints in front of references in Generic UpperCaseConstantNameSniff
    - Errors no longer thrown for correctly indented buffered lines in Squiz ScopeIndexSniff
    - Errors no longer thrown for user-defined functions named as forbidden functions in Generic ForbiddenFunctionsSniff
    - Errors no longer thrown on __autoload functions in PEAR ValidFunctionNameSniff
    - Errors now thrown for __autoload methods in PEAR ValidFunctionNameSniff
    - Errors now thrown if constructors or destructors have @return tags in Squiz FunctionCommentSniff
    - Errors now thrown if @throws tags dont start with a capital and end with a full stop in Squiz FunctionCommentSniff
    - Errors now thrown for invalid @var tag values in Squiz VariableCommentSniff
    - Errors now thrown for missing doc comment in Squiz VariableCommentSniff
    - Errors now thrown for unspaced operators in FOR loop declarations in Squiz OperatorSpacingSniff
    - Errors now thrown for using ob_get_clean/flush functions to end buffers in Squiz OutputBufferingIndentSniff
    - Errors now thrown for all missing member variable comments in Squiz VariableCommentSniff
   </notes>
  </release>
  <release>
   <version>
    <release>0.4.0</release>
    <api>0.4.0</api>
   </version>
   <stability>
    <release>beta</release>
    <api>beta</api>
   </stability>
   <date>2007-02-19</date>
   <license uri="https://github.com/squizlabs/PHP_CodeSniffer/blob/master/licence.txt">BSD License</license>
   <notes>
    - Standard name specified with --standard command line argument is no longer case sensitive
    - Long error and warning messages are now wrapped to 80 characters in the full error report (thanks Endre Czirbesz)
    - Shortened a lot of error and warning messages so they don't take up so much room
    - Squiz FunctionCommentSniff now checks that param comments start with a capital letter and end with a full stop
    - Squiz FunctionSpacingSniff now reports incorrect lines below function on closing brace, not function keyword
    - Squiz FileCommentSniff now checks that there are no blank lines between the open PHP tag and the comment
    - PHP_CodeSniffer_File::isReference() now returns correctly when checking refs on right side of =>
    - Fixed incorrect error with switch closing brace in Squiz SwitchDeclarationSniff
    - Fixed missing error when multiple statements are not aligned correctly with object operators
    - Fixed incorrect errors for some PHP special variables in Squiz ValidVariableNameSniff
    - Fixed incorrect errors for arrays that only contain other arrays in Squiz ArrayDeclarationSniff
    - Fixed bug #9844 : throw new Exception(\n accidently reported as error but it ain't
   </notes>
  </release>
  <release>
   <version>
    <release>0.3.0</release>
    <api>0.3.0</api>
   </version>
   <stability>
    <release>beta</release>
    <api>beta</api>
   </stability>
   <date>2007-01-11</date>
   <license uri="https://github.com/squizlabs/PHP_CodeSniffer/blob/master/licence.txt">BSD License</license>
   <notes>
    - Updated package.xml to version 2
    - Specifying coding standard on command line is now optional, even if you have multiple standards installed
      - PHP_CodeSniffer uses the PEAR coding standard by default if no standard is specified
    - New command line option, --extensions, to specify a comma separated list of file extensions to check
    - Converted all unit tests to PHPUnit 3 format
    - Added new coding standard, Squiz, that can be used as an alternative to PEAR
      - also contains more examples of sniffs
      - some may be moved into the Generic coding standard if required
    - Added MultipleStatementAlignmentSniff to Generic standard
    - Added ScopeIndentSniff to Generic standard
    - Added ForbiddenFunctionsSniff to Generic standard
    - Added FileCommentSniff to PEAR standard
    - Added ClassCommentSniff to PEAR standard
    - Added FunctionCommentSniff to PEAR standard
    - Change MultipleStatementSniff to MultipleStatementAlignmentSniff in PEAR standard
    - Replaced Methods directory with Functions directory in Generic and PEAR standards
      - also renamed some of the sniffs in those directories
    - Updated file, class and method comments for all files
    - Fixed bug #9274 : nested_parenthesis element not set for open and close parenthesis tokens
    - Fixed bug #9411 : too few pattern characters cause incorrect error report
   </notes>
  </release>
  <release>
   <version>
    <release>0.2.1</release>
    <api>0.2.1</api>
   </version>
   <stability>
    <release>alpha</release>
    <api>alpha</api>
   </stability>
   <date>2006-11-09</date>
   <license uri="https://github.com/squizlabs/PHP_CodeSniffer/blob/master/licence.txt">BSD License</license>
   <notes>
    - Fixed bug #9274 : nested_parenthesis element not set for open and close parenthesis tokens
   </notes>
  </release>
  <release>
   <version>
    <release>0.2.0</release>
    <api>0.2.0</api>
   </version>
   <stability>
    <release>alpha</release>
    <api>alpha</api>
   </stability>
   <date>2006-10-13</date>
   <license uri="https://github.com/squizlabs/PHP_CodeSniffer/blob/master/licence.txt">BSD License</license>
   <notes>
    - Added a generic standards package that will contain generic sniffs to be used in specific coding standards
      - thanks to Frederic Poeydomenge for the idea
    - Changed PEAR standard to use generic sniffs where available
    - Added LowerCaseConstantSniff to Generic standard
    - Added UpperCaseConstantSniff to Generic standard
    - Added DisallowShortOpenTagSniff to Generic standard
    - Added LineLengthSniff to Generic standard
    - Added UpperCaseConstantNameSniff to Generic standard
    - Added OpeningMethodBraceBsdAllmanSniff to Generic standard (contrib by Frederic Poeydomenge)
    - Added OpeningMethodBraceKernighanRitchieSniff to Generic standard (contrib by Frederic Poeydomenge)
    - Added framework for core PHP_CodeSniffer unit tests
    - Added unit test for PHP_CodeSniffer:isCamelCaps method
    - ScopeClosingBraceSniff now checks indentation of BREAK statements
    - Added new command line arg (-vv) to show developer debug output
    - Fixed some coding standard errors
    - Fixed bug #8834 : Massive memory consumption
    - Fixed bug #8836 : path case issues in package.xml
    - Fixed bug #8843 : confusion on nested switch()
    - Fixed bug #8841 : comments taken as whitespace
    - Fixed bug #8884 : another problem with nested switch() statements
   </notes>
  </release>
  <release>
   <version>
    <release>0.1.1</release>
    <api>0.1.1</api>
   </version>
   <stability>
    <release>alpha</release>
    <api>alpha</api>
   </stability>
   <date>2006-09-25</date>
   <license uri="https://github.com/squizlabs/PHP_CodeSniffer/blob/master/licence.txt">BSD License</license>
   <notes>
    - Added unit tests for all PEAR sniffs
    - Exception class now extends from PEAR_Exception
    - Fixed summary report so files without errors but with warnings are not shown when warnings are hidden
   </notes>
  </release>
  <release>
   <version>
    <release>0.1.0</release>
    <api>0.1.0</api>
   </version>
   <stability>
    <release>alpha</release>
    <api>alpha</api>
   </stability>
   <date>2006-09-19</date>
   <license uri="https://github.com/squizlabs/PHP_CodeSniffer/blob/master/licence.txt">BSD License</license>
   <notes>
    - Reorganised package contents to conform to PEAR standards
    - Changed version numbering to conform to PEAR standards
    - Removed duplicate require_once() of Exception.php from CodeSniffer.php
   </notes>
  </release>
  <release>
   <version>
    <release>0.0.5</release>
    <api>0.0.5</api>
   </version>
   <stability>
    <release>alpha</release>
    <api>alpha</api>
   </stability>
   <date>2006-09-18</date>
   <license uri="https://github.com/squizlabs/PHP_CodeSniffer/blob/master/licence.txt">BSD License</license>
   <notes>
    - Fixed .bat file for situation where php.ini cannot be found so include_path is not set
   </notes>
  </release>
  <release>
   <version>
    <release>0.0.4</release>
    <api>0.0.4</api>
   </version>
   <stability>
    <release>alpha</release>
    <api>alpha</api>
   </stability>
   <date>2006-08-28</date>
   <license uri="https://github.com/squizlabs/PHP_CodeSniffer/blob/master/licence.txt">BSD License</license>
   <notes>
    - Added .bat file for easier running of PHP_CodeSniffer on Windows
    - Sniff that checks method names now works for PHP4 style code where there is no scope keyword
    - Sniff that checks method names now works for PHP4 style constructors
    - Sniff that checks method names no longer incorrectly reports error with magic methods
    - Sniff that checks method names now reports errors with non-magic methods prefixed with __
    - Sniff that checks for constant names no longer incorrectly reports errors with heredoc strings
    - Sniff that checks for constant names no longer incorrectly reports errors with created objects
    - Sniff that checks indentation no longer incorrectly reports errors with heredoc strings
    - Sniff that checks indentation now correctly reports errors with improperly indented multi-line strings
    - Sniff that checks function declarations now checks for spaces before and after an equals sign for default values
    - Sniff that checks function declarations no longer incorrectly reports errors with multi-line declarations
    - Sniff that checks included code no longer incorrectly reports errors when return value is used conditionally
    - Sniff that checks opening brace of function no longer incorrectly reports errors with multi-line declarations
    - Sniff that checks spacing after commas in function calls no longer reports too many errors for some code
    - Sniff that checks control structure declarations now gives more descriptive error message
   </notes>
  </release>
  <release>
   <version>
    <release>0.0.3</release>
    <api>0.0.3</api>
   </version>
   <stability>
    <release>alpha</release>
    <api>alpha</api>
   </stability>
   <date>2006-08-22</date>
   <license uri="https://github.com/squizlabs/PHP_CodeSniffer/blob/master/licence.txt">BSD License</license>
   <notes>
    - Added sniff to check for invalid class and interface names
    - Added sniff to check for invalid function and method names
    - Added sniff to warn if line is greater than 85 characters
    - Added sniff to check that function calls are in the correct format
    - Fixed error where comments were not allowed on the same line as a control structure declaration
    - Added command line arg to print current version (--version)
   </notes>
  </release>
  <release>
   <version>
    <release>0.0.2</release>
    <api>0.0.2</api>
   </version>
   <stability>
    <release>alpha</release>
    <api>alpha</api>
   </stability>
   <date>2006-07-25</date>
   <license uri="https://github.com/squizlabs/PHP_CodeSniffer/blob/master/licence.txt">BSD License</license>
   <notes>
    - Removed the including of checked files to stop errors caused by parsing them
    - Removed the use of reflection so checked files do not have to be included
    - Memory usage has been greatly reduced
    - Much faster tokenising and checking times
    - Reworked the PEAR coding standard sniffs (much faster now)
    - Fix some bugs with the PEAR scope indentation standard
    - Better checking for installed coding standards
    - Can now accept multiple files and dirs on the command line
    - Added an option to list installed coding standards
    - Added an option to print a summary report (number of errors and warnings shown for each file)
    - Added an option to hide warnings from reports
    - Added an option to print verbose output (so you know what is going on)
    - Reordered command line args to put switches first (although order is not enforced)
    - Switches can now be specified together (eg. php -nv) as well as separately (phpcs -n -v)
   </notes>
  </release>
  <release>
   <version>
    <release>0.0.1</release>
    <api>0.0.1</api>
   </version>
   <stability>
    <release>alpha</release>
    <api>alpha</api>
   </stability>
   <date>2006-07-19</date>
   <license uri="https://github.com/squizlabs/PHP_CodeSniffer/blob/master/licence.txt">BSD License</license>
   <notes>Initial preview release.</notes>
  </release>
 </changelog>
</package><|MERGE_RESOLUTION|>--- conflicted
+++ resolved
@@ -26,21 +26,10 @@
  </stability>
  <license uri="https://github.com/squizlabs/PHP_CodeSniffer/blob/master/licence.txt">BSD 3-Clause License</license>
  <notes>
-<<<<<<< HEAD
   - Added an --ignore-annotations command line argument to ignore all @codingStandards annotations in code comments (request #811)
     -- This allows you to force errors to be shown that would otherwise be ignored by code comments
     -- Also stop files being able to change sniff properties mid way through processing
   - Includes all changes from the 2.8.2 release
-=======
-   - Added Generic.Debug.ESLint sniff to run ESLint over JS files and report errors
-      -- Set eslint path using: phpcs --config-set eslint_path /path/to/eslint
-      -- Thanks to Ryan McCue for the contribution
-  - Fixed bug #1364 : Yield From values are not recognised as returned values in Squiz FunctionComment sniff
-  - Fixed bug #1373 : Error in tab expansion results in white-space of incorrect size
-    -- Thanks to Mark Clements for the patch
-  - Fixed bug #1381 : Tokenizer: derefencing incorrectly identified as short array
-  - Fixed bug #1387 : Squiz.ControlStructures.ControlSignature does not handle alt syntax when checking space after closing brace
->>>>>>> 6b2f2155
  </notes>
  <contents>
   <dir name="/">
@@ -260,24 +249,10 @@
         <file baseinstalldir="PHP/CodeSniffer" name="InlineControlStructureSniff.php" role="php" />
        </dir>
        <dir name="Debug">
-<<<<<<< HEAD
         <file baseinstalldir="PHP/CodeSniffer" name="ClosureLinterSniff.php" role="php" />
         <file baseinstalldir="PHP/CodeSniffer" name="CSSLintSniff.php" role="php" />
+        <file baseinstalldir="PHP/CodeSniffer" name="ESLintSniff.php" role="php" />
         <file baseinstalldir="PHP/CodeSniffer" name="JSHintSniff.php" role="php" />
-=======
-        <file baseinstalldir="PHP" name="ClosureLinterSniff.php" role="php">
-         <tasks:replace from="@package_version@" to="version" type="package-info" />
-        </file>
-        <file baseinstalldir="PHP" name="CSSLintSniff.php" role="php">
-         <tasks:replace from="@package_version@" to="version" type="package-info" />
-        </file>
-        <file baseinstalldir="PHP" name="ESLintSniff.php" role="php">
-         <tasks:replace from="@package_version@" to="version" type="package-info" />
-        </file>
-        <file baseinstalldir="PHP" name="JSHintSniff.php" role="php">
-         <tasks:replace from="@package_version@" to="version" type="package-info" />
-        </file>
->>>>>>> 6b2f2155
        </dir>
        <dir name="Files">
         <file baseinstalldir="PHP/CodeSniffer" name="ByteOrderMarkSniff.php" role="php" />
