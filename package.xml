--- conflicted
+++ resolved
@@ -14,13 +14,8 @@
   <email>gsherwood@squiz.net</email>
   <active>yes</active>
  </lead>
-<<<<<<< HEAD
- <date>2017-02-02</date>
- <time>14:50:00</time>
-=======
  <date>2017-03-02</date>
- <time>09:12:00</time>
->>>>>>> d7cf0d89
+ <time>09:30:00</time>
  <version>
   <release>3.0.0RC4</release>
   <api>3.0.0RC4</api>
@@ -31,7 +26,6 @@
  </stability>
  <license uri="https://github.com/squizlabs/PHP_CodeSniffer/blob/master/licence.txt">BSD 3-Clause License</license>
  <notes>
-<<<<<<< HEAD
   - The indent property of PEAR.Classes.ClassDeclaration has been removed
     -- Instead of calculating the indent of the brace, it just ensures the brace is aligned with the class keyword
     -- Other sniffs can be used to ensure the class itself is indented correctly
@@ -40,49 +34,6 @@
   - Includes all changes from the 2.8.1 release
   - Fixed bug #1333 : The new autoloader breaks some frameworks with custom autoloaders
   - Fixed bug #1334 : Undefined offset when explaining standard with custom sniffs
-=======
-  - This release contains a fix for a security advisory related to the improper handling of shell commands
-    -- Uses of shell_exec() and exec() were not escaping filenames and configuration settings in most cases
-    -- A properly crafted filename or configuration option would allow for arbitrary code execution when using some features
-    -- All users are encouraged to upgrade to this version, especially if you are checking 3rd-party code
-       --- e.g., you run PHPCS over libraries that you did not write
-       --- e.g., you provide a web service that runs PHPCS over user-uploaded files or 3rd-party repositories
-       --- e.g., you allow external tool paths to be set by user-defined values
-    -- If you are unable to upgrade but you check 3rd-party code, ensure you are not using the following features:
-       --- The diff report
-       --- The notify-send report
-       --- The Generic.PHP.Syntax sniff
-       --- The Generic.Debug.CSSLint sniff
-       --- The Generic.Debug.ClosureLinter sniff
-       --- The Generic.Debug.JSHint sniff
-       --- The Squiz.Debug.JSLint sniff
-       --- The Squiz.Debug.JavaScriptLint sniff
-       --- The Zend.Debug.CodeAnalyzer sniff
-    -- Thanks to Klaus Purer for the report
-
-
-  - The PHP-supplied T_COALESCE_EQUAL token has been replicated for PHP versions before 7.2
-  - PEAR.Functions.FunctionDeclaration now reports an error for blank lines found inside a function declaration
-  - PEAR.Functions.FunctionDeclaration no longer reports indent errors for blank lines in a function declaration
-  - Squiz.Functions.MultiLineFunctionDeclaration no longer reports errors for blank lines in a function declaration
-    -- It would previously report that only one argument is allowed per line
-  - Squiz.Commenting.FunctionComment now corrects multi-line param comment padding more accurately
-  - Squiz.Commenting.FunctionComment now properly fixes pipe-separated param types
-  - Squiz.Commenting.FunctionComment now works correctly when function return types also contain a comment
-    -- Thanks to Juliette Reinders Folmer for the patch
-  - Squiz.ControlStructures.InlineIfDeclaration now supports the elvis operator
-    -- As this is not a real PHP operator, it enforces no spaces between ? and : when the THEN statement is empty
-  - Squiz.ControlStructures.InlineIfDeclaration is now able to fix the spacing errors it reports
-  - Fixed bug #1340 : STDIN file contents not being populated in some cases
-    -- Thanks to David Biňovec for the patch
-  - Fixed bug #1344 : PEAR.Functions.FunctionCallSignatureSniff throws error for blank comment lines
-  - Fixed bug #1347 : PSR2.Methods.FunctionCallSignature strips some comments during fixing
-    -- Thanks to Algirdas Gurevicius for the patch
-  - Fixed bug #1349 : Squiz.Strings.DoubleQuoteUsage.NotRequired message is badly formatted when string contains a CR newline char
-    -- Thanks to Algirdas Gurevicius for the patch
-  - Fixed bug #1350 : Invalid Squiz.Formatting.OperatorBracket error when using namespaces
-  - Fixed bug #1369 : Empty line in multi-line function declaration cause infinite loop
->>>>>>> d7cf0d89
  </notes>
  <contents>
   <dir name="/">
@@ -1584,7 +1535,47 @@
  <changelog>
   <release>
    <version>
-<<<<<<< HEAD
+    <release>3.0.0RC4</release>
+    <api>3.0.0RC4</api>
+   </version>
+   <stability>
+    <release>beta</release>
+    <api>beta</api>
+   </stability>
+   <date>2017-03-02</date>
+   <license uri="https://github.com/squizlabs/PHP_CodeSniffer/blob/master/licence.txt">BSD License</license>
+   <notes>
+    - This release contains a fix for a security advisory related to the improper handling of shell commands
+      -- Uses of shell_exec() and exec() were not escaping filenames and configuration settings in most cases
+      -- A properly crafted filename or configuration option would allow for arbitrary code execution when using some features
+      -- All users are encouraged to upgrade to this version, especially if you are checking 3rd-party code
+         --- e.g., you run PHPCS over libraries that you did not write
+         --- e.g., you provide a web service that runs PHPCS over user-uploaded files or 3rd-party repositories
+         --- e.g., you allow external tool paths to be set by user-defined values
+      -- If you are unable to upgrade but you check 3rd-party code, ensure you are not using the following features:
+         --- The diff report
+         --- The notify-send report
+         --- The Generic.PHP.Syntax sniff
+         --- The Generic.Debug.CSSLint sniff
+         --- The Generic.Debug.ClosureLinter sniff
+         --- The Generic.Debug.JSHint sniff
+         --- The Squiz.Debug.JSLint sniff
+         --- The Squiz.Debug.JavaScriptLint sniff
+         --- The Zend.Debug.CodeAnalyzer sniff
+      -- Thanks to Klaus Purer for the report
+  
+    - The indent property of PEAR.Classes.ClassDeclaration has been removed
+      -- Instead of calculating the indent of the brace, it just ensures the brace is aligned with the class keyword
+      -- Other sniffs can be used to ensure the class itself is indented correctly
+    - Invalid exclude rules inside a ruleset.xml file are now ignored instead of potentially causing out of memory errors
+      -- Using the -vv command line argument now also shows the invalid exclude rule as XML
+    - Includes all changes from the 2.8.1 release
+    - Fixed bug #1333 : The new autoloader breaks some frameworks with custom autoloaders
+    - Fixed bug #1334 : Undefined offset when explaining standard with custom sniffs
+    </notes>
+  </release>
+  <release>
+   <version>
     <release>3.0.0RC3</release>
     <api>3.0.0RC3</api>
    </version>
@@ -1750,7 +1741,10 @@
       -- Running "phpcs" without any arguments from a git clone will use this ruleset
     - The included SVN pre-commit hook has been removed
       -- Hooks for version control systems will no longer be maintained within the PHPCS project
-=======
+    </notes>
+  </release>
+  <release>
+   <version>
     <release>2.8.1</release>
     <api>2.8.1</api>
    </version>
@@ -1802,7 +1796,6 @@
       -- Thanks to Algirdas Gurevicius for the patch
     - Fixed bug #1350 : Invalid Squiz.Formatting.OperatorBracket error when using namespaces
     - Fixed bug #1369 : Empty line in multi-line function declaration cause infinite loop
->>>>>>> d7cf0d89
     </notes>
   </release>
   <release>
