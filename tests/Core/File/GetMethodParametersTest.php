<?php
/**
 * Tests for the \PHP_CodeSniffer\Files\File:getMethodParameters method.
 *
 * @author    Greg Sherwood <gsherwood@squiz.net>
 * @copyright 2006-2015 Squiz Pty Ltd (ABN 77 084 670 600)
 * @license   https://github.com/squizlabs/PHP_CodeSniffer/blob/master/licence.txt BSD Licence
 */

<<<<<<< HEAD
namespace PHP_CodeSniffer\Tests\Core\File;

use PHP_CodeSniffer\Config;
use PHP_CodeSniffer\Ruleset;
use PHP_CodeSniffer\Files\DummyFile;

class GetMethodParametersTest extends \PHPUnit_Framework_TestCase
=======
/**
 * Tests for the PHP_CodeSniffer_File:getMethodParameters method.
 *
 * @category  PHP
 * @package   PHP_CodeSniffer
 * @author    Anti Veeranna <duke@masendav.com>
 * @author    Greg Sherwood <gsherwood@squiz.net>
 * @copyright 2009-2014 SQLI <www.sqli.com>
 * @copyright 2006-2014 Squiz Pty Ltd (ABN 77 084 670 600)
 * @license   https://github.com/squizlabs/PHP_CodeSniffer/blob/master/licence.txt BSD Licence
 * @version   Release: @package_version@
 * @link      http://pear.php.net/package/PHP_CodeSniffer
 *
 * @group utilityMethods
 */
class Core_File_GetMethodParametersTest extends PHPUnit_Framework_TestCase
>>>>>>> ef274a32
{

    /**
     * The PHP_CodeSniffer_File object containing parsed contents of the test case file.
     *
     * @var PHP_CodeSniffer_File
     */
    private $phpcsFile;


    /**
     * Initialize & tokenize PHP_CodeSniffer_File with code from the test case file.
     *
     * Methods used for these tests can be found in a test case file in the same
     * directory and with the same name, using the .inc extension.
     *
     * @return void
     */
    public function setUp()
    {
<<<<<<< HEAD
        $config            = new Config();
        $config->standards = array('Generic');

        $ruleset = new Ruleset($config);

        $this->phpcsFile = new DummyFile(file_get_contents(__FILE__), $ruleset, $config);
        $this->phpcsFile->process();
=======
        $pathToTestcases  = dirname(__FILE__).'/'.basename(__FILE__, '.php').'.inc';
        $phpcs            = new PHP_CodeSniffer();
        $this->_phpcsFile = new PHP_CodeSniffer_File(
            $pathToTestcases,
            array(),
            array(),
            $phpcs
        );

        $contents = file_get_contents($pathToTestcases);
        $this->_phpcsFile->start($contents);
>>>>>>> ef274a32

    }//end setUp()


    /**
     * Clean up after finished test.
     *
     * @return void
     */
    public function tearDown()
    {
        unset($this->phpcsFile);

    }//end tearDown()


    /**
     * Verify pass-by-reference parsing.
     *
     * @return void
     */
    public function testPassByReference()
    {
        $expected    = array();
        $expected[0] = array(
                        'name'              => '$var',
                        'content'           => '&$var',
                        'pass_by_reference' => true,
                        'variable_length'   => false,
                        'type_hint'         => '',
                        'nullable_type'     => false,
                       );

        $start    = ($this->phpcsFile->numTokens - 1);
        $function = $this->phpcsFile->findPrevious(
            T_COMMENT,
            $start,
            null,
            false,
            '/* testPassByReference */'
        );

        $found = $this->phpcsFile->getMethodParameters(($function + 2));
        $this->assertSame($expected, $found);

    }//end testPassByReference()


    /**
     * Verify array hint parsing.
     *
     * @return void
     */
    public function testArrayHint()
    {
        $expected    = array();
        $expected[0] = array(
                        'name'              => '$var',
                        'content'           => 'array $var',
                        'pass_by_reference' => false,
                        'variable_length'   => false,
                        'type_hint'         => 'array',
                        'nullable_type'     => false,
                       );

        $start    = ($this->phpcsFile->numTokens - 1);
        $function = $this->phpcsFile->findPrevious(
            T_COMMENT,
            $start,
            null,
            false,
            '/* testArrayHint */'
        );

        $found = $this->phpcsFile->getMethodParameters(($function + 2));
        $this->assertSame($expected, $found);

    }//end testArrayHint()


    /**
     * Verify type hint parsing.
     *
     * @return void
     */
    public function testTypeHint()
    {
        $expected    = array();
        $expected[0] = array(
                        'name'              => '$var1',
                        'content'           => 'foo $var1',
                        'pass_by_reference' => false,
                        'variable_length'   => false,
                        'type_hint'         => 'foo',
                        'nullable_type'     => false,
                       );

        $expected[1] = array(
                        'name'              => '$var2',
                        'content'           => 'bar $var2',
                        'pass_by_reference' => false,
                        'variable_length'   => false,
                        'type_hint'         => 'bar',
                        'nullable_type'     => false,
                       );

        $start    = ($this->phpcsFile->numTokens - 1);
        $function = $this->phpcsFile->findPrevious(
            T_COMMENT,
            $start,
            null,
            false,
            '/* testTypeHint */'
        );

        $found = $this->phpcsFile->getMethodParameters(($function + 2));
        $this->assertSame($expected, $found);

    }//end testTypeHint()


    /**
     * Verify self type hint parsing.
     *
     * @return void
     */
    public function testSelfTypeHint()
    {
        $expected    = array();
        $expected[0] = array(
                        'name'              => '$var',
                        'content'           => 'self $var',
                        'pass_by_reference' => false,
                        'variable_length'   => false,
                        'type_hint'         => 'self',
                        'nullable_type'     => false
                       );

        $start    = ($this->_phpcsFile->numTokens - 1);
        $function = $this->_phpcsFile->findPrevious(
            T_COMMENT,
            $start,
            null,
            false,
            '/* testSelfTypeHint */'
        );

        $found = $this->_phpcsFile->getMethodParameters(($function + 2));
        $this->assertSame($expected, $found);

    }//end testTypeHint()


    /**
     * Verify nullable type hint parsing.
     *
     * @return void
     */
    public function testNullableTypeHint()
    {
        $expected    = array();
        $expected[0] = array(
                        'name'              => '$var1',
                        'content'           => '?int $var1',
                        'pass_by_reference' => false,
                        'variable_length'   => false,
                        'type_hint'         => '?int',
                        'nullable_type'     => true,
                       );

        $expected[1] = array(
                        'name'              => '$var2',
                        'content'           => '?\bar $var2',
                        'pass_by_reference' => false,
                        'variable_length'   => false,
                        'type_hint'         => '?\bar',
                        'nullable_type'     => true,
                       );

        $start    = ($this->_phpcsFile->numTokens - 1);
        $function = $this->_phpcsFile->findPrevious(
            T_COMMENT,
            $start,
            null,
            false,
            '/* testNullableTypeHint */'
        );

        $found = $this->_phpcsFile->getMethodParameters(($function + 2));
        $this->assertSame($expected, $found);

    }//end testNullableTypeHint()


    /**
     * Verify variable.
     *
     * @return void
     */
    public function testVariable()
    {
        $expected    = array();
        $expected[0] = array(
                        'name'              => '$var',
                        'content'           => '$var',
                        'pass_by_reference' => false,
                        'variable_length'   => false,
                        'type_hint'         => '',
                        'nullable_type'     => false,
                       );

        $start    = ($this->phpcsFile->numTokens - 1);
        $function = $this->phpcsFile->findPrevious(
            T_COMMENT,
            $start,
            null,
            false,
            '/* testVariable */'
        );

        $found = $this->phpcsFile->getMethodParameters(($function + 2));
        $this->assertSame($expected, $found);

    }//end testVariable()


    /**
     * Verify default value parsing with a single function param.
     *
     * @return void
     */
    public function testSingleDefaultValue()
    {
        $expected    = array();
        $expected[0] = array(
                        'name'              => '$var1',
                        'content'           => '$var1=self::CONSTANT',
                        'default'           => 'self::CONSTANT',
                        'pass_by_reference' => false,
                        'variable_length'   => false,
                        'type_hint'         => '',
                        'nullable_type'     => false,
                       );

        $start    = ($this->phpcsFile->numTokens - 1);
        $function = $this->phpcsFile->findPrevious(
            T_COMMENT,
            $start,
            null,
            false,
            '/* testSingleDefaultValue */'
        );

        $found = $this->phpcsFile->getMethodParameters(($function + 2));
        $this->assertSame($expected, $found);

    }//end testSingleDefaultValue()


    /**
     * Verify default value parsing.
     *
     * @return void
     */
    public function testDefaultValues()
    {
        $expected    = array();
        $expected[0] = array(
                        'name'              => '$var1',
                        'content'           => '$var1=1',
                        'default'           => '1',
                        'pass_by_reference' => false,
                        'variable_length'   => false,
                        'type_hint'         => '',
                        'nullable_type'     => false,
                       );
        $expected[1] = array(
                        'name'              => '$var2',
                        'content'           => "\$var2='value'",
                        'default'           => "'value'",
                        'pass_by_reference' => false,
                        'variable_length'   => false,
                        'type_hint'         => '',
                        'nullable_type'     => false,
                       );

        $start    = ($this->phpcsFile->numTokens - 1);
        $function = $this->phpcsFile->findPrevious(
            T_COMMENT,
            $start,
            null,
            false,
            '/* testDefaultValues */'
        );

        $found = $this->phpcsFile->getMethodParameters(($function + 2));
        $this->assertSame($expected, $found);

    }//end testDefaultValues()


}//end class
<<<<<<< HEAD

// @codingStandardsIgnoreStart
/* testPassByReference */ function passByReference(&$var) {}
/* testArrayHint */ function arrayHint(array $var) {}
/* testVariable */ function variable($var) {}
/* testSingleDefaultValue */ function defaultValue($var1=self::CONSTANT) {}
/* testDefaultValues */ function defaultValues($var1=1, $var2='value') {}
/* testTypeHint */ function typeHint(foo $var1, bar $var2) {}
// @codingStandardsIgnoreEnd
=======
>>>>>>> ef274a32
<|MERGE_RESOLUTION|>--- conflicted
+++ resolved
@@ -7,7 +7,6 @@
  * @license   https://github.com/squizlabs/PHP_CodeSniffer/blob/master/licence.txt BSD Licence
  */
 
-<<<<<<< HEAD
 namespace PHP_CodeSniffer\Tests\Core\File;
 
 use PHP_CodeSniffer\Config;
@@ -15,24 +14,6 @@
 use PHP_CodeSniffer\Files\DummyFile;
 
 class GetMethodParametersTest extends \PHPUnit_Framework_TestCase
-=======
-/**
- * Tests for the PHP_CodeSniffer_File:getMethodParameters method.
- *
- * @category  PHP
- * @package   PHP_CodeSniffer
- * @author    Anti Veeranna <duke@masendav.com>
- * @author    Greg Sherwood <gsherwood@squiz.net>
- * @copyright 2009-2014 SQLI <www.sqli.com>
- * @copyright 2006-2014 Squiz Pty Ltd (ABN 77 084 670 600)
- * @license   https://github.com/squizlabs/PHP_CodeSniffer/blob/master/licence.txt BSD Licence
- * @version   Release: @package_version@
- * @link      http://pear.php.net/package/PHP_CodeSniffer
- *
- * @group utilityMethods
- */
-class Core_File_GetMethodParametersTest extends PHPUnit_Framework_TestCase
->>>>>>> ef274a32
 {
 
     /**
@@ -53,27 +34,14 @@
      */
     public function setUp()
     {
-<<<<<<< HEAD
         $config            = new Config();
         $config->standards = array('Generic');
 
         $ruleset = new Ruleset($config);
 
-        $this->phpcsFile = new DummyFile(file_get_contents(__FILE__), $ruleset, $config);
+        $pathToTestFile  = dirname(__FILE__).'/'.basename(__FILE__, '.php').'.inc';
+        $this->phpcsFile = new DummyFile(file_get_contents($pathToTestFile), $ruleset, $config);
         $this->phpcsFile->process();
-=======
-        $pathToTestcases  = dirname(__FILE__).'/'.basename(__FILE__, '.php').'.inc';
-        $phpcs            = new PHP_CodeSniffer();
-        $this->_phpcsFile = new PHP_CodeSniffer_File(
-            $pathToTestcases,
-            array(),
-            array(),
-            $phpcs
-        );
-
-        $contents = file_get_contents($pathToTestcases);
-        $this->_phpcsFile->start($contents);
->>>>>>> ef274a32
 
     }//end setUp()
 
@@ -209,11 +177,11 @@
                         'pass_by_reference' => false,
                         'variable_length'   => false,
                         'type_hint'         => 'self',
-                        'nullable_type'     => false
-                       );
-
-        $start    = ($this->_phpcsFile->numTokens - 1);
-        $function = $this->_phpcsFile->findPrevious(
+                        'nullable_type'     => false,
+                       );
+
+        $start    = ($this->phpcsFile->numTokens - 1);
+        $function = $this->phpcsFile->findPrevious(
             T_COMMENT,
             $start,
             null,
@@ -221,10 +189,10 @@
             '/* testSelfTypeHint */'
         );
 
-        $found = $this->_phpcsFile->getMethodParameters(($function + 2));
-        $this->assertSame($expected, $found);
-
-    }//end testTypeHint()
+        $found = $this->phpcsFile->getMethodParameters(($function + 2));
+        $this->assertSame($expected, $found);
+
+    }//end testSelfTypeHint()
 
 
     /**
@@ -253,8 +221,8 @@
                         'nullable_type'     => true,
                        );
 
-        $start    = ($this->_phpcsFile->numTokens - 1);
-        $function = $this->_phpcsFile->findPrevious(
+        $start    = ($this->phpcsFile->numTokens - 1);
+        $function = $this->phpcsFile->findPrevious(
             T_COMMENT,
             $start,
             null,
@@ -262,7 +230,7 @@
             '/* testNullableTypeHint */'
         );
 
-        $found = $this->_phpcsFile->getMethodParameters(($function + 2));
+        $found = $this->phpcsFile->getMethodParameters(($function + 2));
         $this->assertSame($expected, $found);
 
     }//end testNullableTypeHint()
@@ -375,16 +343,4 @@
     }//end testDefaultValues()
 
 
-}//end class
-<<<<<<< HEAD
-
-// @codingStandardsIgnoreStart
-/* testPassByReference */ function passByReference(&$var) {}
-/* testArrayHint */ function arrayHint(array $var) {}
-/* testVariable */ function variable($var) {}
-/* testSingleDefaultValue */ function defaultValue($var1=self::CONSTANT) {}
-/* testDefaultValues */ function defaultValues($var1=1, $var2='value') {}
-/* testTypeHint */ function typeHint(foo $var1, bar $var2) {}
-// @codingStandardsIgnoreEnd
-=======
->>>>>>> ef274a32
+}//end class