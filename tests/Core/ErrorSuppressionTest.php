<?php
/**
 * Tests for PHP_CodeSniffer error suppression tags.
 *
 * PHP version 5
 *
 * @category  PHP
 * @package   PHP_CodeSniffer
 * @author    Greg Sherwood <gsherwood@squiz.net>
 * @copyright 2006-2012 Squiz Pty Ltd (ABN 77 084 670 600)
 * @license   https://github.com/squizlabs/PHP_CodeSniffer/blob/master/licence.txt BSD Licence
 * @link      http://pear.php.net/package/PHP_CodeSniffer
 */

/**
 * Tests for PHP_CodeSniffer error suppression tags.
 *
 * @category  PHP
 * @package   PHP_CodeSniffer
 * @author    Greg Sherwood <gsherwood@squiz.net>
 * @copyright 2006-2012 Squiz Pty Ltd (ABN 77 084 670 600)
 * @license   https://github.com/squizlabs/PHP_CodeSniffer/blob/master/licence.txt BSD Licence
 * @version   Release: @package_version@
 * @link      http://pear.php.net/package/PHP_CodeSniffer
 */
class Core_ErrorSuppressionTest extends PHPUnit_Framework_TestCase
{


    /**
     * Test suppressing a single error.
     *
     * @return void
     */
    public function testSuppressError()
    {
        $phpcs = new PHP_CodeSniffer();
        $phpcs->process(array(), 'PEAR', array('Generic.PHP.LowerCaseConstant'));

        // Process without suppression.
        $content = '<?php '.PHP_EOL.'$var = FALSE;';
        $file    = $phpcs->processFile('noSuppressionTest.php', $content);

        $errors    = $file->getErrors();
        $numErrors = $file->getErrorCount();
        $this->assertEquals(1, $numErrors);
        $this->assertEquals(1, count($errors));

        // Process with suppression.
        $content = '<?php '.PHP_EOL.'// @codingStandardsIgnoreStart'.PHP_EOL.'$var = FALSE;'.PHP_EOL.'// @codingStandardsIgnoreEnd';
        $file    = $phpcs->processFile('suppressionTest.php', $content);

        $errors    = $file->getErrors();
        $numErrors = $file->getErrorCount();
        $this->assertEquals(0, $numErrors);
        $this->assertEquals(0, count($errors));

    }//end testSuppressError()


    /**
     * Test suppressing 1 out of 2 errors.
     *
     * @return void
     */
    public function testSuppressSomeErrors()
    {
        $phpcs = new PHP_CodeSniffer();
        $phpcs->process(array(), 'Generic', array('Generic.PHP.LowerCaseConstant'));

        // Process without suppression.
        $content = '<?php '.PHP_EOL.'$var = FALSE;'.PHP_EOL.'$var = TRUE;';
        $file    = $phpcs->processFile('noSuppressionTest.php', $content);

        $errors    = $file->getErrors();
        $numErrors = $file->getErrorCount();
        $this->assertEquals(2, $numErrors);
        $this->assertEquals(2, count($errors));

        // Process with suppression.
        $content = '<?php '.PHP_EOL.'// @codingStandardsIgnoreStart'.PHP_EOL.'$var = FALSE;'.PHP_EOL.'// @codingStandardsIgnoreEnd'.PHP_EOL.'$var = TRUE;';
        $file    = $phpcs->processFile('suppressionTest.php', $content);

        $errors    = $file->getErrors();
        $numErrors = $file->getErrorCount();
        $this->assertEquals(1, $numErrors);
        $this->assertEquals(1, count($errors));

    }//end testSuppressSomeErrors()


    /**
     * Test suppressing a single warning.
     *
     * @return void
     */
    public function testSuppressWarning()
    {
        $phpcs = new PHP_CodeSniffer();
        $phpcs->process(array(), 'Generic', array('Generic.Commenting.Todo'));

        // Process without suppression.
        $content = '<?php '.PHP_EOL.'//TODO: write some code';
        $file    = $phpcs->processFile('noSuppressionTest.php', $content);

        $warnings    = $file->getWarnings();
        $numWarnings = $file->getWarningCount();
        $this->assertEquals(1, $numWarnings);
        $this->assertEquals(1, count($warnings));

        // Process with suppression.
        $content = '<?php '.PHP_EOL.'// @codingStandardsIgnoreStart'.PHP_EOL.'//TODO: write some code'.PHP_EOL.'// @codingStandardsIgnoreEnd';
        $file    = $phpcs->processFile('suppressionTest.php', $content);

        $warnings    = $file->getWarnings();
        $numWarnings = $file->getWarningCount();
        $this->assertEquals(0, $numWarnings);
        $this->assertEquals(0, count($warnings));

    }//end testSuppressWarning()


    /**
     * Test suppressing a whole file.
     *
     * @return void
     */
    public function testSuppressFile()
    {
        $phpcs = new PHP_CodeSniffer();
        $phpcs->process(array(), 'Generic', array('Generic.Commenting.Todo'));

        // Process without suppression.
        $content = '<?php '.PHP_EOL.'//TODO: write some code';
<<<<<<< HEAD
        $file    = $phpcs->processFile('noSuppressionTest.php', $content);
=======
        $file    = $phpcs->processFile('suppressionTest.php', $content);
>>>>>>> e240bf7c

        $warnings    = $file->getWarnings();
        $numWarnings = $file->getWarningCount();
        $this->assertEquals(1, $numWarnings);
        $this->assertEquals(1, count($warnings));

        // Process with suppression.
        $content = '<?php '.PHP_EOL.'// @codingStandardsIgnoreFile'.PHP_EOL.'//TODO: write some code';
<<<<<<< HEAD
        $file    = $phpcs->processFile('noSuppressionTest.php', $content);
=======
        $file    = $phpcs->processFile('suppressionTest.php', $content);

        $warnings    = $file->getWarnings();
        $numWarnings = $file->getWarningCount();
        $this->assertEquals(0, $numWarnings);
        $this->assertEquals(0, count($warnings));

        // Process with a Doc Block suppression.
        $content = '<?php '.PHP_EOL.'/* @codingStandardsIgnoreFile */'.PHP_EOL.'//TODO: write some code';
        $file    = $phpcs->processFile('suppressionTest.php', $content);
>>>>>>> e240bf7c

        $warnings    = $file->getWarnings();
        $numWarnings = $file->getWarningCount();
        $this->assertEquals(0, $numWarnings);
        $this->assertEquals(0, count($warnings));

    }//end testSuppressFile()


}//end class

?><|MERGE_RESOLUTION|>--- conflicted
+++ resolved
@@ -132,11 +132,7 @@
 
         // Process without suppression.
         $content = '<?php '.PHP_EOL.'//TODO: write some code';
-<<<<<<< HEAD
-        $file    = $phpcs->processFile('noSuppressionTest.php', $content);
-=======
         $file    = $phpcs->processFile('suppressionTest.php', $content);
->>>>>>> e240bf7c
 
         $warnings    = $file->getWarnings();
         $numWarnings = $file->getWarningCount();
@@ -145,9 +141,6 @@
 
         // Process with suppression.
         $content = '<?php '.PHP_EOL.'// @codingStandardsIgnoreFile'.PHP_EOL.'//TODO: write some code';
-<<<<<<< HEAD
-        $file    = $phpcs->processFile('noSuppressionTest.php', $content);
-=======
         $file    = $phpcs->processFile('suppressionTest.php', $content);
 
         $warnings    = $file->getWarnings();
@@ -158,7 +151,6 @@
         // Process with a Doc Block suppression.
         $content = '<?php '.PHP_EOL.'/* @codingStandardsIgnoreFile */'.PHP_EOL.'//TODO: write some code';
         $file    = $phpcs->processFile('suppressionTest.php', $content);
->>>>>>> e240bf7c
 
         $warnings    = $file->getWarnings();
         $numWarnings = $file->getWarningCount();
