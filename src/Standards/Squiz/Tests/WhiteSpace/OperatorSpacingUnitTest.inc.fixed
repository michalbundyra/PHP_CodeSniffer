--- conflicted
+++ resolved
@@ -255,14 +255,12 @@
     $line = substr($line, 0, -1);
 }
 
-<<<<<<< HEAD
 $a = $a instanceof $b;
 $a = $a instanceof $b;
 $a = ($a) instanceof $b;
 
 // phpcs:set Squiz.WhiteSpace.OperatorSpacing ignoreSpacingBeforeAssignments false
 $a = 3;
-=======
+
 /* Intentional parse error. This has to be the last test in the file. */
-$a = 10 +
->>>>>>> db24dcc1
+$a = 10 +