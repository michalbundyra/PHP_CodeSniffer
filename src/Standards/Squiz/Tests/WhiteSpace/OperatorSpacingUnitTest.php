<?php
/**
 * Unit test class for the OperatorSpacing sniff.
 *
 * @author    Greg Sherwood <gsherwood@squiz.net>
 * @copyright 2006-2015 Squiz Pty Ltd (ABN 77 084 670 600)
 * @license   https://github.com/squizlabs/PHP_CodeSniffer/blob/master/licence.txt BSD Licence
 */

namespace PHP_CodeSniffer\Standards\Squiz\Tests\WhiteSpace;

use PHP_CodeSniffer\Tests\Standards\AbstractSniffUnitTest;

class OperatorSpacingUnitTest extends AbstractSniffUnitTest
{


    /**
     * Returns the lines where errors should occur.
     *
     * The key of the array should represent the line number and the value
     * should represent the number of errors that should occur on that line.
     *
     * @param string $testFile The name of the file being tested.
     *
     * @return array<int, int>
     */
    public function getErrorList($testFile='OperatorSpacingUnitTest.inc')
    {
        switch ($testFile) {
        case 'OperatorSpacingUnitTest.inc':
            return [
                4   => 1,
                5   => 2,
                6   => 1,
                7   => 1,
                8   => 2,
                11  => 1,
                12  => 2,
                13  => 1,
                14  => 1,
                15  => 2,
                18  => 1,
                19  => 2,
                20  => 1,
                21  => 1,
                22  => 2,
                25  => 1,
                26  => 2,
                27  => 1,
                28  => 1,
                29  => 2,
                32  => 1,
                33  => 2,
                34  => 1,
                35  => 1,
                36  => 2,
                40  => 2,
                42  => 2,
                44  => 2,
                45  => 1,
                46  => 2,
                53  => 4,
                54  => 3,
                59  => 10,
                64  => 1,
                77  => 4,
                78  => 1,
                79  => 1,
                80  => 2,
                81  => 1,
                84  => 6,
                85  => 6,
                87  => 4,
                88  => 5,
                90  => 4,
                91  => 5,
                128 => 4,
                132 => 1,
                133 => 1,
                135 => 1,
                136 => 1,
                140 => 1,
                141 => 1,
                174 => 1,
                177 => 1,
                178 => 1,
                179 => 1,
                185 => 2,
                191 => 4,
                194 => 1,
                195 => 1,
                196 => 2,
                199 => 1,
                200 => 1,
                201 => 2,
                239 => 1,
                246 => 1,
                265 => 2,
<<<<<<< HEAD
=======
                266 => 2,
>>>>>>> d208a211
            ];
            break;
        case 'OperatorSpacingUnitTest.js':
            return [
                4   => 1,
                5   => 2,
                6   => 1,
                7   => 1,
                8   => 2,
                11  => 1,
                12  => 2,
                13  => 1,
                14  => 1,
                15  => 2,
                18  => 1,
                19  => 2,
                20  => 1,
                21  => 1,
                22  => 2,
                25  => 1,
                26  => 2,
                27  => 1,
                28  => 1,
                29  => 2,
                32  => 1,
                33  => 2,
                34  => 1,
                35  => 1,
                36  => 2,
                40  => 2,
                42  => 2,
                44  => 2,
                45  => 1,
                46  => 2,
                55  => 4,
                65  => 1,
                66  => 1,
                68  => 1,
                69  => 1,
                73  => 1,
                74  => 1,
                100 => 1,
                103 => 2,
            ];
            break;
        default:
            return [];
            break;
        }//end switch

    }//end getErrorList()


    /**
     * Returns the lines where warnings should occur.
     *
     * The key of the array should represent the line number and the value
     * should represent the number of warnings that should occur on that line.
     *
     * @return array<int, int>
     */
    public function getWarningList()
    {
        return [];

    }//end getWarningList()


}//end class<|MERGE_RESOLUTION|>--- conflicted
+++ resolved
@@ -97,10 +97,8 @@
                 239 => 1,
                 246 => 1,
                 265 => 2,
-<<<<<<< HEAD
-=======
                 266 => 2,
->>>>>>> d208a211
+                269 => 2,
             ];
             break;
         case 'OperatorSpacingUnitTest.js':
