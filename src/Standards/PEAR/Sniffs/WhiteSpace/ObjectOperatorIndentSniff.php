--- conflicted
+++ resolved
@@ -78,15 +78,9 @@
             }
         }
 
-<<<<<<< HEAD
-        $requiredIndent = 0;
+        $baseIndent = 0;
         if ($i >= 0 && $tokens[$i]['code'] === T_WHITESPACE) {
-            $requiredIndent = $tokens[$i]['length'];
-=======
-        $baseIndent = 0;
-        if ($i >= 0 && $tokens[$i]['code'] === \T_WHITESPACE) {
-            $baseIndent = \strlen($tokens[$i]['content']);
->>>>>>> 09c6f75c
+            $baseIndent = $tokens[$i]['length'];
         }
 
         $baseIndent += $this->indent;
@@ -141,9 +135,9 @@
                     $expectedIndent = $previousIndent;
 
                     if ($this->multilevel === true) {
-                        $minIndent      = \max(($previousIndent - $this->indent), $baseIndent);
+                        $minIndent      = max(($previousIndent - $this->indent), $baseIndent);
                         $maxIndent      = ($previousIndent + $this->indent);
-                        $expectedIndent = \min(\max($foundIndent, $minIndent), $maxIndent);
+                        $expectedIndent = min(max($foundIndent, $minIndent), $maxIndent);
                     }
 
                     if ($foundIndent < $minIndent || $foundIndent > $maxIndent) {
